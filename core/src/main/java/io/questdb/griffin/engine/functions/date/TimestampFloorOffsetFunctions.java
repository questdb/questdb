/*******************************************************************************
 *     ___                  _   ____  ____
 *    / _ \ _   _  ___  ___| |_|  _ \| __ )
 *   | | | | | | |/ _ \/ __| __| | | |  _ \
 *   | |_| | |_| |  __/\__ \ |_| |_| | |_) |
 *    \__\_\\__,_|\___||___/\__|____/|____/
 *
 *  Copyright (c) 2014-2019 Appsicle
 *  Copyright (c) 2019-2024 QuestDB
 *
 *  Licensed under the Apache License, Version 2.0 (the "License");
 *  you may not use this file except in compliance with the License.
 *  You may obtain a copy of the License at
 *
 *  http://www.apache.org/licenses/LICENSE-2.0
 *
 *  Unless required by applicable law or agreed to in writing, software
 *  distributed under the License is distributed on an "AS IS" BASIS,
 *  WITHOUT WARRANTIES OR CONDITIONS OF ANY KIND, either express or implied.
 *  See the License for the specific language governing permissions and
 *  limitations under the License.
 *
 ******************************************************************************/

package io.questdb.griffin.engine.functions.date;

import io.questdb.cairo.sql.Function;
import io.questdb.cairo.sql.Record;
import io.questdb.cairo.sql.SymbolTableSource;
import io.questdb.griffin.PlanSink;
import io.questdb.griffin.SqlException;
import io.questdb.griffin.SqlExecutionContext;
import io.questdb.griffin.engine.functions.BinaryFunction;
import io.questdb.griffin.engine.functions.TimestampFunction;
import io.questdb.griffin.engine.functions.UnaryFunction;
import io.questdb.std.Numbers;
import io.questdb.std.datetime.microtime.Timestamps;


final class TimestampFloorOffsetFunctions {

    private TimestampFloorOffsetFunctions() {
    }

<<<<<<< HEAD
    abstract static class AbstractTimestampFloorConstOffsetFunction extends TimestampFunction implements UnaryFunction {
=======
    static abstract class AbstractTimestampFloorOffsetFunction extends TimestampFunction implements UnaryFunction {
>>>>>>> fc82f3de
        protected final long offset;
        protected final int stride;
        private final Function arg;

<<<<<<< HEAD
        public AbstractTimestampFloorConstOffsetFunction(Function arg, int stride, long offset) {
=======
        public AbstractTimestampFloorOffsetFunction(Function arg, int stride, long offset) {
>>>>>>> fc82f3de
            this.arg = arg;
            this.stride = stride;
            this.offset = offset;
        }

        @Override
        public Function getArg() {
            return arg;
        }

<<<<<<< HEAD
        @Override
        public final long getTimestamp(Record rec) {
            final long micros = arg.getTimestamp(rec);
            return micros == Numbers.LONG_NULL ? Numbers.LONG_NULL : floor(micros);
        }

        @Override
        public void toPlan(PlanSink sink) {
            sink.val("timestamp_floor('")
                    .val(getUnit()).val("',")
                    .val(getArg()).val(',')
                    .val(Timestamps.toString(offset))
                    .val(')');
        }

        abstract protected long floor(long timestamp);

        abstract CharSequence getUnit();
    }

    abstract static class AbstractTimestampFloorOffsetFunction extends TimestampFunction implements BinaryFunction {
        protected final int stride;
        private final long from;
        private final Function offsetFunc;
        private final int offsetPos;
        private final Function tsFunc;
        private long offset;

        public AbstractTimestampFloorOffsetFunction(Function tsFunc, int stride, long from, Function offsetFunc, int offsetPos) {
            this.tsFunc = tsFunc;
            this.stride = stride;
            this.from = from;
            this.offsetFunc = offsetFunc;
            this.offsetPos = offsetPos;
        }

        public long effectiveOffset() {
            return from + offset;
        }

        @Override
        public Function getLeft() {
            return tsFunc;
        }

        @Override
        public Function getRight() {
            return offsetFunc;
        }

=======
>>>>>>> fc82f3de
        @Override
        public final long getTimestamp(Record rec) {
            final long micros = tsFunc.getTimestamp(rec);
            return micros == Numbers.LONG_NULL ? Numbers.LONG_NULL : floor(micros);
        }

        @Override
        public void init(SymbolTableSource symbolTableSource, SqlExecutionContext executionContext) throws SqlException {
            BinaryFunction.super.init(symbolTableSource, executionContext);

            final CharSequence offsetStr = offsetFunc.getStrA(null);
            if (offsetStr != null) {
                final long val = Timestamps.parseOffset(offsetStr);
                if (val == Numbers.LONG_NULL) {
                    // bad value for offset
                    throw SqlException.$(offsetPos, "invalid offset: ").put(offsetStr);
                }
                offset = Numbers.decodeLowInt(val) * Timestamps.MINUTE_MICROS;
            } else {
                offset = 0;
            }
        }

        @Override
        public void toPlan(PlanSink sink) {
<<<<<<< HEAD
            sink.val("timestamp_floor('")
                    .val(getUnit()).val("',")
                    .val(tsFunc).val(',')
                    .val(Timestamps.toString(from)).val(',')
                    .val(offsetFunc)
                    .val(')');
=======
            sink.val(TimestampFloorFunctionFactory.NAME).val("('");
            if (stride != 1) {
                sink.val(stride);
            }
            sink.val(getUnit()).val("',");
            sink.val(getArg());
            if (offset != 0) {
                sink.val(",'").val(Timestamps.toString(offset)).val('\'');
            }
            sink.val(')');
>>>>>>> fc82f3de
        }

        abstract protected long floor(long timestamp);

        abstract CharSequence getUnit();
    }

    static class TimestampFloorConstOffsetDDFunction extends AbstractTimestampFloorConstOffsetFunction {

        public TimestampFloorConstOffsetDDFunction(Function arg, int stride, long offset) {
            super(arg, stride, offset);
        }

        @Override
        public long floor(long timestamp) {
            return Timestamps.floorDD(timestamp, stride, offset);
        }

        @Override
        CharSequence getUnit() {
            return "day";
        }
    }

    static class TimestampFloorConstOffsetHHFunction extends AbstractTimestampFloorConstOffsetFunction {

        public TimestampFloorConstOffsetHHFunction(Function arg, int stride, long offset) {
            super(arg, stride, offset);
        }

        @Override
        public long floor(long timestamp) {
            return Timestamps.floorHH(timestamp, stride, offset);
        }

        @Override
        CharSequence getUnit() {
            return "hour";
        }
    }

    static class TimestampFloorConstOffsetMCFunction extends AbstractTimestampFloorConstOffsetFunction {

        public TimestampFloorConstOffsetMCFunction(Function arg, int stride, long offset) {
            super(arg, stride, offset);
        }

        @Override
        public long floor(long timestamp) {
            return Timestamps.floorMC(timestamp, stride, offset);
        }

        @Override
        CharSequence getUnit() {
            return "microsecond";
        }
    }

    static class TimestampFloorConstOffsetMIFunction extends AbstractTimestampFloorConstOffsetFunction {

        public TimestampFloorConstOffsetMIFunction(Function arg, int stride, long offset) {
            super(arg, stride, offset);
        }

        @Override
        public long floor(long timestamp) {
            return Timestamps.floorMI(timestamp, stride, offset);
        }

        @Override
        CharSequence getUnit() {
            return "minute";
        }
    }

    static class TimestampFloorConstOffsetMMFunction extends AbstractTimestampFloorConstOffsetFunction {

        public TimestampFloorConstOffsetMMFunction(Function arg, int stride, long offset) {
            super(arg, stride, offset);
        }

        @Override
        public long floor(long timestamp) {
            return Timestamps.floorMM(timestamp, stride, offset);
        }

        @Override
        CharSequence getUnit() {
            return "month";
        }
    }

    static class TimestampFloorConstOffsetMSFunction extends AbstractTimestampFloorConstOffsetFunction {

        public TimestampFloorConstOffsetMSFunction(Function arg, int stride, long offset) {
            super(arg, stride, offset);
        }

        @Override
        public long floor(long timestamp) {
            return Timestamps.floorMS(timestamp, stride, offset);
        }

        @Override
        CharSequence getUnit() {
            return "millisecond";
        }
    }

    static class TimestampFloorConstOffsetSSFunction extends AbstractTimestampFloorConstOffsetFunction {

        public TimestampFloorConstOffsetSSFunction(Function arg, int stride, long offset) {
            super(arg, stride, offset);
        }

        @Override
        public long floor(long timestamp) {
            return Timestamps.floorSS(timestamp, stride, offset);
        }

        @Override
        CharSequence getUnit() {
            return "second";
        }
    }

    static class TimestampFloorConstOffsetWWFunction extends AbstractTimestampFloorConstOffsetFunction {

        public TimestampFloorConstOffsetWWFunction(Function arg, int stride, long offset) {
            super(arg, stride, offset);
        }

        @Override
        public long floor(long timestamp) {
            return Timestamps.floorWW(timestamp, stride, offset);
        }

        @Override
        CharSequence getUnit() {
            return "week";
        }
    }

    static class TimestampFloorConstOffsetYYYYFunction extends AbstractTimestampFloorConstOffsetFunction {

        public TimestampFloorConstOffsetYYYYFunction(Function arg, int stride, long offset) {
            super(arg, stride, offset);
        }

        @Override
        public long floor(long timestamp) {
            return Timestamps.floorYYYY(timestamp, stride, offset);
        }

        @Override
        CharSequence getUnit() {
            return "year";
        }
    }
<<<<<<< HEAD

    static class TimestampFloorOffsetDDFunction extends AbstractTimestampFloorOffsetFunction {

        public TimestampFloorOffsetDDFunction(Function tsFunc, int stride, long offset, Function offsetFunc, int offsetPos) {
            super(tsFunc, stride, offset, offsetFunc, offsetPos);
        }

        @Override
        public long floor(long timestamp) {
            return Timestamps.floorDD(timestamp, stride, effectiveOffset());
        }

        @Override
        CharSequence getUnit() {
            return "day";
        }
    }

    static class TimestampFloorOffsetHHFunction extends AbstractTimestampFloorOffsetFunction {

        public TimestampFloorOffsetHHFunction(Function tsFunc, int stride, long offset, Function offsetFunc, int offsetPos) {
            super(tsFunc, stride, offset, offsetFunc, offsetPos);
        }

        @Override
        public long floor(long timestamp) {
            return Timestamps.floorHH(timestamp, stride, effectiveOffset());
        }

        @Override
        CharSequence getUnit() {
            return "hour";
        }
    }

    static class TimestampFloorOffsetMCFunction extends AbstractTimestampFloorOffsetFunction {

        public TimestampFloorOffsetMCFunction(Function tsFunc, int stride, long offset, Function offsetFunc, int offsetPos) {
            super(tsFunc, stride, offset, offsetFunc, offsetPos);
        }

        @Override
        public long floor(long timestamp) {
            return Timestamps.floorMC(timestamp, stride, effectiveOffset());
        }

        @Override
        CharSequence getUnit() {
            return "microsecond";
        }
    }

    static class TimestampFloorOffsetMIFunction extends AbstractTimestampFloorOffsetFunction {

        public TimestampFloorOffsetMIFunction(Function tsFunc, int stride, long offset, Function offsetFunc, int offsetPos) {
            super(tsFunc, stride, offset, offsetFunc, offsetPos);
        }

        @Override
        public long floor(long timestamp) {
            return Timestamps.floorMI(timestamp, stride, effectiveOffset());
        }

        @Override
        CharSequence getUnit() {
            return "minute";
        }
    }

    static class TimestampFloorOffsetMMFunction extends AbstractTimestampFloorOffsetFunction {

        public TimestampFloorOffsetMMFunction(Function tsFunc, int stride, long offset, Function offsetFunc, int offsetPos) {
            super(tsFunc, stride, offset, offsetFunc, offsetPos);
        }

        @Override
        public long floor(long timestamp) {
            return Timestamps.floorMM(timestamp, stride, effectiveOffset());
        }

        @Override
        CharSequence getUnit() {
            return "month";
        }
    }

    static class TimestampFloorOffsetMSFunction extends AbstractTimestampFloorOffsetFunction {

        public TimestampFloorOffsetMSFunction(Function tsFunc, int stride, long offset, Function offsetFunc, int offsetPos) {
            super(tsFunc, stride, offset, offsetFunc, offsetPos);
        }

        @Override
        public long floor(long timestamp) {
            return Timestamps.floorMS(timestamp, stride, effectiveOffset());
        }

        @Override
        CharSequence getUnit() {
            return "millisecond";
        }
    }

    static class TimestampFloorOffsetSSFunction extends AbstractTimestampFloorOffsetFunction {

        public TimestampFloorOffsetSSFunction(Function tsFunc, int stride, long offset, Function offsetFunc, int offsetPos) {
            super(tsFunc, stride, offset, offsetFunc, offsetPos);
        }

        @Override
        public long floor(long timestamp) {
            return Timestamps.floorSS(timestamp, stride, effectiveOffset());
        }

        @Override
        CharSequence getUnit() {
            return "second";
        }
    }

    static class TimestampFloorOffsetWWFunction extends AbstractTimestampFloorOffsetFunction {

        public TimestampFloorOffsetWWFunction(Function tsFunc, int stride, long offset, Function offsetFunc, int offsetPos) {
            super(tsFunc, stride, offset, offsetFunc, offsetPos);
        }

        @Override
        public long floor(long timestamp) {
            return Timestamps.floorWW(timestamp, stride, effectiveOffset());
        }

        @Override
        CharSequence getUnit() {
            return "week";
        }
    }

    static class TimestampFloorOffsetYYYYFunction extends AbstractTimestampFloorOffsetFunction {

        public TimestampFloorOffsetYYYYFunction(Function tsFunc, int stride, long offset, Function offsetFunc, int offsetPos) {
            super(tsFunc, stride, offset, offsetFunc, offsetPos);
        }

        @Override
        public long floor(long timestamp) {
            return Timestamps.floorYYYY(timestamp, stride, effectiveOffset());
        }

        @Override
        CharSequence getUnit() {
            return "year";
        }
    }
=======
>>>>>>> fc82f3de
}<|MERGE_RESOLUTION|>--- conflicted
+++ resolved
@@ -26,11 +26,7 @@
 
 import io.questdb.cairo.sql.Function;
 import io.questdb.cairo.sql.Record;
-import io.questdb.cairo.sql.SymbolTableSource;
 import io.questdb.griffin.PlanSink;
-import io.questdb.griffin.SqlException;
-import io.questdb.griffin.SqlExecutionContext;
-import io.questdb.griffin.engine.functions.BinaryFunction;
 import io.questdb.griffin.engine.functions.TimestampFunction;
 import io.questdb.griffin.engine.functions.UnaryFunction;
 import io.questdb.std.Numbers;
@@ -42,20 +38,12 @@
     private TimestampFloorOffsetFunctions() {
     }
 
-<<<<<<< HEAD
-    abstract static class AbstractTimestampFloorConstOffsetFunction extends TimestampFunction implements UnaryFunction {
-=======
     static abstract class AbstractTimestampFloorOffsetFunction extends TimestampFunction implements UnaryFunction {
->>>>>>> fc82f3de
         protected final long offset;
         protected final int stride;
         private final Function arg;
 
-<<<<<<< HEAD
-        public AbstractTimestampFloorConstOffsetFunction(Function arg, int stride, long offset) {
-=======
         public AbstractTimestampFloorOffsetFunction(Function arg, int stride, long offset) {
->>>>>>> fc82f3de
             this.arg = arg;
             this.stride = stride;
             this.offset = offset;
@@ -66,7 +54,6 @@
             return arg;
         }
 
-<<<<<<< HEAD
         @Override
         public final long getTimestamp(Record rec) {
             final long micros = arg.getTimestamp(rec);
@@ -75,83 +62,6 @@
 
         @Override
         public void toPlan(PlanSink sink) {
-            sink.val("timestamp_floor('")
-                    .val(getUnit()).val("',")
-                    .val(getArg()).val(',')
-                    .val(Timestamps.toString(offset))
-                    .val(')');
-        }
-
-        abstract protected long floor(long timestamp);
-
-        abstract CharSequence getUnit();
-    }
-
-    abstract static class AbstractTimestampFloorOffsetFunction extends TimestampFunction implements BinaryFunction {
-        protected final int stride;
-        private final long from;
-        private final Function offsetFunc;
-        private final int offsetPos;
-        private final Function tsFunc;
-        private long offset;
-
-        public AbstractTimestampFloorOffsetFunction(Function tsFunc, int stride, long from, Function offsetFunc, int offsetPos) {
-            this.tsFunc = tsFunc;
-            this.stride = stride;
-            this.from = from;
-            this.offsetFunc = offsetFunc;
-            this.offsetPos = offsetPos;
-        }
-
-        public long effectiveOffset() {
-            return from + offset;
-        }
-
-        @Override
-        public Function getLeft() {
-            return tsFunc;
-        }
-
-        @Override
-        public Function getRight() {
-            return offsetFunc;
-        }
-
-=======
->>>>>>> fc82f3de
-        @Override
-        public final long getTimestamp(Record rec) {
-            final long micros = tsFunc.getTimestamp(rec);
-            return micros == Numbers.LONG_NULL ? Numbers.LONG_NULL : floor(micros);
-        }
-
-        @Override
-        public void init(SymbolTableSource symbolTableSource, SqlExecutionContext executionContext) throws SqlException {
-            BinaryFunction.super.init(symbolTableSource, executionContext);
-
-            final CharSequence offsetStr = offsetFunc.getStrA(null);
-            if (offsetStr != null) {
-                final long val = Timestamps.parseOffset(offsetStr);
-                if (val == Numbers.LONG_NULL) {
-                    // bad value for offset
-                    throw SqlException.$(offsetPos, "invalid offset: ").put(offsetStr);
-                }
-                offset = Numbers.decodeLowInt(val) * Timestamps.MINUTE_MICROS;
-            } else {
-                offset = 0;
-            }
-        }
-
-        @Override
-        public void toPlan(PlanSink sink) {
-<<<<<<< HEAD
-            sink.val("timestamp_floor('")
-                    .val(getUnit()).val("',")
-                    .val(tsFunc).val(',')
-                    .val(Timestamps.toString(from)).val(',')
-                    .val(offsetFunc)
-                    .val(')');
-=======
             sink.val(TimestampFloorFunctionFactory.NAME).val("('");
             if (stride != 1) {
                 sink.val(stride);
@@ -162,7 +72,6 @@
                 sink.val(",'").val(Timestamps.toString(offset)).val('\'');
             }
             sink.val(')');
->>>>>>> fc82f3de
         }
 
         abstract protected long floor(long timestamp);
@@ -170,9 +79,9 @@
         abstract CharSequence getUnit();
     }
 
-    static class TimestampFloorConstOffsetDDFunction extends AbstractTimestampFloorConstOffsetFunction {
-
-        public TimestampFloorConstOffsetDDFunction(Function arg, int stride, long offset) {
+    static class TimestampFloorOffsetDDFunction extends AbstractTimestampFloorOffsetFunction {
+
+        public TimestampFloorOffsetDDFunction(Function arg, int stride, long offset) {
             super(arg, stride, offset);
         }
 
@@ -187,9 +96,9 @@
         }
     }
 
-    static class TimestampFloorConstOffsetHHFunction extends AbstractTimestampFloorConstOffsetFunction {
-
-        public TimestampFloorConstOffsetHHFunction(Function arg, int stride, long offset) {
+    static class TimestampFloorOffsetHHFunction extends AbstractTimestampFloorOffsetFunction {
+
+        public TimestampFloorOffsetHHFunction(Function arg, int stride, long offset) {
             super(arg, stride, offset);
         }
 
@@ -204,9 +113,9 @@
         }
     }
 
-    static class TimestampFloorConstOffsetMCFunction extends AbstractTimestampFloorConstOffsetFunction {
-
-        public TimestampFloorConstOffsetMCFunction(Function arg, int stride, long offset) {
+    static class TimestampFloorOffsetMCFunction extends AbstractTimestampFloorOffsetFunction {
+
+        public TimestampFloorOffsetMCFunction(Function arg, int stride, long offset) {
             super(arg, stride, offset);
         }
 
@@ -221,9 +130,9 @@
         }
     }
 
-    static class TimestampFloorConstOffsetMIFunction extends AbstractTimestampFloorConstOffsetFunction {
-
-        public TimestampFloorConstOffsetMIFunction(Function arg, int stride, long offset) {
+    static class TimestampFloorOffsetMIFunction extends AbstractTimestampFloorOffsetFunction {
+
+        public TimestampFloorOffsetMIFunction(Function arg, int stride, long offset) {
             super(arg, stride, offset);
         }
 
@@ -238,9 +147,9 @@
         }
     }
 
-    static class TimestampFloorConstOffsetMMFunction extends AbstractTimestampFloorConstOffsetFunction {
-
-        public TimestampFloorConstOffsetMMFunction(Function arg, int stride, long offset) {
+    static class TimestampFloorOffsetMMFunction extends AbstractTimestampFloorOffsetFunction {
+
+        public TimestampFloorOffsetMMFunction(Function arg, int stride, long offset) {
             super(arg, stride, offset);
         }
 
@@ -255,9 +164,9 @@
         }
     }
 
-    static class TimestampFloorConstOffsetMSFunction extends AbstractTimestampFloorConstOffsetFunction {
-
-        public TimestampFloorConstOffsetMSFunction(Function arg, int stride, long offset) {
+    static class TimestampFloorOffsetMSFunction extends AbstractTimestampFloorOffsetFunction {
+
+        public TimestampFloorOffsetMSFunction(Function arg, int stride, long offset) {
             super(arg, stride, offset);
         }
 
@@ -272,9 +181,9 @@
         }
     }
 
-    static class TimestampFloorConstOffsetSSFunction extends AbstractTimestampFloorConstOffsetFunction {
-
-        public TimestampFloorConstOffsetSSFunction(Function arg, int stride, long offset) {
+    static class TimestampFloorOffsetSSFunction extends AbstractTimestampFloorOffsetFunction {
+
+        public TimestampFloorOffsetSSFunction(Function arg, int stride, long offset) {
             super(arg, stride, offset);
         }
 
@@ -289,9 +198,9 @@
         }
     }
 
-    static class TimestampFloorConstOffsetWWFunction extends AbstractTimestampFloorConstOffsetFunction {
-
-        public TimestampFloorConstOffsetWWFunction(Function arg, int stride, long offset) {
+    static class TimestampFloorOffsetWWFunction extends AbstractTimestampFloorOffsetFunction {
+
+        public TimestampFloorOffsetWWFunction(Function arg, int stride, long offset) {
             super(arg, stride, offset);
         }
 
@@ -306,9 +215,9 @@
         }
     }
 
-    static class TimestampFloorConstOffsetYYYYFunction extends AbstractTimestampFloorConstOffsetFunction {
-
-        public TimestampFloorConstOffsetYYYYFunction(Function arg, int stride, long offset) {
+    static class TimestampFloorOffsetYYYYFunction extends AbstractTimestampFloorOffsetFunction {
+
+        public TimestampFloorOffsetYYYYFunction(Function arg, int stride, long offset) {
             super(arg, stride, offset);
         }
 
@@ -322,160 +231,4 @@
             return "year";
         }
     }
-<<<<<<< HEAD
-
-    static class TimestampFloorOffsetDDFunction extends AbstractTimestampFloorOffsetFunction {
-
-        public TimestampFloorOffsetDDFunction(Function tsFunc, int stride, long offset, Function offsetFunc, int offsetPos) {
-            super(tsFunc, stride, offset, offsetFunc, offsetPos);
-        }
-
-        @Override
-        public long floor(long timestamp) {
-            return Timestamps.floorDD(timestamp, stride, effectiveOffset());
-        }
-
-        @Override
-        CharSequence getUnit() {
-            return "day";
-        }
-    }
-
-    static class TimestampFloorOffsetHHFunction extends AbstractTimestampFloorOffsetFunction {
-
-        public TimestampFloorOffsetHHFunction(Function tsFunc, int stride, long offset, Function offsetFunc, int offsetPos) {
-            super(tsFunc, stride, offset, offsetFunc, offsetPos);
-        }
-
-        @Override
-        public long floor(long timestamp) {
-            return Timestamps.floorHH(timestamp, stride, effectiveOffset());
-        }
-
-        @Override
-        CharSequence getUnit() {
-            return "hour";
-        }
-    }
-
-    static class TimestampFloorOffsetMCFunction extends AbstractTimestampFloorOffsetFunction {
-
-        public TimestampFloorOffsetMCFunction(Function tsFunc, int stride, long offset, Function offsetFunc, int offsetPos) {
-            super(tsFunc, stride, offset, offsetFunc, offsetPos);
-        }
-
-        @Override
-        public long floor(long timestamp) {
-            return Timestamps.floorMC(timestamp, stride, effectiveOffset());
-        }
-
-        @Override
-        CharSequence getUnit() {
-            return "microsecond";
-        }
-    }
-
-    static class TimestampFloorOffsetMIFunction extends AbstractTimestampFloorOffsetFunction {
-
-        public TimestampFloorOffsetMIFunction(Function tsFunc, int stride, long offset, Function offsetFunc, int offsetPos) {
-            super(tsFunc, stride, offset, offsetFunc, offsetPos);
-        }
-
-        @Override
-        public long floor(long timestamp) {
-            return Timestamps.floorMI(timestamp, stride, effectiveOffset());
-        }
-
-        @Override
-        CharSequence getUnit() {
-            return "minute";
-        }
-    }
-
-    static class TimestampFloorOffsetMMFunction extends AbstractTimestampFloorOffsetFunction {
-
-        public TimestampFloorOffsetMMFunction(Function tsFunc, int stride, long offset, Function offsetFunc, int offsetPos) {
-            super(tsFunc, stride, offset, offsetFunc, offsetPos);
-        }
-
-        @Override
-        public long floor(long timestamp) {
-            return Timestamps.floorMM(timestamp, stride, effectiveOffset());
-        }
-
-        @Override
-        CharSequence getUnit() {
-            return "month";
-        }
-    }
-
-    static class TimestampFloorOffsetMSFunction extends AbstractTimestampFloorOffsetFunction {
-
-        public TimestampFloorOffsetMSFunction(Function tsFunc, int stride, long offset, Function offsetFunc, int offsetPos) {
-            super(tsFunc, stride, offset, offsetFunc, offsetPos);
-        }
-
-        @Override
-        public long floor(long timestamp) {
-            return Timestamps.floorMS(timestamp, stride, effectiveOffset());
-        }
-
-        @Override
-        CharSequence getUnit() {
-            return "millisecond";
-        }
-    }
-
-    static class TimestampFloorOffsetSSFunction extends AbstractTimestampFloorOffsetFunction {
-
-        public TimestampFloorOffsetSSFunction(Function tsFunc, int stride, long offset, Function offsetFunc, int offsetPos) {
-            super(tsFunc, stride, offset, offsetFunc, offsetPos);
-        }
-
-        @Override
-        public long floor(long timestamp) {
-            return Timestamps.floorSS(timestamp, stride, effectiveOffset());
-        }
-
-        @Override
-        CharSequence getUnit() {
-            return "second";
-        }
-    }
-
-    static class TimestampFloorOffsetWWFunction extends AbstractTimestampFloorOffsetFunction {
-
-        public TimestampFloorOffsetWWFunction(Function tsFunc, int stride, long offset, Function offsetFunc, int offsetPos) {
-            super(tsFunc, stride, offset, offsetFunc, offsetPos);
-        }
-
-        @Override
-        public long floor(long timestamp) {
-            return Timestamps.floorWW(timestamp, stride, effectiveOffset());
-        }
-
-        @Override
-        CharSequence getUnit() {
-            return "week";
-        }
-    }
-
-    static class TimestampFloorOffsetYYYYFunction extends AbstractTimestampFloorOffsetFunction {
-
-        public TimestampFloorOffsetYYYYFunction(Function tsFunc, int stride, long offset, Function offsetFunc, int offsetPos) {
-            super(tsFunc, stride, offset, offsetFunc, offsetPos);
-        }
-
-        @Override
-        public long floor(long timestamp) {
-            return Timestamps.floorYYYY(timestamp, stride, effectiveOffset());
-        }
-
-        @Override
-        CharSequence getUnit() {
-            return "year";
-        }
-    }
-=======
->>>>>>> fc82f3de
 }