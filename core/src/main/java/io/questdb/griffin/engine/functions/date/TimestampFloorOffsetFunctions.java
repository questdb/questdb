/*******************************************************************************
 *     ___                  _   ____  ____
 *    / _ \ _   _  ___  ___| |_|  _ \| __ )
 *   | | | | | | |/ _ \/ __| __| | | |  _ \
 *   | |_| | |_| |  __/\__ \ |_| |_| | |_) |
 *    \__\_\\__,_|\___||___/\__|____/|____/
 *
 *  Copyright (c) 2014-2019 Appsicle
 *  Copyright (c) 2019-2024 QuestDB
 *
 *  Licensed under the Apache License, Version 2.0 (the "License");
 *  you may not use this file except in compliance with the License.
 *  You may obtain a copy of the License at
 *
 *  http://www.apache.org/licenses/LICENSE-2.0
 *
 *  Unless required by applicable law or agreed to in writing, software
 *  distributed under the License is distributed on an "AS IS" BASIS,
 *  WITHOUT WARRANTIES OR CONDITIONS OF ANY KIND, either express or implied.
 *  See the License for the specific language governing permissions and
 *  limitations under the License.
 *
 ******************************************************************************/

package io.questdb.griffin.engine.functions.date;

import io.questdb.cairo.sql.Function;
import io.questdb.cairo.sql.Record;
import io.questdb.griffin.PlanSink;
import io.questdb.griffin.engine.functions.TimestampFunction;
import io.questdb.griffin.engine.functions.UnaryFunction;
import io.questdb.std.Numbers;
import io.questdb.std.datetime.microtime.Timestamps;


final class TimestampFloorOffsetFunctions {

    private TimestampFloorOffsetFunctions() {
    }

    static abstract class AbstractTimestampFloorOffsetFunction extends TimestampFunction implements UnaryFunction {
        protected final long offset;
        protected final int stride;
        private final Function arg;

        public AbstractTimestampFloorOffsetFunction(Function arg, int stride, long offset) {
            this.arg = arg;
            this.stride = stride;
            this.offset = offset;
        }

        @Override
        public Function getArg() {
            return arg;
        }

        @Override
        public final long getTimestamp(Record rec) {
            final long micros = arg.getTimestamp(rec);
            return micros == Numbers.LONG_NULL ? Numbers.LONG_NULL : floor(micros);
        }

        @Override
        public void toPlan(PlanSink sink) {
            sink.val(TimestampFloorFunctionFactory.NAME).val("('");
<<<<<<< HEAD
            if (stride != 1) {
                sink.val(stride);
            }
=======
            sink.val(stride);
>>>>>>> eedb7623
            sink.val(getUnit()).val("',");
            sink.val(getArg());
            if (offset != 0) {
                sink.val(",'").val(Timestamps.toString(offset)).val('\'');
            }
            sink.val(')');
        }

        abstract protected long floor(long timestamp);

        abstract char getUnit();
    }

    static class TimestampFloorOffsetDDFunction extends AbstractTimestampFloorOffsetFunction {

        public TimestampFloorOffsetDDFunction(Function arg, int stride, long offset) {
            super(arg, stride, offset);
        }

        @Override
        public long floor(long timestamp) {
            return Timestamps.floorDD(timestamp, stride, offset);
        }

        @Override
        char getUnit() {
            return 'd';
        }
    }

    static class TimestampFloorOffsetHHFunction extends AbstractTimestampFloorOffsetFunction {

        public TimestampFloorOffsetHHFunction(Function arg, int stride, long offset) {
            super(arg, stride, offset);
        }

        @Override
        public long floor(long timestamp) {
            return Timestamps.floorHH(timestamp, stride, offset);
        }

        @Override
        char getUnit() {
            return 'h';
        }
    }

    static class TimestampFloorOffsetMCFunction extends AbstractTimestampFloorOffsetFunction {

        public TimestampFloorOffsetMCFunction(Function arg, int stride, long offset) {
            super(arg, stride, offset);
        }

        @Override
        public long floor(long timestamp) {
            return Timestamps.floorMC(timestamp, stride, offset);
        }

        @Override
        char getUnit() {
            return 'U';
        }
    }

    static class TimestampFloorOffsetMIFunction extends AbstractTimestampFloorOffsetFunction {

        public TimestampFloorOffsetMIFunction(Function arg, int stride, long offset) {
            super(arg, stride, offset);
        }

        @Override
        public long floor(long timestamp) {
            return Timestamps.floorMI(timestamp, stride, offset);
        }

        @Override
        char getUnit() {
            return 'm';
        }
    }

    static class TimestampFloorOffsetMMFunction extends AbstractTimestampFloorOffsetFunction {

        public TimestampFloorOffsetMMFunction(Function arg, int stride, long offset) {
            super(arg, stride, offset);
        }

        @Override
        public long floor(long timestamp) {
            return Timestamps.floorMM(timestamp, stride, offset);
        }

        @Override
        char getUnit() {
            return 'M';
        }
    }

    static class TimestampFloorOffsetMSFunction extends AbstractTimestampFloorOffsetFunction {

        public TimestampFloorOffsetMSFunction(Function arg, int stride, long offset) {
            super(arg, stride, offset);
        }

        @Override
        public long floor(long timestamp) {
            return Timestamps.floorMS(timestamp, stride, offset);
        }

        @Override
        char getUnit() {
            return 'T';
        }
    }

    static class TimestampFloorOffsetSSFunction extends AbstractTimestampFloorOffsetFunction {

        public TimestampFloorOffsetSSFunction(Function arg, int stride, long offset) {
            super(arg, stride, offset);
        }

        @Override
        public long floor(long timestamp) {
            return Timestamps.floorSS(timestamp, stride, offset);
        }

        @Override
        char getUnit() {
            return 's';
        }
    }

    static class TimestampFloorOffsetWWFunction extends AbstractTimestampFloorOffsetFunction {

        public TimestampFloorOffsetWWFunction(Function arg, int stride, long offset) {
            super(arg, stride, offset);
        }

        @Override
        public long floor(long timestamp) {
            return Timestamps.floorWW(timestamp, stride, offset);
        }

        @Override
        char getUnit() {
            return 'w';
        }
    }

    static class TimestampFloorOffsetYYYYFunction extends AbstractTimestampFloorOffsetFunction {

        public TimestampFloorOffsetYYYYFunction(Function arg, int stride, long offset) {
            super(arg, stride, offset);
        }

        @Override
        public long floor(long timestamp) {
            return Timestamps.floorYYYY(timestamp, stride, offset);
        }

        @Override
        char getUnit() {
            return 'y';
        }
    }
}<|MERGE_RESOLUTION|>--- conflicted
+++ resolved
@@ -63,13 +63,7 @@
         @Override
         public void toPlan(PlanSink sink) {
             sink.val(TimestampFloorFunctionFactory.NAME).val("('");
-<<<<<<< HEAD
-            if (stride != 1) {
-                sink.val(stride);
-            }
-=======
             sink.val(stride);
->>>>>>> eedb7623
             sink.val(getUnit()).val("',");
             sink.val(getArg());
             if (offset != 0) {
