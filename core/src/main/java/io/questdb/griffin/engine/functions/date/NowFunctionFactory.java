/*******************************************************************************
 *     ___                  _   ____  ____
 *    / _ \ _   _  ___  ___| |_|  _ \| __ )
 *   | | | | | | |/ _ \/ __| __| | | |  _ \
 *   | |_| | |_| |  __/\__ \ |_| |_| | |_) |
 *    \__\_\\__,_|\___||___/\__|____/|____/
 *
 *  Copyright (c) 2014-2019 Appsicle
 *  Copyright (c) 2019-2024 QuestDB
 *
 *  Licensed under the Apache License, Version 2.0 (the "License");
 *  you may not use this file except in compliance with the License.
 *  You may obtain a copy of the License at
 *
 *  http://www.apache.org/licenses/LICENSE-2.0
 *
 *  Unless required by applicable law or agreed to in writing, software
 *  distributed under the License is distributed on an "AS IS" BASIS,
 *  WITHOUT WARRANTIES OR CONDITIONS OF ANY KIND, either express or implied.
 *  See the License for the specific language governing permissions and
 *  limitations under the License.
 *
 ******************************************************************************/

package io.questdb.griffin.engine.functions.date;

import io.questdb.cairo.CairoConfiguration;
import io.questdb.cairo.sql.Function;
import io.questdb.cairo.sql.Record;
import io.questdb.cairo.sql.SymbolTableSource;
import io.questdb.griffin.FunctionFactory;
import io.questdb.griffin.PlanSink;
import io.questdb.griffin.SqlExecutionContext;
import io.questdb.griffin.engine.functions.TimestampFunction;
import io.questdb.std.IntList;
import io.questdb.std.ObjList;

public class NowFunctionFactory implements FunctionFactory {
    private static final String SIGNATURE = "now()";

    @Override
    public String getSignature() {
        return SIGNATURE;
    }

    @Override
    public boolean isRuntimeConstant() {
        return true;
    }

    @Override
    public Function newInstance(
            int position,
            ObjList<Function> args,
            IntList argPositions,
            CairoConfiguration configuration,
            SqlExecutionContext sqlExecutionContext
    ) {
        return new Func();
    }

    private static class Func extends TimestampFunction implements Function {
        private long now;

        @Override
        public long getTimestamp(Record rec) {
            return now;
        }

        @Override
        public void init(SymbolTableSource symbolTableSource, SqlExecutionContext executionContext) {
            now = executionContext.getNow();
        }

        @Override
<<<<<<< HEAD
        public boolean isNonDeterministic() {
            return true;
        }

        @Override
        public boolean isReadThreadSafe() {
=======
        public boolean isThreadSafe() {
>>>>>>> 9fb5bb98
            return true;
        }

        @Override
        public boolean isRuntimeConstant() {
            return true;
        }

        @Override
        public void toPlan(PlanSink sink) {
            sink.val(SIGNATURE);
        }
    }
}<|MERGE_RESOLUTION|>--- conflicted
+++ resolved
@@ -73,16 +73,12 @@
         }
 
         @Override
-<<<<<<< HEAD
         public boolean isNonDeterministic() {
             return true;
         }
 
         @Override
-        public boolean isReadThreadSafe() {
-=======
         public boolean isThreadSafe() {
->>>>>>> 9fb5bb98
             return true;
         }
 
