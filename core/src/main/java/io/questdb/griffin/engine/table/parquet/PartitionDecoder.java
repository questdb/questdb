/*******************************************************************************
 *     ___                  _   ____  ____
 *    / _ \ _   _  ___  ___| |_|  _ \| __ )
 *   | | | | | | |/ _ \/ __| __| | | |  _ \
 *   | |_| | |_| |  __/\__ \ |_| |_| | |_) |
 *    \__\_\\__,_|\___||___/\__|____/|____/
 *
 *  Copyright (c) 2014-2019 Appsicle
 *  Copyright (c) 2019-2024 QuestDB
 *
 *  Licensed under the Apache License, Version 2.0 (the "License");
 *  you may not use this file except in compliance with the License.
 *  You may obtain a copy of the License at
 *
 *  http://www.apache.org/licenses/LICENSE-2.0
 *
 *  Unless required by applicable law or agreed to in writing, software
 *  distributed under the License is distributed on an "AS IS" BASIS,
 *  WITHOUT WARRANTIES OR CONDITIONS OF ANY KIND, either express or implied.
 *  See the License for the specific language governing permissions and
 *  limitations under the License.
 *
 ******************************************************************************/

package io.questdb.griffin.engine.table.parquet;

import io.questdb.cairo.CairoException;
import io.questdb.cairo.ColumnType;
import io.questdb.cairo.GenericRecordMetadata;
import io.questdb.cairo.TableColumnMetadata;
import io.questdb.log.Log;
import io.questdb.log.LogFactory;
import io.questdb.std.Chars;
import io.questdb.std.DirectIntList;
import io.questdb.std.Files;
import io.questdb.std.ObjList;
import io.questdb.std.ObjectPool;
import io.questdb.std.Os;
import io.questdb.std.QuietCloseable;
import io.questdb.std.Unsafe;
import io.questdb.std.str.DirectString;

public class PartitionDecoder implements QuietCloseable {
    private static final long COLUMNS_PTR_OFFSET;
    private static final long COLUMN_COUNT_OFFSET;
    private final static long COLUMN_IDS_OFFSET;
    private static final long COLUMN_RECORD_NAME_PTR_OFFSET;
    private static final long COLUMN_RECORD_NAME_SIZE_OFFSET;
    private static final long COLUMN_RECORD_TYPE_OFFSET;
    private static final long COLUMN_STRUCT_SIZE;
    private static final Log LOG = LogFactory.getLog(PartitionDecoder.class);
    private static final long ROW_COUNT_OFFSET;
    private static final long ROW_GROUP_COUNT_OFFSET;
    private static final long ROW_GROUP_SIZES_PTR_OFFSET;
    private final ObjectPool<DirectString> directStringPool = new ObjectPool<>(DirectString::new, 16);
    private final Metadata metadata = new Metadata();
    private long columnsPtr;
    private long fd; // kept around for logging purposes
    private long ptr;
    private long rowGroupSizesPtr;

    @Override
    public void close() {
        destroy();
        fd = -1;
    }

    public int decodeRowGroup(
            RowGroupBuffers rowGroupBuffers,
            DirectIntList columns, // contains [parquet_column_index, column_type] pairs
            int rowGroupIndex,
            int rowLo, // low row index within the row group, inclusive
            int rowHi // high row index within the row group, exclusive
    ) {
        assert ptr != 0;
        return decodeRowGroup(  // throws CairoException on error
                ptr,
                rowGroupBuffers.ptr(),
                columns.getAddress(),
                (int) (columns.size() >>> 1),
                rowGroupIndex,
                rowLo,
                rowHi
        );
    }

    public long getFd() {
        return fd;
    }

    public Metadata metadata() {
        assert ptr != 0;
        return metadata;
    }

    public void of(long fd) {
        of(fd, MemoryTag.NATIVE_PARQUET_PARTITION_DECODER);
    }

    public void of(long fd, int memoryTag) {
        destroy();
        this.fd = fd;
        final long allocator = Unsafe.getNativeAllocator(memoryTag);
        ptr = create(allocator, Files.toOsFd(fd));  // throws CairoException on error
        columnsPtr = Unsafe.getUnsafe().getLong(ptr + COLUMNS_PTR_OFFSET);
        rowGroupSizesPtr = Unsafe.getUnsafe().getLong(ptr + ROW_GROUP_SIZES_PTR_OFFSET);
        metadata.init();
    }

    public void readRowGroupStats(
            RowGroupStatBuffers statBuffers,
            DirectIntList columns,
            int rowGroupIndex
    ) {
        assert ptr != 0;
        readRowGroupStats(  // throws CairoException on error
                ptr,
                statBuffers.ptr(),
                columns.getAddress(),
                (int) (columns.size() >>> 1),
                rowGroupIndex
        );
    }

<<<<<<< HEAD
    public long timestampAt(int columnIndex, long rowIndex) {
        assert ptr != 0;
        return timestampAt(ptr, columnIndex, rowIndex);  // throws CairoException on error
    }

=======
>>>>>>> d93e4712
    private static native long columnCountOffset();

    private static native long columnIdsOffset();

    private static native long columnRecordNamePtrOffset();

    private static native long columnRecordNameSizeOffset();

    private static native long columnRecordSize();

    private static native long columnRecordTypeOffset();

    private static native long columnsPtrOffset();

    private static native long create(long allocator, int fd) throws CairoException;

    private static native int decodeRowGroup(
            long decoderPtr,
            long rowGroupBuffersPtr,
            long columnsPtr,
            int columnCount,
            int rowGroup,
            int rowLo,
            int rowHi
    ) throws CairoException;

    private static native void destroy(long impl);

    private static native long readRowGroupStats(
            long decoderPtr,
            long statBuffersPtr,
            long columnsPtr,
            int columnCount,
            int rowGroup
    ) throws CairoException;

    private static native long rowCountOffset();

    private static native long rowGroupCountOffset();

    private static native long rowGroupSizesPtrOffset();

<<<<<<< HEAD
    private static native long timestampAt(
            long decoderPtr,
            int columnIndex,
            long rowIndex
    ) throws CairoException;

=======
>>>>>>> d93e4712
    private void destroy() {
        if (ptr != 0) {
            destroy(ptr);
            ptr = 0;
            columnsPtr = 0;
            rowGroupSizesPtr = 0;
        }
    }

    public class Metadata {
        private final ObjList<DirectString> columnNames = new ObjList<>();

        public int columnCount() {
            return Unsafe.getUnsafe().getInt(ptr + COLUMN_COUNT_OFFSET);
        }

        public int columnId(int columnIndex) {
            return Unsafe.getUnsafe().getInt(columnsPtr + columnIndex * COLUMN_STRUCT_SIZE + COLUMN_IDS_OFFSET);
        }

        public CharSequence columnName(int columnIndex) {
            return columnNames.getQuick(columnIndex);
        }

        public void copyTo(GenericRecordMetadata metadata, boolean treatSymbolsAsVarchar) {
            metadata.clear();
            final int columnCount = columnCount();
            for (int i = 0; i < columnCount; i++) {
                final String columnName = Chars.toString(columnName(i));
                final int columnType = getColumnType(i);
                if (ColumnType.isSymbol(columnType)) {
                    if (treatSymbolsAsVarchar) {
                        metadata.add(new TableColumnMetadata(columnName, ColumnType.VARCHAR));
                    } else {
                        metadata.add(new TableColumnMetadata(
                                columnName,
                                columnType,
                                false,
                                64,
                                true,
                                null
                        ));
                    }
                } else {
                    metadata.add(new TableColumnMetadata(columnName, columnType));
                }
            }
        }

        public int getColumnType(int columnIndex) {
            return Unsafe.getUnsafe().getInt(columnsPtr + columnIndex * COLUMN_STRUCT_SIZE + COLUMN_RECORD_TYPE_OFFSET);
        }

        public long rowCount() {
            return Unsafe.getUnsafe().getLong(ptr + ROW_COUNT_OFFSET);
        }

        public int rowGroupCount() {
            return Unsafe.getUnsafe().getInt(ptr + ROW_GROUP_COUNT_OFFSET);
        }

        public int rowGroupSize(int rowGroupIndex) {
            return Unsafe.getUnsafe().getInt(rowGroupSizesPtr + 4L * rowGroupIndex);
        }

        private void init() {
            columnNames.clear();
            directStringPool.clear();

            final long columnCount = columnCount();
            long currentColumnPtr = columnsPtr;
            for (long i = 0; i < columnCount; i++) {
                DirectString str = directStringPool.next();
                int len = Unsafe.getUnsafe().getInt(currentColumnPtr + COLUMN_RECORD_NAME_SIZE_OFFSET);
                long colNamePtr = Unsafe.getUnsafe().getLong(currentColumnPtr + COLUMN_RECORD_NAME_PTR_OFFSET);
                str.of(colNamePtr, len);
                columnNames.add(str);
                currentColumnPtr += COLUMN_STRUCT_SIZE;
            }
        }
    }

    static {
        Os.init();

        COLUMN_COUNT_OFFSET = columnCountOffset();
        COLUMNS_PTR_OFFSET = columnsPtrOffset();
        ROW_COUNT_OFFSET = rowCountOffset();
        COLUMN_STRUCT_SIZE = columnRecordSize();
        COLUMN_RECORD_TYPE_OFFSET = columnRecordTypeOffset();
        COLUMN_RECORD_NAME_SIZE_OFFSET = columnRecordNameSizeOffset();
        COLUMN_RECORD_NAME_PTR_OFFSET = columnRecordNamePtrOffset();
        ROW_GROUP_SIZES_PTR_OFFSET = rowGroupSizesPtrOffset();
        ROW_GROUP_COUNT_OFFSET = rowGroupCountOffset();
        COLUMN_IDS_OFFSET = columnIdsOffset();
    }
}<|MERGE_RESOLUTION|>--- conflicted
+++ resolved
@@ -122,14 +122,6 @@
         );
     }
 
-<<<<<<< HEAD
-    public long timestampAt(int columnIndex, long rowIndex) {
-        assert ptr != 0;
-        return timestampAt(ptr, columnIndex, rowIndex);  // throws CairoException on error
-    }
-
-=======
->>>>>>> d93e4712
     private static native long columnCountOffset();
 
     private static native long columnIdsOffset();
@@ -172,15 +164,6 @@
 
     private static native long rowGroupSizesPtrOffset();
 
-<<<<<<< HEAD
-    private static native long timestampAt(
-            long decoderPtr,
-            int columnIndex,
-            long rowIndex
-    ) throws CairoException;
-
-=======
->>>>>>> d93e4712
     private void destroy() {
         if (ptr != 0) {
             destroy(ptr);
