/*******************************************************************************
 *     ___                  _   ____  ____
 *    / _ \ _   _  ___  ___| |_|  _ \| __ )
 *   | | | | | | |/ _ \/ __| __| | | |  _ \
 *   | |_| | |_| |  __/\__ \ |_| |_| | |_) |
 *    \__\_\\__,_|\___||___/\__|____/|____/
 *
 *  Copyright (c) 2014-2019 Appsicle
 *  Copyright (c) 2019-2024 QuestDB
 *
 *  Licensed under the Apache License, Version 2.0 (the "License");
 *  you may not use this file except in compliance with the License.
 *  You may obtain a copy of the License at
 *
 *  http://www.apache.org/licenses/LICENSE-2.0
 *
 *  Unless required by applicable law or agreed to in writing, software
 *  distributed under the License is distributed on an "AS IS" BASIS,
 *  WITHOUT WARRANTIES OR CONDITIONS OF ANY KIND, either express or implied.
 *  See the License for the specific language governing permissions and
 *  limitations under the License.
 *
 ******************************************************************************/

package io.questdb.griffin.engine.table.parquet;

import io.questdb.cairo.*;
import io.questdb.log.Log;
import io.questdb.log.LogFactory;
import io.questdb.std.*;
import io.questdb.std.str.DirectString;
import io.questdb.std.str.LPSZ;

public class PartitionDecoder implements QuietCloseable {
<<<<<<< HEAD
=======
    private static final long CHUNK_AUX_PTR_OFFSET;
    private static final long CHUNK_DATA_PTR_OFFSET;
    private static final long CHUNK_ROW_GROUP_COUNT_PTR_OFFSET;
    private static final long CHUNK_STATS_MIN_VALUE_PTR_OFFSET;
    private static final long CHUNK_STATS_MIN_VALUE_SIZE_OFFSET;
>>>>>>> 8492ebbf
    private static final long COLUMNS_PTR_OFFSET;
    private static final long COLUMN_COUNT_OFFSET;
    private final static long COLUMN_IDS_OFFSET;
    private static final long COLUMN_RECORD_NAME_PTR_OFFSET;
    private static final long COLUMN_RECORD_NAME_SIZE_OFFSET;
    private static final long COLUMN_RECORD_TYPE_OFFSET;
    private static final long COLUMN_STRUCT_SIZE;
    private static final Log LOG = LogFactory.getLog(PartitionDecoder.class);
    private static final long ROW_COUNT_OFFSET;
    private static final long ROW_GROUP_COUNT_OFFSET;
    private static final long ROW_GROUP_SIZES_PTR_OFFSET;
    private final ObjectPool<DirectString> directStringPool = new ObjectPool<>(DirectString::new, 16);
    private final Metadata metadata = new Metadata();
    private long columnsPtr;
    private long fd; // kept around for logging purposes
    private long ptr;
<<<<<<< HEAD
    private long rowGroupSizesPtr;
=======

    public PartitionDecoder(FilesFacade ff) {
        this.ff = ff;
    }

    public static long getChunkAuxPtr(long chunkPtr) {
        return Unsafe.getUnsafe().getLong(chunkPtr + CHUNK_AUX_PTR_OFFSET);
    }

    public static long getChunkDataPtr(long chunkPtr) {
        return Unsafe.getUnsafe().getLong(chunkPtr + CHUNK_DATA_PTR_OFFSET);
    }

    public static long getChunkStatsMinValuePtr(long chunkStatsPtr) {
        return Unsafe.getUnsafe().getLong(chunkStatsPtr + CHUNK_STATS_MIN_VALUE_PTR_OFFSET);
    }

    public static long getChunkStatsMinValueSize(long chunkStatsPtr) {
        return Unsafe.getUnsafe().getLong(chunkStatsPtr + CHUNK_STATS_MIN_VALUE_SIZE_OFFSET);
    }

    public static long getRowGroupRowCount(long chunkPtr) {
        return Unsafe.getUnsafe().getLong(chunkPtr + CHUNK_ROW_GROUP_COUNT_PTR_OFFSET);
    }
>>>>>>> 8492ebbf

    @Override
    public void close() {
        destroy();
        fd = -1;
    }

    // TODO(puzpuzpuz): track native memory
    public long decodeRowGroup(
            RowGroupBuffers rowGroupBuffers,
            DirectIntList columns, // contains [parquet_column_index, column_type] pairs
            int rowGroupIndex
    ) {
        assert ptr != 0;
        try {
            return decodeRowGroup(
                    ptr,
                    rowGroupBuffers.ptr(),
                    columns.getAddress(),
                    (int) (columns.size() >>> 1),
                    rowGroupIndex
            );
        } catch (Throwable th) {
            LOG.error().$("could not decode [fd=").$(fd)
                    .$(", rowGroup=").$(rowGroupIndex)
                    .$(", msg=").$(th.getMessage())
                    .I$();
            throw CairoException.nonCritical().put(th.getMessage());
        }
    }

<<<<<<< HEAD
    public long getFd() {
        return fd;
=======
    public long getColumnChunkMinTimestamp(long rowGroup, long timestampIndex) {
        final long chunkStatsPtr = getColumnChunkStats(rowGroup, timestampIndex);
        final long size = getChunkStatsMinValueSize(chunkStatsPtr);
        assert size == Long.BYTES;
        final long ptr = getChunkStatsMinValuePtr(chunkStatsPtr);
        assert ptr != 0;
        return Unsafe.getUnsafe().getLong(ptr);
    }

    public long getColumnChunkStats(long rowGroup, long columnId) {
        assert ptr != 0;
        try {
            return getColumnChunkStats(
                    ptr,
                    rowGroup,
                    columnId
            );
        } catch (Throwable th) {
            LOG.error().$("could not get stats [fd=").$(fd)
                    .$(", columnId=").$(columnId)
                    .$(", rowGroup=").$(rowGroup)
                    .$(", msg=").$(th.getMessage())
                    .$(']').$();

            throw CairoException.nonCritical().put(th.getMessage());
        }
>>>>>>> 8492ebbf
    }

    public Metadata getMetadata() {
        assert ptr != 0;
        return metadata;
    }

    public void of(long fd) {
        destroy();
        try {
            this.fd = fd;
            ptr = create(Files.toOsFd(fd));
            columnsPtr = Unsafe.getUnsafe().getLong(ptr + COLUMNS_PTR_OFFSET);
            rowGroupSizesPtr = Unsafe.getUnsafe().getLong(ptr + ROW_GROUP_SIZES_PTR_OFFSET);
            metadata.init();
        } catch (Throwable th) {
            throw CairoException.nonCritical().put("could not read parquet file: [fd=").put(fd)
                    .put(", msg=").put(th.getMessage())
                    .put(']');
        }
    }

<<<<<<< HEAD
=======
    private static native long chunkAuxPtrOffset();

    private static native long chunkDataPtrOffset();

    private static native long chunkRowGroupCountPtrOffset();

    private static native long chunkStatMinValuePtrOffset();

    private static native long chunkStatMinValueSizeOffset();

>>>>>>> 8492ebbf
    private static native long columnCountOffset();

    private static native long columnIdsOffset();

    private static native long columnRecordNamePtrOffset();

    private static native long columnRecordNameSizeOffset();

    private static native long columnRecordSize();

    private static native long columnRecordTypeOffset();

    private static native long columnsPtrOffset();

    private static native long create(int fd);

    private static native long decodeRowGroup(
            long decoderPtr,
<<<<<<< HEAD
            long rowGroupBuffersPtr,
            long columnsPtr,
            int columnCount,
            int rowGroup
=======
            long rowGroup,
            long columnId,
            int columnType
>>>>>>> 8492ebbf
    );

    private static native void destroy(long impl);

    private static native long getColumnChunkStats(long decoderPtr, long rowGroup, long columnId);

    private static native long rowCountOffset();

    private static native long rowGroupCountOffset();

    private static native long rowGroupSizesPtrOffset();

    private void destroy() {
        if (ptr != 0) {
            destroy(ptr);
            ptr = 0;
            columnsPtr = 0;
            rowGroupSizesPtr = 0;
        }
    }

    public class Metadata {
        private final ObjList<DirectString> columnNames = new ObjList<>();

        public int columnCount() {
            return Unsafe.getUnsafe().getInt(ptr + COLUMN_COUNT_OFFSET);
        }

        public int columnId(int columnIndex) {
            return Unsafe.getUnsafe().getInt(columnsPtr + columnIndex * COLUMN_STRUCT_SIZE + COLUMN_IDS_OFFSET);
        }

        public CharSequence columnName(int columnIndex) {
            return columnNames.getQuick(columnIndex);
        }

        public void copyTo(GenericRecordMetadata metadata) {
            metadata.clear();
            final int columnCount = columnCount();
            for (int i = 0; i < columnCount; i++) {
                final String columnName = Chars.toString(columnName(i));
                final int columnType = getColumnType(i);
                if (ColumnType.isSymbol(columnType)) {
                    metadata.add(new TableColumnMetadata(columnName, columnType, true, 1024, true, null));
                } else {
                    metadata.add(new TableColumnMetadata(columnName, columnType));
                }
            }
        }

        public int getColumnType(int columnIndex) {
            return Unsafe.getUnsafe().getInt(columnsPtr + columnIndex * COLUMN_STRUCT_SIZE + COLUMN_RECORD_TYPE_OFFSET);
        }

        public long rowCount() {
            return Unsafe.getUnsafe().getLong(ptr + ROW_COUNT_OFFSET);
        }

        public int rowGroupCount() {
            return Unsafe.getUnsafe().getInt(ptr + ROW_GROUP_COUNT_OFFSET);
        }

        public int rowGroupSize(int rowGroupIndex) {
            return Unsafe.getUnsafe().getInt(rowGroupSizesPtr + 4L * rowGroupIndex);
        }

        private void init() {
            columnNames.clear();
            directStringPool.clear();

            final long columnCount = columnCount();
            long currentColumnPtr = columnsPtr;
            for (long i = 0; i < columnCount; i++) {
                DirectString str = directStringPool.next();
                int len = Unsafe.getUnsafe().getInt(currentColumnPtr + COLUMN_RECORD_NAME_SIZE_OFFSET);
                long colNamePtr = Unsafe.getUnsafe().getLong(currentColumnPtr + COLUMN_RECORD_NAME_PTR_OFFSET);
                str.of(colNamePtr, len);
                columnNames.add(str);
                currentColumnPtr += COLUMN_STRUCT_SIZE;
            }
        }
    }

    static {
        Os.init();

        COLUMN_COUNT_OFFSET = columnCountOffset();
        COLUMNS_PTR_OFFSET = columnsPtrOffset();
        ROW_COUNT_OFFSET = rowCountOffset();
        COLUMN_STRUCT_SIZE = columnRecordSize();
        COLUMN_RECORD_TYPE_OFFSET = columnRecordTypeOffset();
        COLUMN_RECORD_NAME_SIZE_OFFSET = columnRecordNameSizeOffset();
        COLUMN_RECORD_NAME_PTR_OFFSET = columnRecordNamePtrOffset();
        ROW_GROUP_SIZES_PTR_OFFSET = rowGroupSizesPtrOffset();
        ROW_GROUP_COUNT_OFFSET = rowGroupCountOffset();
        COLUMN_IDS_OFFSET = columnIdsOffset();
<<<<<<< HEAD
=======
        CHUNK_DATA_PTR_OFFSET = chunkDataPtrOffset();
        CHUNK_AUX_PTR_OFFSET = chunkAuxPtrOffset();
        CHUNK_ROW_GROUP_COUNT_PTR_OFFSET = chunkRowGroupCountPtrOffset();
        CHUNK_STATS_MIN_VALUE_PTR_OFFSET = chunkStatMinValuePtrOffset();
        CHUNK_STATS_MIN_VALUE_SIZE_OFFSET = chunkStatMinValueSizeOffset();
>>>>>>> 8492ebbf
    }
}<|MERGE_RESOLUTION|>--- conflicted
+++ resolved
@@ -24,22 +24,16 @@
 
 package io.questdb.griffin.engine.table.parquet;
 
-import io.questdb.cairo.*;
+import io.questdb.cairo.CairoException;
+import io.questdb.cairo.ColumnType;
+import io.questdb.cairo.GenericRecordMetadata;
+import io.questdb.cairo.TableColumnMetadata;
 import io.questdb.log.Log;
 import io.questdb.log.LogFactory;
 import io.questdb.std.*;
 import io.questdb.std.str.DirectString;
-import io.questdb.std.str.LPSZ;
 
 public class PartitionDecoder implements QuietCloseable {
-<<<<<<< HEAD
-=======
-    private static final long CHUNK_AUX_PTR_OFFSET;
-    private static final long CHUNK_DATA_PTR_OFFSET;
-    private static final long CHUNK_ROW_GROUP_COUNT_PTR_OFFSET;
-    private static final long CHUNK_STATS_MIN_VALUE_PTR_OFFSET;
-    private static final long CHUNK_STATS_MIN_VALUE_SIZE_OFFSET;
->>>>>>> 8492ebbf
     private static final long COLUMNS_PTR_OFFSET;
     private static final long COLUMN_COUNT_OFFSET;
     private final static long COLUMN_IDS_OFFSET;
@@ -56,34 +50,7 @@
     private long columnsPtr;
     private long fd; // kept around for logging purposes
     private long ptr;
-<<<<<<< HEAD
     private long rowGroupSizesPtr;
-=======
-
-    public PartitionDecoder(FilesFacade ff) {
-        this.ff = ff;
-    }
-
-    public static long getChunkAuxPtr(long chunkPtr) {
-        return Unsafe.getUnsafe().getLong(chunkPtr + CHUNK_AUX_PTR_OFFSET);
-    }
-
-    public static long getChunkDataPtr(long chunkPtr) {
-        return Unsafe.getUnsafe().getLong(chunkPtr + CHUNK_DATA_PTR_OFFSET);
-    }
-
-    public static long getChunkStatsMinValuePtr(long chunkStatsPtr) {
-        return Unsafe.getUnsafe().getLong(chunkStatsPtr + CHUNK_STATS_MIN_VALUE_PTR_OFFSET);
-    }
-
-    public static long getChunkStatsMinValueSize(long chunkStatsPtr) {
-        return Unsafe.getUnsafe().getLong(chunkStatsPtr + CHUNK_STATS_MIN_VALUE_SIZE_OFFSET);
-    }
-
-    public static long getRowGroupRowCount(long chunkPtr) {
-        return Unsafe.getUnsafe().getLong(chunkPtr + CHUNK_ROW_GROUP_COUNT_PTR_OFFSET);
-    }
->>>>>>> 8492ebbf
 
     @Override
     public void close() {
@@ -115,37 +82,25 @@
         }
     }
 
-<<<<<<< HEAD
+    public long getColumnChunkMinTimestamp(
+            RowGroupBuffers rowGroupBuffers,
+            int rowGroupIndex,
+            int timestampColumnIndex
+    ) {
+        final long chunkStatsPtr = getColumnChunkStats(
+                ptr,
+                rowGroupBuffers.ptr(),
+                rowGroupIndex,
+                timestampColumnIndex);
+        final long size = RowGroupBuffers.getChunkStatsMinValueSize(chunkStatsPtr);
+        assert size == Long.BYTES;
+        final long ptr = RowGroupBuffers.getChunkStatsMinValuePtr(chunkStatsPtr);
+        assert ptr != 0;
+        return Unsafe.getUnsafe().getLong(ptr);
+    }
+
     public long getFd() {
         return fd;
-=======
-    public long getColumnChunkMinTimestamp(long rowGroup, long timestampIndex) {
-        final long chunkStatsPtr = getColumnChunkStats(rowGroup, timestampIndex);
-        final long size = getChunkStatsMinValueSize(chunkStatsPtr);
-        assert size == Long.BYTES;
-        final long ptr = getChunkStatsMinValuePtr(chunkStatsPtr);
-        assert ptr != 0;
-        return Unsafe.getUnsafe().getLong(ptr);
-    }
-
-    public long getColumnChunkStats(long rowGroup, long columnId) {
-        assert ptr != 0;
-        try {
-            return getColumnChunkStats(
-                    ptr,
-                    rowGroup,
-                    columnId
-            );
-        } catch (Throwable th) {
-            LOG.error().$("could not get stats [fd=").$(fd)
-                    .$(", columnId=").$(columnId)
-                    .$(", rowGroup=").$(rowGroup)
-                    .$(", msg=").$(th.getMessage())
-                    .$(']').$();
-
-            throw CairoException.nonCritical().put(th.getMessage());
-        }
->>>>>>> 8492ebbf
     }
 
     public Metadata getMetadata() {
@@ -168,19 +123,6 @@
         }
     }
 
-<<<<<<< HEAD
-=======
-    private static native long chunkAuxPtrOffset();
-
-    private static native long chunkDataPtrOffset();
-
-    private static native long chunkRowGroupCountPtrOffset();
-
-    private static native long chunkStatMinValuePtrOffset();
-
-    private static native long chunkStatMinValueSizeOffset();
-
->>>>>>> 8492ebbf
     private static native long columnCountOffset();
 
     private static native long columnIdsOffset();
@@ -199,21 +141,20 @@
 
     private static native long decodeRowGroup(
             long decoderPtr,
-<<<<<<< HEAD
             long rowGroupBuffersPtr,
             long columnsPtr,
             int columnCount,
             int rowGroup
-=======
-            long rowGroup,
-            long columnId,
-            int columnType
->>>>>>> 8492ebbf
     );
 
     private static native void destroy(long impl);
 
-    private static native long getColumnChunkStats(long decoderPtr, long rowGroup, long columnId);
+
+    private static native long getColumnChunkStats(
+            long decoderPtr,
+            long rowGroupBuffersPtr,
+            int rowGroupIndex,
+            int columnId);
 
     private static native long rowCountOffset();
 
@@ -305,13 +246,5 @@
         ROW_GROUP_SIZES_PTR_OFFSET = rowGroupSizesPtrOffset();
         ROW_GROUP_COUNT_OFFSET = rowGroupCountOffset();
         COLUMN_IDS_OFFSET = columnIdsOffset();
-<<<<<<< HEAD
-=======
-        CHUNK_DATA_PTR_OFFSET = chunkDataPtrOffset();
-        CHUNK_AUX_PTR_OFFSET = chunkAuxPtrOffset();
-        CHUNK_ROW_GROUP_COUNT_PTR_OFFSET = chunkRowGroupCountPtrOffset();
-        CHUNK_STATS_MIN_VALUE_PTR_OFFSET = chunkStatMinValuePtrOffset();
-        CHUNK_STATS_MIN_VALUE_SIZE_OFFSET = chunkStatMinValueSizeOffset();
->>>>>>> 8492ebbf
     }
 }