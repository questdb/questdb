--- conflicted
+++ resolved
@@ -94,37 +94,6 @@
     }
 
     public void of(long fd) {
-        destroy();
-        try {
-            this.fd = fd;
-            ptr = create(Files.toOsFd(fd));
-            columnsPtr = Unsafe.getUnsafe().getLong(ptr + COLUMNS_PTR_OFFSET);
-            rowGroupSizesPtr = Unsafe.getUnsafe().getLong(ptr + ROW_GROUP_SIZES_PTR_OFFSET);
-            metadata.init();
-        } catch (Throwable th) {
-            throw CairoException.nonCritical().put("could not read parquet file: [fd=").put(fd)
-                    .put(", msg=").put(th.getMessage())
-                    .put(']');
-        }
-    }
-
-    public void readRowGroupStats(
-            RowGroupStatBuffers statBuffers,
-            DirectIntList columns,
-            int rowGroupIndex
-    ) {
-        assert ptr != 0;
-<<<<<<< HEAD
-        getRowGroupStats(  // throws CairoException on error
-                ptr,
-                rowGroupStatBuffers.ptr(),
-                columns.getAddress(),
-                (int) (columns.size() >>> 1),
-                rowGroupIndex
-        );
-    }
-
-    public void of(long fd) {
         of(fd, MemoryTag.NATIVE_PARQUET_PARTITION_DECODER);
     }
 
@@ -136,37 +105,26 @@
         columnsPtr = Unsafe.getUnsafe().getLong(ptr + COLUMNS_PTR_OFFSET);
         rowGroupSizesPtr = Unsafe.getUnsafe().getLong(ptr + ROW_GROUP_SIZES_PTR_OFFSET);
         metadata.init();
-=======
-        try {
-            readRowGroupStats(
-                    ptr,
-                    statBuffers.ptr(),
-                    columns.getAddress(),
-                    (int) (columns.size() >>> 1),
-                    rowGroupIndex
-            );
-        } catch (Throwable th) {
-            LOG.error().$("could not read row group stats [fd=").$(fd)
-                    .$(", rowGroup=").$(rowGroupIndex)
-                    .$(", msg=").$(th.getMessage())
-                    .I$();
-            throw CairoException.nonCritical().put(th.getMessage());
-        }
+    }
+
+    public void readRowGroupStats(
+            RowGroupStatBuffers statBuffers,
+            DirectIntList columns,
+            int rowGroupIndex
+    ) {
+        assert ptr != 0;
+        readRowGroupStats(  // throws CairoException on error
+                ptr,
+                statBuffers.ptr(),
+                columns.getAddress(),
+                (int) (columns.size() >>> 1),
+                rowGroupIndex
+        );
     }
 
     public long timestampAt(int columnIndex, long rowIndex) {
         assert ptr != 0;
-        try {
-            return timestampAt(ptr, columnIndex, rowIndex);
-        } catch (Throwable th) {
-            LOG.error().$("could not read timestamp value [fd=").$(fd)
-                    .$(", columnIndex=").$(columnIndex)
-                    .$(", rowIndex=").$(rowIndex)
-                    .$(", msg=").$(th.getMessage())
-                    .I$();
-            throw CairoException.nonCritical().put(th.getMessage());
-        }
->>>>>>> 3d88b209
+        return timestampAt(ptr, columnIndex, rowIndex);  // throws CairoException on error
     }
 
     private static native long columnCountOffset();
@@ -211,7 +169,11 @@
 
     private static native long rowGroupSizesPtrOffset();
 
-    private static native long timestampAt(long decoderPtr, int columnIndex, long rowIndex);
+    private static native long timestampAt(
+            long decoderPtr,
+            int columnIndex,
+            long rowIndex
+    ) throws CairoException;
 
     private void destroy() {
         if (ptr != 0) {
