--- conflicted
+++ resolved
@@ -66,33 +66,15 @@
             int rowHi // high row index within the row group, exclusive
     ) {
         assert ptr != 0;
-<<<<<<< HEAD
         return decodeRowGroup(  // throws CairoException on error
                 ptr,
                 rowGroupBuffers.ptr(),
                 columns.getAddress(),
                 (int) (columns.size() >>> 1),
-                rowGroupIndex
+                rowGroupIndex,
+                rowLo,
+                rowHi
         );
-=======
-        try {
-            return decodeRowGroup(
-                    ptr,
-                    rowGroupBuffers.ptr(),
-                    columns.getAddress(),
-                    (int) (columns.size() >>> 1),
-                    rowGroupIndex,
-                    rowLo,
-                    rowHi
-            );
-        } catch (Throwable th) {
-            LOG.error().$("could not decode [fd=").$(fd)
-                    .$(", rowGroup=").$(rowGroupIndex)
-                    .$(", msg=").$(th.getMessage())
-                    .I$();
-            throw CairoException.nonCritical().put(th.getMessage());
-        }
->>>>>>> 171ca7f8
     }
 
     public long getFd() {
@@ -154,15 +136,10 @@
             long rowGroupBuffersPtr,
             long columnsPtr,
             int columnCount,
-<<<<<<< HEAD
-            int rowGroup
-    ) throws CairoException;
-=======
             int rowGroup,
             int rowLo,
             int rowHi
-    );
->>>>>>> 171ca7f8
+    ) throws CairoException;
 
     private static native void destroy(long impl);
 
