--- conflicted
+++ resolved
@@ -31,21 +31,14 @@
 import org.jetbrains.annotations.Nullable;
 
 public final class SqlHints {
-<<<<<<< HEAD
     public static final String ASOF_DENSE_HINT = "asof_dense";
-    public static final String ASOF_DRIVEBY_CACHE_HINT = "asof_driveby_cache";
-    public static final String ASOF_INDEX_HINT = "asof_index_search";
-    public static final String ASOF_LINEAR_HINT = "asof_linear";
-=======
     public static final String ASOF_INDEX_HINT = "asof_index";
     public static final String ASOF_LINEAR_HINT = "asof_linear";
     public static final String ASOF_MEMOIZED_DRIVEBY_HINT = "asof_memoized_driveby";
->>>>>>> eb6d34b4
     public static final String ASOF_MEMOIZED_HINT = "asof_memoized";
     public static final String ENABLE_PRE_TOUCH_HINT = "enable_pre_touch";
     public static final char HINTS_PARAMS_DELIMITER = ' ';
 
-<<<<<<< HEAD
     public static boolean hasAsOfDenseHint(
             @NotNull QueryModel queryModel,
             @Nullable CharSequence tableNameA,
@@ -54,10 +47,7 @@
         return hasHintWithParams(queryModel, ASOF_DENSE_HINT, tableNameA, tableNameB);
     }
 
-    public static boolean hasAsOfDrivebyCacheHint(
-=======
     public static boolean hasAsOfIndexHint(
->>>>>>> eb6d34b4
             @NotNull QueryModel queryModel,
             @Nullable CharSequence tableNameA,
             @Nullable CharSequence tableNameB
@@ -65,35 +55,20 @@
         return hasHintWithParams(queryModel, ASOF_INDEX_HINT, tableNameA, tableNameB);
     }
 
-<<<<<<< HEAD
-    public static boolean hasAsOfIndexHint(
-=======
     public static boolean hasAsOfLinearHint(
->>>>>>> eb6d34b4
             @NotNull QueryModel queryModel,
             @Nullable CharSequence tableNameA,
             @Nullable CharSequence tableNameB
     ) {
-<<<<<<< HEAD
-        return hasHintWithParams(queryModel, ASOF_INDEX_HINT, tableNameA, tableNameB);
-    }
-
-    public static boolean hasAsOfLinearHint(
-=======
         return hasHintWithParams(queryModel, ASOF_LINEAR_HINT, tableNameA, tableNameB);
     }
 
     public static boolean hasAsOfMemoizedDrivebyHint(
->>>>>>> eb6d34b4
             @NotNull QueryModel queryModel,
             @Nullable CharSequence tableNameA,
             @Nullable CharSequence tableNameB
     ) {
-<<<<<<< HEAD
-        return hasHintWithParams(queryModel, ASOF_LINEAR_HINT, tableNameA, tableNameB);
-=======
         return hasHintWithParams(queryModel, ASOF_MEMOIZED_DRIVEBY_HINT, tableNameA, tableNameB);
->>>>>>> eb6d34b4
     }
 
     public static boolean hasAsOfMemoizedHint(
