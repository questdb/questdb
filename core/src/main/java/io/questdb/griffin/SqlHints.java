--- conflicted
+++ resolved
@@ -33,11 +33,8 @@
 public final class SqlHints {
     public static final String ASOF_INDEX_SEARCH_HINT = "asof_index_search";
     public static final String ASOF_LINEAR_SEARCH_HINT = "asof_linear_search";
-<<<<<<< HEAD
     public static final String ASOF_MEMOIZED_SEARCH_HINT = "asof_memoized_search";
-=======
     public static final String ENABLE_PRE_TOUCH_HINT = "enable_pre_touch";
->>>>>>> a1006db2
     public static final char HINTS_PARAMS_DELIMITER = ' ';
     /**
      * Deprecated for removal, in favor of `asof_linear_search`.
