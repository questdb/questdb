--- conflicted
+++ resolved
@@ -50,10 +50,7 @@
     private long affectedRowsCount;
     private AlterOperation alterOp;
     private InsertOperation insertOp;
-<<<<<<< HEAD
-=======
     private boolean isExecutedAtParseTime;
->>>>>>> 9758daf6
     private Operation operation;
     private RecordCursorFactory recordCursorFactory;
     private SqlExecutionContext sqlExecutionContext;
@@ -228,6 +225,7 @@
     public void ofCreateMatView(CreateMatViewOperation createMatViewOp) {
         of(CREATE_MAT_VIEW);
         this.operation = createMatViewOp;
+        this.isExecutedAtParseTime = false;
     }
 
     public void ofCreateTable(CreateTableOperation createTableOp) {
