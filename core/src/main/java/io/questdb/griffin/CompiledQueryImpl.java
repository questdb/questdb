--- conflicted
+++ resolved
@@ -181,14 +181,8 @@
         of(COMMIT);
     }
 
-<<<<<<< HEAD
-    public void ofCopyRemote(TextLoader textLoader) {
-        this.textLoader = textLoader;
+    public void ofCopyRemote() {
         of(COPY_REMOTE);
-=======
-    public CompiledQuery ofCopyRemote() {
-        return of(COPY_REMOTE);
->>>>>>> 83dacadf
     }
 
     public void ofCreateTable(TableToken tableToken) {
