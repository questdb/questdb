/*******************************************************************************
 *     ___                  _   ____  ____
 *    / _ \ _   _  ___  ___| |_|  _ \| __ )
 *   | | | | | | |/ _ \/ __| __| | | |  _ \
 *   | |_| | |_| |  __/\__ \ |_| |_| | |_) |
 *    \__\_\\__,_|\___||___/\__|____/|____/
 *
 *  Copyright (c) 2014-2019 Appsicle
 *  Copyright (c) 2019-2022 QuestDB
 *
 *  Licensed under the Apache License, Version 2.0 (the "License");
 *  you may not use this file except in compliance with the License.
 *  You may obtain a copy of the License at
 *
 *  http://www.apache.org/licenses/LICENSE-2.0
 *
 *  Unless required by applicable law or agreed to in writing, software
 *  distributed under the License is distributed on an "AS IS" BASIS,
 *  WITHOUT WARRANTIES OR CONDITIONS OF ANY KIND, either express or implied.
 *  See the License for the specific language governing permissions and
 *  limitations under the License.
 *
 ******************************************************************************/

package io.questdb.griffin;

import io.questdb.MessageBus;
import io.questdb.cairo.CairoConfiguration;
import io.questdb.cairo.CairoException;
import io.questdb.cairo.TableUtils;
import io.questdb.cairo.TableWriter;
import io.questdb.log.Log;
import io.questdb.log.LogFactory;
import io.questdb.std.LongList;
import io.questdb.std.str.Path;

import static io.questdb.cairo.TableUtils.dFile;

public class DropIndexOperator extends PurgingOperator {
    private static final Log LOG = LogFactory.getLog(DropIndexOperator.class);
    private final LongList rollbackColumnVersions = new LongList();
    private final Path other;

    public DropIndexOperator(
            CairoConfiguration configuration,
            MessageBus messageBus,
            TableWriter tableWriter,
            Path path,
            Path other,
            int rootLen
    ) {
        super(LOG, configuration, messageBus, tableWriter, path, rootLen);
        this.other = other;
    }

    public void executeDropIndex(CharSequence columnName, int columnIndex) {
        int partitionBy = tableWriter.getPartitionBy();
        int partitionCount = tableWriter.getPartitionCount();
        try {
            updateColumnIndexes.clear();
            cleanupColumnVersions.clear();
            rollbackColumnVersions.clear();
            for (int pIndex = 0; pIndex < partitionCount; pIndex++) {
                long pTimestamp = tableWriter.getPartitionTimestamp(pIndex);
                long pVersion = tableWriter.getPartitionNameTxn(pIndex);
                long columnVersion = tableWriter.getColumnNameTxn(pTimestamp, columnIndex);
                long columnTop = tableWriter.getColumnTop(pTimestamp, columnIndex, -1L);

                if (columnTop != -1L) {
                    // bump up column version, metadata will be updated later
                    tableWriter.upsertColumnVersion(pTimestamp, columnIndex, columnTop);
                    final long columnDropIndexVersion = tableWriter.getColumnNameTxn(pTimestamp, columnIndex);

<<<<<<< HEAD
                    // create hard link to column data
                    // src
                    partitionDFile(path, rootLen, partitionBy, pTimestamp, pVersion, columnName, columnVersion);
                    // hard link
                    partitionDFile(other, rootLen, partitionBy, pTimestamp, pVersion, columnName, columnDropIndexVersion);
                    if (-1 == ff.hardLink(path, other)) {
                        throw CairoException.instance(ff.errno())
                                .put("cannot hardLink [src=").put(path)
                                .put(", hardLink=").put(other)
                                .put(']');
                    }
=======
                // create hard link to column data
                // src
                partitionDFile(path, rootLen, partitionBy, pTimestamp, pVersion, columnName, columnVersion);
                // hard link
                partitionDFile(other, rootLen, partitionBy, pTimestamp, pVersion, columnName, columnDropIndexVersion);
                if (-1 == ff.hardLink(path, other)) {
                    throw CairoException.critical(ff.errno())
                            .put("cannot hardLink [src=").put(path)
                            .put(", hardLink=").put(other)
                            .put(']');
                }
>>>>>>> 4dc191f1

                    // add to cleanup tasks, the index will be removed in due time
                    updateColumnIndexes.add(columnIndex);
                    cleanupColumnVersions.add(columnIndex, columnVersion, pTimestamp, pVersion);
                    rollbackColumnVersions.add(columnIndex, columnDropIndexVersion, pTimestamp, pVersion);
                }
            }
        } catch (Throwable th) {
            LOG.error().$("Could not DROP INDEX: ").$(th.getMessage()).$();
            tableWriter.rollbackUpdate();
            updateColumnIndexes.clear();
            cleanupColumnVersions.clear();

            // cleanup successful links prior to the failed link operation
            int limit = rollbackColumnVersions.size();
            if (limit / 4 < partitionCount) {
                for (int i = 0; i < limit; i += 4) {
                    final long columnDropIndexVersion = rollbackColumnVersions.getQuick(i + 1);
                    final long pTimestamp = rollbackColumnVersions.getQuick(i + 2);
                    final long partitionNameTxn = rollbackColumnVersions.getQuick(i + 3);
                    partitionDFile(other, rootLen, partitionBy, pTimestamp, partitionNameTxn, columnName, columnDropIndexVersion);
                    if (!ff.remove(other)) {
                        LOG.info().$("Please remove this file \"").$(other).$('"').I$();
                    }
                }
            }
            throw th;
        } finally {
            path.trimTo(rootLen);
            other.trimTo(rootLen);
        }
    }

    private static void partitionDFile(
            Path path,
            int rootLen,
            int partitionBy,
            long partitionTimestamp,
            long partitionNameTxn,
            CharSequence columnName,
            long columnNameTxn
    ) {
        TableUtils.setPathForPartition(
                path,
                rootLen,
                partitionBy,
                partitionTimestamp,
                partitionNameTxn
        );
        dFile(path, columnName, columnNameTxn);
    }
}<|MERGE_RESOLUTION|>--- conflicted
+++ resolved
@@ -71,31 +71,17 @@
                     tableWriter.upsertColumnVersion(pTimestamp, columnIndex, columnTop);
                     final long columnDropIndexVersion = tableWriter.getColumnNameTxn(pTimestamp, columnIndex);
 
-<<<<<<< HEAD
                     // create hard link to column data
                     // src
                     partitionDFile(path, rootLen, partitionBy, pTimestamp, pVersion, columnName, columnVersion);
                     // hard link
                     partitionDFile(other, rootLen, partitionBy, pTimestamp, pVersion, columnName, columnDropIndexVersion);
                     if (-1 == ff.hardLink(path, other)) {
-                        throw CairoException.instance(ff.errno())
+                        throw CairoException.critical(ff.errno())
                                 .put("cannot hardLink [src=").put(path)
                                 .put(", hardLink=").put(other)
                                 .put(']');
                     }
-=======
-                // create hard link to column data
-                // src
-                partitionDFile(path, rootLen, partitionBy, pTimestamp, pVersion, columnName, columnVersion);
-                // hard link
-                partitionDFile(other, rootLen, partitionBy, pTimestamp, pVersion, columnName, columnDropIndexVersion);
-                if (-1 == ff.hardLink(path, other)) {
-                    throw CairoException.critical(ff.errno())
-                            .put("cannot hardLink [src=").put(path)
-                            .put(", hardLink=").put(other)
-                            .put(']');
-                }
->>>>>>> 4dc191f1
 
                     // add to cleanup tasks, the index will be removed in due time
                     updateColumnIndexes.add(columnIndex);
