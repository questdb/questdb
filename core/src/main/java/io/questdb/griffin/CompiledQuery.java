/*******************************************************************************
 *     ___                  _   ____  ____
 *    / _ \ _   _  ___  ___| |_|  _ \| __ )
 *   | | | | | | |/ _ \/ __| __| | | |  _ \
 *   | |_| | |_| |  __/\__ \ |_| |_| | |_) |
 *    \__\_\\__,_|\___||___/\__|____/|____/
 *
 *  Copyright (c) 2014-2019 Appsicle
 *  Copyright (c) 2019-2022 QuestDB
 *
 *  Licensed under the Apache License, Version 2.0 (the "License");
 *  you may not use this file except in compliance with the License.
 *  You may obtain a copy of the License at
 *
 *  http://www.apache.org/licenses/LICENSE-2.0
 *
 *  Unless required by applicable law or agreed to in writing, software
 *  distributed under the License is distributed on an "AS IS" BASIS,
 *  WITHOUT WARRANTIES OR CONDITIONS OF ANY KIND, either express or implied.
 *  See the License for the specific language governing permissions and
 *  limitations under the License.
 *
 ******************************************************************************/

package io.questdb.griffin;

import io.questdb.cairo.sql.InsertStatement;
import io.questdb.cairo.sql.RecordCursorFactory;
import io.questdb.cutlass.text.TextLoader;
import io.questdb.griffin.update.UpdateStatement;
import io.questdb.mp.SCSequence;

public interface CompiledQuery {
    //these values should be covered in both JsonQueryProcessor and PGConnectionContext
    short SELECT = 1;
    short INSERT = 2;
    short TRUNCATE = 3;
    short ALTER = 4;
    short REPAIR = 5;
    short SET = 6;
    short DROP = 7;
    short COPY_LOCAL = 8;
    short CREATE_TABLE = 9;
    short INSERT_AS_SELECT = 10;
    short COPY_REMOTE = 11;
    short RENAME_TABLE = 12;
    short BACKUP_TABLE = 13;
    short UPDATE = 14;
    short LOCK = 14;
    short UNLOCK = 14;
    short VACUUM = 15;
    short BEGIN = 16;
    short COMMIT = 17;
    short ROLLBACK = 18;
    short CREATE_TABLE_AS_SELECT = 19;

    RecordCursorFactory getRecordCursorFactory();

    InsertStatement getInsertStatement();

    TextLoader getTextLoader();

    AlterStatement getAlterStatement();

    short getType();

    UpdateStatement getUpdateStatement();

    /***
     * Executes the query.
     * If execution is done in sync returns an instance of QueryFuture where isDone() is true.
     * If execution happened async, QueryFuture.await() method should be called for blocking wait
     * or QueryFuture.await(long) for wait with specified timeout.
     * @param eventSubSeq - temporary SCSequence instance to track completion of async ALTER command
     * @return query future that can be used to monitor query progress
     * @throws SqlException - throws exception if command execution fails
     */
    QueryFuture execute(SCSequence eventSubSeq) throws SqlException;
<<<<<<< HEAD

    /**
     * Returns number of rows inserted by this command . Used e.g. in pg wire protocol .
     */
    long getInsertCount();
}



=======
}
>>>>>>> 2a2eae9b
<|MERGE_RESOLUTION|>--- conflicted
+++ resolved
@@ -76,16 +76,9 @@
      * @throws SqlException - throws exception if command execution fails
      */
     QueryFuture execute(SCSequence eventSubSeq) throws SqlException;
-<<<<<<< HEAD
 
     /**
      * Returns number of rows inserted by this command . Used e.g. in pg wire protocol .
      */
     long getInsertCount();
-}
-
-
-
-=======
-}
->>>>>>> 2a2eae9b
+}