/*******************************************************************************
 *     ___                  _   ____  ____
 *    / _ \ _   _  ___  ___| |_|  _ \| __ )
 *   | | | | | | |/ _ \/ __| __| | | |  _ \
 *   | |_| | |_| |  __/\__ \ |_| |_| | |_) |
 *    \__\_\\__,_|\___||___/\__|____/|____/
 *
 *  Copyright (c) 2014-2019 Appsicle
 *  Copyright (c) 2019-2022 QuestDB
 *
 *  Licensed under the Apache License, Version 2.0 (the "License");
 *  you may not use this file except in compliance with the License.
 *  You may obtain a copy of the License at
 *
 *  http://www.apache.org/licenses/LICENSE-2.0
 *
 *  Unless required by applicable law or agreed to in writing, software
 *  distributed under the License is distributed on an "AS IS" BASIS,
 *  WITHOUT WARRANTIES OR CONDITIONS OF ANY KIND, either express or implied.
 *  See the License for the specific language governing permissions and
 *  limitations under the License.
 *
 ******************************************************************************/

package io.questdb.griffin;

import io.questdb.cairo.sql.InsertStatement;
import io.questdb.cairo.sql.RecordCursorFactory;
import io.questdb.cutlass.text.TextLoader;
<<<<<<< HEAD
import io.questdb.griffin.update.UpdateStatement;
=======
import io.questdb.mp.SCSequence;
>>>>>>> 548aeb38

public interface CompiledQuery {
    short SELECT = 1;
    short INSERT = 2;
    short TRUNCATE = 3;
    short ALTER = 4;
    short REPAIR = 5;
    short SET = 6;
    short DROP = 7;
    short COPY_LOCAL = 8;
    short CREATE_TABLE = 9;
    short INSERT_AS_SELECT = 10;
    short COPY_REMOTE = 11;
    short RENAME_TABLE = 12;
    short BACKUP_TABLE = 13;
<<<<<<< HEAD
    short UPDATE = 14;
=======
    short LOCK = 14;
    short UNLOCK = 14;
>>>>>>> 548aeb38

    RecordCursorFactory getRecordCursorFactory();

    InsertStatement getInsertStatement();

    TextLoader getTextLoader();

    AlterStatement getAlterStatement();

    short getType();

<<<<<<< HEAD
    UpdateStatement getUpdateStatement();
}
=======
    /***
     * Executes the query.
     * If execution is done in sync returns an instance of QueryFuture where isDone() is true.
     * If execution happened async, QueryFuture.await() method should be called for blocking wait
     * or QueryFuture.await(long) for wait with specified timeout.
     * @param eventSubSeq - temporary SCSequence instance to track completion of async ALTER command
     * @throws SqlException - throws exception if command execution fails
     */
    QueryFuture execute(SCSequence eventSubSeq) throws SqlException;
}



>>>>>>> 548aeb38
<|MERGE_RESOLUTION|>--- conflicted
+++ resolved
@@ -27,11 +27,8 @@
 import io.questdb.cairo.sql.InsertStatement;
 import io.questdb.cairo.sql.RecordCursorFactory;
 import io.questdb.cutlass.text.TextLoader;
-<<<<<<< HEAD
 import io.questdb.griffin.update.UpdateStatement;
-=======
 import io.questdb.mp.SCSequence;
->>>>>>> 548aeb38
 
 public interface CompiledQuery {
     short SELECT = 1;
@@ -47,12 +44,9 @@
     short COPY_REMOTE = 11;
     short RENAME_TABLE = 12;
     short BACKUP_TABLE = 13;
-<<<<<<< HEAD
     short UPDATE = 14;
-=======
     short LOCK = 14;
     short UNLOCK = 14;
->>>>>>> 548aeb38
 
     RecordCursorFactory getRecordCursorFactory();
 
@@ -64,10 +58,8 @@
 
     short getType();
 
-<<<<<<< HEAD
     UpdateStatement getUpdateStatement();
-}
-=======
+
     /***
      * Executes the query.
      * If execution is done in sync returns an instance of QueryFuture where isDone() is true.
@@ -77,8 +69,4 @@
      * @throws SqlException - throws exception if command execution fails
      */
     QueryFuture execute(SCSequence eventSubSeq) throws SqlException;
-}
-
-
-
->>>>>>> 548aeb38
+}