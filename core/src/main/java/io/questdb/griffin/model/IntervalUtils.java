/*******************************************************************************
 *     ___                  _   ____  ____
 *    / _ \ _   _  ___  ___| |_|  _ \| __ )
 *   | | | | | | |/ _ \/ __| __| | | |  _ \
 *   | |_| | |_| |  __/\__ \ |_| |_| | |_) |
 *    \__\_\\__,_|\___||___/\__|____/|____/
 *
 *  Copyright (c) 2014-2019 Appsicle
 *  Copyright (c) 2019-2020 QuestDB
 *
 *  Licensed under the Apache License, Version 2.0 (the "License");
 *  you may not use this file except in compliance with the License.
 *  You may obtain a copy of the License at
 *
 *  http://www.apache.org/licenses/LICENSE-2.0
 *
 *  Unless required by applicable law or agreed to in writing, software
 *  distributed under the License is distributed on an "AS IS" BASIS,
 *  WITHOUT WARRANTIES OR CONDITIONS OF ANY KIND, either express or implied.
 *  See the License for the specific language governing permissions and
 *  limitations under the License.
 *
 ******************************************************************************/

package io.questdb.griffin.model;

import io.questdb.cairo.CairoException;
import io.questdb.griffin.SqlException;
import io.questdb.std.LongList;
import io.questdb.std.Numbers;
import io.questdb.std.NumericException;
import io.questdb.std.datetime.microtime.TimestampFormatUtils;
import io.questdb.std.datetime.microtime.Timestamps;

public final class IntervalUtils {
    public static final int LO_INDEX = 0;
    public static final int HI_INDEX = 1;
    public static final int OPERATION_PERIOD_TYPE_ADJUSTMENT_INDEX = 2;
    public static final int PERIOD_COUNT_INDEX = 3;
    public static final int STATIC_LONGS_PER_DYNAMIC_INTERVAL = 4;

    public static void addHiLoInterval(
            long lo,
            long hi,
            int period,
            char periodType,
            int periodCount,
            short operation,
            LongList out) {
        addHiLoInterval(lo, hi, period, periodType, periodCount, (short) 0, (short) 0, operation, out);
    }

    public static void addHiLoInterval(
            long lo,
            long hi,
            int period,
            char periodType,
            int periodCount,
            short adjustment,
            short dynamicIndicator,
            short operation,
            LongList out
    ) {
        out.add(
                lo,
                hi,
                Numbers.encodeLowHighInts(
                        Numbers.encodeLowHighShorts(operation, (short) ((int) periodType + Short.MIN_VALUE)),
                        Numbers.encodeLowHighShorts(adjustment, dynamicIndicator)
                ),
                Numbers.encodeLowHighInts(period, periodCount)
        );
    }

    public static void addHiLoInterval(long lo,
                                       long hi,
                                       short adjustment,
                                       short dynamicIndicator,
                                       short operation,
                                       LongList out) {
        addHiLoInterval(lo, hi, 0, (char) 0, 1, adjustment, dynamicIndicator, operation, out);
    }

    public static void addHiLoInterval(long lo, long hi, short operation, LongList out) {
        addHiLoInterval(lo, hi, 0, (char) 0, 1, operation, out);
    }

    public static void apply(LongList temp, long lo, long hi, int period, char periodType, int count) {
        temp.add(lo, hi);
        if (count > 1) {
            switch (periodType) {
                case 'y':
                    addYearIntervals(period, count, temp);
                    break;
                case 'M':
                    addMonthInterval(period, count, temp);
                    break;
                case 'h':
                    addMillisInterval(period * Timestamps.HOUR_MICROS, count, temp);
                    break;
                case 'm':
                    addMillisInterval(period * Timestamps.MINUTE_MICROS, count, temp);
                    break;
                case 's':
                    addMillisInterval(period * Timestamps.SECOND_MICROS, count, temp);
                    break;
                case 'd':
                    addMillisInterval(period * Timestamps.DAY_MICROS, count, temp);
                    break;
            }
        }
    }

    public static void applyLastEncodedIntervalEx(LongList intervals) {
        int index = intervals.size() - 4;
        long lo = getEncodedPeriodLo(intervals, index);
        long hi = getEncodedPeriodHi(intervals, index);
        int period = getEncodedPeriod(intervals, index);
        char periodType = getEncodedPeriodType(intervals, index);
        int count = getEncodedPeriodCount(intervals, index);

        intervals.setPos(index);
        if (periodType == 0) {
            intervals.extendAndSet(index + 1, hi);
            intervals.setQuick(index, lo);
            return;
        }
        apply(intervals, lo, hi, period, periodType, count);
    }

    public static short getEncodedAdjustment(LongList intervals, int index) {
        return Numbers.decodeLowShort(Numbers.decodeHighInt(
                intervals.getQuick(index + OPERATION_PERIOD_TYPE_ADJUSTMENT_INDEX)));
    }

    public static short getEncodedDynamicIndicator(LongList intervals, int index) {
        return Numbers.decodeHighShort(Numbers.decodeHighInt(
                intervals.getQuick(index + OPERATION_PERIOD_TYPE_ADJUSTMENT_INDEX)));
    }

    public static short getEncodedOperation(LongList intervals, int index) {
        return Numbers.decodeLowShort(
                Numbers.decodeLowInt(
                        intervals.getQuick(index + OPERATION_PERIOD_TYPE_ADJUSTMENT_INDEX)
                )
        );
    }

    public static int getEncodedPeriod(LongList intervals, int index) {
        return Numbers.decodeLowInt(
                intervals.getQuick(index + PERIOD_COUNT_INDEX)
        );
    }

    public static int getEncodedPeriodCount(LongList intervals, int index) {
        return Numbers.decodeHighInt(
                intervals.getQuick(index + PERIOD_COUNT_INDEX));
    }

    public static long getEncodedPeriodHi(LongList out, int index) {
        return out.getQuick(index + HI_INDEX);
    }

    public static long getEncodedPeriodLo(LongList out, int index) {
        return out.getQuick(index + LO_INDEX);
    }

    public static char getEncodedPeriodType(LongList intervals, int index) {
        int pts = Numbers.decodeHighShort(
                Numbers.decodeLowInt(
                        intervals.getQuick(index + OPERATION_PERIOD_TYPE_ADJUSTMENT_INDEX)
                )
        );
        return (char) (pts - (int) Short.MIN_VALUE);
    }

    public static boolean isInIntervals(LongList intervals, long timestamp) {
        int left = 0;
        int right = intervals.size() / 2 - 1;
        while (left <= right) {
            int mid = (left + right) / 2;
            long lo = getEncodedPeriodLo(intervals, mid * 2);
            long hi = getEncodedPeriodHi(intervals, mid * 2);
            if (lo > timestamp) {
                right = mid - 1;
            } else if (hi < timestamp) {
                left = mid + 1;
            } else {
                return true;
            }
        }
        return false;
    }

    public static long parseCCPartialDate(CharSequence seq, final int pos, int lim) throws NumericException {
        long ts;
        if (lim - pos < 4) {
            throw NumericException.INSTANCE;
        }
        int p = pos;
        int year = Numbers.parseInt(seq, p, p += 4);
        boolean l = Timestamps.isLeapYear(year);
        if (checkLen(p, lim)) {
            checkChar(seq, p++, lim, '-');
            int month = Numbers.parseInt(seq, p, p += 2);
            checkRange(month, 1, 12);
            if (checkLen(p, lim)) {
                checkChar(seq, p++, lim, '-');
                int day = Numbers.parseInt(seq, p, p += 2);
                checkRange(day, 1, Timestamps.getDaysPerMonth(month, l));
                if (checkLen(p, lim)) {
                    checkChar(seq, p++, lim, 'T', ' ');
                    int hour = Numbers.parseInt(seq, p, p += 2);
                    checkRange(hour, 0, 23);
                    if (checkLen(p, lim)) {
                        checkChar(seq, p++, lim, ':');
                        int min = Numbers.parseInt(seq, p, p += 2);
                        checkRange(min, 0, 59);
                        if (checkLen(p, lim)) {
                            checkChar(seq, p++, lim, ':');
                            int sec = Numbers.parseInt(seq, p, p += 2);
                            checkRange(sec, 0, 59);
                            if (lim - p > 3 && seq.charAt(p) == '.') {
                                p++;
                                int ms = Numbers.parseInt(seq, p, p += 3);
                                if (lim - p > 2 && Character.isDigit(seq.charAt(p))) {
                                    // micros
                                    int micr = Numbers.parseInt(seq, p, p += 3);
                                    ts = Timestamps.yearMicros(year, l)
                                            + Timestamps.monthOfYearMicros(month, l)
                                            + (day - 1) * Timestamps.DAY_MICROS
                                            + hour * Timestamps.HOUR_MICROS
                                            + min * Timestamps.MINUTE_MICROS
                                            + sec * Timestamps.SECOND_MICROS
                                            + ms * Timestamps.MILLI_MICROS
                                            + micr
                                            + checkTimezoneTail(seq, p, lim)
                                            + 1;
                                } else {
                                    // millis
                                    ts = Timestamps.yearMicros(year, l)
                                            + Timestamps.monthOfYearMicros(month, l)
                                            + (day - 1) * Timestamps.DAY_MICROS
                                            + hour * Timestamps.HOUR_MICROS
                                            + min * Timestamps.MINUTE_MICROS
                                            + sec * Timestamps.SECOND_MICROS
                                            + (ms + 1) * Timestamps.MILLI_MICROS
                                            + checkTimezoneTail(seq, p, lim);
                                }
                            } else {
                                // seconds
                                ts = Timestamps.yearMicros(year, l)
                                        + Timestamps.monthOfYearMicros(month, l)
                                        + (day - 1) * Timestamps.DAY_MICROS
                                        + hour * Timestamps.HOUR_MICROS
                                        + min * Timestamps.MINUTE_MICROS
                                        + (sec + 1) * Timestamps.SECOND_MICROS
                                        + checkTimezoneTail(seq, p, lim);
                            }
                        } else {
                            // minute
                            ts = Timestamps.yearMicros(year, l)
                                    + Timestamps.monthOfYearMicros(month, l)
                                    + (day - 1) * Timestamps.DAY_MICROS
                                    + hour * Timestamps.HOUR_MICROS
                                    + (min + 1) * Timestamps.MINUTE_MICROS;

                        }
                    } else {
                        // year + month + day + hour
                        ts = Timestamps.yearMicros(year, l)
                                + Timestamps.monthOfYearMicros(month, l)
                                + (day - 1) * Timestamps.DAY_MICROS
                                + (hour + 1) * Timestamps.HOUR_MICROS;

                    }
                } else {
                    // year + month + day
                    ts = Timestamps.addDays(Timestamps.yearMicros(year, l)
                            + Timestamps.monthOfYearMicros(month, l)
                            + (day - 1) * Timestamps.DAY_MICROS, 1);
                }
            } else {
                // year + month
                ts = Timestamps.addMonths(Timestamps.yearMicros(year, l) + Timestamps.monthOfYearMicros(month, l), 1);
            }
        } else {
            // year
            ts = Timestamps.yearMicros(year + 1, Timestamps.isLeapYear(year + 1));
        }
        return ts;
    }

    public static long parseCCPartialDate(CharSequence seq) throws NumericException {
        return parseCCPartialDate(seq, 0, seq.length());
    }

    public static long parseFloorPartialDate(CharSequence seq, final int pos, int lim) throws NumericException {
        long ts;
        if (lim - pos < 4) {
            throw NumericException.INSTANCE;
        }
        int p = pos;
        int year = Numbers.parseInt(seq, p, p += 4);
        boolean l = Timestamps.isLeapYear(year);
        if (checkLen(p, lim)) {
            checkChar(seq, p++, lim, '-');
            int month = Numbers.parseInt(seq, p, p += 2);
            checkRange(month, 1, 12);
            if (checkLen(p, lim)) {
                checkChar(seq, p++, lim, '-');
                int day = Numbers.parseInt(seq, p, p += 2);
                checkRange(day, 1, Timestamps.getDaysPerMonth(month, l));
                if (checkLen(p, lim)) {
                    checkChar(seq, p++, lim, 'T', ' ');
                    int hour = Numbers.parseInt(seq, p, p += 2);
                    checkRange(hour, 0, 23);
                    if (checkLen(p, lim)) {
                        checkChar(seq, p++, lim, ':');
                        int min = Numbers.parseInt(seq, p, p += 2);
                        checkRange(min, 0, 59);
                        if (checkLen(p, lim)) {
                            checkChar(seq, p++, lim, ':');
                            int sec = Numbers.parseInt(seq, p, p += 2);
                            checkRange(sec, 0, 59);
                            if (p < lim && seq.charAt(p) == '.') {

                                p++;
                                // varlen milli and micros
                                int micrLim = p + 6;
                                int mlim = Math.min(lim, micrLim);
                                int micr = 0;
                                for (; p < mlim; p++) {
                                    char c = seq.charAt(p);
                                    if (c < '0' || c > '9') {
                                        // Timezone
                                        break;
                                    }
                                    micr *= 10;
                                    micr += c - '0';
                                }
                                micr *= tenPow(micrLim - p);

                                // micros
                                ts = Timestamps.yearMicros(year, l)
                                        + Timestamps.monthOfYearMicros(month, l)
                                        + (day - 1) * Timestamps.DAY_MICROS
                                        + hour * Timestamps.HOUR_MICROS
                                        + min * Timestamps.MINUTE_MICROS
                                        + sec * Timestamps.SECOND_MICROS
                                        + micr
                                        + checkTimezoneTail(seq, p, lim);
                            } else {
                                // seconds
                                ts = Timestamps.yearMicros(year, l)
                                        + Timestamps.monthOfYearMicros(month, l)
                                        + (day - 1) * Timestamps.DAY_MICROS
                                        + hour * Timestamps.HOUR_MICROS
                                        + min * Timestamps.MINUTE_MICROS
                                        + sec * Timestamps.SECOND_MICROS
                                        + checkTimezoneTail(seq, p, lim);
                            }
                        } else {
                            // minute
                            ts = Timestamps.yearMicros(year, l)
                                    + Timestamps.monthOfYearMicros(month, l)
                                    + (day - 1) * Timestamps.DAY_MICROS
                                    + hour * Timestamps.HOUR_MICROS
                                    + min * Timestamps.MINUTE_MICROS;

                        }
                    } else {
                        // year + month + day + hour
                        ts = Timestamps.yearMicros(year, l)
                                + Timestamps.monthOfYearMicros(month, l)
                                + (day - 1) * Timestamps.DAY_MICROS
                                + hour * Timestamps.HOUR_MICROS;

                    }
                } else {
                    // year + month + day
                    ts = Timestamps.yearMicros(year, l)
                            + Timestamps.monthOfYearMicros(month, l)
                            + (day - 1) * Timestamps.DAY_MICROS;
                }
            } else {
                // year + month
                ts = (Timestamps.yearMicros(year, l) + Timestamps.monthOfYearMicros(month, l));
            }
        } else {
            // year
            ts = (Timestamps.yearMicros(year, l) + Timestamps.monthOfYearMicros(1, l));
        }
        return ts;
    }

    public static long parseFloorPartialDate(CharSequence seq) throws NumericException {
        return parseFloorPartialDate(seq, 0, seq.length());
    }

    public static void parseInterval(CharSequence seq, int pos, int lim, short operation, LongList out) throws NumericException {
        if (lim - pos < 4) {
            throw NumericException.INSTANCE;
        }
        int p = pos;
        int year = Numbers.parseInt(seq, p, p += 4);
        boolean l = Timestamps.isLeapYear(year);
        if (checkLen(p, lim)) {
            checkChar(seq, p++, lim, '-');
            int month = Numbers.parseInt(seq, p, p += 2);
            checkRange(month, 1, 12);
            if (checkLen(p, lim)) {
                checkChar(seq, p++, lim, '-');
                int day = Numbers.parseInt(seq, p, p += 2);
                checkRange(day, 1, Timestamps.getDaysPerMonth(month, l));
                if (checkLen(p, lim)) {
                    checkChar(seq, p++, lim, 'T');
                    int hour = Numbers.parseInt(seq, p, p += 2);
                    checkRange(hour, 0, 23);
                    if (checkLen(p, lim)) {
                        checkChar(seq, p++, lim, ':');
                        int min = Numbers.parseInt(seq, p, p += 2);
                        checkRange(min, 0, 59);
                        if (checkLen(p, lim)) {
                            checkChar(seq, p++, lim, ':');
                            int sec = Numbers.parseInt(seq, p, p += 2);
                            checkRange(sec, 0, 59);
                            if (p < lim) {
                                throw NumericException.INSTANCE;
                            } else {
                                // seconds
                                addHiLoInterval(Timestamps.yearMicros(year, l)
                                                + Timestamps.monthOfYearMicros(month, l)
                                                + (day - 1) * Timestamps.DAY_MICROS
                                                + hour * Timestamps.HOUR_MICROS
                                                + min * Timestamps.MINUTE_MICROS
                                                + sec * Timestamps.SECOND_MICROS,
                                        Timestamps.yearMicros(year, l)
                                                + Timestamps.monthOfYearMicros(month, l)
                                                + (day - 1) * Timestamps.DAY_MICROS
                                                + hour * Timestamps.HOUR_MICROS
                                                + min * Timestamps.MINUTE_MICROS
                                                + sec * Timestamps.SECOND_MICROS
                                                + 999999,
                                        operation,
                                        out);
                            }
                        } else {
                            // minute
                            addHiLoInterval(Timestamps.yearMicros(year, l)
                                            + Timestamps.monthOfYearMicros(month, l)
                                            + (day - 1) * Timestamps.DAY_MICROS
                                            + hour * Timestamps.HOUR_MICROS
                                            + min * Timestamps.MINUTE_MICROS,
                                    Timestamps.yearMicros(year, l)
                                            + Timestamps.monthOfYearMicros(month, l)
                                            + (day - 1) * Timestamps.DAY_MICROS
                                            + hour * Timestamps.HOUR_MICROS
                                            + min * Timestamps.MINUTE_MICROS
                                            + 59 * Timestamps.SECOND_MICROS
                                            + 999999,
                                    operation,
                                    out);
                        }
                    } else {
                        // year + month + day + hour
                        addHiLoInterval(Timestamps.yearMicros(year, l)
                                        + Timestamps.monthOfYearMicros(month, l)
                                        + (day - 1) * Timestamps.DAY_MICROS
                                        + hour * Timestamps.HOUR_MICROS,
                                Timestamps.yearMicros(year, l)
                                        + Timestamps.monthOfYearMicros(month, l)
                                        + (day - 1) * Timestamps.DAY_MICROS
                                        + hour * Timestamps.HOUR_MICROS
                                        + 59 * Timestamps.MINUTE_MICROS
                                        + 59 * Timestamps.SECOND_MICROS
                                        + 999999,
                                operation,
                                out);
                    }
                } else {
                    // year + month + day
                    addHiLoInterval(Timestamps.yearMicros(year, l)
                                    + Timestamps.monthOfYearMicros(month, l)
                                    + (day - 1) * Timestamps.DAY_MICROS,
                            Timestamps.yearMicros(year, l)
                                    + Timestamps.monthOfYearMicros(month, l)
                                    + +(day - 1) * Timestamps.DAY_MICROS
                                    + 23 * Timestamps.HOUR_MICROS
                                    + 59 * Timestamps.MINUTE_MICROS
                                    + 59 * Timestamps.SECOND_MICROS
                                    + 999999,
                            operation,
                            out);
                }
            } else {
                // year + month
                addHiLoInterval(Timestamps.yearMicros(year, l) + Timestamps.monthOfYearMicros(month, l),
                        Timestamps.yearMicros(year, l)
                                + Timestamps.monthOfYearMicros(month, l)
                                + (Timestamps.getDaysPerMonth(month, l) - 1) * Timestamps.DAY_MICROS
                                + 23 * Timestamps.HOUR_MICROS
                                + 59 * Timestamps.MINUTE_MICROS
                                + 59 * Timestamps.SECOND_MICROS
                                + 999999,
                        operation,
                        out);
            }
        } else {
            // year
            addHiLoInterval(Timestamps.yearMicros(year, l) + Timestamps.monthOfYearMicros(1, l),
                    Timestamps.yearMicros(year, l)
                            + Timestamps.monthOfYearMicros(12, l)
                            + (Timestamps.getDaysPerMonth(12, l) - 1) * Timestamps.DAY_MICROS
                            + 23 * Timestamps.HOUR_MICROS
                            + 59 * Timestamps.MINUTE_MICROS
                            + 59 * Timestamps.SECOND_MICROS
                            + 999999,
                    operation,
                    out);
        }
    }

    public static void parseIntervalEx(CharSequence seq, int lo, int lim, int position, LongList out, short operation) throws SqlException {
        int writeIndex = out.size();
        int[] pos = new int[3];
        int p = -1;
        for (int i = lo; i < lim; i++) {
            if (seq.charAt(i) == ';') {
                if (p > 1) {
                    throw SqlException.$(position, "Invalid interval format");
                }
                pos[++p] = i;
            }
        }

        switch (p) {
            case -1:
                // no semicolons, just date part, which can be interval in itself
                try {
                    parseInterval(seq, lo, lim, operation, out);
                    break;
                } catch (NumericException ignore) {
                    // this must be a date then?
                }

                try {
                    long millis = parseFloorPartialDate(seq, lo, lim);
                    addHiLoInterval(millis, millis, operation, out);
                    break;
                } catch (NumericException e) {
                    throw SqlException.$(position, "Not a date");
                }
            case 0:
                // single semicolon, expect period format after date
                parseRange(seq, lo, pos[0], lim, position, operation, out);
                break;
            case 2:
                // 2018-01-10T10:30:00.000Z;30m;2d;2
                // means 10:30-11:00 every second day starting 2018-01-10
                int period;
                try {
                    period = Numbers.parseInt(seq, pos[1] + 1, pos[2] - 1);
                } catch (NumericException e) {
                    throw SqlException.$(position, "Period not a number");
                }
                int count;
                try {
                    count = Numbers.parseInt(seq, pos[2] + 1, lim);
                } catch (NumericException e) {
                    throw SqlException.$(position, "Count not a number");
                }

                parseRange(seq, lo, pos[0], pos[1], position, operation, out);
                char type = seq.charAt(pos[2] - 1);
                long low = getEncodedPeriodLo(out, writeIndex);
                long hi = getEncodedPeriodHi(out, writeIndex);

                replaceHiLoInterval(low, hi, period, type, count, operation, out);
                switch (type) {
                    case 'y':
                    case 'M':
                    case 'h':
                    case 'm':
                    case 's':
                    case 'd':
                        break;
                    default:
                        throw SqlException.$(position, "Unknown period: " + type + " at " + (p - 1));
                }
                break;
            default:
                throw SqlException.$(position, "Invalid interval format");
        }
    }

    public static void parseSingleTimestamp(CharSequence seq, int lo, int lim, int position, LongList out, short operation) throws SqlException {
        try {
            long millis = parseFloorPartialDate(seq, lo, lim);
            addHiLoInterval(millis, millis, operation, out);
        } catch (NumericException e) {
            for (int i = lo; i < lim; i++) {
                if (seq.charAt(i) == ';') {
                    throw SqlException.$(position, "Not a date, use IN keyword with intervals");
                }
            }
            throw SqlException.$(position, "Not a date");
        }
    }

    public static void subtract(LongList intervals, int divider) {
        IntervalUtils.invert(intervals, divider);
        IntervalUtils.intersectInplace(intervals, divider);
    }

    public static long tryParseTimestamp(CharSequence seq) throws CairoException {
        try {
            return parseFloorPartialDate(seq, 0, seq.length());
        } catch (NumericException e) {
            throw CairoException.instance(0).put("Invalid timestamp: ").put(seq);
        }
    }

    private static int tenPow(int i) throws NumericException {
        switch (i) {
            case 0:
                return 1;
            case 1:
                return 10;
            case 2:
                return 100;
            case 3:
                return 1000;
            case 4:
                return 10000;
            case 5:
                return 100000;
            default:
                throw NumericException.INSTANCE;
        }
    }

    private static long checkTimezoneTail(CharSequence seq, int p, int lim) throws NumericException {
        if (lim == p) {
            return 0;
        }

        if (lim - p < 2) {
            checkChar(seq, p, lim, 'Z');
            return 0;
        }

        if (lim - p > 2) {
            int tzSign = parseSign(seq, p++);
            int hour = Numbers.parseInt(seq, p, p += 2);
            checkRange(hour, 0, 23);

            if (lim - p == 3) {
                // Optional : separator between hours and mins in timezone
                checkChar(seq, p++, lim, ':');
            }

            if (checkLenStrict(p, lim)) {
                int min = Numbers.parseInt(seq, p, p + 2);
                checkRange(min, 0, 59);
                return tzSign * (hour * Timestamps.HOUR_MICROS + min * Timestamps.MINUTE_MICROS);
            } else {
                return tzSign * (hour * Timestamps.HOUR_MICROS);
            }
        }
        throw NumericException.INSTANCE;
    }

    private static int parseSign(CharSequence seq, int p) throws NumericException {
        int tzSign;
        switch (seq.charAt(p)) {
            case '+':
                tzSign = 1;
                break;
            case '-':
                tzSign = -1;
                break;
            default:
                throw NumericException.INSTANCE;
        }
        return tzSign;
    }

    /**
     * Unions two lists of intervals compacted in one list in place.
     * Intervals to be chronologically ordered and result list will be ordered as well.
     * <p>
     * Treat a as 2 lists,
     * a: first from 0 to divider
     * b: from divider to the end of list
     *
     * @param intervals 2 lists of intervals concatenated in 1
     */
    static void unionInplace(LongList intervals, int dividerIndex) {
        final int sizeB = dividerIndex + (intervals.size() - dividerIndex);
        int aLower = 0;

        int intervalB = dividerIndex;
        int writePoint = 0;

        int aUpperSize = sizeB;
        int aUpper = sizeB;
        long aLo = 0, aHi = 0, bLo = 0, bHi = 0;

        while (aLower < dividerIndex || aUpper < aUpperSize || intervalB < sizeB) {

            // This tries to get either interval from A or from B
            // where it's available
            // and union with last interval in writePoint position
            boolean hasA = aLower < dividerIndex || aUpper < aUpperSize;
            if (hasA) {
                int intervalA = aUpper < aUpperSize ? aUpper : aLower;
                aLo = intervals.getQuick(intervalA);
                aHi = intervals.getQuick(intervalA + 1);
            }

            boolean hasB = intervalB < sizeB;
            if (hasB) {
                bLo = intervals.getQuick(intervalB);
                bHi = intervals.getQuick(intervalB + 1);
            }

            long nextLo, nextHi;

            if (hasA) {
                if (hasB && bLo < aLo) {
                    nextLo = bLo;
                    nextHi = bHi;
                    intervalB += 2;
                } else {
                    nextLo = aLo;
                    nextHi = aHi;
                    if (aUpper < aUpperSize) {
                        aUpper += 2;
                    } else {
                        aLower += 2;
                    }
                }
            } else {
                nextLo = bLo;
                nextHi = bHi;
                intervalB += 2;
            }

            if (writePoint > 0) {
                long prevHi = intervals.getQuick(writePoint - 1);
                if (nextLo <= prevHi) {
                    // Intersection with previously safed interval
                    intervals.setQuick(writePoint - 1, Math.max(nextHi, prevHi));
                    continue;
                }
            }

            // new interval to save
            assert writePoint <= aLower || writePoint >= dividerIndex;
            if (writePoint == aLower && aLower < dividerIndex) {
                // We cannot keep A position, it will be overwritten
                // Copy a point to A area instead
                intervals.add(
                        intervals.getQuick(writePoint),
                        intervals.getQuick(writePoint + 1)
                );
                aUpperSize = intervals.size();
                aLower += 2;
            }
            intervals.setQuick(writePoint++, nextLo);
            intervals.setQuick(writePoint++, nextHi);
        }

        intervals.setPos(writePoint);
    }

    /**
     * Intersects two lists of intervals compacted in one list in place.
     * Intervals to be chronologically ordered and result list will be ordered as well.
     * <p>
     * Treat a as 2 lists,
     * a: first from 0 to divider
     * b: from divider to the end of list
     *
     * @param concatenatedIntervals 2 lists of intervals concatenated in 1
     */
    static void intersectInplace(LongList concatenatedIntervals, int dividerIndex) {
        final int sizeA = dividerIndex / 2;
        final int sizeB = sizeA + (concatenatedIntervals.size() - dividerIndex) / 2;
        int aLower = 0;

        int intervalB = sizeA;
        int writePoint = 0;

        int aUpperSize = sizeB;
        int aUpper = sizeB;

        while ((aLower < sizeA || aUpper < aUpperSize) && intervalB < sizeB) {

            int intervalA = aUpper < aUpperSize ? aUpper : aLower;
            long aLo = concatenatedIntervals.getQuick(intervalA * 2);
            long aHi = concatenatedIntervals.getQuick(intervalA * 2 + 1);

            long bLo = concatenatedIntervals.getQuick(intervalB * 2);
            long bHi = concatenatedIntervals.getQuick(intervalB * 2 + 1);

            if (aHi < bLo) {
                // a fully above b
                // a loses
                if (aUpper < aUpperSize) {
                    aUpper++;
                } else {
                    aLower++;
                }
            } else if (aLo > bHi) {
                // a fully below b
                // b loses
                intervalB++;
            } else {
                if (aHi < bHi) {
                    // b hanging lower than a
                    // a loses
                    if (aUpper < aUpperSize) {
                        aUpper++;
                    } else {
                        aLower++;
                    }
                } else {
                    // otherwise a lower than b
                    // a loses
                    intervalB++;
                }

                assert writePoint <= aLower || writePoint >= sizeA;
                if (writePoint == aLower && aLower < sizeA) {
                    // We cannot keep A position, it will be overwritten, hence intervalB++; is not possible
                    // Copy a point to A area instead
                    concatenatedIntervals.add(
                            concatenatedIntervals.getQuick(writePoint * 2),
                            concatenatedIntervals.getQuick(writePoint * 2 + 1)
                    );
                    aUpperSize = concatenatedIntervals.size() / 2;
                    aLower++;
                }

                writePoint = append(concatenatedIntervals, writePoint, Math.max(aLo, bLo), Math.min(aHi, bHi));
            }
        }

        concatenatedIntervals.setPos(2 * writePoint);
    }

    static int append(LongList list, int writePoint, long lo, long hi) {
        if (writePoint > 0) {
            long prevHi = list.getQuick(2 * writePoint - 1) + 1;
            if (prevHi >= lo) {
                list.setQuick(2 * writePoint - 1, hi);
                return writePoint;
            }
        }

        list.extendAndSet(2 * writePoint + 1, hi);
        list.setQuick(2 * writePoint, lo);
        return writePoint + 1;
    }

    private static void parseRange(CharSequence seq, int lo, int p, int lim, int position, short operation, LongList out) throws SqlException {
        char type = seq.charAt(lim - 1);
        int period;
        try {
            period = Numbers.parseInt(seq, p + 1, lim - 1);
        } catch (NumericException e) {
            throw SqlException.$(position, "Range not a number");
        }
        try {
            int index = out.size();
            parseInterval(seq, lo, p, operation, out);
            long low = getEncodedPeriodLo(out, index);
            long hi = getEncodedPeriodHi(out, index);
            hi = Timestamps.addPeriod(hi, type, period);
            if (hi < low) {
                throw SqlException.invalidDate(position);
            }
            replaceHiLoInterval(low, hi, operation, out);
            return;
        } catch (NumericException ignore) {
            // try date instead
        }
        try {
            long loMillis = TimestampFormatUtils.tryParse(seq, lo, p);
            long hiMillis = Timestamps.addPeriod(loMillis, type, period);
            if (hiMillis < loMillis) {
                throw SqlException.invalidDate(position);
            }
            addHiLoInterval(loMillis, hiMillis, operation, out);
        } catch (NumericException e) {
            throw SqlException.invalidDate(position);
        }
    }

    private static void addMillisInterval(long period, int count, LongList out) {
        int k = out.size();
        long lo = out.getQuick(k - 2);
        long hi = out.getQuick(k - 1);
        int writePoint = k / 2;

        for (int i = 0, n = count - 1; i < n; i++) {
            lo += period;
            hi += period;
            writePoint = append(out, writePoint, lo, hi);
        }
    }

    private static void addMonthInterval(int period, int count, LongList out) {
        int k = out.size();
        long lo = out.getQuick(k - 2);
        long hi = out.getQuick(k - 1);
        int writePoint = k / 2;

        for (int i = 0, n = count - 1; i < n; i++) {
            lo = Timestamps.addMonths(lo, period);
            hi = Timestamps.addMonths(hi, period);
            writePoint = append(out, writePoint, lo, hi);
        }
    }

    private static void addYearIntervals(int period, int count, LongList out) {
        int k = out.size();
        long lo = out.getQuick(k - 2);
        long hi = out.getQuick(k - 1);
        int writePoint = k / 2;

        for (int i = 0, n = count - 1; i < n; i++) {
            lo = Timestamps.addYear(lo, period);
            hi = Timestamps.addYear(hi, period);
            writePoint = append(out, writePoint, lo, hi);
        }
    }

    private static boolean checkLen(int p, int lim) throws NumericException {
        if (lim - p > 2) {
            return true;
        }
        if (lim <= p) {
            return false;
        }

        throw NumericException.INSTANCE;
    }

    private static boolean checkLenStrict(int p, int lim) throws NumericException {
        if (lim - p == 2) {
            return true;
        }
        if (lim <= p) {
            return false;
        }

        throw NumericException.INSTANCE;
    }

    private static void checkChar(CharSequence s, int p, int lim, char c) throws NumericException {
        if (p >= lim || s.charAt(p) != c) {
            throw NumericException.INSTANCE;
        }
    }

    private static void checkChar(CharSequence s, int p, int lim, char c1, char c2) throws NumericException {
        if (p >= lim || (s.charAt(p) != c1 && s.charAt(p) != c2)) {
            throw NumericException.INSTANCE;
        }
    }

    private static void checkRange(int x, int min, int max) throws NumericException {
        if (x < min || x > max) {
            throw NumericException.INSTANCE;
        }
    }

    /**
     * Inverts intervals. This method also produces inclusive edges that differ from source ones by 1 milli.
     *
     * @param intervals collection of intervals
     */
    static void invert(LongList intervals) {
        invert(intervals, 0);
    }

    /**
     * Inverts intervals. This method also produces inclusive edges that differ from source ones by 1 milli.
     *
     * @param intervals collection of intervals
     */
    static void invert(LongList intervals, int startIndex) {
        long last = Long.MIN_VALUE;
        int n = intervals.size();
        int writeIndex = startIndex;
        for (int i = startIndex; i < n; i += 2) {
            final long lo = intervals.getQuick(i);
            final long hi = intervals.getQuick(i + 1);
            if (lo > last) {
                intervals.setQuick(writeIndex, last);
                intervals.setQuick(writeIndex + 1, lo - 1);
                writeIndex += 2;
            }
            last = hi + 1;
        }

        // If last hi was Long.MAX_VALUE then last will be Long.MIN_VALUE after +1 overflow
        if (last != Long.MIN_VALUE) {
            intervals.extendAndSet(writeIndex + 1, Long.MAX_VALUE);
            intervals.setQuick(writeIndex, last);
            writeIndex += 2;
        }

        intervals.setPos(writeIndex);
    }

    private static void replaceHiLoInterval(long lo, long hi, int period, char periodType, int periodCount, short operation, LongList out) {
        int lastIndex = out.size() - 4;
        out.setQuick(lastIndex, lo);
        out.setQuick(lastIndex + HI_INDEX, hi);
        out.setQuick(lastIndex + OPERATION_PERIOD_TYPE_ADJUSTMENT_INDEX, Numbers.encodeLowHighInts(
                Numbers.encodeLowHighShorts(operation, (short) ((int) periodType + Short.MIN_VALUE)),
                0));
        out.setQuick(lastIndex + PERIOD_COUNT_INDEX, Numbers.encodeLowHighInts(period, periodCount));
    }

    private static void replaceHiLoInterval(long lo, long hi, short operation, LongList out) {
        replaceHiLoInterval(lo, hi, 0, (char) 0, 1, operation, out);
    }
<<<<<<< HEAD
=======

    public static void parseInterval(CharSequence seq, int pos, int lim, short operation, LongList out) throws NumericException {
        if (lim - pos < 4) {
            throw NumericException.INSTANCE;
        }
        int p = pos;
        int year = Numbers.parseInt(seq, p, p += 4);
        boolean l = Timestamps.isLeapYear(year);
        if (checkLen(p, lim)) {
            checkChar(seq, p++, lim, '-');
            int month = Numbers.parseInt(seq, p, p += 2);
            checkRange(month, 1, 12);
            if (checkLen(p, lim)) {
                checkChar(seq, p++, lim, '-');
                int day = Numbers.parseInt(seq, p, p += 2);
                checkRange(day, 1, Timestamps.getDaysPerMonth(month, l));
                if (checkLen(p, lim)) {
                    checkChar(seq, p++, lim, 'T');
                    int hour = Numbers.parseInt(seq, p, p += 2);
                    checkRange(hour, 0, 23);
                    if (checkLen(p, lim)) {
                        checkChar(seq, p++, lim, ':');
                        int min = Numbers.parseInt(seq, p, p += 2);
                        checkRange(min, 0, 59);
                        if (checkLen(p, lim)) {
                            checkChar(seq, p++, lim, ':');
                            int sec = Numbers.parseInt(seq, p, p += 2);
                            checkRange(sec, 0, 59);
                            if (p < lim) {
                                throw NumericException.INSTANCE;
                            } else {
                                // seconds
                                addHiLoInterval(Timestamps.yearMicros(year, l)
                                                + Timestamps.monthOfYearMicros(month, l)
                                                + (day - 1) * Timestamps.DAY_MICROS
                                                + hour * Timestamps.HOUR_MICROS
                                                + min * Timestamps.MINUTE_MICROS
                                                + sec * Timestamps.SECOND_MICROS,
                                        Timestamps.yearMicros(year, l)
                                                + Timestamps.monthOfYearMicros(month, l)
                                                + (day - 1) * Timestamps.DAY_MICROS
                                                + hour * Timestamps.HOUR_MICROS
                                                + min * Timestamps.MINUTE_MICROS
                                                + sec * Timestamps.SECOND_MICROS
                                                + 999999,
                                        operation,
                                        out);
                            }
                        } else {
                            // minute
                            addHiLoInterval(Timestamps.yearMicros(year, l)
                                            + Timestamps.monthOfYearMicros(month, l)
                                            + (day - 1) * Timestamps.DAY_MICROS
                                            + hour * Timestamps.HOUR_MICROS
                                            + min * Timestamps.MINUTE_MICROS,
                                    Timestamps.yearMicros(year, l)
                                            + Timestamps.monthOfYearMicros(month, l)
                                            + (day - 1) * Timestamps.DAY_MICROS
                                            + hour * Timestamps.HOUR_MICROS
                                            + min * Timestamps.MINUTE_MICROS
                                            + 59 * Timestamps.SECOND_MICROS
                                            + 999999,
                                    operation,
                                    out);
                        }
                    } else {
                        // year + month + day + hour
                        addHiLoInterval(Timestamps.yearMicros(year, l)
                                        + Timestamps.monthOfYearMicros(month, l)
                                        + (day - 1) * Timestamps.DAY_MICROS
                                        + hour * Timestamps.HOUR_MICROS,
                                Timestamps.yearMicros(year, l)
                                        + Timestamps.monthOfYearMicros(month, l)
                                        + (day - 1) * Timestamps.DAY_MICROS
                                        + hour * Timestamps.HOUR_MICROS
                                        + 59 * Timestamps.MINUTE_MICROS
                                        + 59 * Timestamps.SECOND_MICROS
                                        + 999999,
                                operation,
                                out);
                    }
                } else {
                    // year + month + day
                    addHiLoInterval(Timestamps.yearMicros(year, l)
                                    + Timestamps.monthOfYearMicros(month, l)
                                    + (day - 1) * Timestamps.DAY_MICROS,
                            Timestamps.yearMicros(year, l)
                                    + Timestamps.monthOfYearMicros(month, l)
                                    + (day - 1) * Timestamps.DAY_MICROS
                                    + 23 * Timestamps.HOUR_MICROS
                                    + 59 * Timestamps.MINUTE_MICROS
                                    + 59 * Timestamps.SECOND_MICROS
                                    + 999999,
                            operation,
                            out);
                }
            } else {
                // year + month
                addHiLoInterval(Timestamps.yearMicros(year, l) + Timestamps.monthOfYearMicros(month, l),
                        Timestamps.yearMicros(year, l)
                                + Timestamps.monthOfYearMicros(month, l)
                                + (Timestamps.getDaysPerMonth(month, l) - 1) * Timestamps.DAY_MICROS
                                + 23 * Timestamps.HOUR_MICROS
                                + 59 * Timestamps.MINUTE_MICROS
                                + 59 * Timestamps.SECOND_MICROS
                                + 999999,
                        operation,
                        out);
            }
        } else {
            // year
            addHiLoInterval(Timestamps.yearMicros(year, l) + Timestamps.monthOfYearMicros(1, l),
                    Timestamps.yearMicros(year, l)
                            + Timestamps.monthOfYearMicros(12, l)
                            + (Timestamps.getDaysPerMonth(12, l) - 1) * Timestamps.DAY_MICROS
                            + 23 * Timestamps.HOUR_MICROS
                            + 59 * Timestamps.MINUTE_MICROS
                            + 59 * Timestamps.SECOND_MICROS
                            + 999999,
                    operation,
                    out);
        }
    }
>>>>>>> c7e73faa
}<|MERGE_RESOLUTION|>--- conflicted
+++ resolved
@@ -1030,130 +1030,4 @@
     private static void replaceHiLoInterval(long lo, long hi, short operation, LongList out) {
         replaceHiLoInterval(lo, hi, 0, (char) 0, 1, operation, out);
     }
-<<<<<<< HEAD
-=======
-
-    public static void parseInterval(CharSequence seq, int pos, int lim, short operation, LongList out) throws NumericException {
-        if (lim - pos < 4) {
-            throw NumericException.INSTANCE;
-        }
-        int p = pos;
-        int year = Numbers.parseInt(seq, p, p += 4);
-        boolean l = Timestamps.isLeapYear(year);
-        if (checkLen(p, lim)) {
-            checkChar(seq, p++, lim, '-');
-            int month = Numbers.parseInt(seq, p, p += 2);
-            checkRange(month, 1, 12);
-            if (checkLen(p, lim)) {
-                checkChar(seq, p++, lim, '-');
-                int day = Numbers.parseInt(seq, p, p += 2);
-                checkRange(day, 1, Timestamps.getDaysPerMonth(month, l));
-                if (checkLen(p, lim)) {
-                    checkChar(seq, p++, lim, 'T');
-                    int hour = Numbers.parseInt(seq, p, p += 2);
-                    checkRange(hour, 0, 23);
-                    if (checkLen(p, lim)) {
-                        checkChar(seq, p++, lim, ':');
-                        int min = Numbers.parseInt(seq, p, p += 2);
-                        checkRange(min, 0, 59);
-                        if (checkLen(p, lim)) {
-                            checkChar(seq, p++, lim, ':');
-                            int sec = Numbers.parseInt(seq, p, p += 2);
-                            checkRange(sec, 0, 59);
-                            if (p < lim) {
-                                throw NumericException.INSTANCE;
-                            } else {
-                                // seconds
-                                addHiLoInterval(Timestamps.yearMicros(year, l)
-                                                + Timestamps.monthOfYearMicros(month, l)
-                                                + (day - 1) * Timestamps.DAY_MICROS
-                                                + hour * Timestamps.HOUR_MICROS
-                                                + min * Timestamps.MINUTE_MICROS
-                                                + sec * Timestamps.SECOND_MICROS,
-                                        Timestamps.yearMicros(year, l)
-                                                + Timestamps.monthOfYearMicros(month, l)
-                                                + (day - 1) * Timestamps.DAY_MICROS
-                                                + hour * Timestamps.HOUR_MICROS
-                                                + min * Timestamps.MINUTE_MICROS
-                                                + sec * Timestamps.SECOND_MICROS
-                                                + 999999,
-                                        operation,
-                                        out);
-                            }
-                        } else {
-                            // minute
-                            addHiLoInterval(Timestamps.yearMicros(year, l)
-                                            + Timestamps.monthOfYearMicros(month, l)
-                                            + (day - 1) * Timestamps.DAY_MICROS
-                                            + hour * Timestamps.HOUR_MICROS
-                                            + min * Timestamps.MINUTE_MICROS,
-                                    Timestamps.yearMicros(year, l)
-                                            + Timestamps.monthOfYearMicros(month, l)
-                                            + (day - 1) * Timestamps.DAY_MICROS
-                                            + hour * Timestamps.HOUR_MICROS
-                                            + min * Timestamps.MINUTE_MICROS
-                                            + 59 * Timestamps.SECOND_MICROS
-                                            + 999999,
-                                    operation,
-                                    out);
-                        }
-                    } else {
-                        // year + month + day + hour
-                        addHiLoInterval(Timestamps.yearMicros(year, l)
-                                        + Timestamps.monthOfYearMicros(month, l)
-                                        + (day - 1) * Timestamps.DAY_MICROS
-                                        + hour * Timestamps.HOUR_MICROS,
-                                Timestamps.yearMicros(year, l)
-                                        + Timestamps.monthOfYearMicros(month, l)
-                                        + (day - 1) * Timestamps.DAY_MICROS
-                                        + hour * Timestamps.HOUR_MICROS
-                                        + 59 * Timestamps.MINUTE_MICROS
-                                        + 59 * Timestamps.SECOND_MICROS
-                                        + 999999,
-                                operation,
-                                out);
-                    }
-                } else {
-                    // year + month + day
-                    addHiLoInterval(Timestamps.yearMicros(year, l)
-                                    + Timestamps.monthOfYearMicros(month, l)
-                                    + (day - 1) * Timestamps.DAY_MICROS,
-                            Timestamps.yearMicros(year, l)
-                                    + Timestamps.monthOfYearMicros(month, l)
-                                    + (day - 1) * Timestamps.DAY_MICROS
-                                    + 23 * Timestamps.HOUR_MICROS
-                                    + 59 * Timestamps.MINUTE_MICROS
-                                    + 59 * Timestamps.SECOND_MICROS
-                                    + 999999,
-                            operation,
-                            out);
-                }
-            } else {
-                // year + month
-                addHiLoInterval(Timestamps.yearMicros(year, l) + Timestamps.monthOfYearMicros(month, l),
-                        Timestamps.yearMicros(year, l)
-                                + Timestamps.monthOfYearMicros(month, l)
-                                + (Timestamps.getDaysPerMonth(month, l) - 1) * Timestamps.DAY_MICROS
-                                + 23 * Timestamps.HOUR_MICROS
-                                + 59 * Timestamps.MINUTE_MICROS
-                                + 59 * Timestamps.SECOND_MICROS
-                                + 999999,
-                        operation,
-                        out);
-            }
-        } else {
-            // year
-            addHiLoInterval(Timestamps.yearMicros(year, l) + Timestamps.monthOfYearMicros(1, l),
-                    Timestamps.yearMicros(year, l)
-                            + Timestamps.monthOfYearMicros(12, l)
-                            + (Timestamps.getDaysPerMonth(12, l) - 1) * Timestamps.DAY_MICROS
-                            + 23 * Timestamps.HOUR_MICROS
-                            + 59 * Timestamps.MINUTE_MICROS
-                            + 59 * Timestamps.SECOND_MICROS
-                            + 999999,
-                    operation,
-                    out);
-        }
-    }
->>>>>>> c7e73faa
 }