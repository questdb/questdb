--- conflicted
+++ resolved
@@ -1324,13 +1324,12 @@
         this.fillValues = fillValues;
     }
 
-<<<<<<< HEAD
+    public void setIsMatView(boolean isMatView) {
+        this.isMatViewModel = isMatView;
+    }
+
     public void setForceBackwardScan(boolean forceBackwardScan) {
         this.forceBackwardScan = forceBackwardScan;
-=======
-    public void setIsMatView(boolean isMatView) {
-        this.isMatViewModel = isMatView;
->>>>>>> 2d5aedf0
     }
 
     public void setIsUpdate(boolean isUpdate) {
