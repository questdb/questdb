/*******************************************************************************
 *     ___                  _   ____  ____
 *    / _ \ _   _  ___  ___| |_|  _ \| __ )
 *   | | | | | | |/ _ \/ __| __| | | |  _ \
 *   | |_| | |_| |  __/\__ \ |_| |_| | |_) |
 *    \__\_\\__,_|\___||___/\__|____/|____/
 *
 *  Copyright (c) 2014-2019 Appsicle
 *  Copyright (c) 2019-2024 QuestDB
 *
 *  Licensed under the Apache License, Version 2.0 (the "License");
 *  you may not use this file except in compliance with the License.
 *  You may obtain a copy of the License at
 *
 *  http://www.apache.org/licenses/LICENSE-2.0
 *
 *  Unless required by applicable law or agreed to in writing, software
 *  distributed under the License is distributed on an "AS IS" BASIS,
 *  WITHOUT WARRANTIES OR CONDITIONS OF ANY KIND, either express or implied.
 *  See the License for the specific language governing permissions and
 *  limitations under the License.
 *
 ******************************************************************************/

package io.questdb.griffin.model;

import io.questdb.cairo.TableToken;
import io.questdb.cairo.sql.RecordCursorFactory;
import io.questdb.cairo.view.ViewDefinition;
import io.questdb.griffin.OrderByMnemonic;
import io.questdb.griffin.SqlException;
import io.questdb.std.Chars;
import io.questdb.std.IntHashSet;
import io.questdb.std.IntList;
import io.questdb.std.LowerCaseCharSequenceHashSet;
import io.questdb.std.LowerCaseCharSequenceIntHashMap;
import io.questdb.std.LowerCaseCharSequenceObjHashMap;
import io.questdb.std.Misc;
import io.questdb.std.Mutable;
import io.questdb.std.ObjList;
import io.questdb.std.ObjectFactory;
import io.questdb.std.ObjectPool;
import io.questdb.std.str.CharSink;
import io.questdb.std.str.Sinkable;
import io.questdb.std.str.StringSink;
import org.jetbrains.annotations.NotNull;
import org.jetbrains.annotations.Nullable;
import org.jetbrains.annotations.TestOnly;

import java.util.ArrayDeque;
import java.util.Iterator;
import java.util.Objects;

import static io.questdb.griffin.SqlKeywords.isAndKeyword;
import static io.questdb.griffin.SqlParser.ZERO_OFFSET;

/**
 * Important note: Make sure to update clear, equals and hashCode methods, as well as
 * the unit tests, when you're adding a new field to this class. Instances of QueryModel
 * are reused across query compilation, so making sure that we reset all fields correctly
 * is important.
 */
public class QueryModel implements Mutable, ExecutionModel, AliasTranslator, Sinkable {
    public static final QueryModelFactory FACTORY = new QueryModelFactory();
    public static final int JOIN_ASOF = 4;
    public static final int JOIN_CROSS = 3;
    public static final int JOIN_CROSS_FULL = 12;
    public static final int JOIN_CROSS_LEFT = 8;
    public static final int JOIN_CROSS_RIGHT = 11;
    public static final int JOIN_FULL_OUTER = 10;
    public static final int JOIN_INNER = 1;
    public static final int JOIN_LEFT_OUTER = 2;
    public static final int JOIN_LT = 6;
    public static final int JOIN_MAX = JOIN_CROSS_FULL;
    public static final int JOIN_NONE = 0;
    public static final int JOIN_RIGHT_OUTER = 9;
    public static final int JOIN_SPLICE = 5;
    public static final int JOIN_WINDOW = 7;
    public static final int LATEST_BY_DEPRECATED = 1;
    public static final int LATEST_BY_NEW = 2;
    public static final int LATEST_BY_NONE = 0;
    public static final String NO_ROWID_MARKER = "*!*";
    public static final int ORDER_DIRECTION_ASCENDING = 0;
    public static final int ORDER_DIRECTION_DESCENDING = 1;
    public static final int SELECT_MODEL_CHOOSE = 1;
    public static final int SELECT_MODEL_CURSOR = 6;
    public static final int SELECT_MODEL_DISTINCT = 5;
    public static final int SELECT_MODEL_GROUP_BY = 4;
    public static final int SELECT_MODEL_NONE = 0;
    public static final int SELECT_MODEL_SHOW = 7;
    public static final int SELECT_MODEL_VIRTUAL = 2;
    public static final int SELECT_MODEL_WINDOW = 3;
    public static final int SELECT_MODEL_WINDOW_JOIN = 8;
    public static final int SET_OPERATION_EXCEPT = 2;
    public static final int SET_OPERATION_EXCEPT_ALL = 3;
    public static final int SET_OPERATION_INTERSECT = 4;
    public static final int SET_OPERATION_INTERSECT_ALL = 5;
    public static final int SET_OPERATION_UNION = 1;
    // types of set operations between this and union model
    public static final int SET_OPERATION_UNION_ALL = 0;
    public static final int SHOW_COLUMNS = 2;
    public static final int SHOW_CREATE_MAT_VIEW = 15;
    public static final int SHOW_CREATE_TABLE = 14;
    public static final int SHOW_CREATE_VIEW = 16;
    public static final int SHOW_DATE_STYLE = 9;
    public static final int SHOW_MAX_IDENTIFIER_LENGTH = 6;
    public static final int SHOW_PARAMETERS = 11;
    public static final int SHOW_PARTITIONS = 3;
    public static final int SHOW_SEARCH_PATH = 8;
    public static final int SHOW_SERVER_VERSION = 12;
    public static final int SHOW_SERVER_VERSION_NUM = 13;
    public static final int SHOW_STANDARD_CONFORMING_STRINGS = 7;
    public static final int SHOW_TABLES = 1;
    public static final int SHOW_TIME_ZONE = 10;
    public static final int SHOW_TRANSACTION = 4;
    public static final int SHOW_TRANSACTION_ISOLATION_LEVEL = 5;
    public static final String SUB_QUERY_ALIAS_PREFIX = "_xQdbA";
    private static final ObjList<String> modelTypeName = new ObjList<>();
    private final LowerCaseCharSequenceObjHashMap<QueryColumn> aliasToColumnMap = new LowerCaseCharSequenceObjHashMap<>();
    private final LowerCaseCharSequenceObjHashMap<CharSequence> aliasToColumnNameMap = new LowerCaseCharSequenceObjHashMap<>();
    private final ObjList<QueryColumn> bottomUpColumns = new ObjList<>();
    private final LowerCaseCharSequenceIntHashMap columnAliasIndexes = new LowerCaseCharSequenceIntHashMap();
    private final LowerCaseCharSequenceObjHashMap<CharSequence> columnNameToAliasMap = new LowerCaseCharSequenceObjHashMap<>();
    private final LowerCaseCharSequenceHashSet constDecls = new LowerCaseCharSequenceHashSet();
    private final LowerCaseCharSequenceObjHashMap<ExpressionNode> decls = new LowerCaseCharSequenceObjHashMap<>();
    private final IntHashSet dependencies = new IntHashSet();
    private final ObjList<ExpressionNode> expressionModels = new ObjList<>();
    private final ObjList<ExpressionNode> groupBy = new ObjList<>();
    private final LowerCaseCharSequenceObjHashMap<CharSequence> hintsMap = new LowerCaseCharSequenceObjHashMap<>();
    private final ObjList<ExpressionNode> joinColumns = new ObjList<>(4);
    private final ObjList<QueryModel> joinModels = new ObjList<>();
    private final ObjList<ExpressionNode> latestBy = new ObjList<>();
    private final LowerCaseCharSequenceIntHashMap modelAliasIndexes = new LowerCaseCharSequenceIntHashMap();
    private final ObjList<ExpressionNode> orderBy = new ObjList<>();
    private final ObjList<ExpressionNode> orderByAdvice = new ObjList<>();
    private final IntList orderByDirection = new IntList();
    private final IntList orderByDirectionAdvice = new IntList();
    private final LowerCaseCharSequenceIntHashMap orderHash = new LowerCaseCharSequenceIntHashMap(4, 0.5, -1);
    private final IntList orderedJoinModels1 = new IntList();
    private final IntList orderedJoinModels2 = new IntList();
    // collect frequency of column names from each join model
    // and check if any of columns with frequency > 0 are selected
    // column name frequency of 1 corresponds to map value 0
    // column name frequency of 0 corresponds to map value -1
    // list of "and" concatenated expressions
    private final ObjList<ExpressionNode> parsedWhere = new ObjList<>();
    private final IntHashSet parsedWhereConstants = new IntHashSet();
    private final ObjList<ViewDefinition> referencedViews = new ObjList<>();
    private final ObjList<ExpressionNode> sampleByFill = new ObjList<>();
    private final ArrayDeque<ExpressionNode> sqlNodeStack = new ArrayDeque<>();
    private final ObjList<QueryColumn> topDownColumns = new ObjList<>();
    private final LowerCaseCharSequenceHashSet topDownNameSet = new LowerCaseCharSequenceHashSet();
    private final ObjList<ExpressionNode> updateSetColumns = new ObjList<>();
    private final ObjList<CharSequence> updateTableColumnNames = new ObjList<>();
    private final IntList updateTableColumnTypes = new IntList();
    private final ObjList<CharSequence> wildcardColumnNames = new ObjList<>();
    private final WindowJoinContext windowJoinContext = new WindowJoinContext();
    private final LowerCaseCharSequenceObjHashMap<WithClauseModel> withClauseModel = new LowerCaseCharSequenceObjHashMap<>();
    // used for the parallel sample by rewrite. In the future, if we deprecate original SAMPLE BY, then these will
    // be the only fields for these values.
    private ExpressionNode alias;
    // used to block pushing down of order by advice to lower model
    // this is used for negative limits optimisations
    private boolean allowPropagationOfOrderByAdvice = true;
    private boolean artificialStar;
    private ExpressionNode asOfJoinTolerance = null;
    // Used to store a deep copy of the whereClause field
    // since whereClause can be changed during optimization/generation stage.
    private ExpressionNode backupWhereClause;
    // where clause expressions that do not reference any tables, not necessarily constants
    private ExpressionNode constWhereClause;
    private JoinContext context;
    private boolean distinct = false;
    private boolean explicitTimestamp;
    private ExpressionNode fillFrom;
    private ExpressionNode fillStride;
    private ExpressionNode fillTo;
    private ObjList<ExpressionNode> fillValues;
    private boolean forceBackwardScan;
    private boolean isCteModel;
    // A flag to mark intermediate SELECT translation models. Such models do not contain the full list of selected
    // columns (e.g. they lack virtual columns), so they should be skipped when rewriting positional ORDER BY.
    private boolean isSelectTranslation = false;
    private boolean isUpdateModel;
    private ExpressionNode joinCriteria;
    private int joinKeywordPosition;
    private int joinType = JOIN_NONE;
    private int latestByType = LATEST_BY_NONE;
    private ExpressionNode limitAdviceHi;
    private ExpressionNode limitAdviceLo;
    private ExpressionNode limitHi;
    private ExpressionNode limitLo;
    // position of the limit clause token
    private int limitPosition;
    private long metadataVersion = -1;
    private int modelPosition = 0;
    private int modelType = ExecutionModel.QUERY;
    private QueryModel nestedModel;
    private boolean nestedModelIsSubQuery = false;
    private int orderByAdviceMnemonic = OrderByMnemonic.ORDER_BY_UNKNOWN;
    // position of the order by clause token
    private int orderByPosition;
    private boolean orderDescendingByDesignatedTimestampOnly;
    private IntList orderedJoinModels = orderedJoinModels2;
    // Expression clause that is actually part of left/outer join but not in join model.
    // Inner join expressions
    private ExpressionNode outerJoinExpressionClause;
    private ExpressionNode postJoinWhereClause;
    private ExpressionNode sampleBy;
    private ExpressionNode sampleByFrom;
    private ExpressionNode sampleByOffset = ZERO_OFFSET;
    private ExpressionNode sampleByTimezoneName = null;
    private ExpressionNode sampleByTo;
    private ExpressionNode sampleByUnit;
    private int selectModelType = SELECT_MODEL_NONE;
    private int setOperationType;
    private int showKind = -1;
    private boolean skipped;
    private int tableId = -1;
    private ExpressionNode tableNameExpr;
    private RecordCursorFactory tableNameFunction;
    private ExpressionNode timestamp;
    private QueryModel unionModel;
    private QueryModel updateTableModel;
    private TableToken updateTableToken;
    private ExpressionNode viewNameExpr;
    private ExpressionNode whereClause;

    private QueryModel() {
        joinModels.add(this);
    }

    /**
     * Recursively clones the current value of whereClause for the model and its sub-models into the backupWhereClause field.
     */
    public static void backupWhereClause(final ObjectPool<ExpressionNode> pool, final QueryModel model) {
        QueryModel current = model;
        while (current != null) {
            if (current.unionModel != null) {
                backupWhereClause(pool, current.unionModel);
            }
            if (current.updateTableModel != null) {
                backupWhereClause(pool, current.updateTableModel);
            }
            for (int i = 1, n = current.joinModels.size(); i < n; i++) {
                final QueryModel m = current.joinModels.get(i);
                if (m != null && current != m) {
                    backupWhereClause(pool, m);
                }
            }
            current.backupWhereClause = ExpressionNode.deepClone(pool, current.whereClause);
            current = current.nestedModel;
        }
    }

    // Window join must be the last join in the query; no other join types can follow it.
    // This constraint is enforced at the SQL parser stage.
    public static boolean isWindowJoin(QueryModel model) {
        if (model == null) {
            return false;
        }
        ObjList<QueryModel> ms = model.getJoinModels();
        return ms.size() > 1 && ms.get(ms.size() - 1).getJoinType() == JOIN_WINDOW;
    }

    /**
     * Recursively restores the whereClause field from backupWhereClause for the model and its sub-models.
     */
    public static void restoreWhereClause(final ObjectPool<ExpressionNode> pool, final QueryModel model) {
        QueryModel current = model;
        while (current != null) {
            if (current.unionModel != null) {
                restoreWhereClause(pool, current.unionModel);
            }
            if (current.updateTableModel != null) {
                restoreWhereClause(pool, current.updateTableModel);
            }
            for (int i = 1, n = current.joinModels.size(); i < n; i++) {
                final QueryModel m = current.joinModels.get(i);
                if (m != null && current != m) {
                    restoreWhereClause(pool, m);
                }
            }
            current.whereClause = ExpressionNode.deepClone(pool, current.backupWhereClause);
            current = current.nestedModel;
        }
    }

    public void addBottomUpColumn(QueryColumn column) throws SqlException {
        addBottomUpColumn(0, column, false, null);
    }

    public void addBottomUpColumn(QueryColumn column, boolean allowDuplicates) throws SqlException {
        addBottomUpColumn(0, column, allowDuplicates, null);
    }

    public void addBottomUpColumn(int position, QueryColumn column, boolean allowDuplicates) throws SqlException {
        addBottomUpColumn(position, column, allowDuplicates, null);
    }

    public void addBottomUpColumn(
            int position,
            QueryColumn column,
            boolean allowDuplicates,
            CharSequence additionalMessage
    ) throws SqlException {
        if (!allowDuplicates && aliasToColumnMap.contains(column.getName())) {
            throw SqlException.duplicateColumn(position, column.getName(), additionalMessage);
        }
        addBottomUpColumnIfNotExists(column);
    }

    public void addBottomUpColumnIfNotExists(QueryColumn column) {
        if (addField(column)) {
            bottomUpColumns.add(column);
        }
    }

    public void addDependency(int index) {
        dependencies.add(index);
    }

    public void addExpressionModel(ExpressionNode node) {
        assert node.queryModel != null;
        expressionModels.add(node);
    }

    public boolean addField(QueryColumn column) {
        final CharSequence alias = column.getAlias();
        final ExpressionNode ast = column.getAst();
        assert alias != null;
        aliasToColumnMap.put(alias, column);
        int aliasKeyIndex = aliasToColumnNameMap.keyIndex(alias);
        if (aliasKeyIndex > -1) {
            aliasToColumnNameMap.putAt(aliasKeyIndex, alias, ast.token);
            wildcardColumnNames.add(alias);
            columnNameToAliasMap.put(ast.token, alias);
            columnAliasIndexes.put(alias, wildcardColumnNames.size() - 1);
            return true;
        }
        return false;
    }

    public void addGroupBy(ExpressionNode node) {
        groupBy.add(node);
    }

    public void addHint(CharSequence key, CharSequence value) {
        hintsMap.put(key, value);
    }

    public void addJoinColumn(ExpressionNode node) {
        joinColumns.add(node);
    }

    public void addJoinModel(QueryModel model) {
        joinModels.add(model);
    }

    public void addLatestBy(ExpressionNode latestBy) {
        this.latestBy.add(latestBy);
    }

    public boolean addModelAliasIndex(ExpressionNode node, int index) {
        return modelAliasIndexes.put(node.token, index);
    }

    public void addOrderBy(ExpressionNode node, int direction) {
        orderBy.add(node);
        orderByDirection.add(direction);
    }

    public void addParsedWhereNode(ExpressionNode node, boolean innerPredicate) {
        node.innerPredicate = innerPredicate;
        parsedWhere.add(node);
    }

    public void addSampleByFill(ExpressionNode sampleByFill) {
        this.sampleByFill.add(sampleByFill);
    }

    public void addTopDownColumn(QueryColumn column, CharSequence alias) {
        if (topDownNameSet.add(alias)) {
            topDownColumns.add(column);
        }
    }

    public void addUpdateTableColumnMetadata(int columnType, String columnName) {
        updateTableColumnTypes.add(columnType);
        updateTableColumnNames.add(columnName);
    }

    /**
     * Determines whether this model allows pushing columns from parent model(s).
     * If this is a UNION, EXCEPT or INTERSECT or contains a SELECT DISTINCT then it can't be done safely.
     */
    public boolean allowsColumnsChange() {
        QueryModel union = this;
        while (union != null) {
            if (union.getSetOperationType() != QueryModel.SET_OPERATION_UNION_ALL
                    || union.getSelectModelType() == QueryModel.SELECT_MODEL_DISTINCT) {
                return false;
            }
            union = union.getUnionModel();
        }
        return true;
    }

    /**
     * Determines whether this model allows pushing columns to nested models.
     * If this is a SELECT DISTINCT then we don't push since the parent model contains the necessary columns.
     */
    public boolean allowsNestedColumnsChange() {
        return this.getSelectModelType() != QueryModel.SELECT_MODEL_DISTINCT;
    }

    @Override
    public void clear() {
        bottomUpColumns.clear();
        aliasToColumnNameMap.clear();
        joinModels.clear();
        joinModels.add(this);
        clearSampleBy();
        orderBy.clear();
        orderByDirection.clear();
        orderByAdvice.clear();
        orderByDirectionAdvice.clear();
        orderByPosition = 0;
        orderByAdviceMnemonic = OrderByMnemonic.ORDER_BY_UNKNOWN;
        isSelectTranslation = false;
        groupBy.clear();
        dependencies.clear();
        parsedWhere.clear();
        whereClause = null;
        backupWhereClause = null;
        constWhereClause = null;
        nestedModel = null;
        tableNameExpr = null;
        viewNameExpr = null;
        alias = null;
        latestByType = LATEST_BY_NONE;
        latestBy.clear();
        joinCriteria = null;
        joinType = JOIN_NONE;
        joinKeywordPosition = 0;
        orderedJoinModels1.clear();
        orderedJoinModels2.clear();
        parsedWhereConstants.clear();
        columnAliasIndexes.clear();
        modelAliasIndexes.clear();
        postJoinWhereClause = null;
        outerJoinExpressionClause = null;
        context = null;
        orderedJoinModels = orderedJoinModels2;
        limitHi = null;
        limitLo = null;
        limitAdviceHi = null;
        limitAdviceLo = null;
        limitPosition = 0;
        timestamp = null;
        sqlNodeStack.clear();
        joinColumns.clear();
        withClauseModel.clear();
        selectModelType = SELECT_MODEL_NONE;
        columnNameToAliasMap.clear();
        tableNameFunction = null;
        tableId = -1;
        metadataVersion = -1;
        wildcardColumnNames.clear();
        expressionModels.clear();
        distinct = false;
        nestedModelIsSubQuery = false;
        unionModel = null;
        orderHash.clear();
        modelPosition = 0;
        topDownColumns.clear();
        topDownNameSet.clear();
        aliasToColumnMap.clear();
        // TODO: replace booleans with an enum-like type: UPDATE/MAT_VIEW/INSERT_AS_SELECT/SELECT
        //  default is SELECT
        isUpdateModel = false;
        isCteModel = false;
        modelType = ExecutionModel.QUERY;
        updateSetColumns.clear();
        updateTableColumnTypes.clear();
        updateTableColumnNames.clear();
        updateTableModel = null;
        updateTableToken = null;
        setOperationType = SET_OPERATION_UNION_ALL;
        artificialStar = false;
        explicitTimestamp = false;
        showKind = -1;
        sampleByOffset = ZERO_OFFSET;
        sampleByTo = null;
        sampleByFrom = null;
        fillFrom = null;
        fillTo = null;
        fillStride = null;
        fillValues = null;
        skipped = false;
        allowPropagationOfOrderByAdvice = true;
        decls.clear();
        constDecls.clear();
        orderDescendingByDesignatedTimestampOnly = false;
        forceBackwardScan = false;
        hintsMap.clear();
        asOfJoinTolerance = null;
<<<<<<< HEAD
        referencedViews.clear();
=======
        windowJoinContext.clear();
>>>>>>> cf8c1453
    }

    public void clearColumnMapStructs() {
        this.aliasToColumnNameMap.clear();
        this.wildcardColumnNames.clear();
        this.aliasToColumnMap.clear();
        this.bottomUpColumns.clear();
        this.columnAliasIndexes.clear();
        this.columnNameToAliasMap.clear();
    }

    public void clearOrderBy() {
        orderBy.clear();
        orderByDirection.clear();
    }

    public void clearSampleBy() {
        sampleBy = null;
        sampleByUnit = null;
        sampleByFill.clear();
        sampleByTimezoneName = null;
        sampleByOffset = null;
        sampleByTo = null;
        sampleByFrom = null;
    }

    public boolean containsJoin() {
        QueryModel current = this;
        do {
            if (current.getJoinModels().size() > 1) {
                return true;
            }
        } while ((current = current.getNestedModel()) != null);
        return false;
    }

    public void copyBottomToTopColumns() {
        topDownColumns.clear();
        topDownNameSet.clear();
        for (int i = 0, n = bottomUpColumns.size(); i < n; i++) {
            QueryColumn column = bottomUpColumns.getQuick(i);
            addTopDownColumn(column, column.getAlias());
        }
    }

    public void copyColumnsFrom(
            QueryModel other,
            ObjectPool<QueryColumn> queryColumnPool,
            ObjectPool<ExpressionNode> expressionNodePool
    ) {
        clearColumnMapStructs();

        // copy only literal columns and convert functions to literal while copying
        final ObjList<CharSequence> aliases = other.aliasToColumnMap.keys();
        for (int i = 0, n = aliases.size(); i < n; i++) {
            final CharSequence alias = aliases.getQuick(i);
            QueryColumn qc = other.aliasToColumnMap.get(alias);
            if (qc.getAst().type != ExpressionNode.LITERAL) {
                qc = queryColumnPool.next().of(
                        alias,
                        expressionNodePool.next().of(
                                ExpressionNode.LITERAL,
                                alias,
                                0,
                                qc.getAst().position
                        ),
                        qc.isIncludeIntoWildcard()
                );
            }
            aliasToColumnMap.put(alias, qc);
        }
        ObjList<CharSequence> columnNames = other.wildcardColumnNames;
        this.wildcardColumnNames.addAll(columnNames);
        for (int i = 0, n = columnNames.size(); i < n; i++) {
            final CharSequence name = columnNames.getQuick(i);
            this.aliasToColumnNameMap.put(name, name);
        }
    }

    public void copyDeclsFrom(QueryModel model, boolean overrideDeclares) throws SqlException {
        copyDeclsFrom(model.getDecls(), overrideDeclares);
    }

    public void copyDeclsFrom(LowerCaseCharSequenceObjHashMap<ExpressionNode> decls, boolean overrideDeclares) throws SqlException {
        if (decls != null && decls.size() > 0) {
            if (overrideDeclares) {
                final ObjList<CharSequence> keys = decls.keys();
                for (int i = 0, n = keys.size(); i < n; i++) {
                    final CharSequence key = keys.getQuick(i);
                    if (this.constDecls.contains(key)) {
                        ExpressionNode existing = decls.get(key);
                        int position = existing != null ? existing.position : 0;
                        throw SqlException.$(position, "cannot override CONST variable: ").put(key);
                    }
                }
                this.decls.putAll(decls);
            } else {
                final ObjList<CharSequence> keys = decls.keys();
                for (int i = 0, n = keys.size(); i < n; i++) {
                    final CharSequence key = keys.getQuick(i);
                    this.decls.putIfAbsent(key, decls.get(key));
                }
            }
        }
    }

    public void copyHints(LowerCaseCharSequenceObjHashMap<CharSequence> hints) {
        // do not copy hints to self
        if (hintsMap != hints) {
            this.hintsMap.putAll(hints);
        }
    }

    public void copyOrderByAdvice(ObjList<ExpressionNode> orderByAdvice) {
        this.orderByAdvice.clear();
        this.orderByAdvice.addAll(orderByAdvice);
    }

    public void copyOrderByDirectionAdvice(IntList orderByDirection) {
        this.orderByDirectionAdvice.clear();
        this.orderByDirectionAdvice.addAll(orderByDirection);
    }

    public void copyUpdateTableMetadata(QueryModel updateTableModel) {
        this.updateTableModel = updateTableModel;
        this.tableId = updateTableModel.tableId;
        this.metadataVersion = updateTableModel.metadataVersion;
    }

    @Override
    @TestOnly
    // Used to test if clear implemented correctly. New fields should be added here and to clear()
    public boolean equals(Object o) {
        if (this == o) return true;
        if (o == null || getClass() != o.getClass()) return false;
        QueryModel that = (QueryModel) o;
        // joinModels always contain this as the first element, so we need to compare them manually.
        if (joinModels.size() != that.joinModels.size()) {
            return false;
        }
        for (int i = 1, n = joinModels.size(); i < n; i++) {
            if (!joinModels.getQuick(i).equals(that.joinModels.getQuick(i))) {
                return false;
            }
        }
        // ArrayDeque doesn't implement equals and hashCode, so we deal with sqlNodeStack separately.
        if (sqlNodeStack.size() != that.sqlNodeStack.size()) {
            return false;
        }
        Iterator<ExpressionNode> i1 = sqlNodeStack.iterator();
        Iterator<ExpressionNode> i2 = that.sqlNodeStack.iterator();
        while (i1.hasNext() && i2.hasNext()) {
            ExpressionNode n1 = i1.next();
            ExpressionNode n2 = i2.next();
            if (!Objects.equals(n1, n2)) {
                return false;
            }
        }
        return orderByPosition == that.orderByPosition
                && latestByType == that.latestByType
                && metadataVersion == that.metadataVersion
                && joinType == that.joinType
                && joinKeywordPosition == that.joinKeywordPosition
                && limitPosition == that.limitPosition
                && isSelectTranslation == that.isSelectTranslation
                && selectModelType == that.selectModelType
                && nestedModelIsSubQuery == that.nestedModelIsSubQuery
                && distinct == that.distinct
                && setOperationType == that.setOperationType
                && modelPosition == that.modelPosition
                && orderByAdviceMnemonic == that.orderByAdviceMnemonic
                && tableId == that.tableId
                && isUpdateModel == that.isUpdateModel
                && isCteModel == that.isCteModel
                && modelType == that.modelType
                && artificialStar == that.artificialStar
                && skipped == that.skipped
                && allowPropagationOfOrderByAdvice == that.allowPropagationOfOrderByAdvice
                && Objects.equals(bottomUpColumns, that.bottomUpColumns)
                && Objects.equals(topDownNameSet, that.topDownNameSet)
                && Objects.equals(topDownColumns, that.topDownColumns)
                && Objects.equals(aliasToColumnNameMap, that.aliasToColumnNameMap)
                && Objects.equals(columnNameToAliasMap, that.columnNameToAliasMap)
                && Objects.equals(aliasToColumnMap, that.aliasToColumnMap)
                && Objects.equals(wildcardColumnNames, that.wildcardColumnNames)
                && Objects.equals(orderBy, that.orderBy)
                && Objects.equals(groupBy, that.groupBy)
                && Objects.equals(orderByDirection, that.orderByDirection)
                && Objects.equals(dependencies, that.dependencies)
                && Objects.equals(orderedJoinModels1, that.orderedJoinModels1)
                && Objects.equals(orderedJoinModels2, that.orderedJoinModels2)
                && Objects.equals(columnAliasIndexes, that.columnAliasIndexes)
                && Objects.equals(modelAliasIndexes, that.modelAliasIndexes)
                && Objects.equals(expressionModels, that.expressionModels)
                && Objects.equals(parsedWhere, that.parsedWhere)
                && Objects.equals(parsedWhereConstants, that.parsedWhereConstants)
                && Objects.equals(orderHash, that.orderHash)
                && Objects.equals(joinColumns, that.joinColumns)
                && Objects.equals(sampleByFill, that.sampleByFill)
                && Objects.equals(latestBy, that.latestBy)
                && Objects.equals(orderByAdvice, that.orderByAdvice)
                && Objects.equals(orderByDirectionAdvice, that.orderByDirectionAdvice)
                && Objects.equals(withClauseModel, that.withClauseModel)
                && Objects.equals(updateSetColumns, that.updateSetColumns)
                && Objects.equals(updateTableColumnTypes, that.updateTableColumnTypes)
                && Objects.equals(updateTableColumnNames, that.updateTableColumnNames)
                && Objects.equals(sampleByTimezoneName, that.sampleByTimezoneName)
                && Objects.equals(sampleByOffset, that.sampleByOffset)
                && Objects.equals(whereClause, that.whereClause)
                && Objects.equals(backupWhereClause, that.backupWhereClause)
                && Objects.equals(postJoinWhereClause, that.postJoinWhereClause)
                && Objects.equals(outerJoinExpressionClause, that.outerJoinExpressionClause)
                && Objects.equals(constWhereClause, that.constWhereClause)
                && Objects.equals(nestedModel, that.nestedModel)
                && Objects.equals(tableNameExpr, that.tableNameExpr)
                && Objects.equals(viewNameExpr, that.viewNameExpr)
                && Objects.equals(tableNameFunction, that.tableNameFunction)
                && Objects.equals(alias, that.alias)
                && Objects.equals(timestamp, that.timestamp)
                && Objects.equals(sampleBy, that.sampleBy)
                && Objects.equals(sampleByUnit, that.sampleByUnit)
                && Objects.equals(sampleByTo, that.sampleByTo)
                && Objects.equals(sampleByFrom, that.sampleByFrom)
                && Objects.equals(fillFrom, that.fillFrom)
                && Objects.equals(fillTo, that.fillTo)
                && Objects.equals(fillStride, that.fillStride)
                && Objects.equals(context, that.context)
                && Objects.equals(joinCriteria, that.joinCriteria)
                && Objects.equals(orderedJoinModels, that.orderedJoinModels)
                && Objects.equals(limitLo, that.limitLo)
                && Objects.equals(limitHi, that.limitHi)
                && Objects.equals(limitAdviceLo, that.limitAdviceLo)
                && Objects.equals(limitAdviceHi, that.limitAdviceHi)
                && Objects.equals(unionModel, that.unionModel)
                && Objects.equals(updateTableModel, that.updateTableModel)
                && Objects.equals(updateTableToken, that.updateTableToken)
                && Objects.equals(decls, that.decls)
                && Objects.equals(asOfJoinTolerance, that.asOfJoinTolerance)
<<<<<<< HEAD
                && Objects.equals(referencedViews, that.referencedViews);
=======
                && Objects.equals(windowJoinContext, that.windowJoinContext);
>>>>>>> cf8c1453
    }

    public QueryColumn findBottomUpColumnByAst(ExpressionNode node) {
        for (int i = 0, n = bottomUpColumns.size(); i < n; i++) {
            QueryColumn qc = bottomUpColumns.getQuick(i);
            if (ExpressionNode.compareNodesExact(node, qc.getAst())) {
                return qc;
            }
        }
        return null;
    }

    public ExpressionNode getAlias() {
        return alias;
    }

    public LowerCaseCharSequenceObjHashMap<QueryColumn> getAliasToColumnMap() {
        return aliasToColumnMap;
    }

    public LowerCaseCharSequenceObjHashMap<CharSequence> getAliasToColumnNameMap() {
        return aliasToColumnNameMap;
    }

    public boolean getAllowPropagationOfOrderByAdvice() {
        return allowPropagationOfOrderByAdvice;
    }

    @Nullable
    public ExpressionNode getAsOfJoinTolerance() {
        return asOfJoinTolerance;
    }

    public ObjList<QueryColumn> getBottomUpColumns() {
        return bottomUpColumns;
    }

    public int getColumnAliasIndex(CharSequence alias) {
        return columnAliasIndexes.get(alias);
    }

    public LowerCaseCharSequenceObjHashMap<CharSequence> getColumnNameToAliasMap() {
        return columnNameToAliasMap;
    }

    public ObjList<QueryColumn> getColumns() {
        return topDownColumns.size() > 0 ? topDownColumns : bottomUpColumns;
    }

    public LowerCaseCharSequenceHashSet getConstDecls() {
        return constDecls;
    }

    public ExpressionNode getConstWhereClause() {
        return constWhereClause;
    }

    public LowerCaseCharSequenceObjHashMap<ExpressionNode> getDecls() {
        return decls;
    }

    public IntHashSet getDependencies() {
        return dependencies;
    }

    public ObjList<ExpressionNode> getExpressionModels() {
        return expressionModels;
    }

    public ExpressionNode getFillFrom() {
        return fillFrom;
    }

    public ExpressionNode getFillStride() {
        return fillStride;
    }

    public ExpressionNode getFillTo() {
        return fillTo;
    }

    public ObjList<ExpressionNode> getFillValues() {
        return fillValues;
    }

    public ObjList<ExpressionNode> getGroupBy() {
        return groupBy;
    }

    @NotNull
    public LowerCaseCharSequenceObjHashMap<CharSequence> getHints() {
        return hintsMap;
    }

    public ObjList<ExpressionNode> getJoinColumns() {
        return joinColumns;
    }

    public JoinContext getJoinContext() {
        return context;
    }

    public ExpressionNode getJoinCriteria() {
        return joinCriteria;
    }

    public int getJoinKeywordPosition() {
        return joinKeywordPosition;
    }

    public ObjList<QueryModel> getJoinModels() {
        return joinModels;
    }

    public int getJoinType() {
        return joinType;
    }

    public ObjList<ExpressionNode> getLatestBy() {
        return latestBy;
    }

    public int getLatestByType() {
        return latestByType;
    }

    public ExpressionNode getLimitAdviceHi() {
        return limitAdviceHi;
    }

    public ExpressionNode getLimitAdviceLo() {
        return limitAdviceLo;
    }

    public ExpressionNode getLimitHi() {
        return limitHi;
    }

    public ExpressionNode getLimitLo() {
        return limitLo;
    }

    public int getLimitPosition() {
        return limitPosition;
    }

    public long getMetadataVersion() {
        return metadataVersion;
    }

    public int getModelAliasIndex(CharSequence modelAlias, int start, int end) {
        if (modelAlias.charAt(start) == '"' && modelAlias.charAt(end - 1) == '"') {
            start++;
            end--;
        }
        int index = modelAliasIndexes.keyIndex(modelAlias, start, end);
        if (index < 0) {
            return modelAliasIndexes.valueAt(index);
        }
        return -1;
    }

    public LowerCaseCharSequenceIntHashMap getModelAliasIndexes() {
        return modelAliasIndexes;
    }

    public int getModelPosition() {
        return modelPosition;
    }

    @Override
    public int getModelType() {
        return modelType;
    }

    public CharSequence getName() {
        if (alias != null) {
            return alias.token;
        }

        if (tableNameExpr != null) {
            return tableNameExpr.token;
        }

        return null;
    }

    public QueryModel getNestedModel() {
        return nestedModel;
    }

    public ObjList<ExpressionNode> getOrderBy() {
        return orderBy;
    }

    public ObjList<ExpressionNode> getOrderByAdvice() {
        return orderByAdvice;
    }

    public int getOrderByAdviceMnemonic() {
        return orderByAdviceMnemonic;
    }

    public IntList getOrderByDirection() {
        return orderByDirection;
    }

    public IntList getOrderByDirectionAdvice() {
        return orderByDirectionAdvice;
    }

    public int getOrderByPosition() {
        return orderByPosition;
    }

    public LowerCaseCharSequenceIntHashMap getOrderHash() {
        return orderHash;
    }

    public IntList getOrderedJoinModels() {
        return orderedJoinModels;
    }

    public ExpressionNode getOuterJoinExpressionClause() {
        return outerJoinExpressionClause;
    }

    public ObjList<ExpressionNode> getParsedWhere() {
        return parsedWhere;
    }

    public ExpressionNode getPostJoinWhereClause() {
        return postJoinWhereClause;
    }

    @Override
    public QueryModel getQueryModel() {
        return this;
    }

    public ObjList<ViewDefinition> getReferencedViews() {
        return referencedViews;
    }

    public ExpressionNode getSampleBy() {
        return sampleBy;
    }

    public ObjList<ExpressionNode> getSampleByFill() {
        return sampleByFill;
    }

    public ExpressionNode getSampleByFrom() {
        return sampleByFrom;
    }

    public ExpressionNode getSampleByOffset() {
        return sampleByOffset;
    }

    public ExpressionNode getSampleByTimezoneName() {
        return sampleByTimezoneName;
    }

    public ExpressionNode getSampleByTo() {
        return sampleByTo;
    }

    public ExpressionNode getSampleByUnit() {
        return sampleByUnit;
    }

    public int getSelectModelType() {
        return selectModelType;
    }

    public int getSetOperationType() {
        return setOperationType;
    }

    public int getShowKind() {
        return showKind;
    }

    public int getTableId() {
        return tableId;
    }

    @Override
    public CharSequence getTableName() {
        return tableNameExpr != null ? tableNameExpr.token : null;
    }

    @Override
    public ExpressionNode getTableNameExpr() {
        return tableNameExpr;
    }

    public RecordCursorFactory getTableNameFunction() {
        return tableNameFunction;
    }

    public ExpressionNode getTimestamp() {
        return timestamp;
    }

    public ObjList<QueryColumn> getTopDownColumns() {
        return topDownColumns;
    }

    public QueryModel getUnionModel() {
        return unionModel;
    }

    public ObjList<ExpressionNode> getUpdateExpressions() {
        return updateSetColumns;
    }

    public ObjList<CharSequence> getUpdateTableColumnNames() {
        return updateTableModel != null ? updateTableModel.getUpdateTableColumnNames() : updateTableColumnNames;
    }

    public IntList getUpdateTableColumnTypes() {
        return updateTableModel != null ? updateTableModel.getUpdateTableColumnTypes() : updateTableColumnTypes;
    }

    public TableToken getUpdateTableToken() {
        return updateTableToken;
    }

    public ExpressionNode getViewNameExpr() {
        return viewNameExpr;
    }

    public ExpressionNode getWhereClause() {
        return whereClause;
    }

    public ObjList<CharSequence> getWildcardColumnNames() {
        return wildcardColumnNames;
    }

    public WindowJoinContext getWindowJoinContext() {
        return windowJoinContext;
    }

    public LowerCaseCharSequenceObjHashMap<WithClauseModel> getWithClauses() {
        return withClauseModel;
    }

    public boolean hasExplicitTimestamp() {
        return timestamp != null && explicitTimestamp;
    }

    @Override
    public int hashCode() {
        int hash = super.hashCode();
        // joinModels always contain this as the first element, so we need to hash them manually.
        for (int i = 1, n = joinModels.size(); i < n; i++) {
            hash = 31 * hash + Objects.hash(joinModels.getQuick(i));
        }
        // ArrayDeque doesn't implement equals and hashCode, so we deal with sqlNodeStack separately.
        for (ExpressionNode node : sqlNodeStack) {
            hash = 31 * hash + Objects.hash(node);
        }
        return 31 * hash + Objects.hash(
                bottomUpColumns, topDownNameSet, topDownColumns,
                aliasToColumnNameMap, columnNameToAliasMap, aliasToColumnMap,
                wildcardColumnNames, orderBy,
                orderByPosition, groupBy, orderByDirection,
                dependencies, orderedJoinModels1, orderedJoinModels2,
                columnAliasIndexes, modelAliasIndexes, expressionModels,
                parsedWhere, parsedWhereConstants,
                orderHash, joinColumns, sampleByFill,
                latestBy, orderByAdvice, orderByDirectionAdvice,
                withClauseModel, updateSetColumns, updateTableColumnTypes,
                updateTableColumnNames, sampleByTimezoneName, sampleByOffset,
                latestByType, whereClause, backupWhereClause,
                postJoinWhereClause, outerJoinExpressionClause, constWhereClause, nestedModel,
                tableNameExpr, viewNameExpr, metadataVersion, tableNameFunction,
                alias, timestamp, sampleBy,
                sampleByUnit, sampleByTo, sampleByFrom, context, joinCriteria,
                joinType, joinKeywordPosition, orderedJoinModels,
                limitLo, limitHi, limitPosition,
                limitAdviceLo, limitAdviceHi,
                isSelectTranslation, selectModelType, nestedModelIsSubQuery,
                distinct, unionModel, setOperationType,
                modelPosition, orderByAdviceMnemonic, tableId,
<<<<<<< HEAD
                isUpdateModel, modelType, updateTableModel,
                updateTableToken, artificialStar, fillFrom, fillStride, fillTo, fillValues, decls,
                referencedViews
=======
                isUpdateModel, isCteModel, modelType, updateTableModel,
                updateTableToken, artificialStar, fillFrom, fillStride, fillTo, fillValues, decls, windowJoinContext
>>>>>>> cf8c1453
        );
    }

    public boolean isArtificialStar() {
        return artificialStar;
    }

    public boolean isCteModel() {
        return isCteModel;
    }

    public boolean isDistinct() {
        return distinct;
    }

    public boolean isExplicitTimestamp() {
        return explicitTimestamp;
    }

    public boolean isForceBackwardScan() {
        return forceBackwardScan;
    }

    public boolean isNestedModelIsSubQuery() {
        return nestedModelIsSubQuery;
    }

    public boolean isOrderDescendingByDesignatedTimestampOnly() {
        return orderDescendingByDesignatedTimestampOnly;
    }

    public boolean isSelectTranslation() {
        return isSelectTranslation;
    }

    public boolean isSkipped() {
        return skipped;
    }

    @SuppressWarnings("unused")
    public boolean isTemporalJoin() {
        return joinType >= JOIN_ASOF && joinType <= JOIN_LT;
    }

    public boolean isTopDownNameMissing(CharSequence columnName) {
        return topDownNameSet.excludes(columnName);
    }

    public boolean isUpdate() {
        return isUpdateModel;
    }

    /**
     * The goal of this method is to dismiss the baseModel as
     * the layer between this and the baseModel is referencing. We do that by copying ASTs from
     * the baseModel onto the current baseModel and also maintaining all the maps in sync.
     * <p>
     * The caller is responsible for checking if baseModel is suitable for the removal. E.g. it does not
     * contain arithmetic expressions. Although this method does not validate if baseModel has arithmetic.
     *
     * @param baseModel baseModel containing columns mapped into the referenced baseModel.
     */
    public void mergePartially(QueryModel baseModel, ObjectPool<QueryColumn> queryColumnPool) {
        for (int i = 0, n = bottomUpColumns.size(); i < n; i++) {
            QueryColumn thisColumn = bottomUpColumns.getQuick(i);
            if (thisColumn.getAst().type == ExpressionNode.LITERAL) {
                QueryColumn thatColumn = baseModel.getAliasToColumnMap().get(thisColumn.getAst().token);
                // skip if baseModel does not have this column
                if (thatColumn == null) {
                    continue;
                }
                // We cannot mutate the column on this baseModel, because columns might be shared between
                // models. The bottomUpColumns are also referenced by `aliasToColumnMap`. Typically,
                // `thisColumn` alias should let us lookup, the column's reference
                QueryColumn col = queryColumnPool.next();
                col.of(thisColumn.getAlias(), thatColumn.getAst());
                bottomUpColumns.setQuick(i, col);

                int index = aliasToColumnMap.keyIndex(thisColumn.getAlias());
                assert index < 0;
                final CharSequence immutableAlias = aliasToColumnMap.keyAt(index);
                aliasToColumnMap.putAt(index, immutableAlias, col);
                // maintain sync between alias and column name
                aliasToColumnNameMap.put(immutableAlias, thatColumn.getAst().token);
            }
        }

        if (baseModel.getOrderBy().size() > 0) {
            assert getOrderBy().size() == 0;
            for (int i = 0, n = baseModel.getOrderBy().size(); i < n; i++) {
                addOrderBy(baseModel.getOrderBy().getQuick(i), baseModel.getOrderByDirection().getQuick(i));
            }
            baseModel.getOrderBy().clear();
            baseModel.getOrderByDirection().clear();
        }

        // If baseModel has limits, the outer baseModel must not have different limits.
        // We are merging models affecting "select" clause and not the row count.
        if (baseModel.limitLo != null || baseModel.limitHi != null) {
            limitLo = baseModel.limitLo;
            limitHi = baseModel.limitHi;
            limitPosition = baseModel.limitPosition;
            limitAdviceLo = baseModel.limitAdviceLo;
            limitAdviceHi = baseModel.limitAdviceHi;
        }
    }

    public void moveGroupByFrom(QueryModel model) {
        groupBy.addAll(model.groupBy);
        // clear the source
        model.groupBy.clear();
    }

    public void moveJoinAliasFrom(QueryModel that) {
        final ExpressionNode alias = that.alias;
        if (alias != null && !Chars.startsWith(alias.token, SUB_QUERY_ALIAS_PREFIX)) {
            setAlias(alias);
            addModelAliasIndex(alias, 0);
        }
    }

    public void moveLimitFrom(QueryModel baseModel) {
        this.limitLo = baseModel.getLimitLo();
        this.limitHi = baseModel.getLimitHi();
        baseModel.setLimit(null, null);
    }

    public void moveSampleByFrom(QueryModel model) {
        this.sampleBy = model.sampleBy;
        this.sampleByUnit = model.sampleByUnit;
        this.sampleByFill.clear();
        this.sampleByFill.addAll(model.sampleByFill);
        this.sampleByTimezoneName = model.sampleByTimezoneName;
        this.sampleByOffset = model.sampleByOffset;
        this.sampleByTo = model.sampleByTo;
        this.sampleByFrom = model.sampleByFrom;

        // clear the source
        model.clearSampleBy();
    }

    /**
     * Optimiser may be attempting to order join clauses several times.
     * Every time ordering takes place optimiser will keep at most two lists:
     * one is last known order the other is new order. If new order cost is better
     * optimiser will replace last known order with new one.
     * <p>
     * To facilitate this behaviour the function will always return non-current list.
     *
     * @return non-current order list.
     */
    public IntList nextOrderedJoinModels() {
        IntList ordered = orderedJoinModels == orderedJoinModels1 ? orderedJoinModels2 : orderedJoinModels1;
        ordered.clear();
        return ordered;
    }

    /*
     * Splits "where" clauses into "and" chunks
     */
    public ObjList<ExpressionNode> parseWhereClause() {
        ExpressionNode n = getWhereClause();
        // pre-order traversal
        sqlNodeStack.clear();
        while (!sqlNodeStack.isEmpty() || n != null) {
            if (n != null && n.token != null) {
                if (isAndKeyword(n.token)) {
                    if (n.rhs != null) {
                        sqlNodeStack.push(n.rhs);
                    }
                    n = n.lhs;
                } else {
                    addParsedWhereNode(n, false);
                    n = null;
                }
            } else {
                n = sqlNodeStack.poll();
            }
        }
        return getParsedWhere();
    }

    public void recordViews(ObjList<ViewDefinition> viewDefinitions) {
        for (int i = 0, n = viewDefinitions.size(); i < n; i++) {
            final ViewDefinition viewDefinition = viewDefinitions.getQuick(i);
            if (!referencedViews.contains(viewDefinition)) {
                referencedViews.add(viewDefinition);
            }
        }
    }

    /**
     * Removes column from the model by index. This method also removes all references to column alias, but
     * leaves out column name to alias mapping. This is because the mapping is ambiguous.
     *
     * @param columnIndex of the column to remove. This index is based on bottomUpColumns list.
     */
    public void removeColumn(int columnIndex) {
        CharSequence columnAlias = bottomUpColumns.getQuick(columnIndex).getAlias();
        bottomUpColumns.remove(columnIndex);
        wildcardColumnNames.remove(columnAlias);
        aliasToColumnMap.remove(columnAlias);
        aliasToColumnNameMap.remove(columnAlias);
        columnAliasIndexes.remove(columnAlias);
    }

    public void removeDependency(int index) {
        dependencies.remove(index);
    }

    public void replaceColumn(int columnIndex, QueryColumn newColumn) {
        if (topDownColumns.size() > 0) {
            topDownColumns.setQuick(columnIndex, newColumn);
        } else {
            bottomUpColumns.setQuick(columnIndex, newColumn);
        }
    }

    public void replaceJoinModel(int pos, QueryModel model) {
        joinModels.setQuick(pos, model);
    }

    public void setAlias(ExpressionNode alias) {
        this.alias = alias;
    }

    public void setAllowPropagationOfOrderByAdvice(boolean value) {
        allowPropagationOfOrderByAdvice = value;
    }

    public void setArtificialStar(boolean artificialStar) {
        this.artificialStar = artificialStar;
    }

    public void setAsOfJoinTolerance(ExpressionNode asOfJoinTolerance) {
        this.asOfJoinTolerance = asOfJoinTolerance;
    }

    public void setBackupWhereClause(ExpressionNode backupWhereClause) {
        this.backupWhereClause = backupWhereClause;
    }

    public void setConstWhereClause(ExpressionNode constWhereClause) {
        this.constWhereClause = constWhereClause;
    }

    public void setContext(JoinContext context) {
        this.context = context;
    }

    public void setDistinct(boolean distinct) {
        this.distinct = distinct;
    }

    public void setExplicitTimestamp(boolean explicitTimestamp) {
        this.explicitTimestamp = explicitTimestamp;
    }

    public void setFillFrom(ExpressionNode fillFrom) {
        this.fillFrom = fillFrom;
    }

    public void setFillStride(ExpressionNode fillStride) {
        this.fillStride = fillStride;
    }

    public void setFillTo(ExpressionNode fillTo) {
        this.fillTo = fillTo;
    }

    public void setFillValues(ObjList<ExpressionNode> fillValues) {
        this.fillValues = fillValues;
    }

    public void setForceBackwardScan(boolean forceBackwardScan) {
        this.forceBackwardScan = forceBackwardScan;
    }

    public void setIsCteModel(boolean isCteModel) {
        this.isCteModel = isCteModel;
    }

    public void setIsUpdate(boolean isUpdate) {
        this.isUpdateModel = isUpdate;
    }

    public void setJoinCriteria(ExpressionNode joinCriteria) {
        this.joinCriteria = joinCriteria;
    }

    public void setJoinKeywordPosition(int position) {
        this.joinKeywordPosition = position;
    }

    public void setJoinType(int joinType) {
        this.joinType = joinType;
    }

    public void setLatestByType(int latestByType) {
        this.latestByType = latestByType;
    }

    public void setLimit(ExpressionNode lo, ExpressionNode hi) {
        this.limitLo = lo;
        this.limitHi = hi;
    }

    public void setLimitAdvice(ExpressionNode lo, ExpressionNode hi) {
        this.limitAdviceLo = lo;
        this.limitAdviceHi = hi;
    }

    public void setLimitPosition(int limitPosition) {
        this.limitPosition = limitPosition;
    }

    public void setMetadataVersion(long metadataVersion) {
        this.metadataVersion = metadataVersion;
    }

    public void setModelPosition(int modelPosition) {
        this.modelPosition = modelPosition;
    }

    public void setModelType(int modelType) {
        this.modelType = modelType;
    }

    public void setNestedModel(QueryModel nestedModel) {
        this.nestedModel = nestedModel;
    }

    public void setNestedModelIsSubQuery(boolean nestedModelIsSubQuery) {
        this.nestedModelIsSubQuery = nestedModelIsSubQuery;
    }

    public void setOrderByAdviceMnemonic(int orderByAdviceMnemonic) {
        this.orderByAdviceMnemonic = orderByAdviceMnemonic;
    }

    public void setOrderByPosition(int orderByPosition) {
        this.orderByPosition = orderByPosition;
    }

    public void setOrderDescendingByDesignatedTimestampOnly(boolean orderDescendingByDesignatedTimestampOnly) {
        this.orderDescendingByDesignatedTimestampOnly = orderDescendingByDesignatedTimestampOnly;
    }

    public void setOrderedJoinModels(IntList that) {
        assert that == orderedJoinModels1 || that == orderedJoinModels2;
        this.orderedJoinModels = that;
    }

    public void setOuterJoinExpressionClause(ExpressionNode outerJoinExpressionClause) {
        this.outerJoinExpressionClause = outerJoinExpressionClause;
    }

    public void setPostJoinWhereClause(ExpressionNode postJoinWhereClause) {
        this.postJoinWhereClause = postJoinWhereClause;
    }

    public void setSampleBy(ExpressionNode sampleBy) {
        this.sampleBy = sampleBy;
    }

    public void setSampleBy(ExpressionNode sampleBy, ExpressionNode sampleByUnit) {
        this.sampleBy = sampleBy;
        this.sampleByUnit = sampleByUnit;
    }

    public void setSampleByFromTo(ExpressionNode from, ExpressionNode to) {
        this.sampleByFrom = from;
        this.sampleByTo = to;
    }

    public void setSampleByOffset(ExpressionNode sampleByOffset) {
        this.sampleByOffset = sampleByOffset;
    }

    public void setSampleByTimezoneName(ExpressionNode sampleByTimezoneName) {
        this.sampleByTimezoneName = sampleByTimezoneName;
    }

    public void setSelectModelType(int selectModelType) {
        this.selectModelType = selectModelType;
    }

    public void setSelectTranslation(boolean isSelectTranslation) {
        this.isSelectTranslation = isSelectTranslation;
    }

    public void setSetOperationType(int setOperationType) {
        this.setOperationType = setOperationType;
    }

    public void setShowKind(int showKind) {
        this.showKind = showKind;
    }

    public void setSkipped(boolean skipped) {
        this.skipped = skipped;
    }

    public void setTableId(int id) {
        this.tableId = id;
    }

    public void setTableNameExpr(ExpressionNode tableNameExpr) {
        this.tableNameExpr = tableNameExpr;
    }

    public void setTableNameFunction(RecordCursorFactory function) {
        this.tableNameFunction = function;
    }

    public void setTimestamp(ExpressionNode timestamp) {
        this.timestamp = timestamp;
    }

    public void setUnionModel(QueryModel unionModel) {
        this.unionModel = unionModel;
    }

    public void setUpdateTableToken(TableToken tableName) {
        this.updateTableToken = tableName;
    }

    public void setViewNameExpr(ExpressionNode viewNameExpr) {
        this.viewNameExpr = viewNameExpr;
    }

    public void setWhereClause(ExpressionNode whereClause) {
        this.whereClause = whereClause;
    }

    @Override
    public void toSink(@NotNull CharSink<?> sink) {
        if (modelType == ExecutionModel.QUERY) {
            toSink0(sink, false, false);
        } else if (modelType == ExecutionModel.UPDATE) {
            updateToSink(sink);
        }
    }

    // method to make debugging easier
    // not using toString name to prevent debugger from trying to use it on all model variables (because toSink0 can fail).
    @SuppressWarnings("unused")
    public String toString0() {
        StringSink sink = Misc.getThreadLocalSink();
        this.toSink0(sink, true, true);
        return sink.toString();
    }

    @Override
    public CharSequence translateAlias(CharSequence column) {
        return aliasToColumnNameMap.get(column);
    }

    public void updateColumnAliasIndexes() {
        columnAliasIndexes.clear();
        for (int i = 0, n = bottomUpColumns.size(); i < n; i++) {
            columnAliasIndexes.put(wildcardColumnNames.getQuick(i), i);
        }
    }

    public boolean windowStopPropagate() {
        if (selectModelType != SELECT_MODEL_WINDOW) {
            return false;
        }
        for (int i = 0, size = getColumns().size(); i < size; i++) {
            QueryColumn column = getColumns().getQuick(i);
            if (column.isWindowColumn() && ((WindowColumn) column).stopOrderByPropagate(getOrderBy(), getOrderByDirection())) {
                return true;
            }
        }
        return false;
    }

    private static void aliasToSink(CharSequence alias, CharSink<?> sink) {
        sink.putAscii(' ');
        boolean quote = !Chars.isQuoted(alias) && Chars.indexOf(alias, ' ') != -1;
        if (quote) {
            sink.putAscii('\'').put(alias).putAscii('\'');
        } else {
            sink.put(alias);
        }
    }

    private static void unitToSink(CharSink<?> sink, char timeUnit) {
        switch (timeUnit) {
            case 0:
                break;
            case WindowColumn.TIME_UNIT_NANOSECOND:
                sink.putAscii(" nanosecond");
                break;
            case WindowColumn.TIME_UNIT_MICROSECOND:
                sink.putAscii(" microsecond");
                break;
            case WindowColumn.TIME_UNIT_MILLISECOND:
                sink.putAscii(" millisecond");
                break;
            case WindowColumn.TIME_UNIT_SECOND:
                sink.putAscii(" second");
                break;
            case WindowColumn.TIME_UNIT_MINUTE:
                sink.putAscii(" minute");
                break;
            case WindowColumn.TIME_UNIT_HOUR:
                sink.putAscii(" hour");
                break;
            case WindowColumn.TIME_UNIT_DAY:
                sink.putAscii(" day");
                break;
            default:
                sink.putAscii(" [unknown unit]");
                break;
        }
    }

    private String getSelectModelTypeText() {
        return modelTypeName.get(selectModelType);
    }

    private void sinkColumns(CharSink<?> sink, ObjList<QueryColumn> columns) {
        for (int i = 0, n = columns.size(); i < n; i++) {
            if (i > 0) {
                sink.putAscii(", ");
            }
            QueryColumn column = columns.getQuick(i);
            CharSequence name = column.getName();
            CharSequence alias = column.getAlias();
            ExpressionNode ast = column.getAst();
            ast.toSink(sink);
            if (column.isWindowColumn() || name == null) {

                if (alias != null) {
                    aliasToSink(alias, sink);
                }

                // this can only be window column
                if (name != null) {
                    WindowColumn ac = (WindowColumn) column;
                    sink.putAscii(" over (");
                    final ObjList<ExpressionNode> partitionBy = ac.getPartitionBy();
                    if (partitionBy.size() > 0) {
                        sink.putAscii("partition by ");
                        for (int k = 0, z = partitionBy.size(); k < z; k++) {
                            if (k > 0) {
                                sink.putAscii(", ");
                            }
                            partitionBy.getQuick(k).toSink(sink);
                        }
                    }

                    final ObjList<ExpressionNode> orderBy = ac.getOrderBy();
                    if (orderBy.size() > 0) {
                        if (partitionBy.size() > 0) {
                            sink.put(' ');
                        }
                        sink.putAscii("order by ");
                        for (int k = 0, z = orderBy.size(); k < z; k++) {
                            if (k > 0) {
                                sink.putAscii(", ");
                            }
                            orderBy.getQuick(k).toSink(sink);
                            if (ac.getOrderByDirection().getQuick(k) == 1) {
                                sink.putAscii(" desc");
                            }
                        }
                    }

                    if (ac.isNonDefaultFrame()) {
                        switch (ac.getFramingMode()) {
                            case WindowColumn.FRAMING_ROWS:
                                sink.putAscii(" rows");
                                break;
                            case WindowColumn.FRAMING_RANGE:
                                sink.putAscii(" range");
                                break;
                            case WindowColumn.FRAMING_GROUPS:
                                sink.putAscii(" groups");
                                break;
                            default:
                                break;
                        }
                        sink.put(" between ");
                        if (ac.getRowsLoExpr() != null) {
                            ac.getRowsLoExpr().toSink(sink);
                            if (ac.getFramingMode() == WindowColumn.FRAMING_RANGE) {
                                unitToSink(sink, ac.getRowsLoExprTimeUnit());
                            }

                            switch (ac.getRowsLoKind()) {
                                case WindowColumn.PRECEDING:
                                    sink.putAscii(" preceding");
                                    break;
                                case WindowColumn.FOLLOWING:
                                    sink.putAscii(" following");
                                    break;
                                default:
                                    break;
                            }
                        } else {
                            switch (ac.getRowsLoKind()) {
                                case WindowColumn.PRECEDING:
                                    sink.putAscii("unbounded preceding");
                                    break;
                                case WindowColumn.FOLLOWING:
                                    sink.putAscii("unbounded following");
                                    break;
                                default:
                                    // CURRENT
                                    sink.putAscii("current row");
                                    break;
                            }
                        }
                        sink.putAscii(" and ");

                        if (ac.getRowsHiExpr() != null) {
                            ac.getRowsHiExpr().toSink(sink);
                            if (ac.getFramingMode() == WindowColumn.FRAMING_RANGE) {
                                unitToSink(sink, ac.getRowsHiExprTimeUnit());
                            }

                            switch (ac.getRowsHiKind()) {
                                case WindowColumn.PRECEDING:
                                    sink.putAscii(" preceding");
                                    break;
                                case WindowColumn.FOLLOWING:
                                    sink.putAscii(" following");
                                    break;
                                default:
                                    assert false;
                                    break;
                            }
                        } else {
                            switch (ac.getRowsHiKind()) {
                                case WindowColumn.PRECEDING:
                                    sink.putAscii("unbounded preceding");
                                    break;
                                case WindowColumn.FOLLOWING:
                                    sink.putAscii("unbounded following");
                                    break;
                                default:
                                    // CURRENT
                                    sink.put("current row");
                                    break;
                            }
                        }

                        switch (ac.getExclusionKind()) {
                            case WindowColumn.EXCLUDE_CURRENT_ROW:
                                sink.putAscii(" exclude current row");
                                break;
                            case WindowColumn.EXCLUDE_GROUP:
                                sink.putAscii(" exclude group");
                                break;
                            case WindowColumn.EXCLUDE_TIES:
                                sink.putAscii(" exclude ties");
                                break;
                            case WindowColumn.EXCLUDE_NO_OTHERS:
                                sink.putAscii(" exclude no others");
                                break;
                            default:
                                assert false;
                                break;
                        }
                    }
                    sink.putAscii(')');
                }
            } else {
                // do not repeat alias when it is the same as AST token, provided AST is a literal
                if (alias != null && (ast.type != ExpressionNode.LITERAL || !ast.token.equals(alias))) {
                    aliasToSink(alias, sink);
                }
            }
        }
    }

    // returns textual description of this model, e.g. select-choose [top-down-columns] bottom-up-columns from X ...
    private void toSink0(CharSink<?> sink, boolean joinSlave, boolean showOrderBy) {
        if (selectModelType == QueryModel.SELECT_MODEL_SHOW) {
            sink.put(getSelectModelTypeText());
        } else {
            final boolean hasColumns = topDownColumns.size() > 0 || bottomUpColumns.size() > 0;
            if (hasColumns) {
                sink.put(getSelectModelTypeText());
                if (topDownColumns.size() > 0) {
                    sink.putAscii(' ');
                    sink.putAscii('[');
                    sinkColumns(sink, topDownColumns);
                    sink.putAscii(']');
                }
                if (bottomUpColumns.size() > 0) {
                    sink.putAscii(' ');
                    sinkColumns(sink, bottomUpColumns);
                }
                sink.putAscii(" from ");
            }
            if (tableNameExpr != null) {
                tableNameExpr.toSink(sink);
            } else {
                sink.putAscii('(');
                nestedModel.toSink0(sink, false, showOrderBy);
                sink.putAscii(')');
            }
            if (alias != null) {
                aliasToSink(alias.token, sink);
            }

            if (getLatestByType() != LATEST_BY_NEW && timestamp != null) {
                sink.putAscii(" timestamp (");
                timestamp.toSink(sink);
                sink.putAscii(')');
            }

            if (getLatestByType() == LATEST_BY_DEPRECATED && getLatestBy().size() > 0) {
                sink.putAscii(" latest by ");
                for (int i = 0, n = getLatestBy().size(); i < n; i++) {
                    if (i > 0) {
                        sink.putAscii(',');
                    }
                    getLatestBy().getQuick(i).toSink(sink);
                }
            }

            if (orderedJoinModels.size() > 1) {
                for (int i = 0, n = orderedJoinModels.size(); i < n; i++) {
                    QueryModel model = joinModels.getQuick(orderedJoinModels.getQuick(i));
                    if (model != this) {
                        switch (model.getJoinType()) {
                            case JOIN_LEFT_OUTER:
                                sink.putAscii(" left join ");
                                break;
                            case JOIN_WINDOW:
                                sink.putAscii(" window join ");
                                break;
                            case JOIN_RIGHT_OUTER:
                                sink.putAscii(" right join ");
                                break;
                            case JOIN_FULL_OUTER:
                                sink.putAscii(" full join ");
                                break;
                            case JOIN_ASOF:
                                sink.putAscii(" asof join ");
                                break;
                            case JOIN_SPLICE:
                                sink.putAscii(" splice join ");
                                break;
                            case JOIN_CROSS:
                                sink.putAscii(" cross join ");
                                break;
                            case JOIN_LT:
                                sink.putAscii(" lt join ");
                                break;
                            default:
                                sink.putAscii(" join ");
                                break;
                        }

                        if (model.getWhereClause() != null) {
                            sink.putAscii('(');
                            model.toSink0(sink, true, showOrderBy);
                            sink.putAscii(')');
                            if (model.getAlias() != null) {
                                aliasToSink(model.getAlias().token, sink);
                            } else if (model.getTableName() != null) {
                                aliasToSink(model.getTableName(), sink);
                            }
                        } else {
                            model.toSink0(sink, true, showOrderBy);
                        }

                        JoinContext jc = model.getJoinContext();
                        if (jc != null && jc.aIndexes.size() > 0) {
                            // join clause
                            sink.putAscii(" on ");
                            for (int k = 0, z = jc.aIndexes.size(); k < z; k++) {
                                if (k > 0) {
                                    sink.putAscii(" and ");
                                }
                                jc.aNodes.getQuick(k).toSink(sink);
                                sink.putAscii(" = ");
                                jc.bNodes.getQuick(k).toSink(sink);
                            }
                        }

                        WindowJoinContext wjc = model.getWindowJoinContext();
                        if (model.joinType == JOIN_WINDOW) {
                            sink.put(" between ");
                            if (wjc.getLoExpr() != null) {
                                wjc.getLoExpr().toSink(sink);
                                unitToSink(sink, wjc.getLoExprTimeUnit());
                                switch (wjc.getLoKind()) {
                                    case WindowJoinContext.PRECEDING:
                                        sink.putAscii(" preceding");
                                        break;
                                    case WindowJoinContext.FOLLOWING:
                                        sink.putAscii(" following");
                                        break;
                                    default:
                                        sink.putAscii("current row");
                                        break;
                                }
                            } else {
                                switch (wjc.getLoKind()) {
                                    case WindowJoinContext.PRECEDING:
                                        sink.putAscii("unbounded preceding");
                                        break;
                                    case WindowJoinContext.FOLLOWING:
                                        sink.putAscii("unbounded following");
                                        break;
                                    default:
                                        sink.putAscii("current row");
                                        break;
                                }
                            }
                            sink.putAscii(" and ");

                            if (wjc.getHiExpr() != null) {
                                wjc.getHiExpr().toSink(sink);
                                unitToSink(sink, wjc.getHiExprTimeUnit());
                                switch (wjc.getHiKind()) {
                                    case WindowJoinContext.PRECEDING:
                                        sink.putAscii(" preceding");
                                        break;
                                    case WindowJoinContext.FOLLOWING:
                                        sink.putAscii(" following");
                                        break;
                                    default:
                                        sink.putAscii("current row");
                                        break;
                                }
                            } else {
                                switch (wjc.getHiKind()) {
                                    case WindowJoinContext.PRECEDING:
                                        sink.putAscii("unbounded preceding");
                                        break;
                                    case WindowJoinContext.FOLLOWING:
                                        sink.putAscii("unbounded following");
                                        break;
                                    default:
                                        sink.put("current row");
                                        break;
                                }
                            }

                            if (wjc.isIncludePrevailing()) {
                                sink.putAscii(" include prevailing");
                            } else {
                                sink.putAscii(" exclude prevailing");
                            }
                        }

                        if (model.asOfJoinTolerance != null) {
                            assert model.joinType == JOIN_ASOF;
                            sink.putAscii(" tolerance ");
                            model.asOfJoinTolerance.toSink(sink);
                        }

                        if (model.getOuterJoinExpressionClause() != null) {
                            sink.putAscii(" outer-join-expression ");
                            model.getOuterJoinExpressionClause().toSink(sink);
                        }

                        if (model.getPostJoinWhereClause() != null) {
                            sink.putAscii(" post-join-where ");
                            model.getPostJoinWhereClause().toSink(sink);
                        }
                    }
                }
            }
        }

        if (getWhereClause() != null) {
            sink.putAscii(" where ");
            whereClause.toSink(sink);
        }

        if (constWhereClause != null) {
            sink.putAscii(" const-where ");
            constWhereClause.toSink(sink);
        }

        if (!joinSlave && postJoinWhereClause != null) {
            sink.putAscii(" post-join-where ");
            postJoinWhereClause.toSink(sink);
        }

        if (!joinSlave && outerJoinExpressionClause != null) {
            sink.putAscii(" outer-join-expressions ");
            outerJoinExpressionClause.toSink(sink);
        }

        if (getLatestByType() == LATEST_BY_NEW && getLatestBy().size() > 0) {
            sink.putAscii(" latest on ");
            timestamp.toSink(sink);
            sink.putAscii(" partition by ");
            for (int i = 0, n = getLatestBy().size(); i < n; i++) {
                if (i > 0) {
                    sink.put(',');
                }
                getLatestBy().getQuick(i).toSink(sink);
            }
        }

        if (sampleBy != null) {
            sink.putAscii(" sample by ");
            sampleBy.toSink(sink);

            if (sampleByFrom != null) {
                sink.putAscii(" from ");
                sampleByFrom.toSink(sink);
            }

            if (sampleByTo != null) {
                sink.putAscii(" to ");
                sampleByTo.toSink(sink);
            }

            final int fillCount = sampleByFill.size();
            if (fillCount > 0) {
                sink.putAscii(" fill(");
                sink.put(sampleByFill.getQuick(0));

                if (fillCount > 1) {
                    for (int i = 1; i < fillCount; i++) {
                        sink.putAscii(',');
                        sink.put(sampleByFill.getQuick(i));
                    }
                }
                sink.putAscii(')');
            }

            if (sampleByTimezoneName != null || sampleByOffset != null) {
                sink.putAscii(" align to calendar");
                if (sampleByTimezoneName != null) {
                    sink.putAscii(" time zone ");
                    sink.put(sampleByTimezoneName);
                }

                if (sampleByOffset != null) {
                    sink.putAscii(" with offset ");
                    sink.put(sampleByOffset);
                }
            }
        }

        if (groupBy.size() > 0 && selectModelType != SELECT_MODEL_GROUP_BY) {
            sink.putAscii(" group by ");
            for (int i = 0, n = groupBy.size(); i < n; i++) {
                if (i > 0) {
                    sink.putAscii(", ");
                }
                sink.put(groupBy.get(i));
            }
        }

        if (fillValues != null && fillValues.size() > 0) {
            sink.putAscii(" fill(");
            for (int i = 0, n = fillValues.size(); i < n; i++) {
                if (i > 0) {
                    sink.put(',');
                }
                sink.put(fillValues.getQuick(i));
            }
            sink.put(')');
        }

        if (fillFrom != null || fillTo != null) {
            if (fillFrom != null) {
                sink.putAscii(" from ");
                sink.put(fillFrom);
            }
            if (fillTo != null) {
                sink.putAscii(" to ");
                sink.put(fillTo);
            }
        }

        if (fillStride != null) {
            sink.putAscii(" stride ");
            sink.put(fillStride);
        }

        if (showOrderBy && orderBy.size() > 0) {
            sink.putAscii(" order by ");
            for (int i = 0, n = orderBy.size(); i < n; i++) {
                if (i > 0) {
                    sink.putAscii(", ");
                }
                sink.put(orderBy.get(i));
                if (orderByDirection.get(i) == 1) {
                    sink.putAscii(" desc");
                }
            }
        } else if (orderHash.size() > 0 && orderBy.size() > 0) {
            sink.putAscii(" order by ");

            ObjList<CharSequence> columnNames = orderHash.keys();
            for (int i = 0, n = columnNames.size(); i < n; i++) {
                if (i > 0) {
                    sink.putAscii(", ");
                }

                CharSequence key = columnNames.getQuick(i);
                sink.put(key);
                if (orderHash.get(key) == 1) {
                    sink.putAscii(" desc");
                }
            }
        }

        if (getLimitLo() != null || getLimitHi() != null) {
            sink.putAscii(" limit ");
            if (getLimitLo() != null) {
                getLimitLo().toSink(sink);
            }
            if (getLimitHi() != null) {
                sink.putAscii(',');
                getLimitHi().toSink(sink);
            }
        }

        if (unionModel != null) {
            if (setOperationType == QueryModel.SET_OPERATION_INTERSECT) {
                sink.putAscii(" intersect ");
            } else if (setOperationType == QueryModel.SET_OPERATION_INTERSECT_ALL) {
                sink.putAscii(" intersect all ");
            } else if (setOperationType == QueryModel.SET_OPERATION_EXCEPT) {
                sink.putAscii(" except ");
            } else if (setOperationType == QueryModel.SET_OPERATION_EXCEPT_ALL) {
                sink.putAscii(" except all ");
            } else {
                sink.putAscii(" union ");
                if (setOperationType == QueryModel.SET_OPERATION_UNION_ALL) {
                    sink.putAscii("all ");
                }
            }
            unionModel.toSink0(sink, false, showOrderBy);
        }

        if (hintsMap.size() > 0) {
            sink.putAscii(" hints[");
            boolean first = true;
            for (int i = 0, n = hintsMap.getKeyCount(); i < n; i++) {
                CharSequence hint = hintsMap.getKey(i);
                if (hint == null) {
                    continue;
                }
                if (!first) {
                    sink.putAscii(", ");
                }
                sink.put(hint);
                CharSequence params = hintsMap.valueAt(-i - 1);
                if (params != null) {
                    sink.putAscii("(");
                    sink.put(params);
                    sink.putAscii(")");
                }
                first = false;
            }
            sink.putAscii(']');
        }
    }

    private void updateToSink(CharSink<?> sink) {
        sink.putAscii("update ");
        tableNameExpr.toSink(sink);
        if (alias != null) {
            sink.putAscii(" as");
            aliasToSink(alias.token, sink);
        }
        sink.putAscii(" set ");
        for (int i = 0, n = getUpdateExpressions().size(); i < n; i++) {
            if (i > 0) {
                sink.putAscii(',');
            }
            CharSequence columnExpr = getUpdateExpressions().get(i).token;
            sink.put(columnExpr);
            sink.putAscii(" = ");
            QueryColumn setColumn = getNestedModel().getColumns().getQuick(i);
            setColumn.getAst().toSink(sink);
        }

        if (getNestedModel() != null) {
            sink.putAscii(" from (");
            getNestedModel().toSink(sink);
            sink.putAscii(")");
        }
    }

    public static final class QueryModelFactory implements ObjectFactory<QueryModel> {
        @Override
        public QueryModel newInstance() {
            return new QueryModel();
        }
    }

    static {
        modelTypeName.extendAndSet(SELECT_MODEL_NONE, "select");
        modelTypeName.extendAndSet(SELECT_MODEL_CHOOSE, "select-choose");
        modelTypeName.extendAndSet(SELECT_MODEL_VIRTUAL, "select-virtual");
        modelTypeName.extendAndSet(SELECT_MODEL_WINDOW, "select-window");
        modelTypeName.extendAndSet(SELECT_MODEL_GROUP_BY, "select-group-by");
        modelTypeName.extendAndSet(SELECT_MODEL_DISTINCT, "select-distinct");
        modelTypeName.extendAndSet(SELECT_MODEL_CURSOR, "select-cursor");
        modelTypeName.extendAndSet(SELECT_MODEL_SHOW, "show");
        modelTypeName.extendAndSet(SELECT_MODEL_WINDOW_JOIN, "select-window-join");
    }
}<|MERGE_RESOLUTION|>--- conflicted
+++ resolved
@@ -505,11 +505,8 @@
         forceBackwardScan = false;
         hintsMap.clear();
         asOfJoinTolerance = null;
-<<<<<<< HEAD
+        windowJoinContext.clear();
         referencedViews.clear();
-=======
-        windowJoinContext.clear();
->>>>>>> cf8c1453
     }
 
     public void clearColumnMapStructs() {
@@ -748,11 +745,8 @@
                 && Objects.equals(updateTableToken, that.updateTableToken)
                 && Objects.equals(decls, that.decls)
                 && Objects.equals(asOfJoinTolerance, that.asOfJoinTolerance)
-<<<<<<< HEAD
+                && Objects.equals(windowJoinContext, that.windowJoinContext)
                 && Objects.equals(referencedViews, that.referencedViews);
-=======
-                && Objects.equals(windowJoinContext, that.windowJoinContext);
->>>>>>> cf8c1453
     }
 
     public QueryColumn findBottomUpColumnByAst(ExpressionNode node) {
@@ -1141,14 +1135,9 @@
                 isSelectTranslation, selectModelType, nestedModelIsSubQuery,
                 distinct, unionModel, setOperationType,
                 modelPosition, orderByAdviceMnemonic, tableId,
-<<<<<<< HEAD
-                isUpdateModel, modelType, updateTableModel,
-                updateTableToken, artificialStar, fillFrom, fillStride, fillTo, fillValues, decls,
-                referencedViews
-=======
                 isUpdateModel, isCteModel, modelType, updateTableModel,
-                updateTableToken, artificialStar, fillFrom, fillStride, fillTo, fillValues, decls, windowJoinContext
->>>>>>> cf8c1453
+                updateTableToken, artificialStar, fillFrom, fillStride, fillTo, fillValues,
+                decls, windowJoinContext, referencedViews
         );
     }
 
