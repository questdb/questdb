/*******************************************************************************
 *     ___                  _   ____  ____
 *    / _ \ _   _  ___  ___| |_|  _ \| __ )
 *   | | | | | | |/ _ \/ __| __| | | |  _ \
 *   | |_| | |_| |  __/\__ \ |_| |_| | |_) |
 *    \__\_\\__,_|\___||___/\__|____/|____/
 *
 *  Copyright (c) 2014-2019 Appsicle
 *  Copyright (c) 2019-2023 QuestDB
 *
 *  Licensed under the Apache License, Version 2.0 (the "License");
 *  you may not use this file except in compliance with the License.
 *  You may obtain a copy of the License at
 *
 *  http://www.apache.org/licenses/LICENSE-2.0
 *
 *  Unless required by applicable law or agreed to in writing, software
 *  distributed under the License is distributed on an "AS IS" BASIS,
 *  WITHOUT WARRANTIES OR CONDITIONS OF ANY KIND, either express or implied.
 *  See the License for the specific language governing permissions and
 *  limitations under the License.
 *
 ******************************************************************************/

package io.questdb.griffin.model;

import io.questdb.cairo.TableToken;
import io.questdb.cairo.sql.Function;
import io.questdb.griffin.OrderByMnemonic;
import io.questdb.griffin.SqlException;
import io.questdb.std.*;
import io.questdb.std.str.CharSinkBase;
import io.questdb.std.str.Sinkable;
import io.questdb.std.str.StringSink;
import org.jetbrains.annotations.NotNull;

import java.util.ArrayDeque;
import java.util.Iterator;
import java.util.Objects;

import static io.questdb.griffin.SqlKeywords.isAndKeyword;

/**
 * Important note: Make sure to update clear, equals and hashCode methods, as well as
 * the unit tests, when you're adding a new field to this class. Instances of QueryModel
 * are reused across query compilation, so making sure that we reset all fields correctly
 * is important.
 */
public class QueryModel implements Mutable, ExecutionModel, AliasTranslator, Sinkable {
    public static final QueryModelFactory FACTORY = new QueryModelFactory();
    public static final int JOIN_ASOF = 4;
    public static final int JOIN_CROSS = 3;
    public static final int JOIN_CROSS_LEFT = 8;
    public static final int JOIN_INNER = 1;
    public static final int JOIN_LT = 6;
    public static final int JOIN_MAX = JOIN_CROSS_LEFT;
    public static final int JOIN_ONE = 7;
    public static final int JOIN_OUTER = 2;
    public static final int JOIN_SPLICE = 5;
    public static final int LATEST_BY_DEPRECATED = 1;
    public static final int LATEST_BY_NEW = 2;
    public static final int LATEST_BY_NONE = 0;
    public static final String NO_ROWID_MARKER = "*!*";
    public static final int ORDER_DIRECTION_ASCENDING = 0;
    public static final int ORDER_DIRECTION_DESCENDING = 1;
    public static final int SELECT_MODEL_ANALYTIC = 3;
    public static final int SELECT_MODEL_CHOOSE = 1;
    public static final int SELECT_MODEL_CURSOR = 6;
    public static final int SELECT_MODEL_DISTINCT = 5;
    public static final int SELECT_MODEL_GROUP_BY = 4;
    public static final int SELECT_MODEL_NONE = 0;
    public static final int SELECT_MODEL_VIRTUAL = 2;
    public static final int SET_OPERATION_EXCEPT = 2;
    public static final int SET_OPERATION_EXCEPT_ALL = 3;
    public static final int SET_OPERATION_INTERSECT = 4;
    public static final int SET_OPERATION_INTERSECT_ALL = 5;
    public static final int SET_OPERATION_UNION = 1;
    // types of set operations between this and union model
    public static final int SET_OPERATION_UNION_ALL = 0;
    public static final String SUB_QUERY_ALIAS_PREFIX = "_xQdbA";
    private static final ObjList<String> modelTypeName = new ObjList<>();
    private final LowerCaseCharSequenceObjHashMap<QueryColumn> aliasToColumnMap = new LowerCaseCharSequenceObjHashMap<>();
    private final LowerCaseCharSequenceObjHashMap<CharSequence> aliasToColumnNameMap = new LowerCaseCharSequenceObjHashMap<>();
    private final ObjList<CharSequence> bottomUpColumnNames = new ObjList<>();
    private final ObjList<QueryColumn> bottomUpColumns = new ObjList<>();
    private final LowerCaseCharSequenceIntHashMap columnAliasIndexes = new LowerCaseCharSequenceIntHashMap();
    private final LowerCaseCharSequenceObjHashMap<CharSequence> columnNameToAliasMap = new LowerCaseCharSequenceObjHashMap<>();
    private final IntHashSet dependencies = new IntHashSet();
    private final ObjList<ExpressionNode> expressionModels = new ObjList<>();
    private final ObjList<ExpressionNode> groupBy = new ObjList<>();
    private final ObjList<ExpressionNode> joinColumns = new ObjList<>(4);
    private final ObjList<QueryModel> joinModels = new ObjList<>();
    private final ObjList<ExpressionNode> latestBy = new ObjList<>();
    private final LowerCaseCharSequenceIntHashMap modelAliasIndexes = new LowerCaseCharSequenceIntHashMap();
    private final ObjList<ExpressionNode> orderBy = new ObjList<>();
    private final ObjList<ExpressionNode> orderByAdvice = new ObjList<>();
    private final IntList orderByDirection = new IntList();
    private final IntList orderByDirectionAdvice = new IntList();
    private final LowerCaseCharSequenceIntHashMap orderHash = new LowerCaseCharSequenceIntHashMap(4, 0.5, -1);
    private final IntList orderedJoinModels1 = new IntList();
    private final IntList orderedJoinModels2 = new IntList();
    // collect frequency of column names from each join model
    // and check if any of columns with frequency > 0 are selected
    // column name frequency of 1 corresponds to map value 0
    // column name frequency of 0 corresponds to map value -1
    // list of "and" concatenated expressions
    private final ObjList<ExpressionNode> parsedWhere = new ObjList<>();
    private final IntHashSet parsedWhereConstants = new IntHashSet();
    private final ObjList<ExpressionNode> sampleByFill = new ObjList<>();
    private final ArrayDeque<ExpressionNode> sqlNodeStack = new ArrayDeque<>();
    private final ObjList<QueryColumn> topDownColumns = new ObjList<>();
    private final LowerCaseCharSequenceHashSet topDownNameSet = new LowerCaseCharSequenceHashSet();
    private final ObjList<ExpressionNode> updateSetColumns = new ObjList<>();
    private final ObjList<CharSequence> updateTableColumnNames = new ObjList<>();
    private final IntList updateTableColumnTypes = new IntList();
    private final LowerCaseCharSequenceObjHashMap<WithClauseModel> withClauseModel = new LowerCaseCharSequenceObjHashMap<>();
    private ExpressionNode alias;
    private boolean artificialStar;
    // Used to store a deep copy of the whereClause field
    // since whereClause can be changed during optimization/generation stage.
    private ExpressionNode backupWhereClause;
    private ExpressionNode constWhereClause;
    private JoinContext context;
    private boolean distinct = false;
    private boolean explicitTimestamp;
    //simple flag to mark when limit x,y in current model (part of query) is already taken care of by existing factories e.g. LimitedSizeSortedLightRecordCursorFactory
    //and doesn't need to be enforced by LimitRecordCursor. We need it to detect whether current factory implements limit from this or inner query .
    private boolean isLimitImplemented;
    // A flag to mark intermediate SELECT translation models. Such models do not contain the full list of selected
    // columns (e.g. they lack virtual columns), so they should be skipped when rewriting positional ORDER BY.
    private boolean isSelectTranslation = false;
    private boolean isUpdateModel;
    private ExpressionNode joinCriteria;
    private int joinKeywordPosition;
    private int joinType = JOIN_INNER;
    private int latestByType = LATEST_BY_NONE;
    private ExpressionNode limitAdviceHi;
    private ExpressionNode limitAdviceLo;
    private ExpressionNode limitHi;
    private ExpressionNode limitLo;
    //position of the limit clause token
    private int limitPosition;
    private long metadataVersion = -1;
    private int modelPosition = 0;
    private int modelType = ExecutionModel.QUERY;
    private QueryModel nestedModel;
    private boolean nestedModelIsSubQuery = false;
    private int orderByAdviceMnemonic = OrderByMnemonic.ORDER_BY_UNKNOWN;
    //position of the order by clause token
    private int orderByPosition;
    private IntList orderedJoinModels = orderedJoinModels2;
    /* Expression clause that is actually part of left/outer join but not in join model.
     *  Inner join expressions */
    private ExpressionNode outerJoinExpressionClause;
    private ExpressionNode postJoinWhereClause;
    private ExpressionNode sampleBy;
    private ExpressionNode sampleByOffset = null;
    private ExpressionNode sampleByTimezoneName = null;
    private ExpressionNode sampleByUnit;
    private int selectModelType = SELECT_MODEL_NONE;
    private int setOperationType;
    private int tableId = -1;
    private ExpressionNode tableNameExpr;
    private Function tableNameFunction;
    private ExpressionNode timestamp;
    private QueryModel unionModel;
    private QueryModel updateTableModel;
    private TableToken updateTableToken;
    private ExpressionNode whereClause;

    private QueryModel() {
        joinModels.add(this);
    }

    // Recursively clones the current value of whereClause for the model and its sub-models into the backupWhereClause field.
    public static void backupWhereClause(final ObjectPool<ExpressionNode> pool, final QueryModel model) {
        QueryModel current = model;
        while (current != null) {
            if (current.unionModel != null) {
                backupWhereClause(pool, current.unionModel);
            }
            if (current.updateTableModel != null) {
                backupWhereClause(pool, current.updateTableModel);
            }
            for (int i = 1, n = current.joinModels.size(); i < n; i++) {
                final QueryModel m = current.joinModels.get(i);
                if (m != null && current != m) {
                    backupWhereClause(pool, m);
                }
            }
            current.backupWhereClause = ExpressionNode.deepClone(pool, current.whereClause);
            current = current.nestedModel;
        }
    }

    // Recursively restores the whereClause field from backupWhereClause for the model and its sub-models.
    public static void restoreWhereClause(final ObjectPool<ExpressionNode> pool, final QueryModel model) {
        QueryModel current = model;
        while (current != null) {
            if (current.unionModel != null) {
                restoreWhereClause(pool, current.unionModel);
            }
            if (current.updateTableModel != null) {
                restoreWhereClause(pool, current.updateTableModel);
            }
            for (int i = 1, n = current.joinModels.size(); i < n; i++) {
                final QueryModel m = current.joinModels.get(i);
                if (m != null && current != m) {
                    restoreWhereClause(pool, m);
                }
            }
            current.whereClause = ExpressionNode.deepClone(pool, current.backupWhereClause);
            current = current.nestedModel;
        }
    }

    public void addBottomUpColumn(QueryColumn column) throws SqlException {
        addBottomUpColumn(0, column, false, null);
    }

    public void addBottomUpColumn(QueryColumn column, boolean allowDuplicates) throws SqlException {
        addBottomUpColumn(0, column, allowDuplicates, null);
    }

    public void addBottomUpColumn(int position, QueryColumn column, boolean allowDuplicates) throws SqlException {
        addBottomUpColumn(position, column, allowDuplicates, null);
    }

    public void addBottomUpColumn(int position, QueryColumn column, boolean allowDuplicates, CharSequence additionalMessage) throws SqlException {
        if (!allowDuplicates && aliasToColumnMap.contains(column.getName())) {
            throw SqlException.duplicateColumn(position, column.getName(), additionalMessage);
        }
        bottomUpColumns.add(column);
        addField(column);
    }

    public void addDependency(int index) {
        dependencies.add(index);
    }

    public void addExpressionModel(ExpressionNode node) {
        assert node.queryModel != null;
        expressionModels.add(node);
    }

    public void addField(QueryColumn column) {
        final CharSequence alias = column.getAlias();
        final ExpressionNode ast = column.getAst();
        assert alias != null;
        aliasToColumnNameMap.put(alias, ast.token);
        columnNameToAliasMap.put(ast.token, alias);
        bottomUpColumnNames.add(alias);
        aliasToColumnMap.put(alias, column);
        columnAliasIndexes.put(alias, bottomUpColumnNames.size() - 1);
    }

    public void addGroupBy(ExpressionNode node) {
        groupBy.add(node);
    }

    public void addJoinColumn(ExpressionNode node) {
        joinColumns.add(node);
    }

    public void addJoinModel(QueryModel model) {
        joinModels.add(model);
    }

    public void addLatestBy(ExpressionNode latestBy) {
        this.latestBy.add(latestBy);
    }

    public boolean addModelAliasIndex(ExpressionNode node, int index) {
        return modelAliasIndexes.put(node.token, index);
    }

    public void addOrderBy(ExpressionNode node, int direction) {
        orderBy.add(node);
        orderByDirection.add(direction);
    }

    public void addParsedWhereNode(ExpressionNode node, boolean innerPredicate) {
        node.innerPredicate = innerPredicate;
        parsedWhere.add(node);
    }

    public void addSampleByFill(ExpressionNode sampleByFill) {
        this.sampleByFill.add(sampleByFill);
    }

    public void addTopDownColumn(QueryColumn column, CharSequence alias) {
        if (topDownNameSet.add(alias)) {
            topDownColumns.add(column);
        }
    }

    public void addUpdateTableColumnMetadata(int columnType, String columnName) {
        updateTableColumnTypes.add(columnType);
        updateTableColumnNames.add(columnName);
    }

    /**
     * Determines whether this model allows pushing columns from parent model(s).
     * If this is a UNION, EXCEPT or INTERSECT or contains a SELECT DISTINCT then it can't be done safely.
     */
    public boolean allowsColumnsChange() {
        QueryModel union = this;
        while (union != null) {
            if (union.getSetOperationType() != QueryModel.SET_OPERATION_UNION_ALL
                    || union.getSelectModelType() == QueryModel.SELECT_MODEL_DISTINCT) {
                return false;
            }
            union = union.getUnionModel();
        }
        return true;
    }

    /**
     * Determines whether this model allows pushing columns to nested models.
     * If this is a SELECT DISTINCT then we don't push since the parent model contains the necessary columns.
     */
    public boolean allowsNestedColumnsChange() {
        QueryModel union = this;
        while (union != null) {
            if (union.getSelectModelType() == QueryModel.SELECT_MODEL_DISTINCT) {
                return false;
            }
            union = union.getUnionModel();
        }
        return true;
    }

    @Override
    public void clear() {
        bottomUpColumns.clear();
        aliasToColumnNameMap.clear();
        joinModels.clear();
        joinModels.add(this);
        clearSampleBy();
        orderBy.clear();
        orderByDirection.clear();
        orderByAdvice.clear();
        orderByDirectionAdvice.clear();
        orderByPosition = 0;
        orderByAdviceMnemonic = OrderByMnemonic.ORDER_BY_UNKNOWN;
        isSelectTranslation = false;
        groupBy.clear();
        dependencies.clear();
        parsedWhere.clear();
        whereClause = null;
        constWhereClause = null;
        nestedModel = null;
        tableNameExpr = null;
        alias = null;
        latestByType = LATEST_BY_NONE;
        latestBy.clear();
        joinCriteria = null;
        joinType = JOIN_INNER;
        joinKeywordPosition = 0;
        orderedJoinModels1.clear();
        orderedJoinModels2.clear();
        parsedWhereConstants.clear();
        columnAliasIndexes.clear();
        modelAliasIndexes.clear();
        postJoinWhereClause = null;
        outerJoinExpressionClause = null;
        context = null;
        orderedJoinModels = orderedJoinModels2;
        limitHi = null;
        limitLo = null;
        limitAdviceHi = null;
        limitAdviceLo = null;
        limitPosition = 0;
        isLimitImplemented = false;
        timestamp = null;
        sqlNodeStack.clear();
        joinColumns.clear();
        withClauseModel.clear();
        selectModelType = SELECT_MODEL_NONE;
        columnNameToAliasMap.clear();
        tableNameFunction = null;
        tableId = -1;
        metadataVersion = -1;
        bottomUpColumnNames.clear();
        expressionModels.clear();
        distinct = false;
        nestedModelIsSubQuery = false;
        unionModel = null;
        orderHash.clear();
        modelPosition = 0;
        topDownColumns.clear();
        topDownNameSet.clear();
        aliasToColumnMap.clear();
        isUpdateModel = false;
        modelType = ExecutionModel.QUERY;
        updateSetColumns.clear();
        updateTableColumnTypes.clear();
        updateTableColumnNames.clear();
        updateTableModel = null;
        updateTableToken = null;
        setOperationType = SET_OPERATION_UNION_ALL;
        artificialStar = false;
        explicitTimestamp = false;
    }

    public void clearColumnMapStructs() {
        this.aliasToColumnNameMap.clear();
        this.bottomUpColumnNames.clear();
        this.aliasToColumnMap.clear();
        this.bottomUpColumns.clear();
    }

    public void clearOrderBy() {
        orderBy.clear();
        orderByDirection.clear();
    }

    public void clearSampleBy() {
        sampleBy = null;
        sampleByUnit = null;
        sampleByFill.clear();
        sampleByTimezoneName = null;
        sampleByOffset = null;
    }

    public boolean containsJoin() {
        QueryModel current = this;
        do {
            if (current.getJoinModels().size() > 1) {
                return true;
            }
        } while ((current = current.getNestedModel()) != null);
        return false;
    }

    public void copyBottomToTopColumns() {
        topDownColumns.clear();
        topDownNameSet.clear();
        for (int i = 0, n = bottomUpColumns.size(); i < n; i++) {
            QueryColumn column = bottomUpColumns.getQuick(i);
            addTopDownColumn(column, column.getAlias());
        }
    }

    public void copyColumnsFrom(
            QueryModel other,
            ObjectPool<QueryColumn> queryColumnPool,
            ObjectPool<ExpressionNode> expressionNodePool
    ) {
        clearColumnMapStructs();

        // copy only literal columns and convert functions to literal while copying
        final ObjList<CharSequence> aliases = other.aliasToColumnMap.keys();
        for (int i = 0, n = aliases.size(); i < n; i++) {
            final CharSequence alias = aliases.getQuick(i);
            QueryColumn qc = other.aliasToColumnMap.get(alias);
            if (qc.getAst().type != ExpressionNode.LITERAL) {
                qc = queryColumnPool.next().of(
                        alias,
                        expressionNodePool.next().of(
                                ExpressionNode.LITERAL,
                                alias,
                                0,
                                qc.getAst().position
                        ),
                        qc.isIncludeIntoWildcard()
                );
            }
            this.aliasToColumnMap.put(alias, qc);
        }
        ObjList<CharSequence> columnNames = other.bottomUpColumnNames;
        this.bottomUpColumnNames.addAll(columnNames);
        for (int i = 0, n = columnNames.size(); i < n; i++) {
            final CharSequence name = columnNames.getQuick(i);
            this.aliasToColumnNameMap.put(name, name);
        }
    }

    public void copyOrderByAdvice(ObjList<ExpressionNode> orderByAdvice) {
        this.orderByAdvice.clear();
        this.orderByAdvice.addAll(orderByAdvice);
    }

    public void copyOrderByDirectionAdvice(IntList orderByDirection) {
        this.orderByDirectionAdvice.clear();
        this.orderByDirectionAdvice.addAll(orderByDirection);
    }

    public void copyUpdateTableMetadata(QueryModel updateTableModel) {
        this.updateTableModel = updateTableModel;
        this.tableId = updateTableModel.tableId;
        this.metadataVersion = updateTableModel.metadataVersion;
    }

    @Override
    public boolean equals(Object o) {
        if (this == o) return true;
        if (o == null || getClass() != o.getClass()) return false;
        QueryModel that = (QueryModel) o;
        // joinModels always contain this as the first element, so we need to compare them manually.
        if (joinModels.size() != that.joinModels.size()) {
            return false;
        }
        for (int i = 1, n = joinModels.size(); i < n; i++) {
            if (!joinModels.getQuick(i).equals(that.joinModels.getQuick(i))) {
                return false;
            }
        }
        // ArrayDeque doesn't implement equals and hashCode, so we deal with sqlNodeStack separately.
        if (sqlNodeStack.size() != that.sqlNodeStack.size()) {
            return false;
        }
        Iterator<ExpressionNode> i1 = sqlNodeStack.iterator();
        Iterator<ExpressionNode> i2 = that.sqlNodeStack.iterator();
        while (i1.hasNext() && i2.hasNext()) {
            ExpressionNode n1 = i1.next();
            ExpressionNode n2 = i2.next();
            if (!Objects.equals(n1, n2)) {
                return false;
            }
        }
        return orderByPosition == that.orderByPosition
                && latestByType == that.latestByType
                && metadataVersion == that.metadataVersion
                && joinType == that.joinType
                && joinKeywordPosition == that.joinKeywordPosition
                && limitPosition == that.limitPosition
                && isLimitImplemented == that.isLimitImplemented
                && isSelectTranslation == that.isSelectTranslation
                && selectModelType == that.selectModelType
                && nestedModelIsSubQuery == that.nestedModelIsSubQuery
                && distinct == that.distinct
                && setOperationType == that.setOperationType
                && modelPosition == that.modelPosition
                && orderByAdviceMnemonic == that.orderByAdviceMnemonic
                && tableId == that.tableId
                && isUpdateModel == that.isUpdateModel
                && modelType == that.modelType
                && artificialStar == that.artificialStar
                && Objects.equals(bottomUpColumns, that.bottomUpColumns)
                && Objects.equals(topDownNameSet, that.topDownNameSet)
                && Objects.equals(topDownColumns, that.topDownColumns)
                && Objects.equals(aliasToColumnNameMap, that.aliasToColumnNameMap)
                && Objects.equals(columnNameToAliasMap, that.columnNameToAliasMap)
                && Objects.equals(aliasToColumnMap, that.aliasToColumnMap)
                && Objects.equals(bottomUpColumnNames, that.bottomUpColumnNames)
                && Objects.equals(orderBy, that.orderBy)
                && Objects.equals(groupBy, that.groupBy)
                && Objects.equals(orderByDirection, that.orderByDirection)
                && Objects.equals(dependencies, that.dependencies)
                && Objects.equals(orderedJoinModels1, that.orderedJoinModels1)
                && Objects.equals(orderedJoinModels2, that.orderedJoinModels2)
                && Objects.equals(columnAliasIndexes, that.columnAliasIndexes)
                && Objects.equals(modelAliasIndexes, that.modelAliasIndexes)
                && Objects.equals(expressionModels, that.expressionModels)
                && Objects.equals(parsedWhere, that.parsedWhere)
                && Objects.equals(parsedWhereConstants, that.parsedWhereConstants)
                && Objects.equals(orderHash, that.orderHash)
                && Objects.equals(joinColumns, that.joinColumns)
                && Objects.equals(sampleByFill, that.sampleByFill)
                && Objects.equals(latestBy, that.latestBy)
                && Objects.equals(orderByAdvice, that.orderByAdvice)
                && Objects.equals(orderByDirectionAdvice, that.orderByDirectionAdvice)
                && Objects.equals(withClauseModel, that.withClauseModel)
                && Objects.equals(updateSetColumns, that.updateSetColumns)
                && Objects.equals(updateTableColumnTypes, that.updateTableColumnTypes)
                && Objects.equals(updateTableColumnNames, that.updateTableColumnNames)
                && Objects.equals(sampleByTimezoneName, that.sampleByTimezoneName)
                && Objects.equals(sampleByOffset, that.sampleByOffset)
                && Objects.equals(whereClause, that.whereClause)
                && Objects.equals(backupWhereClause, that.backupWhereClause)
                && Objects.equals(postJoinWhereClause, that.postJoinWhereClause)
                && Objects.equals(outerJoinExpressionClause, that.outerJoinExpressionClause)
                && Objects.equals(constWhereClause, that.constWhereClause)
                && Objects.equals(nestedModel, that.nestedModel)
                && Objects.equals(tableNameExpr, that.tableNameExpr)
                && Objects.equals(tableNameFunction, that.tableNameFunction)
                && Objects.equals(alias, that.alias)
                && Objects.equals(timestamp, that.timestamp)
                && Objects.equals(sampleBy, that.sampleBy)
                && Objects.equals(sampleByUnit, that.sampleByUnit)
                && Objects.equals(context, that.context)
                && Objects.equals(joinCriteria, that.joinCriteria)
                && Objects.equals(orderedJoinModels, that.orderedJoinModels)
                && Objects.equals(limitLo, that.limitLo)
                && Objects.equals(limitHi, that.limitHi)
                && Objects.equals(limitAdviceLo, that.limitAdviceLo)
                && Objects.equals(limitAdviceHi, that.limitAdviceHi)
                && Objects.equals(unionModel, that.unionModel)
                && Objects.equals(updateTableModel, that.updateTableModel)
                && Objects.equals(updateTableToken, that.updateTableToken);
    }

    public QueryColumn findBottomUpColumnByAst(ExpressionNode node) {
        for (int i = 0, n = bottomUpColumns.size(); i < n; i++) {
            QueryColumn qc = bottomUpColumns.getQuick(i);
            if (ExpressionNode.compareNodesExact(node, qc.getAst())) {
                return qc;
            }
        }
        return null;
    }

    public ExpressionNode getAlias() {
        return alias;
    }

    public LowerCaseCharSequenceObjHashMap<QueryColumn> getAliasToColumnMap() {
        return aliasToColumnMap;
    }

    public LowerCaseCharSequenceObjHashMap<CharSequence> getAliasToColumnNameMap() {
        return aliasToColumnNameMap;
    }

    public ObjList<CharSequence> getBottomUpColumnNames() {
        return bottomUpColumnNames;
    }

    public ObjList<QueryColumn> getBottomUpColumns() {
        return bottomUpColumns;
    }

    public int getColumnAliasIndex(CharSequence alias) {
        return columnAliasIndexes.get(alias);
    }

    public LowerCaseCharSequenceObjHashMap<CharSequence> getColumnNameToAliasMap() {
        return columnNameToAliasMap;
    }

    public ObjList<QueryColumn> getColumns() {
        return topDownColumns.size() > 0 ? topDownColumns : bottomUpColumns;
    }

    public ExpressionNode getConstWhereClause() {
        return constWhereClause;
    }

    public JoinContext getContext() {
        return context;
    }

    public IntHashSet getDependencies() {
        return dependencies;
    }

    public ObjList<ExpressionNode> getExpressionModels() {
        return expressionModels;
    }

    public ObjList<ExpressionNode> getGroupBy() {
        return groupBy;
    }

    public ObjList<ExpressionNode> getJoinColumns() {
        return joinColumns;
    }

    public ExpressionNode getJoinCriteria() {
        return joinCriteria;
    }

    public int getJoinKeywordPosition() {
        return joinKeywordPosition;
    }

    public ObjList<QueryModel> getJoinModels() {
        return joinModels;
    }

    public int getJoinType() {
        return joinType;
    }

    public ObjList<ExpressionNode> getLatestBy() {
        return latestBy;
    }

    public int getLatestByType() {
        return latestByType;
    }

    public ExpressionNode getLimitAdviceHi() {
        return limitAdviceHi;
    }

    public ExpressionNode getLimitAdviceLo() {
        return limitAdviceLo;
    }

    public ExpressionNode getLimitHi() {
        return limitHi;
    }

    public ExpressionNode getLimitLo() {
        return limitLo;
    }

    public int getLimitPosition() {
        return limitPosition;
    }

    public long getMetadataVersion() {
        return metadataVersion;
    }

    public int getModelAliasIndex(CharSequence column, int start, int end) {
        int index = modelAliasIndexes.keyIndex(column, start, end);
        if (index < 0) {
            return modelAliasIndexes.valueAt(index);
        }
        return -1;
    }

    public LowerCaseCharSequenceIntHashMap getModelAliasIndexes() {
        return modelAliasIndexes;
    }

    public int getModelPosition() {
        return modelPosition;
    }

    @Override
    public int getModelType() {
        return modelType;
    }

    public CharSequence getName() {
        if (alias != null) {
            return alias.token;
        }

        if (tableNameExpr != null) {
            return tableNameExpr.token;
        }

        return null;
    }

    public QueryModel getNestedModel() {
        return nestedModel;
    }

    public ObjList<ExpressionNode> getOrderBy() {
        return orderBy;
    }

    public ObjList<ExpressionNode> getOrderByAdvice() {
        return orderByAdvice;
    }

    public int getOrderByAdviceMnemonic() {
        return orderByAdviceMnemonic;
    }

    public IntList getOrderByDirection() {
        return orderByDirection;
    }

    public IntList getOrderByDirectionAdvice() {
        return orderByDirectionAdvice;
    }

    public int getOrderByPosition() {
        return orderByPosition;
    }

    public LowerCaseCharSequenceIntHashMap getOrderHash() {
        return orderHash;
    }

    public IntList getOrderedJoinModels() {
        return orderedJoinModels;
    }

    public ExpressionNode getOuterJoinExpressionClause() {
        return outerJoinExpressionClause;
    }

    public ObjList<ExpressionNode> getParsedWhere() {
        return parsedWhere;
    }

    public ExpressionNode getPostJoinWhereClause() {
        return postJoinWhereClause;
    }

    @Override
    public QueryModel getQueryModel() {
        return this;
    }

    public ExpressionNode getSampleBy() {
        return sampleBy;
    }

    public ObjList<ExpressionNode> getSampleByFill() {
        return sampleByFill;
    }

    public ExpressionNode getSampleByOffset() {
        return sampleByOffset;
    }

    public ExpressionNode getSampleByTimezoneName() {
        return sampleByTimezoneName;
    }

    public ExpressionNode getSampleByUnit() {
        return sampleByUnit;
    }

    public int getSelectModelType() {
        return selectModelType;
    }

    public int getSetOperationType() {
        return setOperationType;
    }

    public int getTableId() {
        return tableId;
    }

    public CharSequence getTableName() {
        return tableNameExpr != null ? tableNameExpr.token : null;
    }

    @Override
    public ExpressionNode getTableNameExpr() {
        return tableNameExpr;
    }

    public Function getTableNameFunction() {
        return tableNameFunction;
    }

    public ExpressionNode getTimestamp() {
        return timestamp;
    }

    public ObjList<QueryColumn> getTopDownColumns() {
        return topDownColumns;
    }

    public QueryModel getUnionModel() {
        return unionModel;
    }

    public ObjList<ExpressionNode> getUpdateExpressions() {
        return updateSetColumns;
    }

    public ObjList<CharSequence> getUpdateTableColumnNames() {
        return this.updateTableModel != null ? this.updateTableModel.getUpdateTableColumnNames() : updateTableColumnNames;
    }

    public IntList getUpdateTableColumnTypes() {
        return this.updateTableModel != null ? this.updateTableModel.getUpdateTableColumnTypes() : updateTableColumnTypes;
    }

    public TableToken getUpdateTableToken() {
        return updateTableToken;
    }

    public ExpressionNode getWhereClause() {
        return whereClause;
    }

    public LowerCaseCharSequenceObjHashMap<WithClauseModel> getWithClauses() {
        return withClauseModel;
    }

    public boolean hasExplicitTimestamp() {
        return timestamp != null && explicitTimestamp;
    }

    @Override
    public int hashCode() {
        int hash = super.hashCode();
        // joinModels always contain this as the first element, so we need to hash them manually.
        for (int i = 1, n = joinModels.size(); i < n; i++) {
            hash = 31 * hash + Objects.hash(joinModels.getQuick(i));
        }
        // ArrayDeque doesn't implement equals and hashCode, so we deal with sqlNodeStack separately.
        for (ExpressionNode node : sqlNodeStack) {
            hash = 31 * hash + Objects.hash(node);
        }
        return 31 * hash + Objects.hash(
                bottomUpColumns, topDownNameSet, topDownColumns,
                aliasToColumnNameMap, columnNameToAliasMap, aliasToColumnMap,
                bottomUpColumnNames, orderBy,
                orderByPosition, groupBy, orderByDirection,
                dependencies, orderedJoinModels1, orderedJoinModels2,
                columnAliasIndexes, modelAliasIndexes, expressionModels,
                parsedWhere, parsedWhereConstants,
                orderHash, joinColumns, sampleByFill,
                latestBy, orderByAdvice, orderByDirectionAdvice,
                withClauseModel, updateSetColumns, updateTableColumnTypes,
                updateTableColumnNames, sampleByTimezoneName, sampleByOffset,
                latestByType, whereClause, backupWhereClause,
                postJoinWhereClause, outerJoinExpressionClause, constWhereClause, nestedModel,
                tableNameExpr, metadataVersion, tableNameFunction,
                alias, timestamp, sampleBy,
                sampleByUnit, context, joinCriteria,
                joinType, joinKeywordPosition, orderedJoinModels,
                limitLo, limitHi, limitPosition,
                limitAdviceLo, limitAdviceHi, isLimitImplemented,
                isSelectTranslation, selectModelType, nestedModelIsSubQuery,
                distinct, unionModel, setOperationType,
                modelPosition, orderByAdviceMnemonic, tableId,
                isUpdateModel, modelType, updateTableModel,
                updateTableToken, artificialStar
        );
    }

    public boolean isArtificialStar() {
        return artificialStar;
    }

    public boolean isDistinct() {
        return distinct;
    }

    public boolean isExplicitTimestamp() {
        return explicitTimestamp;
    }

    public boolean isLimitImplemented() {
        return isLimitImplemented;
    }

    public boolean isNestedModelIsSubQuery() {
        return nestedModelIsSubQuery;
    }

    public boolean isOrderByTimestamp(CharSequence orderByToken) {
        if (Chars.equalsIgnoreCase(orderByToken, timestamp.token)) {
            return true;
        }

        try {
            int columnIndex = Numbers.parseInt(orderByToken);
            if (columnIndex < 1 && columnIndex > bottomUpColumns.size()) {
                return false;
            }
            return Chars.equalsIgnoreCase(bottomUpColumnNames.getQuick(columnIndex - 1), timestamp.token);
        } catch (NumericException e) {
            return false;
        }
    }

    public boolean isSelectTranslation() {
        return isSelectTranslation;
    }

    @SuppressWarnings("unused")
    public boolean isTemporalJoin() {
        return joinType >= JOIN_ASOF && joinType <= JOIN_LT;
    }

    public boolean isTopDownNameMissing(CharSequence columnName) {
        return topDownNameSet.excludes(columnName);
    }

    public boolean isUpdate() {
        return isUpdateModel;
    }

    public void moveGroupByFrom(QueryModel model) {
        groupBy.addAll(model.groupBy);
        // clear the source
        model.groupBy.clear();
    }

    public void moveJoinAliasFrom(QueryModel that) {
        final ExpressionNode alias = that.alias;
        if (alias != null && !Chars.startsWith(alias.token, SUB_QUERY_ALIAS_PREFIX)) {
            setAlias(alias);
            addModelAliasIndex(alias, 0);
        }
    }

    public void moveLimitFrom(QueryModel baseModel) {
        this.limitLo = baseModel.getLimitLo();
        this.limitHi = baseModel.getLimitHi();
        baseModel.setLimit(null, null);
    }

    public void moveSampleByFrom(QueryModel model) {
        this.sampleBy = model.sampleBy;
        this.sampleByUnit = model.sampleByUnit;
        this.sampleByFill.clear();
        this.sampleByFill.addAll(model.sampleByFill);
        this.sampleByTimezoneName = model.sampleByTimezoneName;
        this.sampleByOffset = model.sampleByOffset;

        // clear the source
        model.clearSampleBy();
    }

    /**
     * Optimiser may be attempting to order join clauses several times.
     * Every time ordering takes place optimiser will keep at most two lists:
     * one is last known order the other is new order. If new order cost is better
     * optimiser will replace last known order with new one.
     * <p>
     * To facilitate this behaviour the function will always return non-current list.
     *
     * @return non current order list.
     */
    public IntList nextOrderedJoinModels() {
        IntList ordered = orderedJoinModels == orderedJoinModels1 ? orderedJoinModels2 : orderedJoinModels1;
        ordered.clear();
        return ordered;
    }

    /*
     * Splits "where" clauses into "and" chunks
     */
    public ObjList<ExpressionNode> parseWhereClause() {
        ExpressionNode n = getWhereClause();
        // pre-order traversal
        sqlNodeStack.clear();
        while (!sqlNodeStack.isEmpty() || n != null) {
            if (n != null && n.token != null) {
                if (isAndKeyword(n.token)) {
                    if (n.rhs != null) {
                        sqlNodeStack.push(n.rhs);
                    }
                    n = n.lhs;
                } else {
                    addParsedWhereNode(n, false);
                    n = null;
                }
            } else {
                n = sqlNodeStack.poll();
            }
        }
        return getParsedWhere();
    }

    public void removeDependency(int index) {
        dependencies.remove(index);
    }

    public void replaceJoinModel(int pos, QueryModel model) {
        joinModels.setQuick(pos, model);
    }

    public void setAlias(ExpressionNode alias) {
        this.alias = alias;
    }

    public void setArtificialStar(boolean artificialStar) {
        this.artificialStar = artificialStar;
    }

    public void setConstWhereClause(ExpressionNode constWhereClause) {
        this.constWhereClause = constWhereClause;
    }

    public void setContext(JoinContext context) {
        this.context = context;
    }

    public void setDistinct(boolean distinct) {
        this.distinct = distinct;
    }

    public void setExplicitTimestamp(boolean explicitTimestamp) {
        this.explicitTimestamp = explicitTimestamp;
    }

    public void setIsUpdate(boolean isUpdate) {
        this.isUpdateModel = isUpdate;
    }

    public void setJoinCriteria(ExpressionNode joinCriteria) {
        this.joinCriteria = joinCriteria;
    }

    public void setJoinKeywordPosition(int position) {
        this.joinKeywordPosition = position;
    }

    public void setJoinType(int joinType) {
        this.joinType = joinType;
    }

    public void setLatestByType(int latestByType) {
        this.latestByType = latestByType;
    }

    public void setLimit(ExpressionNode lo, ExpressionNode hi) {
        this.limitLo = lo;
        this.limitHi = hi;
    }

    public void setLimitAdvice(ExpressionNode lo, ExpressionNode hi) {
        this.limitAdviceLo = lo;
        this.limitAdviceHi = hi;
    }

    public void setLimitImplemented(boolean limitImplemented) {
        isLimitImplemented = limitImplemented;
    }

    public void setLimitPosition(int limitPosition) {
        this.limitPosition = limitPosition;
    }

    public void setMetadataVersion(long metadataVersion) {
        this.metadataVersion = metadataVersion;
    }

    public void setModelPosition(int modelPosition) {
        this.modelPosition = modelPosition;
    }

    public void setModelType(int modelType) {
        this.modelType = modelType;
    }

    public void setNestedModel(QueryModel nestedModel) {
        this.nestedModel = nestedModel;
    }

    public void setNestedModelIsSubQuery(boolean nestedModelIsSubQuery) {
        this.nestedModelIsSubQuery = nestedModelIsSubQuery;
    }

    public void setOrderByAdviceMnemonic(int orderByAdviceMnemonic) {
        this.orderByAdviceMnemonic = orderByAdviceMnemonic;
    }

    public void setOrderByPosition(int orderByPosition) {
        this.orderByPosition = orderByPosition;
    }

    public void setOrderedJoinModels(IntList that) {
        assert that == orderedJoinModels1 || that == orderedJoinModels2;
        this.orderedJoinModels = that;
    }

    public void setOuterJoinExpressionClause(ExpressionNode outerJoinExpressionClause) {
        this.outerJoinExpressionClause = outerJoinExpressionClause;
    }

    public void setPostJoinWhereClause(ExpressionNode postJoinWhereClause) {
        this.postJoinWhereClause = postJoinWhereClause;
    }

    public void setSampleBy(ExpressionNode sampleBy) {
        this.sampleBy = sampleBy;
    }

    public void setSampleBy(ExpressionNode sampleBy, ExpressionNode sampleByUnit) {
        this.sampleBy = sampleBy;
        this.sampleByUnit = sampleByUnit;
    }

    public void setSampleByOffset(ExpressionNode sampleByOffset) {
        this.sampleByOffset = sampleByOffset;
    }

    public void setSampleByTimezoneName(ExpressionNode sampleByTimezoneName) {
        this.sampleByTimezoneName = sampleByTimezoneName;
    }

    public void setSelectModelType(int selectModelType) {
        this.selectModelType = selectModelType;
    }

    public void setSelectTranslation(boolean isSelectTranslation) {
        this.isSelectTranslation = isSelectTranslation;
    }

    public void setSetOperationType(int setOperationType) {
        this.setOperationType = setOperationType;
    }

    public void setTableId(int id) {
        this.tableId = id;
    }

    public void setTableNameExpr(ExpressionNode tableNameExpr) {
        this.tableNameExpr = tableNameExpr;
    }

    public void setTableNameFunction(Function function) {
        this.tableNameFunction = function;
    }

    public void setTimestamp(ExpressionNode timestamp) {
        this.timestamp = timestamp;
    }

    public void setUnionModel(QueryModel unionModel) {
        this.unionModel = unionModel;
    }

    public void setUpdateTableToken(TableToken tableName) {
        this.updateTableToken = tableName;
    }

    public void setWhereClause(ExpressionNode whereClause) {
        this.whereClause = whereClause;
    }

    @Override
    public void toSink(@NotNull CharSinkBase<?> sink) {
        if (modelType == ExecutionModel.QUERY) {
            toSink0(sink, false, false);
        } else if (modelType == ExecutionModel.UPDATE) {
            updateToSink(sink);
        }
    }

    // method to make debugging easier 
    // not using toString name to prevent debugger from trying to use it on all model variables (because toSink0 can fail).
    @SuppressWarnings("unused")
    public String toString0() {
        StringSink sink = Misc.getThreadLocalSink();
        this.toSink0(sink, true, true);
        return sink.toString();
    }

    @Override
    public CharSequence translateAlias(CharSequence column) {
        return aliasToColumnNameMap.get(column);
    }

    private static void aliasToSink(CharSequence alias, CharSinkBase<?> sink) {
        sink.putAscii(' ');
        boolean quote = Chars.indexOf(alias, ' ') != -1;
        if (quote) {
            sink.putAscii('\'').put(alias).putAscii('\'');
        } else {
            sink.put(alias);
        }
    }

    private static void unitToSink(CharSink sink, long timeUnit) {
        if (timeUnit == AnalyticColumn.TIME_UNIT_MICROSECOND) {
            sink.put(" microsecond");
        } else if (timeUnit == AnalyticColumn.TIME_UNIT_MILLISECOND) {
            sink.put(" millisecond");
        } else if (timeUnit == AnalyticColumn.TIME_UNIT_SECOND) {
            sink.put(" second");
        } else if (timeUnit == AnalyticColumn.TIME_UNIT_MINUTE) {
            sink.put(" minute");
        } else if (timeUnit == AnalyticColumn.TIME_UNIT_HOUR) {
            sink.put(" hour");
        } else if (timeUnit == AnalyticColumn.TIME_UNIT_DAY) {
            sink.put(" day");
        } else {
            sink.put(" [unknown unit]");
        }
    }

    private String getSelectModelTypeText() {
        return modelTypeName.get(selectModelType);
    }

    private void sinkColumns(CharSinkBase<?> sink, ObjList<QueryColumn> columns) {
        for (int i = 0, n = columns.size(); i < n; i++) {
            if (i > 0) {
                sink.putAscii(", ");
            }
            QueryColumn column = columns.getQuick(i);
            CharSequence name = column.getName();
            CharSequence alias = column.getAlias();
            ExpressionNode ast = column.getAst();
            ast.toSink(sink);
            if (column.isWindowColumn() || name == null) {

                if (alias != null) {
                    aliasToSink(alias, sink);
                }

                // this can only be analytic column
                if (name != null) {
                    AnalyticColumn ac = (AnalyticColumn) column;
                    sink.putAscii(" over (");
                    final ObjList<ExpressionNode> partitionBy = ac.getPartitionBy();
                    if (partitionBy.size() > 0) {
                        sink.putAscii("partition by ");
                        for (int k = 0, z = partitionBy.size(); k < z; k++) {
                            if (k > 0) {
                                sink.putAscii(", ");
                            }
                            partitionBy.getQuick(k).toSink(sink);
                        }
                    }

                    final ObjList<ExpressionNode> orderBy = ac.getOrderBy();
                    if (orderBy.size() > 0) {
                        if (partitionBy.size() > 0) {
                            sink.put(' ');
                        }
                        sink.putAscii("order by ");
                        for (int k = 0, z = orderBy.size(); k < z; k++) {
                            if (k > 0) {
                                sink.putAscii(", ");
                            }
                            orderBy.getQuick(k).toSink(sink);
                            if (ac.getOrderByDirection().getQuick(k) == 1) {
                                sink.putAscii(" desc");
                            }
                        }
                    }
<<<<<<< HEAD

                    if (ac.isNonDefaultFrame()) {
                        switch (ac.getFramingMode()) {
                            case AnalyticColumn.FRAMING_ROWS:
                                sink.put(" rows");
                                break;
                            case AnalyticColumn.FRAMING_RANGE:
                                sink.put(" range");
                                break;
                            case AnalyticColumn.FRAMING_GROUPS:
                                sink.put(" groups");
                                break;
                            default:
                                break;
                        }
                        sink.put(" between ");
                        if (ac.getRowsLoExpr() != null) {
                            ac.getRowsLoExpr().toSink(sink);
                            if (ac.getFramingMode() == AnalyticColumn.FRAMING_RANGE) {
                                unitToSink(sink, ac.getRowsLoExprTimeUnit());
                            }

                            switch (ac.getRowsLoKind()) {
                                case AnalyticColumn.PRECEDING:
                                    sink.put(" preceding");
                                    break;
                                case AnalyticColumn.FOLLOWING:
                                    sink.put(" following");
                                    break;
                                default:
                                    break;
                            }
                        } else {
                            switch (ac.getRowsLoKind()) {
                                case AnalyticColumn.PRECEDING:
                                    sink.put("unbounded preceding");
                                    break;
                                case AnalyticColumn.FOLLOWING:
                                    sink.put("unbounded following");
                                    break;
                                default:
                                    // CURRENT
                                    sink.put("current row");
                                    break;
                            }
                        }
                        sink.put(" and ");

                        if (ac.getRowsHiExpr() != null) {
                            ac.getRowsHiExpr().toSink(sink);
                            if (ac.getFramingMode() == AnalyticColumn.FRAMING_RANGE) {
                                unitToSink(sink, ac.getRowsHiExprTimeUnit());
                            }

                            switch (ac.getRowsHiKind()) {
                                case AnalyticColumn.PRECEDING:
                                    sink.put(" preceding");
                                    break;
                                case AnalyticColumn.FOLLOWING:
                                    sink.put(" following");
                                    break;
                                default:
                                    assert false;
                                    break;
                            }
                        } else {
                            switch (ac.getRowsHiKind()) {
                                case AnalyticColumn.PRECEDING:
                                    sink.put("unbounded preceding");
                                    break;
                                case AnalyticColumn.FOLLOWING:
                                    sink.put("unbounded following");
                                    break;
                                default:
                                    // CURRENT
                                    sink.put("current row");
                                    break;
                            }
                        }

                        switch (ac.getExclusionKind()) {
                            case AnalyticColumn.EXCLUDE_CURRENT_ROW:
                                sink.put(" exclude current row");
                                break;
                            case AnalyticColumn.EXCLUDE_GROUP:
                                sink.put(" exclude group");
                                break;
                            case AnalyticColumn.EXCLUDE_TIES:
                                sink.put(" exclude ties");
                                break;
                            case AnalyticColumn.EXCLUDE_NO_OTHERS:
                                sink.put(" exclude no others");
                                break;
                            default:
                                assert false;
                                break;
                        }
                    }
                    sink.put(')');
=======
                    sink.putAscii(')');
>>>>>>> aec8b347
                }
            } else {
                // do not repeat alias when it is the same as AST token, provided AST is a literal
                if (alias != null && (ast.type != ExpressionNode.LITERAL || !ast.token.equals(alias))) {
                    aliasToSink(alias, sink);
                }
            }
        }
    }

    // returns textual description of this model, e.g. select-choose [top-down-columns] bottom-up-columns from X ...
    private void toSink0(CharSinkBase<?> sink, boolean joinSlave, boolean showOrderBy) {
        final boolean hasColumns = this.topDownColumns.size() > 0 || this.bottomUpColumns.size() > 0;
        if (hasColumns) {
            sink.put(getSelectModelTypeText());
            if (this.topDownColumns.size() > 0) {
                sink.putAscii(' ');
                sink.putAscii('[');
                sinkColumns(sink, this.topDownColumns);
                sink.putAscii(']');
            }
            if (this.bottomUpColumns.size() > 0) {
                sink.putAscii(' ');
                sinkColumns(sink, this.bottomUpColumns);
            }
            sink.putAscii(" from ");
        }
        if (tableNameExpr != null) {
            tableNameExpr.toSink(sink);
        } else {
            sink.putAscii('(');
            nestedModel.toSink0(sink, false, showOrderBy);
            sink.putAscii(')');
        }
        if (alias != null) {
            aliasToSink(alias.token, sink);
        }

        if (getLatestByType() != LATEST_BY_NEW && timestamp != null) {
            sink.putAscii(" timestamp (");
            timestamp.toSink(sink);
            sink.putAscii(')');
        }

        if (getLatestByType() == LATEST_BY_DEPRECATED && getLatestBy().size() > 0) {
            sink.putAscii(" latest by ");
            for (int i = 0, n = getLatestBy().size(); i < n; i++) {
                if (i > 0) {
                    sink.putAscii(',');
                }
                getLatestBy().getQuick(i).toSink(sink);
            }
        }

        if (orderedJoinModels.size() > 1) {
            for (int i = 0, n = orderedJoinModels.size(); i < n; i++) {
                QueryModel model = joinModels.getQuick(orderedJoinModels.getQuick(i));
                if (model != this) {
                    switch (model.getJoinType()) {
                        case JOIN_OUTER:
                            sink.putAscii(" left join ");
                            break;
                        case JOIN_ASOF:
                            sink.putAscii(" asof join ");
                            break;
                        case JOIN_SPLICE:
                            sink.putAscii(" splice join ");
                            break;
                        case JOIN_CROSS:
                            sink.putAscii(" cross join ");
                            break;
                        case JOIN_LT:
                            sink.putAscii(" lt join ");
                            break;
                        default:
                            sink.putAscii(" join ");
                            break;
                    }

                    if (model.getWhereClause() != null) {
                        sink.putAscii('(');
                        model.toSink0(sink, true, showOrderBy);
                        sink.putAscii(')');
                        if (model.getAlias() != null) {
                            aliasToSink(model.getAlias().token, sink);
                        } else if (model.getTableName() != null) {
                            aliasToSink(model.getTableName(), sink);
                        }
                    } else {
                        model.toSink0(sink, true, showOrderBy);
                    }

                    JoinContext jc = model.getContext();
                    if (jc != null && jc.aIndexes.size() > 0) {
                        // join clause
                        sink.putAscii(" on ");
                        for (int k = 0, z = jc.aIndexes.size(); k < z; k++) {
                            if (k > 0) {
                                sink.putAscii(" and ");
                            }
                            jc.aNodes.getQuick(k).toSink(sink);
                            sink.putAscii(" = ");
                            jc.bNodes.getQuick(k).toSink(sink);
                        }
                    }

                    if (model.getOuterJoinExpressionClause() != null) {
                        sink.putAscii(" outer-join-expression ");
                        model.getOuterJoinExpressionClause().toSink(sink);
                    }

                    if (model.getPostJoinWhereClause() != null) {
                        sink.putAscii(" post-join-where ");
                        model.getPostJoinWhereClause().toSink(sink);
                    }
                }
            }
        }

        if (getWhereClause() != null) {
            sink.putAscii(" where ");
            whereClause.toSink(sink);
        }

        if (constWhereClause != null) {
            sink.putAscii(" const-where ");
            constWhereClause.toSink(sink);
        }

        if (!joinSlave && postJoinWhereClause != null) {
            sink.putAscii(" post-join-where ");
            postJoinWhereClause.toSink(sink);
        }

        if (!joinSlave && outerJoinExpressionClause != null) {
            sink.putAscii(" outer-join-expressions ");
            outerJoinExpressionClause.toSink(sink);
        }

        if (getLatestByType() == LATEST_BY_NEW && getLatestBy().size() > 0) {
            sink.putAscii(" latest on ");
            timestamp.toSink(sink);
            sink.putAscii(" partition by ");
            for (int i = 0, n = getLatestBy().size(); i < n; i++) {
                if (i > 0) {
                    sink.put(',');
                }
                getLatestBy().getQuick(i).toSink(sink);
            }
        }

        if (sampleBy != null) {
            sink.putAscii(" sample by ");
            sampleBy.toSink(sink);

            final int fillCount = sampleByFill.size();
            if (fillCount > 0) {
                sink.putAscii(" fill(");
                sink.put(sampleByFill.getQuick(0));

                if (fillCount > 1) {
                    for (int i = 1; i < fillCount; i++) {
                        sink.putAscii(',');
                        sink.put(sampleByFill.getQuick(i));
                    }
                }
                sink.putAscii(')');
            }

            if (sampleByTimezoneName != null || sampleByOffset != null) {
                sink.putAscii(" align to calendar");
                if (sampleByTimezoneName != null) {
                    sink.putAscii(" time zone ");
                    sink.put(sampleByTimezoneName);
                }

                if (sampleByOffset != null) {
                    sink.putAscii(" with offset ");
                    sink.put(sampleByOffset);
                }
            }
        }

        if (showOrderBy && orderBy.size() > 0) {
            sink.putAscii(" order by ");
            for (int i = 0, n = orderBy.size(); i < n; i++) {
                if (i > 0) {
                    sink.putAscii(", ");
                }
                sink.put(orderBy.get(i));
                if (orderByDirection.get(i) == 1) {
                    sink.putAscii(" desc");
                }
            }
        } else if (orderHash.size() > 0 && orderBy.size() > 0) {
            sink.putAscii(" order by ");

            ObjList<CharSequence> columnNames = orderHash.keys();
            for (int i = 0, n = columnNames.size(); i < n; i++) {
                if (i > 0) {
                    sink.putAscii(", ");
                }

                CharSequence key = columnNames.getQuick(i);
                sink.put(key);
                if (orderHash.get(key) == 1) {
                    sink.putAscii(" desc");
                }
            }
        }

        if (getLimitLo() != null || getLimitHi() != null) {
            sink.putAscii(" limit ");
            if (getLimitLo() != null) {
                getLimitLo().toSink(sink);
            }
            if (getLimitHi() != null) {
                sink.putAscii(',');
                getLimitHi().toSink(sink);
            }
        }

        if (unionModel != null) {
            if (setOperationType == QueryModel.SET_OPERATION_INTERSECT) {
                sink.putAscii(" intersect ");
            } else if (setOperationType == QueryModel.SET_OPERATION_INTERSECT_ALL) {
                sink.putAscii(" intersect all ");
            } else if (setOperationType == QueryModel.SET_OPERATION_EXCEPT) {
                sink.putAscii(" except ");
            } else if (setOperationType == QueryModel.SET_OPERATION_EXCEPT_ALL) {
                sink.putAscii(" except all ");
            } else {
                sink.putAscii(" union ");
                if (setOperationType == QueryModel.SET_OPERATION_UNION_ALL) {
                    sink.putAscii("all ");
                }
            }
            unionModel.toSink0(sink, false, showOrderBy);
        }
    }

    private void updateToSink(CharSinkBase<?> sink) {
        sink.putAscii("update ");
        tableNameExpr.toSink(sink);
        if (alias != null) {
            sink.putAscii(" as");
            aliasToSink(alias.token, sink);
        }
        sink.putAscii(" set ");
        for (int i = 0, n = getUpdateExpressions().size(); i < n; i++) {
            if (i > 0) {
                sink.putAscii(',');
            }
            CharSequence columnExpr = getUpdateExpressions().get(i).token;
            sink.put(columnExpr);
            sink.putAscii(" = ");
            QueryColumn setColumn = getNestedModel().getColumns().getQuick(i);
            setColumn.getAst().toSink(sink);
        }

        if (getNestedModel() != null) {
            sink.putAscii(" from (");
            getNestedModel().toSink(sink);
            sink.putAscii(")");
        }
    }

    public static final class QueryModelFactory implements ObjectFactory<QueryModel> {
        @Override
        public QueryModel newInstance() {
            return new QueryModel();
        }
    }

    static {
        modelTypeName.extendAndSet(SELECT_MODEL_NONE, "select");
        modelTypeName.extendAndSet(SELECT_MODEL_CHOOSE, "select-choose");
        modelTypeName.extendAndSet(SELECT_MODEL_VIRTUAL, "select-virtual");
        modelTypeName.extendAndSet(SELECT_MODEL_ANALYTIC, "select-analytic");
        modelTypeName.extendAndSet(SELECT_MODEL_GROUP_BY, "select-group-by");
        modelTypeName.extendAndSet(SELECT_MODEL_DISTINCT, "select-distinct");
        modelTypeName.extendAndSet(SELECT_MODEL_CURSOR, "select-cursor");
    }
}<|MERGE_RESOLUTION|>--- conflicted
+++ resolved
@@ -1311,18 +1311,17 @@
                             }
                         }
                     }
-<<<<<<< HEAD
 
                     if (ac.isNonDefaultFrame()) {
                         switch (ac.getFramingMode()) {
                             case AnalyticColumn.FRAMING_ROWS:
-                                sink.put(" rows");
+                                sink.putAscii(" rows");
                                 break;
                             case AnalyticColumn.FRAMING_RANGE:
-                                sink.put(" range");
+                                sink.putAscii(" range");
                                 break;
                             case AnalyticColumn.FRAMING_GROUPS:
-                                sink.put(" groups");
+                                sink.putAscii(" groups");
                                 break;
                             default:
                                 break;
@@ -1336,10 +1335,10 @@
 
                             switch (ac.getRowsLoKind()) {
                                 case AnalyticColumn.PRECEDING:
-                                    sink.put(" preceding");
+                                    sink.putAscii(" preceding");
                                     break;
                                 case AnalyticColumn.FOLLOWING:
-                                    sink.put(" following");
+                                    sink.putAscii(" following");
                                     break;
                                 default:
                                     break;
@@ -1347,18 +1346,18 @@
                         } else {
                             switch (ac.getRowsLoKind()) {
                                 case AnalyticColumn.PRECEDING:
-                                    sink.put("unbounded preceding");
+                                    sink.putAscii("unbounded preceding");
                                     break;
                                 case AnalyticColumn.FOLLOWING:
-                                    sink.put("unbounded following");
+                                    sink.putAscii("unbounded following");
                                     break;
                                 default:
                                     // CURRENT
-                                    sink.put("current row");
+                                    sink.putAscii("current row");
                                     break;
                             }
                         }
-                        sink.put(" and ");
+                        sink.putAscii(" and ");
 
                         if (ac.getRowsHiExpr() != null) {
                             ac.getRowsHiExpr().toSink(sink);
@@ -1368,10 +1367,10 @@
 
                             switch (ac.getRowsHiKind()) {
                                 case AnalyticColumn.PRECEDING:
-                                    sink.put(" preceding");
+                                    sink.putAscii(" preceding");
                                     break;
                                 case AnalyticColumn.FOLLOWING:
-                                    sink.put(" following");
+                                    sink.putAscii(" following");
                                     break;
                                 default:
                                     assert false;
@@ -1380,10 +1379,10 @@
                         } else {
                             switch (ac.getRowsHiKind()) {
                                 case AnalyticColumn.PRECEDING:
-                                    sink.put("unbounded preceding");
+                                    sink.putAscii("unbounded preceding");
                                     break;
                                 case AnalyticColumn.FOLLOWING:
-                                    sink.put("unbounded following");
+                                    sink.putAscii("unbounded following");
                                     break;
                                 default:
                                     // CURRENT
@@ -1394,26 +1393,23 @@
 
                         switch (ac.getExclusionKind()) {
                             case AnalyticColumn.EXCLUDE_CURRENT_ROW:
-                                sink.put(" exclude current row");
+                                sink.putAscii(" exclude current row");
                                 break;
                             case AnalyticColumn.EXCLUDE_GROUP:
-                                sink.put(" exclude group");
+                                sink.putAscii(" exclude group");
                                 break;
                             case AnalyticColumn.EXCLUDE_TIES:
-                                sink.put(" exclude ties");
+                                sink.putAscii(" exclude ties");
                                 break;
                             case AnalyticColumn.EXCLUDE_NO_OTHERS:
-                                sink.put(" exclude no others");
+                                sink.putAscii(" exclude no others");
                                 break;
                             default:
                                 assert false;
                                 break;
                         }
                     }
-                    sink.put(')');
-=======
                     sink.putAscii(')');
->>>>>>> aec8b347
                 }
             } else {
                 // do not repeat alias when it is the same as AST token, provided AST is a literal
