--- conflicted
+++ resolved
@@ -555,11 +555,11 @@
         }
     }
 
-<<<<<<< HEAD
     public void copyOrderBy(ObjList<ExpressionNode> orderBy) {
         this.orderBy.clear();
         this.orderBy.addAll(orderBy);
-=======
+    }
+
     public void copyDeclsFrom(QueryModel model) {
         copyDeclsFrom(model.getDecls());
     }
@@ -568,7 +568,6 @@
         if (decls != null && decls.size() > 0) {
             this.decls.putAll(decls);
         }
->>>>>>> d7c636a9
     }
 
     public void copyOrderByAdvice(ObjList<ExpressionNode> orderByAdvice) {
