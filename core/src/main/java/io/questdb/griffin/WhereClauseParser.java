/*******************************************************************************
 *     ___                  _   ____  ____
 *    / _ \ _   _  ___  ___| |_|  _ \| __ )
 *   | | | | | | |/ _ \/ __| __| | | |  _ \
 *   | |_| | |_| |  __/\__ \ |_| |_| | |_) |
 *    \__\_\\__,_|\___||___/\__|____/|____/
 *
 *  Copyright (c) 2014-2019 Appsicle
 *  Copyright (c) 2019-2020 QuestDB
 *
 *  Licensed under the Apache License, Version 2.0 (the "License");
 *  you may not use this file except in compliance with the License.
 *  You may obtain a copy of the License at
 *
 *  http://www.apache.org/licenses/LICENSE-2.0
 *
 *  Unless required by applicable law or agreed to in writing, software
 *  distributed under the License is distributed on an "AS IS" BASIS,
 *  WITHOUT WARRANTIES OR CONDITIONS OF ANY KIND, either express or implied.
 *  See the License for the specific language governing permissions and
 *  limitations under the License.
 *
 ******************************************************************************/

package io.questdb.griffin;

import io.questdb.cairo.ColumnType;
import io.questdb.cairo.sql.Function;
import io.questdb.cairo.sql.RecordMetadata;
import io.questdb.griffin.model.AliasTranslator;
import io.questdb.griffin.model.ExpressionNode;
import io.questdb.griffin.model.IntervalUtils;
import io.questdb.griffin.model.IntrinsicModel;
import io.questdb.std.*;
import io.questdb.std.datetime.microtime.TimestampFormatUtils;
import io.questdb.std.str.FlyweightCharSequence;

import java.util.ArrayDeque;

import static io.questdb.griffin.SqlKeywords.*;

final class WhereClauseParser implements Mutable {
    private static final int INTRINSIC_OP_IN = 1;
    private static final int INTRINSIC_OP_GREATER = 2;
    private static final int INTRINSIC_OP_GREATER_EQ = 3;
    private static final int INTRINSIC_OP_LESS = 4;
    private static final int INTRINSIC_OP_LESS_EQ = 5;
    private static final int INTRINSIC_OP_EQUAL = 6;
    private static final int INTRINSIC_OP_NOT_EQ = 7;
    private static final int INTRINSIC_OP_NOT = 8;
    private static final int INTRINSIC_OP_BETWEEN = 9;
    private static final CharSequenceIntHashMap intrinsicOps = new CharSequenceIntHashMap();
    private final ArrayDeque<ExpressionNode> stack = new ArrayDeque<>();
    private final ObjList<ExpressionNode> keyNodes = new ObjList<>();
    private final ObjList<ExpressionNode> keyExclNodes = new ObjList<>();
    private final ObjList<ExpressionNode> tempNodes = new ObjList<>();

    // TODO: configure size
    private final ObjectPool<IntrinsicModel> models = new ObjectPool<>(IntrinsicModel.FACTORY, 8);
    private final CharSequenceHashSet tempKeys = new CharSequenceHashSet();
    private final IntList tempPos = new IntList();
    private final CharSequenceHashSet tempK = new CharSequenceHashSet();
    private final IntList tempP = new IntList();

    // TODO: configure size
    private final ObjectPool<FlyweightCharSequence> csPool = new ObjectPool<>(FlyweightCharSequence.FACTORY, 64);
    private CharSequence timestamp;
    private CharSequence preferredKeyColumn;

    @Override
    public void clear() {
        this.models.clear();
        this.stack.clear();
        this.keyNodes.clear();
        this.keyExclNodes.clear();
        this.csPool.clear();
        this.tempNodes.clear();
    }

    private static void checkNodeValid(ExpressionNode node) throws SqlException {
        if (node.lhs == null || node.rhs == null) {
            throw SqlException.$(node.position, "Argument expected");
        }
    }

    private static boolean nodesEqual(ExpressionNode left, ExpressionNode right) {
        return (left.type == ExpressionNode.LITERAL || left.type == ExpressionNode.CONSTANT) &&
                (right.type == ExpressionNode.LITERAL || right.type == ExpressionNode.CONSTANT) &&
                Chars.equals(left.token, right.token);
    }

    private boolean analyzeEquals(AliasTranslator translator,
                                  IntrinsicModel model,
                                  ExpressionNode node,
                                  RecordMetadata m,
                                  FunctionParser functionParser,
                                  SqlExecutionContext executionContext) throws SqlException {
        checkNodeValid(node);
        return analyzeEquals0(translator, model, node, node.lhs, node.rhs, m, functionParser, executionContext) ||
                analyzeEquals0(translator, model, node, node.rhs, node.lhs, m, functionParser, executionContext);
    }

    private boolean analyzeEquals0(AliasTranslator translator,
                                   IntrinsicModel model,
                                   ExpressionNode node,
                                   ExpressionNode a,
                                   ExpressionNode b,
                                   RecordMetadata m,
                                   FunctionParser functionParser,
                                   SqlExecutionContext executionContext) throws SqlException {
        if (nodesEqual(a, b)) {
            node.intrinsicValue = IntrinsicModel.TRUE;
            return true;
        }

        if (a.type == ExpressionNode.LITERAL && (b.type == ExpressionNode.CONSTANT || isFunc(b))) {
            if (isTimestamp(a)) {
                if (b.type == ExpressionNode.CONSTANT) {
                    model.intersectTimestamp(b.token, 1, b.token.length() - 1, b.position);
                    node.intrinsicValue = IntrinsicModel.TRUE;
                    return true;
                }
                Function function = functionParser.parseFunction(b, m, executionContext);
<<<<<<< HEAD
                checkFunctionCanBeTimestamp(m, executionContext, function);
                return analyzeTimestampEqualsFunction(model, node, function);
=======
                checkFunctionCanBeTimestamp(m, executionContext, function, b.position);

                if (function.isConstant()) {
                    long value = getTimestampFromConstFunction(function, b.position);
                    if (value == Numbers.LONG_NaN) {
                        // make it empty set
                        model.intersectEmpty();
                    } else {
                        model.intersectIntervals(value, value);
                    }
                    node.intrinsicValue = IntrinsicModel.TRUE;
                    return true;
                } else if (function.isRuntimeConstant()) {
                    model.intersectEquals(function);
                    node.intrinsicValue = IntrinsicModel.TRUE;
                    return true;
                }
>>>>>>> 0d2255cc
            } else {
                CharSequence column = translator.translateAlias(a.token);
                int index = m.getColumnIndexQuiet(column);
                if (index == -1) {
                    throw SqlException.invalidColumn(a.position, a.token);
                }

                switch (m.getColumnType(index)) {
                    case ColumnType.SYMBOL:
                    case ColumnType.STRING:
                    case ColumnType.LONG:
                    case ColumnType.INT:
                        final boolean preferred = Chars.equalsIgnoreCaseNc(preferredKeyColumn, column);
                        final boolean indexed = m.isColumnIndexed(index);
                        if (preferred || (indexed && preferredKeyColumn == null)) {
                            CharSequence value = isNullKeyword(b.token) ? null : unquote(b.token);
                            if (Chars.equalsIgnoreCaseNc(model.keyColumn, column)) {
                                // compute overlap of values
                                // if values do overlap, keep only our value
                                // otherwise invalidate entire model
                                if (model.keyValues.contains(value)) {
                                    // when we have "x in ('a,'b') and x = 'a')" the x='b' can never happen
                                    // so we have to clear all other key values
                                    if (model.keyValues.size() > 1) {
                                        model.keyValues.clear();
                                        model.keyValuePositions.clear();
                                        model.keyValues.add(value);
                                        model.keyValuePositions.add(b.position);
                                        node.intrinsicValue = IntrinsicModel.TRUE;
                                    }
                                } else {
                                    if (model.keyExcludedValues.contains(value)) {
                                        if (model.keyExcludedValues.size() > 1) {
                                            int removedIndex = model.keyExcludedValues.remove(value);
                                            if (removedIndex > -1) {
                                                model.keyExcludedValuePositions.removeIndex(index);
                                            }
                                        } else {
                                            model.keyExcludedValues.clear();
                                            model.keyExcludedValuePositions.clear();
                                        }
                                        removeNodes(b, keyExclNodes);
                                    }
                                    node.intrinsicValue = IntrinsicModel.TRUE;
                                    model.intrinsicValue = IntrinsicModel.FALSE;
                                    return false;
                                }
                            } else if (model.keyColumn == null || m.getIndexValueBlockCapacity(index) > m.getIndexValueBlockCapacity(model.keyColumn)) {
                                model.keyColumn = column;
                                model.keyValues.clear();
                                model.keyValuePositions.clear();
                                model.keyExcludedValues.clear();
                                model.keyExcludedValuePositions.clear();
                                model.keyValues.add(value);
                                model.keyValuePositions.add(b.position);
                                resetNodes();
                                node.intrinsicValue = IntrinsicModel.TRUE;
                            }
                            keyNodes.add(node);
                            return true;
                        }
                        //fall through
                    default:
                        return false;
                }
            }
        }
        return false;
    }

    private boolean analyzeTimestampEqualsFunction(IntrinsicModel model, ExpressionNode node, Function function) throws SqlException {
        if (function.isConstant()) {
            long value = getTimestampFromConstFunction(function);
            if (value == Numbers.LONG_NaN) {
                // make it empty set
                model.intersectEmpty();
            } else {
                model.intersectIntervals(value, value);
            }
            node.intrinsicValue = IntrinsicModel.TRUE;
            return true;
        } else if (function.isRuntimeConstant()) {
            model.intersectEquals(function);
            node.intrinsicValue = IntrinsicModel.TRUE;
            return true;
        }
        return false;
    }

    private boolean analyzeGreater(IntrinsicModel model,
                                   ExpressionNode node,
                                   boolean equalsTo,
                                   FunctionParser functionParser,
                                   RecordMetadata metadata,
                                   SqlExecutionContext executionContext) throws SqlException {
        checkNodeValid(node);

        if (nodesEqual(node.lhs, node.rhs)) {
            model.intrinsicValue = IntrinsicModel.FALSE;
            return false;
        }

        if (timestamp == null) {
            return false;
        }

        if (node.lhs.type == ExpressionNode.LITERAL && Chars.equals(node.lhs.token, timestamp)) {
            return analyzeTimestampGreater(model, node, equalsTo, functionParser, metadata, executionContext, node.rhs);
        } else if (node.rhs.type == ExpressionNode.LITERAL && Chars.equals(node.rhs.token, timestamp)) {
            return analyzeTimestampLess(model, node, equalsTo, functionParser, metadata, executionContext, node.lhs);
        }

        return false;
    }

    private boolean analyzeTimestampGreater(IntrinsicModel model,
                                            ExpressionNode node,
                                            boolean equalsTo,
                                            FunctionParser functionParser,
                                            RecordMetadata metadata,
                                            SqlExecutionContext executionContext,
                                            ExpressionNode compareWithNode) throws SqlException {
        long lo;
        if (compareWithNode.type == ExpressionNode.CONSTANT) {
            try {
                lo = parseFullOrPartialDate(equalsTo, compareWithNode, true);
            } catch (NumericException e) {
                throw SqlException.invalidDate(compareWithNode.position);
            }
            model.intersectIntervals(lo, Long.MAX_VALUE);
            node.intrinsicValue = IntrinsicModel.TRUE;
            return true;
        } else if (isFunc(compareWithNode)) {
            Function function = functionParser.parseFunction(compareWithNode, metadata, executionContext);
            checkFunctionCanBeTimestamp(metadata, executionContext, function, compareWithNode.position);

            if (function.isConstant()) {
                lo = getTimestampFromConstFunction(function, compareWithNode.position);
                if (lo == Numbers.LONG_NaN) {
                    // make it empty set
                    model.intersectEmpty();
                } else {
                    model.intersectIntervals(lo + adjustComparison(equalsTo, true), Long.MAX_VALUE);
                }
                node.intrinsicValue = IntrinsicModel.TRUE;
                return true;
            } else if (function.isRuntimeConstant()) {
                model.intersectIntervals(function, Long.MAX_VALUE, adjustComparison(equalsTo, true));
                node.intrinsicValue = IntrinsicModel.TRUE;
                return true;
            }
        }

        return false;
    }

    private static boolean isFunc(ExpressionNode compareWithNode) {
        return compareWithNode.type == ExpressionNode.FUNCTION
                || compareWithNode.type == ExpressionNode.BIND_VARIABLE
                || compareWithNode.type == ExpressionNode.OPERATION;
    }

    private static long getTimestampFromConstFunction(
            Function function,
            int functionPosition
    ) throws SqlException {
        if (function.getType() != ColumnType.STRING) {
            return function.getTimestamp(null);
        }
        CharSequence str = function.getStr(null);
        return parseStringAsTimestamp(str, functionPosition);
    }

    private void checkFunctionCanBeTimestamp(
            RecordMetadata metadata,
            SqlExecutionContext executionContext,
            Function function,
            int functionPosition
    ) throws SqlException {
        if (function.getType() == ColumnType.UNDEFINED) {
            int timestampType = metadata.getColumnType(metadata.getTimestampIndex());
            function.assignType(timestampType, executionContext.getBindVariableService());
        } else if (!canCastToTimestamp(function.getType())) {
            throw SqlException.invalidDate(functionPosition);
        }
    }

    private boolean checkFunctionCanBeTimestampInterval(SqlExecutionContext executionContext, Function function) throws SqlException {
        int type = function.getType();
        if (type == ColumnType.UNDEFINED) {
            function.assignType(ColumnType.STRING, executionContext.getBindVariableService());
        }
        return type == ColumnType.STRING || type == ColumnType.UNDEFINED;
    }

    private boolean analyzeBetween(
            AliasTranslator translator,
            IntrinsicModel model,
            ExpressionNode node, RecordMetadata m,
            FunctionParser functionParser,
            RecordMetadata metadata,
            SqlExecutionContext executionContext
    ) throws SqlException {

        ExpressionNode col = node.args.getLast();
        if (col.type != ExpressionNode.LITERAL) {
            return false;
        }
        CharSequence column = translator.translateAlias(col.token);
        if (m.getColumnIndexQuiet(column) == -1) {
            throw SqlException.invalidColumn(col.position, col.token);
        }
        return analyzeBetween0(model, col, node, false, functionParser, metadata, executionContext);
    }

    private boolean analyzeIn(AliasTranslator translator, IntrinsicModel model, ExpressionNode node, RecordMetadata metadata, FunctionParser functionParser, SqlExecutionContext executionContext) throws SqlException {

        if (node.paramCount < 2) {
            throw SqlException.$(node.position, "Too few arguments for 'in'");
        }

        ExpressionNode col = node.paramCount < 3 ? node.lhs : node.args.getLast();

        if (col.type != ExpressionNode.LITERAL) {
            return false;
        }

        CharSequence column = translator.translateAlias(col.token);

        if (metadata.getColumnIndexQuiet(column) == -1) {
            throw SqlException.invalidColumn(col.position, col.token);
        }
        return analyzeInInterval(model, col, node, false, functionParser, metadata, executionContext)
                || analyzeListOfValues(model, column, metadata, node)
                || analyzeInLambda(model, column, metadata, node);
    }

    private boolean analyzeBetween0(
            IntrinsicModel model,
            ExpressionNode col,
            ExpressionNode between,
            boolean isNegated,
            FunctionParser functionParser,
            RecordMetadata metadata,
            SqlExecutionContext executionContext
    ) throws SqlException {
        if (!isTimestamp(col)) {
            return false;
        }

        ExpressionNode lo = between.args.getQuick(1);
        ExpressionNode hi = between.args.getQuick(0);

        try {
            model.setBetweenNegated(isNegated);
            boolean isBetweenTranslated = translateBetweenToTimestampModel(model, functionParser, metadata, executionContext, lo);
            if (isBetweenTranslated) {
                isBetweenTranslated = translateBetweenToTimestampModel(model, functionParser, metadata, executionContext, hi);
            }

            if (isBetweenTranslated) {
                between.intrinsicValue = IntrinsicModel.TRUE;
                return true;
            }
        } finally {
            model.clearBetweenTempParsing();
        }

        return false;
    }

    private boolean translateBetweenToTimestampModel(
            IntrinsicModel model,
            FunctionParser functionParser,
            RecordMetadata metadata,
            SqlExecutionContext executionContext,
            ExpressionNode node
    ) throws SqlException {
        if (node.type == ExpressionNode.CONSTANT) {
            model.setBetweenBoundary(parseTokenAsTimestamp(node));
            return true;
        } else if (isFunc(node)) {
            Function function = functionParser.parseFunction(node, metadata, executionContext);
            checkFunctionCanBeTimestamp(metadata, executionContext, function, node.position);
            if (function.isConstant()) {
                long timestamp = getTimestampFromConstFunction(function, node.position);
                model.setBetweenBoundary(timestamp);
            } else if (function.isRuntimeConstant()) {
                model.setBetweenBoundary(function);
            } else {
                return false;
            }
            return true;
        }
        return false;
    }

    private static boolean canCastToTimestamp(int type) {
        return type == ColumnType.TIMESTAMP
                || type == ColumnType.DATE
                || type == ColumnType.STRING;
    }

    private static long parseTokenAsTimestamp(ExpressionNode lo) throws SqlException {
        try {
            if (!SqlKeywords.isNullKeyword(lo.token)) {
                return IntervalUtils.parseFloorPartialDate(lo.token, 1, lo.token.length() - 1);
            }
            return Numbers.LONG_NaN;
        } catch (NumericException ignore) {
            throw SqlException.invalidDate(lo.position);
        }
    }

    private static long parseStringAsTimestamp(CharSequence str, int position) throws SqlException {
        try {
            return IntervalUtils.parseFloorPartialDate(str);
        } catch (NumericException ignore) {
            throw SqlException.invalidDate(position);
        }
    }

    private boolean analyzeInInterval(IntrinsicModel model, ExpressionNode col, ExpressionNode in, boolean isNegated, FunctionParser functionParser, RecordMetadata metadata, SqlExecutionContext executionContext) throws SqlException {
        if (!isTimestamp(col)) {
            return false;
        }

        if (in.paramCount == 2) {
            // Single value ts in '2010-01-01' - treat string literal as an interval, not single Timestamp point
            ExpressionNode lo = in.rhs;
            if (lo.type == ExpressionNode.CONSTANT) {
                if (!isNegated) {
                    model.intersectIntervals(lo.token, 1, lo.token.length() - 1, lo.position);
                } else {
                    model.subtractIntervals(lo.token, 1, lo.token.length() - 1, lo.position);
                }
                in.intrinsicValue = IntrinsicModel.TRUE;
                return true;
            } else if (isFunc(lo)) {
                // Single value ts in $1 - treat string literal as an interval, not single Timestamp point
                Function f1 = functionParser.parseFunction(lo, metadata, executionContext);
                if (checkFunctionCanBeTimestampInterval(executionContext, f1)) {
                    if (f1.isConstant()) {
                        CharSequence funcVal = f1.getStr(null);
                        if (!isNegated) {
                            model.intersectIntervals(funcVal, 0, funcVal.length(), lo.position);
                        } else {
                            model.subtractIntervals(funcVal, 0, funcVal.length(), lo.position);
                        }
                    } else if (f1.isRuntimeConstant()) {
                        if (!isNegated) {
                            model.intersectRuntimeIntervals(f1);
                        } else {
                            model.subtractRuntimeIntervals(f1);
                        }
                    } else {
                        return false;
                    }

                    in.intrinsicValue = IntrinsicModel.TRUE;
                    return true;
                } else {
                    checkFunctionCanBeTimestamp(metadata, executionContext, f1);
                    // This is IN (TIMESTAMP) one value which is timestamp and not a STRING
                    // This is same as equals
                    return analyzeTimestampEqualsFunction(model, in, f1);
                }
            }
        } else {
            // Multiple values treat as multiple Timestamp points
            // Only possible to translate if it's the only timestamp restriction atm
            // NOT IN can be translated in any case as series of subtractions
            if (!model.hasIntervalFilters() || isNegated) {
                int n = in.args.size() - 1;
                for (int i = 0; i < n; i++) {
                    ExpressionNode inListItem = in.args.getQuick(i);
                    if (inListItem.type != ExpressionNode.CONSTANT) {
                        return false;
                    }
                }

                for (int i = 0; i < n; i++) {
                    ExpressionNode inListItem = in.args.getQuick(i);
                    long ts = parseTokenAsTimestamp(inListItem);
                    if (!isNegated) {
                        if (i == 0) {
                            model.intersectIntervals(ts, ts);
                        } else {
                            model.unionIntervals(ts, ts);
                        }
                    } else {
                        model.subtractIntervals(ts, ts);
                    }
                }
                in.intrinsicValue = IntrinsicModel.TRUE;
                return true;
            }
        }
        return false;
    }

    private boolean analyzeInLambda(IntrinsicModel model, CharSequence columnName, RecordMetadata meta, ExpressionNode node) throws SqlException {
        int columnIndex = meta.getColumnIndex(columnName);
        boolean preferred = Chars.equalsIgnoreCaseNc(preferredKeyColumn, columnName);

        if (preferred || (preferredKeyColumn == null && meta.isColumnIndexed(columnIndex))) {
            if (preferredKeyColumn != null && !Chars.equalsIgnoreCase(columnName, preferredKeyColumn)) {
                return false;
            }

            if (node.rhs == null || node.rhs.type != ExpressionNode.QUERY) {
                return false;
            }

            // check if we already have indexed column and it is of worse selectivity
            if (model.keyColumn != null
                    && (!Chars.equalsIgnoreCase(model.keyColumn, columnName))
                    && meta.getIndexValueBlockCapacity(columnIndex) <= meta.getIndexValueBlockCapacity(model.keyColumn)) {
                return false;
            }

            if ((Chars.equalsIgnoreCaseNc(model.keyColumn, columnName) && model.keySubQuery != null) || node.paramCount > 2) {
                throw SqlException.$(node.position, "Multiple lambda expressions not supported");
            }

            model.keyValues.clear();
            model.keyValuePositions.clear();
            model.keyValuePositions.add(node.position);
            model.keySubQuery = node.rhs.queryModel;

            // revert previously processed nodes
            return revertProcessedNodes(keyNodes, model, columnName, node);
        }
        return false;
    }

    private boolean analyzeLess(IntrinsicModel model,
                                ExpressionNode node,
                                boolean equalsTo,
                                FunctionParser functionParser,
                                RecordMetadata metadata,
                                SqlExecutionContext executionContext) throws SqlException {

        checkNodeValid(node);

        if (nodesEqual(node.lhs, node.rhs)) {
            model.intrinsicValue = IntrinsicModel.FALSE;
            return false;
        }

        if (timestamp == null) {
            return false;
        }

        if (node.lhs.type == ExpressionNode.LITERAL && Chars.equals(node.lhs.token, timestamp)) {
            return analyzeTimestampLess(model, node, equalsTo, functionParser, metadata, executionContext, node.rhs);
        } else if (node.rhs.type == ExpressionNode.LITERAL && Chars.equals(node.rhs.token, timestamp)) {
            return analyzeTimestampGreater(model, node, equalsTo, functionParser, metadata, executionContext, node.lhs);
        }

        return false;
    }

    private boolean analyzeTimestampLess(IntrinsicModel model,
                                         ExpressionNode node,
                                         boolean equalsTo,
                                         FunctionParser functionParser,
                                         RecordMetadata metadata,
                                         SqlExecutionContext executionContext,
                                         ExpressionNode compareWithNode) throws SqlException {
        if (compareWithNode.type == ExpressionNode.CONSTANT) {
            try {
                long hi = parseFullOrPartialDate(equalsTo, compareWithNode, false);
                model.intersectIntervals(Long.MIN_VALUE, hi);
                node.intrinsicValue = IntrinsicModel.TRUE;
            } catch (NumericException e) {
                throw SqlException.invalidDate(compareWithNode.position);
            }
            return true;
        } else if (isFunc(compareWithNode)) {
            Function function = functionParser.parseFunction(compareWithNode, metadata, executionContext);
            checkFunctionCanBeTimestamp(metadata, executionContext, function, compareWithNode.position);

            if (function.isConstant()) {
                long hi = getTimestampFromConstFunction(function, compareWithNode.position);
                if (hi == Numbers.LONG_NaN) {
                    model.intersectEmpty();
                } else {
                    model.intersectIntervals(Long.MIN_VALUE, hi + adjustComparison(equalsTo, false));
                }
                node.intrinsicValue = IntrinsicModel.TRUE;
                return true;
            } else if (function.isRuntimeConstant()) {
                model.intersectIntervals(Long.MIN_VALUE, function, adjustComparison(equalsTo, false));
                node.intrinsicValue = IntrinsicModel.TRUE;
                return true;
            }
        }

        return false;
    }

    private static short adjustComparison(boolean equalsTo, boolean isLo) {
        return equalsTo ? 0 : isLo ? (short) 1 : (short) -1;
    }

    private boolean analyzeListOfValues(IntrinsicModel model, CharSequence columnName, RecordMetadata meta, ExpressionNode node) {
        final int columnIndex = meta.getColumnIndex(columnName);
        boolean newColumn = true;
        boolean preferred = Chars.equalsIgnoreCaseNc(preferredKeyColumn, columnName);

        if (preferred || (preferredKeyColumn == null && meta.isColumnIndexed(columnIndex))) {

            // check if we already have indexed column and it is of worse selectivity
            // "preferred" is an unfortunate name, this column is from "latest by" clause, I should name it better
            //
            if (model.keyColumn != null
                    && (newColumn = !Chars.equals(model.keyColumn, columnName))
                    && meta.getIndexValueBlockCapacity(columnIndex) <= meta.getIndexValueBlockCapacity(model.keyColumn)) {
                return false;
            }


            int i = node.paramCount - 1;
            tempKeys.clear();
            tempPos.clear();

            // collect and analyze values of indexed field
            // if any of values is not an indexed constant - bail out
            if (i == 1) {
                if (node.rhs == null || (node.rhs.type != ExpressionNode.CONSTANT && node.rhs.type != ExpressionNode.BIND_VARIABLE)) {
                    return false;
                }
                if (tempKeys.add(unquote(node.rhs.token))) {
                    tempPos.add(node.position);
                }
            } else {
                for (i--; i > -1; i--) {
                    ExpressionNode c = node.args.getQuick(i);
                    if (c.type != ExpressionNode.CONSTANT && c.type != ExpressionNode.BIND_VARIABLE) {
                        return false;
                    }

                    if (isNullKeyword(c.token)) {
                        if (tempKeys.add(null)) {
                            tempPos.add(c.position);
                        }
                    } else {
                        if (tempKeys.add(unquote(c.token))) {
                            tempPos.add(c.position);
                        }
                    }
                }
            }

            // clear values if this is new column
            // and reset intrinsic values on nodes associated with old column
            if (newColumn) {
                model.keyValues.clear();
                model.keyValuePositions.clear();
                model.keyValues.addAll(tempKeys);
                model.keyValuePositions.addAll(tempPos);
                return revertProcessedNodes(keyNodes, model, columnName, node);
            } else {
                if (model.keyValues.size() == 0) {
                    model.keyValues.addAll(tempKeys);
                    model.keyValuePositions.addAll(tempPos);
                }
            }

            if (model.keySubQuery == null) {
                // calculate overlap of values
                replaceAllWithOverlap(model, true);

                keyNodes.add(node);
                node.intrinsicValue = IntrinsicModel.TRUE;
                return true;
            }
        }
        return false;
    }

    private boolean analyzeNotEquals(AliasTranslator translator, IntrinsicModel model, ExpressionNode node, RecordMetadata m) throws SqlException {
        checkNodeValid(node);
        return analyzeNotEquals0(translator, model, node, node.lhs, node.rhs, m)
                || analyzeNotEquals0(translator, model, node, node.rhs, node.lhs, m);
    }

    private boolean analyzeNotEquals0(AliasTranslator translator, IntrinsicModel model, ExpressionNode node, ExpressionNode a, ExpressionNode b, RecordMetadata m) throws SqlException {
        if (Chars.equals(a.token, b.token)) {
            model.intrinsicValue = IntrinsicModel.FALSE;
            return true;
        }

        if (a.type == ExpressionNode.LITERAL && b.type == ExpressionNode.CONSTANT) {
            if (isTimestamp(a)) {
                model.subtractIntervals(b.token, 1, b.token.length() - 1, b.position);
                node.intrinsicValue = IntrinsicModel.TRUE;
                return true;
            } else {
                CharSequence column = translator.translateAlias(a.token);
                int index = m.getColumnIndexQuiet(column);
                if (index == -1) {
                    throw SqlException.invalidColumn(a.position, a.token);
                }

                switch (m.getColumnType(index)) {
                    case ColumnType.SYMBOL:
                    case ColumnType.STRING:
                    case ColumnType.LONG:
                    case ColumnType.INT:
                        if (m.isColumnIndexed(index)) {
                            final boolean preferred = Chars.equalsIgnoreCaseNc(preferredKeyColumn, column);
                            final boolean indexed = m.isColumnIndexed(index);
                            if (indexed && preferredKeyColumn == null) {
                                CharSequence value = isNullKeyword(b.token) ? null : unquote(b.token);
                                if (Chars.equalsIgnoreCaseNc(model.keyColumn, column)) {
                                    if (model.keyExcludedValues.contains(value)) {
                                        // when we have "x not in ('a,'b') and x != 'a')" the x='b' can never happen
                                        // so we have to clear all other key values
                                        if (model.keyExcludedValues.size() > 1) {
                                            model.keyExcludedValues.clear();
                                            model.keyExcludedValuePositions.clear();
                                            model.keyExcludedValues.add(value);
                                            model.keyExcludedValuePositions.add(b.position);
                                            node.intrinsicValue = IntrinsicModel.TRUE;
                                            return true;
                                        }
                                    } else {
                                        if (model.keyValues.contains(value)) {
                                            if (model.keyValues.size() > 1) {
                                                int removedIndex = model.keyValues.remove(value);
                                                if (removedIndex > -1) {
                                                    model.keyValuePositions.removeIndex(index);
                                                }
                                                model.keyValuePositions.remove(b.position);
                                            } else {
                                                model.keyValues.clear();
                                                model.keyValuePositions.clear();
                                            }
                                            removeNodes(b, keyNodes);
                                        }
                                        node.intrinsicValue = IntrinsicModel.TRUE;
                                        model.intrinsicValue = IntrinsicModel.FALSE;
                                        return false;
                                    }
                                } else if (model.keyColumn == null || m.getIndexValueBlockCapacity(index) > m.getIndexValueBlockCapacity(model.keyColumn)) {
                                    model.keyColumn = column;
                                    model.keyValues.clear();
                                    model.keyValuePositions.clear();
                                    model.keyExcludedValues.clear();
                                    model.keyExcludedValuePositions.clear();
                                    model.keyExcludedValues.add(value);
                                    model.keyExcludedValuePositions.add(b.position);
                                    resetNodes();
                                    node.intrinsicValue = IntrinsicModel.TRUE;
                                }
                                keyExclNodes.add(node);
                                return true;
                            } else if (preferred) {
                                keyExclNodes.add(node);
                                return false;
                            }
                        }
                        return false;
                    default:
                        break;
                }
            }
        }
        return false;
    }

    private boolean analyzeNotIn(AliasTranslator translator, IntrinsicModel model, ExpressionNode notNode, RecordMetadata m, FunctionParser functionParser, RecordMetadata metadata, SqlExecutionContext executionContext) throws SqlException {

        ExpressionNode node = notNode.rhs;

        if (node.paramCount < 2) {
            throw SqlException.$(node.position, "Too few arguments for 'in'");
        }

        ExpressionNode col = node.paramCount < 3 ? node.lhs : node.args.getLast();

        if (col.type != ExpressionNode.LITERAL) {
            throw SqlException.$(col.position, "Column name expected");
        }

        CharSequence column = translator.translateAlias(col.token);

        if (m.getColumnIndexQuiet(column) == -1) {
            throw SqlException.invalidColumn(col.position, col.token);
        }

        boolean ok = analyzeInInterval(model, col, node, true, functionParser, metadata, executionContext);
        if (ok) {
            notNode.intrinsicValue = IntrinsicModel.TRUE;
        } else {
            analyzeNotListOfValues(model, column, m, node, notNode);
        }

        return ok;
    }

    private boolean analyzeNotBetween(
            AliasTranslator translator,
            IntrinsicModel model,
            ExpressionNode notNode,
            RecordMetadata m,
            FunctionParser functionParser,
            RecordMetadata metadata,
            SqlExecutionContext executionContext
    ) throws SqlException {

        ExpressionNode node = notNode.rhs;
        ExpressionNode col = node.args.getLast();
        if (col.type != ExpressionNode.LITERAL) {
            return false;
        }
        CharSequence column = translator.translateAlias(col.token);
        if (m.getColumnIndexQuiet(column) == -1) {
            throw SqlException.invalidColumn(col.position, col.token);
        }

        boolean ok = analyzeBetween0(model, col, node, true, functionParser, metadata, executionContext);
        if (ok) {
            notNode.intrinsicValue = IntrinsicModel.TRUE;
        } else {
            analyzeNotListOfValues(model, column, m, node, notNode);
        }

        return ok;
    }


    private void analyzeNotListOfValues(IntrinsicModel model, CharSequence columnName, RecordMetadata meta, ExpressionNode node, ExpressionNode notNode) {
        final int columnIndex = meta.getColumnIndex(columnName);
        boolean newColumn = true;
        boolean preferred = Chars.equalsIgnoreCaseNc(preferredKeyColumn, columnName);

        if (preferred || (preferredKeyColumn == null && meta.isColumnIndexed(columnIndex))) {


            if (model.keyColumn != null
                    && (newColumn = !Chars.equals(model.keyColumn, columnName))
                    && meta.getIndexValueBlockCapacity(columnIndex) <= meta.getIndexValueBlockCapacity(model.keyColumn)) {
                return;
            }


            int i = node.paramCount - 1;
            tempKeys.clear();
            tempPos.clear();

            // collect and analyze values of indexed field
            // if any of values is not an indexed constant - bail out
            if (i == 1) {
                if (node.rhs == null || node.rhs.type != ExpressionNode.CONSTANT) {
                    return;
                }
                if (tempKeys.add(unquote(node.rhs.token))) {
                    tempPos.add(node.position);
                }
            } else {
                for (i--; i > -1; i--) {
                    ExpressionNode c = node.args.getQuick(i);
                    if (c.type != ExpressionNode.CONSTANT) {
                        return;
                    }

                    if (isNullKeyword(c.token)) {
                        if (tempKeys.add(null)) {
                            tempPos.add(c.position);
                        }
                    } else {
                        if (tempKeys.add(unquote(c.token))) {
                            tempPos.add(c.position);
                        }
                    }
                }
            }

            // clear values if this is new column
            // and reset intrinsic values on nodes associated with old column
            if (newColumn) {
                model.keyExcludedValues.clear();
                model.keyExcludedValuePositions.clear();
                model.keyExcludedValues.addAll(tempKeys);
                model.keyExcludedValuePositions.addAll(tempPos);
                revertProcessedNodes(keyExclNodes, model, columnName, notNode);
                return;
            } else {
                if (model.keyExcludedValues.size() == 0) {
                    model.keyExcludedValues.addAll(tempKeys);
                    model.keyExcludedValuePositions.addAll(tempPos);
                }
            }

            if (model.keySubQuery == null) {
                // calculate overlap of values
                replaceAllWithOverlap(model, false);

                keyExclNodes.add(notNode);
                notNode.intrinsicValue = IntrinsicModel.TRUE;
            }
        }
    }

    private void applyKeyExclusions(AliasTranslator translator, IntrinsicModel model) {
        if (model.keyColumn != null && model.keyValues.size() > 0 && keyExclNodes.size() > 0) {
            OUT:
            for (int i = 0, n = keyExclNodes.size(); i < n; i++) {
                ExpressionNode parent = keyExclNodes.getQuick(i);

                ExpressionNode node = isNotKeyword(parent.token) ? parent.rhs : parent;
                // this could either be '=' or 'in'

                if (node.paramCount == 2) {
                    ExpressionNode col;
                    ExpressionNode val;

                    if (node.lhs.type == ExpressionNode.LITERAL) {
                        col = node.lhs;
                        val = node.rhs;
                    } else {
                        col = node.rhs;
                        val = node.lhs;
                    }

                    final CharSequence column = translator.translateAlias(col.token);
                    if (Chars.equals(column, model.keyColumn)) {
                        model.excludeValue(val);
                        parent.intrinsicValue = IntrinsicModel.TRUE;
                        if (model.intrinsicValue == IntrinsicModel.FALSE) {
                            break;
                        }
                    }
                }

                if (node.paramCount > 2) {
                    ExpressionNode col = node.args.getQuick(node.paramCount - 1);
                    final CharSequence column = translator.translateAlias(col.token);
                    if (Chars.equals(column, model.keyColumn)) {
                        for (int j = node.paramCount - 2; j > -1; j--) {
                            ExpressionNode val = node.args.getQuick(j);
                            model.excludeValue(val);
                            if (model.intrinsicValue == IntrinsicModel.FALSE) {
                                break OUT;
                            }
                        }
                        parent.intrinsicValue = IntrinsicModel.TRUE;
                    }
                }
            }
        }
        keyExclNodes.clear();
    }

    private ExpressionNode collapseIntrinsicNodes(ExpressionNode node) {
        if (node == null || node.intrinsicValue == IntrinsicModel.TRUE) {
            return null;
        }
        node.lhs = collapseIntrinsicNodes(collapseNulls0(node.lhs));
        node.rhs = collapseIntrinsicNodes(collapseNulls0(node.rhs));
        return collapseNulls0(node);
    }

    private ExpressionNode collapseNulls0(ExpressionNode node) {
        if (node == null || node.intrinsicValue == IntrinsicModel.TRUE) {
            return null;
        }
        if (node.queryModel == null && isAndKeyword(node.token)) {
            if (node.lhs == null || node.lhs.intrinsicValue == IntrinsicModel.TRUE) {
                return node.rhs;
            }
            if (node.rhs == null || node.rhs.intrinsicValue == IntrinsicModel.TRUE) {
                return node.lhs;
            }
        }
        return node;
    }

    IntrinsicModel extract(
            AliasTranslator translator,
            ExpressionNode node,
            RecordMetadata m,
            CharSequence preferredKeyColumn,
            int timestampIndex,
            FunctionParser functionParser,
            RecordMetadata metadata,
            SqlExecutionContext executionContext
    ) throws SqlException {
        this.timestamp = timestampIndex < 0 ? null : m.getColumnName(timestampIndex);
        this.preferredKeyColumn = preferredKeyColumn;

        IntrinsicModel model = models.next();

        // pre-order iterative tree traversal
        // see: http://en.wikipedia.org/wiki/Tree_traversal

        if (removeAndIntrinsics(translator, model, node, m, functionParser, metadata, executionContext)) {
            return model;
        }
        ExpressionNode root = node;

        while (!stack.isEmpty() || node != null) {
            if (node != null) {
                if (isAndKeyword(node.token)) {
                    if (!removeAndIntrinsics(translator, model, node.rhs, m, functionParser, metadata, executionContext)) {
                        stack.push(node.rhs);
                    }
                    node = removeAndIntrinsics(translator, model, node.lhs, m, functionParser, metadata, executionContext) ? null : node.lhs;
                } else {
                    node = stack.poll();
                }
            } else {
                node = stack.poll();
            }
        }
        applyKeyExclusions(translator, model);
        model.filter = collapseIntrinsicNodes(root);
        return model;
    }

    private boolean isTimestamp(ExpressionNode n) {
        return Chars.equalsNc(n.token, timestamp);
    }

    private long parseFullOrPartialDate(boolean equalsTo, ExpressionNode node, boolean isLo) throws NumericException {
        long ts;
        final int len = node.token.length();
        try {
            // Timestamp string
            ts = IntervalUtils.parseFloorPartialDate(node.token, 1, len - 1);
            if (!equalsTo) {
                ts += isLo ? 1 : -1;
            }
        } catch (NumericException e) {
            long inc = equalsTo ? 0 : isLo ? 1 : -1;
            ts = TimestampFormatUtils.tryParse(node.token, 1, node.token.length() - 1) + inc;
        }
        return ts;
    }

    private boolean removeAndIntrinsics(AliasTranslator translator, IntrinsicModel model, ExpressionNode node, RecordMetadata m, FunctionParser functionParser, RecordMetadata metadata, SqlExecutionContext executionContext) throws SqlException {
        switch (intrinsicOps.get(node.token)) {
            case INTRINSIC_OP_IN:
                return analyzeIn(translator, model, node, m, functionParser, executionContext);
            case INTRINSIC_OP_GREATER:
                return analyzeGreater(model, node, false, functionParser, metadata, executionContext);
            case INTRINSIC_OP_GREATER_EQ:
                return analyzeGreater(model, node, true, functionParser, metadata, executionContext);
            case INTRINSIC_OP_LESS:
                return analyzeLess(model, node, false, functionParser, metadata, executionContext);
            case INTRINSIC_OP_LESS_EQ:
                return analyzeLess(model, node, true, functionParser, metadata, executionContext);
            case INTRINSIC_OP_EQUAL:
                return analyzeEquals(translator, model, node, m, functionParser, executionContext);
            case INTRINSIC_OP_NOT_EQ:
                return analyzeNotEquals(translator, model, node, m);
            case INTRINSIC_OP_NOT:
                return (isInKeyword(node.rhs.token) && analyzeNotIn(translator, model, node, m, functionParser, metadata, executionContext))
                        || (isBetweenKeyword(node.rhs.token) && analyzeNotBetween(translator, model, node, m, functionParser, metadata, executionContext));
            case INTRINSIC_OP_BETWEEN:
                return analyzeBetween(translator, model, node, m, functionParser, metadata, executionContext);
            default:
                return false;
        }
    }

    private void removeNodes(ExpressionNode b, ObjList<ExpressionNode> nodes) {
        tempNodes.clear();
        for (int i = 0, size = nodes.size(); i < size; i++) {
            ExpressionNode expressionNode = nodes.get(i);
            if ((expressionNode.lhs != null && Chars.equals(expressionNode.lhs.token, b.token)) || (expressionNode.rhs != null && Chars.equals(expressionNode.rhs.token, b.token))) {
                expressionNode.intrinsicValue = IntrinsicModel.TRUE;
                tempNodes.add(expressionNode);
            }
        }
        for (int i = 0, size = tempNodes.size(); i < size; i++) {
            nodes.remove(tempNodes.get(i));
        }
    }

    private void replaceAllWithOverlap(IntrinsicModel model, boolean includedValues) {
        CharSequenceHashSet values;
        IntList positions;
        if (includedValues) {
            values = model.keyValues;
            positions = model.keyValuePositions;
        } else {
            values = model.keyExcludedValues;
            positions = model.keyExcludedValuePositions;
        }
        tempK.clear();
        tempP.clear();
        for (int i = 0, k = tempKeys.size(); i < k; i++) {
            if (values.contains(tempKeys.get(i)) && tempK.add(tempKeys.get(i))) {
                tempP.add(tempPos.get(i));
            }
        }

        if (tempK.size() > 0) {
            values.clear();
            positions.clear();
            values.addAll(tempK);
            positions.addAll(tempP);
        } else {
            model.intrinsicValue = IntrinsicModel.FALSE;
        }
    }

    private void resetNodes() {
        for (int n = 0, k = keyNodes.size(); n < k; n++) {
            keyNodes.getQuick(n).intrinsicValue = IntrinsicModel.UNDEFINED;
        }
        keyNodes.clear();
        for (int n = 0, k = keyExclNodes.size(); n < k; n++) {
            keyExclNodes.getQuick(n).intrinsicValue = IntrinsicModel.UNDEFINED;
        }
        keyExclNodes.clear();
    }

    private boolean revertProcessedNodes(ObjList<ExpressionNode> nodes, IntrinsicModel model, CharSequence columnName, ExpressionNode node) {
        for (int n = 0, k = nodes.size(); n < k; n++) {
            nodes.getQuick(n).intrinsicValue = IntrinsicModel.UNDEFINED;
        }
        nodes.clear();
        model.keyColumn = columnName;
        nodes.add(node);
        node.intrinsicValue = IntrinsicModel.TRUE;
        return true;
    }

    /**
     * Removes quotes and creates immutable char sequence. When value is not quoted it is returned verbatim.
     *
     * @param value immutable character sequence.
     * @return immutable character sequence without surrounding quote marks.
     */
    private CharSequence unquote(CharSequence value) {
        if (Chars.isQuoted(value)) {
            return csPool.next().of(value, 1, value.length() - 2);
        }
        return value;
    }

    static {
        intrinsicOps.put("in", INTRINSIC_OP_IN);
        intrinsicOps.put(">", INTRINSIC_OP_GREATER);
        intrinsicOps.put(">=", INTRINSIC_OP_GREATER_EQ);
        intrinsicOps.put("<", INTRINSIC_OP_LESS);
        intrinsicOps.put("<=", INTRINSIC_OP_LESS_EQ);
        intrinsicOps.put("=", INTRINSIC_OP_EQUAL);
        intrinsicOps.put("!=", INTRINSIC_OP_NOT_EQ);
        intrinsicOps.put("not", INTRINSIC_OP_NOT);
        intrinsicOps.put("between", INTRINSIC_OP_BETWEEN);
    }
}<|MERGE_RESOLUTION|>--- conflicted
+++ resolved
@@ -121,28 +121,8 @@
                     return true;
                 }
                 Function function = functionParser.parseFunction(b, m, executionContext);
-<<<<<<< HEAD
-                checkFunctionCanBeTimestamp(m, executionContext, function);
+                checkFunctionCanBeTimestamp(m, executionContext, function, b.position);
                 return analyzeTimestampEqualsFunction(model, node, function);
-=======
-                checkFunctionCanBeTimestamp(m, executionContext, function, b.position);
-
-                if (function.isConstant()) {
-                    long value = getTimestampFromConstFunction(function, b.position);
-                    if (value == Numbers.LONG_NaN) {
-                        // make it empty set
-                        model.intersectEmpty();
-                    } else {
-                        model.intersectIntervals(value, value);
-                    }
-                    node.intrinsicValue = IntrinsicModel.TRUE;
-                    return true;
-                } else if (function.isRuntimeConstant()) {
-                    model.intersectEquals(function);
-                    node.intrinsicValue = IntrinsicModel.TRUE;
-                    return true;
-                }
->>>>>>> 0d2255cc
             } else {
                 CharSequence column = translator.translateAlias(a.token);
                 int index = m.getColumnIndexQuiet(column);
