/*******************************************************************************
 *     ___                  _   ____  ____
 *    / _ \ _   _  ___  ___| |_|  _ \| __ )
 *   | | | | | | |/ _ \/ __| __| | | |  _ \
 *   | |_| | |_| |  __/\__ \ |_| |_| | |_) |
 *    \__\_\\__,_|\___||___/\__|____/|____/
 *
 *  Copyright (c) 2014-2019 Appsicle
 *  Copyright (c) 2019-2024 QuestDB
 *
 *  Licensed under the Apache License, Version 2.0 (the "License");
 *  you may not use this file except in compliance with the License.
 *  You may obtain a copy of the License at
 *
 *  http://www.apache.org/licenses/LICENSE-2.0
 *
 *  Unless required by applicable law or agreed to in writing, software
 *  distributed under the License is distributed on an "AS IS" BASIS,
 *  WITHOUT WARRANTIES OR CONDITIONS OF ANY KIND, either express or implied.
 *  See the License for the specific language governing permissions and
 *  limitations under the License.
 *
 ******************************************************************************/

package io.questdb.griffin;

import io.questdb.cairo.CairoConfiguration;
import io.questdb.cairo.ColumnType;
import io.questdb.cairo.ImplicitCastException;
import io.questdb.cairo.arr.ArrayView;
import io.questdb.cairo.arr.FunctionArray;
import io.questdb.cairo.sql.BindVariableService;
import io.questdb.cairo.sql.Function;
import io.questdb.cairo.sql.RecordCursorFactory;
import io.questdb.cairo.sql.RecordMetadata;
import io.questdb.griffin.engine.functions.CursorFunction;
import io.questdb.griffin.engine.functions.GroupByFunction;
import io.questdb.griffin.engine.functions.bind.IndexedParameterLinkFunction;
import io.questdb.griffin.engine.functions.bind.NamedParameterLinkFunction;
import io.questdb.griffin.engine.functions.cast.CastCharToSymbolFunctionFactory;
import io.questdb.griffin.engine.functions.cast.CastGeoHashToGeoHashFunctionFactory;
import io.questdb.griffin.engine.functions.cast.CastIntervalToStrFunctionFactory;
import io.questdb.griffin.engine.functions.cast.CastStrToDoubleArrayFunctionFactory;
import io.questdb.griffin.engine.functions.cast.CastStrToGeoHashFunctionFactory;
import io.questdb.griffin.engine.functions.cast.CastStrToTimestampFunctionFactory;
import io.questdb.griffin.engine.functions.cast.CastStrToUuidFunctionFactory;
import io.questdb.griffin.engine.functions.cast.CastUuidToStrFunctionFactory;
import io.questdb.griffin.engine.functions.cast.CastUuidToVarcharFunctionFactory;
import io.questdb.griffin.engine.functions.cast.CastVarcharToGeoHashFunctionFactory;
import io.questdb.griffin.engine.functions.cast.CastVarcharToTimestampFunctionFactory;
import io.questdb.griffin.engine.functions.cast.CastVarcharToUuidFunctionFactory;
import io.questdb.griffin.engine.functions.columns.ArrayColumn;
import io.questdb.griffin.engine.functions.columns.BinColumn;
import io.questdb.griffin.engine.functions.columns.BooleanColumn;
import io.questdb.griffin.engine.functions.columns.ByteColumn;
import io.questdb.griffin.engine.functions.columns.CharColumn;
import io.questdb.griffin.engine.functions.columns.DateColumn;
import io.questdb.griffin.engine.functions.columns.DoubleColumn;
import io.questdb.griffin.engine.functions.columns.FloatColumn;
import io.questdb.griffin.engine.functions.columns.GeoByteColumn;
import io.questdb.griffin.engine.functions.columns.GeoIntColumn;
import io.questdb.griffin.engine.functions.columns.GeoLongColumn;
import io.questdb.griffin.engine.functions.columns.GeoShortColumn;
import io.questdb.griffin.engine.functions.columns.IPv4Column;
import io.questdb.griffin.engine.functions.columns.IntColumn;
import io.questdb.griffin.engine.functions.columns.IntervalColumn;
import io.questdb.griffin.engine.functions.columns.Long128Column;
import io.questdb.griffin.engine.functions.columns.Long256Column;
import io.questdb.griffin.engine.functions.columns.LongColumn;
import io.questdb.griffin.engine.functions.columns.RecordColumn;
import io.questdb.griffin.engine.functions.columns.ShortColumn;
import io.questdb.griffin.engine.functions.columns.StrColumn;
import io.questdb.griffin.engine.functions.columns.SymbolColumn;
import io.questdb.griffin.engine.functions.columns.TimestampColumn;
import io.questdb.griffin.engine.functions.columns.UuidColumn;
import io.questdb.griffin.engine.functions.columns.VarcharColumn;
import io.questdb.griffin.engine.functions.constants.ArrayConstant;
import io.questdb.griffin.engine.functions.constants.BooleanConstant;
import io.questdb.griffin.engine.functions.constants.ByteConstant;
import io.questdb.griffin.engine.functions.constants.CharConstant;
import io.questdb.griffin.engine.functions.constants.CharTypeConstant;
import io.questdb.griffin.engine.functions.constants.ConstantFunction;
import io.questdb.griffin.engine.functions.constants.Constants;
import io.questdb.griffin.engine.functions.constants.DateConstant;
import io.questdb.griffin.engine.functions.constants.DoubleConstant;
import io.questdb.griffin.engine.functions.constants.FloatConstant;
import io.questdb.griffin.engine.functions.constants.GeoByteConstant;
import io.questdb.griffin.engine.functions.constants.GeoHashTypeConstant;
import io.questdb.griffin.engine.functions.constants.GeoIntConstant;
import io.questdb.griffin.engine.functions.constants.GeoLongConstant;
import io.questdb.griffin.engine.functions.constants.GeoShortConstant;
import io.questdb.griffin.engine.functions.constants.IPv4Constant;
import io.questdb.griffin.engine.functions.constants.IntConstant;
import io.questdb.griffin.engine.functions.constants.Long256Constant;
import io.questdb.griffin.engine.functions.constants.LongConstant;
import io.questdb.griffin.engine.functions.constants.NullConstant;
import io.questdb.griffin.engine.functions.constants.ShortConstant;
import io.questdb.griffin.engine.functions.constants.StrConstant;
import io.questdb.griffin.engine.functions.constants.SymbolConstant;
import io.questdb.griffin.engine.functions.constants.TimestampConstant;
import io.questdb.griffin.engine.functions.constants.UuidConstant;
import io.questdb.griffin.engine.functions.constants.VarcharConstant;
<<<<<<< HEAD
=======
import io.questdb.griffin.engine.functions.memoization.BooleanFunctionMemoizer;
import io.questdb.griffin.engine.functions.memoization.ByteFunctionMemoizer;
import io.questdb.griffin.engine.functions.memoization.CharFunctionMemoizer;
import io.questdb.griffin.engine.functions.memoization.DateFunctionMemoizer;
import io.questdb.griffin.engine.functions.memoization.DoubleFunctionMemoizer;
import io.questdb.griffin.engine.functions.memoization.FloatFunctionMemoizer;
import io.questdb.griffin.engine.functions.memoization.IPv4FunctionMemoizer;
import io.questdb.griffin.engine.functions.memoization.IntFunctionMemoizer;
import io.questdb.griffin.engine.functions.memoization.Long256FunctionMemoizer;
import io.questdb.griffin.engine.functions.memoization.LongFunctionMemoizer;
import io.questdb.griffin.engine.functions.memoization.ShortFunctionMemoizer;
import io.questdb.griffin.engine.functions.memoization.TimestampFunctionMemoizer;
import io.questdb.griffin.engine.functions.memoization.UuidFunctionMemoizer;
import io.questdb.griffin.engine.window.WindowFunction;
>>>>>>> 8cd5bc3f
import io.questdb.griffin.model.ExpressionNode;
import io.questdb.log.Log;
import io.questdb.log.LogFactory;
import io.questdb.std.Chars;
import io.questdb.std.IntList;
import io.questdb.std.IntStack;
import io.questdb.std.Long256Impl;
import io.questdb.std.Misc;
import io.questdb.std.Mutable;
import io.questdb.std.Numbers;
import io.questdb.std.NumericException;
import io.questdb.std.ObjList;
import io.questdb.std.Transient;
import io.questdb.std.datetime.millitime.DateFormatUtils;
import org.jetbrains.annotations.NotNull;
import org.jetbrains.annotations.Nullable;

import java.util.ArrayDeque;

import static io.questdb.griffin.SqlKeywords.*;

public class FunctionParser implements PostOrderTreeTraversalAlgo.Visitor, Mutable {
    private static final Log LOG = LogFactory.getLog(FunctionParser.class);
    private static final int MATCH_EXACT_MATCH = 3;
    private static final int MATCH_FUZZY_MATCH = 1;
    // order of values matters here, partial match must have greater value than fuzzy match
    private static final int MATCH_NO_MATCH = 0;
    private static final int MATCH_PARTIAL_MATCH = 2;
    private final CairoConfiguration configuration;
    private final FunctionFactoryCache functionFactoryCache;
    private final ArrayDeque<Function> functionStack = new ArrayDeque<>();
    private final Long256Impl long256Sink = new Long256Impl();
    private final ArrayDeque<RecordMetadata> metadataStack = new ArrayDeque<>();
    private final IntList mutableArgPositions = new IntList();
    private final ObjList<Function> mutableArgs = new ObjList<>();
    private final IntStack positionStack = new IntStack();
    private final PostOrderTreeTraversalAlgo traverseAlgo = new PostOrderTreeTraversalAlgo();
    private final IntList undefinedVariables = new IntList();
    private RecordMetadata metadata;
    private SqlCodeGenerator sqlCodeGenerator;
    private SqlExecutionContext sqlExecutionContext;

    public FunctionParser(CairoConfiguration configuration, FunctionFactoryCache functionFactoryCache) {
        this.configuration = configuration;
        this.functionFactoryCache = functionFactoryCache;
    }

    @NotNull
    public static Function createColumn(
            int position,
            CharSequence name,
            RecordMetadata metadata
    ) throws SqlException {
        final int index = metadata.getColumnIndexQuiet(name);

        if (index == -1) {
            throw SqlException.invalidColumn(position, name);
        }

        int columnType = metadata.getColumnType(index);
        switch (ColumnType.tagOf(columnType)) {
            case ColumnType.BOOLEAN:
                return BooleanColumn.newInstance(index);
            case ColumnType.BYTE:
                return ByteColumn.newInstance(index);
            case ColumnType.SHORT:
                return ShortColumn.newInstance(index);
            case ColumnType.CHAR:
                return new CharColumn(index);
            case ColumnType.INT:
                return IntColumn.newInstance(index);
            case ColumnType.LONG:
                return LongColumn.newInstance(index);
            case ColumnType.FLOAT:
                return FloatColumn.newInstance(index);
            case ColumnType.DOUBLE:
                return DoubleColumn.newInstance(index);
            case ColumnType.STRING:
                // we cannot use a pooled StrColumn instance, because it is not thread-safe
                return new StrColumn(index);
            case ColumnType.VARCHAR:
                // we cannot use a pooled VarcharColumn instance, because it is not thread-safe
                return new VarcharColumn(index);
            case ColumnType.SYMBOL:
                return new SymbolColumn(index, metadata.isSymbolTableStatic(index));
            case ColumnType.BINARY:
                return BinColumn.newInstance(index);
            case ColumnType.DATE:
                return DateColumn.newInstance(index);
            case ColumnType.TIMESTAMP:
                return TimestampColumn.newInstance(index, columnType);
            case ColumnType.RECORD:
                return new RecordColumn(index, metadata.getMetadata(index));
            case ColumnType.GEOBYTE:
                return GeoByteColumn.newInstance(index, columnType);
            case ColumnType.GEOSHORT:
                return GeoShortColumn.newInstance(index, columnType);
            case ColumnType.GEOINT:
                return GeoIntColumn.newInstance(index, columnType);
            case ColumnType.GEOLONG:
                return GeoLongColumn.newInstance(index, columnType);
            case ColumnType.NULL:
                return NullConstant.NULL;
            case ColumnType.LONG256:
                return Long256Column.newInstance(index);
            case ColumnType.LONG128:
                return Long128Column.newInstance(index);
            case ColumnType.UUID:
                return UuidColumn.newInstance(index);
            case ColumnType.IPv4:
                return new IPv4Column(index);
            case ColumnType.INTERVAL:
                return IntervalColumn.newInstance(index, columnType);
            case ColumnType.ARRAY:
                return new ArrayColumn(index, columnType);
            default:
                throw SqlException.position(position)
                        .put("unsupported column type ")
                        .put(ColumnType.nameOf(columnType));
        }
    }

    @Override
    public void clear() {
        this.positionStack.clear();
        this.functionStack.clear();
        this.sqlExecutionContext = null;
    }

    public Function createBindVariable(SqlExecutionContext sqlExecutionContext, int position, CharSequence name, int expressionType) throws SqlException {
        this.sqlExecutionContext = sqlExecutionContext;
        if (name != null) {
            if (name.length() > 0) {
                if (expressionType != ExpressionNode.BIND_VARIABLE) {
                    return new StrConstant(name);
                }
                switch (name.charAt(0)) {
                    case ':':
                        return createNamedParameter(position, name);
                    case '$':
                        return parseIndexedParameter(position, name);
                    default:
                        return new StrConstant(name);
                }
            } else return StrConstant.EMPTY;
        }
        return NullConstant.NULL;
    }

    public Function createImplicitCast(int position, Function function, int toType) throws SqlException {
        Function cast = createImplicitCastOrNull(position, function, toType);
        if (cast != null && cast.isConstant()) {
            Function constant = functionToConstant(cast);
            // incoming function is now converted to a constant and can be closed here
            // since the returning constant will not use the function as underlying arg
            function.close();
            return constant;
        }
        // Do not close incoming function if cast is not a constant
        // it will be used inside the cast as an argument
        return cast;
    }

    public boolean findNoArgFunction(ExpressionNode node) {
        final ObjList<FunctionFactoryDescriptor> overload = functionFactoryCache.getOverloadList(node.token);
        if (overload != null) {
            for (int i = 0, n = overload.size(); i < n; i++) {
                if (overload.getQuick(i).getSigArgCount() == 0) {
                    return true;
                }
            }
        }
        return false;
    }

    public FunctionFactoryCache getFunctionFactoryCache() {
        return functionFactoryCache;
    }

    /**
     * Creates function instance. When node type is {@link ExpressionNode#LITERAL} a column or parameter
     * function is returned. We will be using the supplied {@link #metadata} to resolve type of column. When node token
     * begins with ':' parameter is looked up from the supplied bindVariableService.
     * <p>
     * When node type is {@link ExpressionNode#CONSTANT} a constant function is returned. Type of constant is
     * inferred from value of node token.
     * <p>
     * When node type is {@link ExpressionNode#QUERY} a cursor function is returned. Cursor function can be wrapping
     * stateful instance of {@link RecordCursorFactory} that has to be closed when disposed of.
     * Such instances are added to the supplied list of {@link java.io.Closeable} items.
     * <p>
     * For any other node type a function instance is created using {@link FunctionFactory}
     *
     * @param node             expression node
     * @param metadata         metadata for resolving types of columns.
     * @param executionContext for resolving parameters, which are ':' prefixed literals and creating cursors
     * @return function instance
     * @throws SqlException when function cannot be created. Can be one of list but not limited to
     *                      <ul>
     *                      <li>column not found</li>
     *                      <li>parameter not found</li>
     *                      <li>unknown function name</li>
     *                      <li>function argument mismatch</li>
     *                      <li>sql compilation errors in case of lambda</li>
     *                      </ul>
     */
    public Function parseFunction(
            ExpressionNode node,
            RecordMetadata metadata,
            SqlExecutionContext executionContext
    ) throws SqlException {
        this.sqlExecutionContext = executionContext;

        if (this.metadata != null) {
            metadataStack.push(this.metadata);
        }
        try {
            this.metadata = metadata;
            try {
                traverseAlgo.traverse(node, this);
            } catch (Exception e) {
                // release parsed functions
                for (int i = functionStack.size(); i > 0; i--) {
                    Misc.free(functionStack.poll());
                }
                positionStack.clear();
                throw e;
            }

            final Function function = functionStack.poll();
            positionStack.pop();
            assert positionStack.size() == functionStack.size();
            if (function != null && function.isConstant() && function.extendedOps() == null) {
                return functionToConstant(function);
            }
<<<<<<< HEAD
=======

            // we don't wrap function in a memoizer if it is a group by or window function
            // otherwise SqlCodeGen would not recognize the function as a Window or GroupBy function
            if (function != null && !(function instanceof GroupByFunction) && !(function instanceof WindowFunction) && function.shouldMemoize()) {
                switch (ColumnType.tagOf(function.getType())) {
                    case ColumnType.LONG:
                        return new LongFunctionMemoizer(function);
                    case ColumnType.INT:
                        return new IntFunctionMemoizer(function);
                    case ColumnType.TIMESTAMP:
                        return new TimestampFunctionMemoizer(function);
                    case ColumnType.DOUBLE:
                        return new DoubleFunctionMemoizer(function);
                    case ColumnType.SHORT:
                        return new ShortFunctionMemoizer(function);
                    case ColumnType.BOOLEAN:
                        return new BooleanFunctionMemoizer(function);
                    case ColumnType.BYTE:
                        return new ByteFunctionMemoizer(function);
                    case ColumnType.CHAR:
                        return new CharFunctionMemoizer(function);
                    case ColumnType.DATE:
                        return new DateFunctionMemoizer(function);
                    case ColumnType.FLOAT:
                        return new FloatFunctionMemoizer(function);
                    case ColumnType.IPv4:
                        return new IPv4FunctionMemoizer(function);
                    case ColumnType.UUID:
                        return new UuidFunctionMemoizer(function);
                    case ColumnType.LONG256:
                        return new Long256FunctionMemoizer(function);
                    // other types do not have memoization yet
                }
            }
>>>>>>> 8cd5bc3f
            return function;
        } finally {
            if (metadataStack.isEmpty()) {
                this.metadata = null;
            } else {
                this.metadata = metadataStack.poll();
            }
        }
    }

    public void setSqlCodeGenerator(SqlCodeGenerator sqlCodeGenerator) {
        this.sqlCodeGenerator = sqlCodeGenerator;
    }

    @Override
    public void visit(ExpressionNode node) throws SqlException {
        int argCount = node.paramCount;
        if (argCount == 0) {
            switch (node.type) {
                case ExpressionNode.LITERAL:
                    functionStack.push(createColumn(node.position, node.token, metadata));
                    break;
                case ExpressionNode.BIND_VARIABLE:
                    functionStack.push(createBindVariable0(node.position, node.token));
                    break;
                case ExpressionNode.MEMBER_ACCESS:
                    functionStack.push(new StrConstant(node.token));
                    break;
                case ExpressionNode.CONSTANT:
                    functionStack.push(createConstant(node.position, node.token));
                    break;
                case ExpressionNode.QUERY:
                    functionStack.push(createCursorFunction(node));
                    break;
                default:
                    // lookup zero arg function from symbol table
                    functionStack.push(createFunction(node, null, null));
                    break;
            }
        } else {
            mutableArgs.clear();
            mutableArgs.setPos(argCount);
            mutableArgPositions.clear();
            mutableArgPositions.setPos(argCount);
            for (int n = 0; n < argCount; n++) {
                final Function arg = functionStack.poll();
                final int pos = positionStack.pop();

                mutableArgs.setQuick(n, arg);
                mutableArgPositions.setQuick(n, pos);

                if (arg instanceof GroupByFunction) {
                    Misc.freeObjList(mutableArgs);
                    throw SqlException.position(pos).put("Aggregate function cannot be passed as an argument");
                }
            }
            functionStack.push(createFunction(node, mutableArgs, mutableArgPositions));
        }
        positionStack.push(node.position);
    }

    private static SqlException invalidArgument(
            ExpressionNode node,
            @Nullable ObjList<Function> args,
            @Transient IntList argPositions,
            FunctionFactoryDescriptor descriptor
    ) {
        SqlException ex = SqlException.position(node.position);
        if (descriptor != null) {
            if (args != null) {
                if (args.size() != descriptor.getSigArgCount()) {
                    ex.put("wrong number of arguments for function `").put(node.token)
                            .put("`; expected: ").put(descriptor.getSigArgCount())
                            .put(", provided: ").put(args.size());
                } else if (args.size() == 2) {
                    // Binary operator; we have overloads we could not use because argument types
                    // do not match somewhere. Throw type-specific exception, pointing out expression,
                    // which type does not match the operator's descriptor.
                    // This is typically works for boolean operators, such as "and" and "or" when
                    // their arguments are not boolean.
                    ex.put("expression type mismatch,");
                    for (int i = 0, n = descriptor.getSigArgCount(); i < n; i++) {
                        final int typeWithFlags = descriptor.getArgTypeWithFlags(i);
                        final int expectedType = FunctionFactoryDescriptor.toTypeTag(typeWithFlags);
                        final boolean expectedConstant = FunctionFactoryDescriptor.isConstant(typeWithFlags);
                        final int actualType = args.getQuick(i).getType();
                        final boolean actualConstant = args.getQuick(i).isConstant();

                        if (expectedType != actualType || (expectedConstant && !actualConstant)) {
                            ex.put(" expected: ").put(ColumnType.nameOf(expectedType));
                            if (expectedType == actualType) {
                                ex.put(" constant");
                            }
                            ex.put(", actual: ").put(ColumnType.nameOf(actualType));
                            ex.setPosition(argPositions.getQuick(i));
                            break;
                        }
                    }
                } else {
                    ex.put("argument type mismatch for function `").put(node.token).put('`');
                    for (int i = 0, n = descriptor.getSigArgCount(); i < n; i++) {
                        final int typeWithFlags = descriptor.getArgTypeWithFlags(i);
                        final int expectedType = FunctionFactoryDescriptor.toTypeTag(typeWithFlags);
                        final boolean expectedConstant = FunctionFactoryDescriptor.isConstant(typeWithFlags);
                        final int actualType = args.getQuick(i).getType();
                        final boolean actualConstant = args.getQuick(i).isConstant();

                        if (expectedType != actualType || (expectedConstant && !actualConstant)) {
                            ex.put(" at #").put(i + 1);
                            ex.put(" expected: ").put(ColumnType.nameOf(expectedType));
                            if (expectedType == actualType) {
                                ex.put(" constant");
                            }
                            ex.put(", actual: ").put(ColumnType.nameOf(actualType));
                            ex.setPosition(argPositions.getQuick(i));
                            break;
                        }
                    }
                }
                Misc.freeObjList(args);
                return ex;
            }

            ex.put("function `");
            ex.put(node.token);
            ex.put("` requires arguments: ");
            ex.put(node.token);
            ex.put('(');
            for (int i = 0, n = descriptor.getSigArgCount(); i < n; i++) {
                if (i > 0) {
                    ex.put(", ");
                }
                final int typeWithFlags = descriptor.getArgTypeWithFlags(i);
                ex.put(ColumnType.nameOf(FunctionFactoryDescriptor.toTypeTag(typeWithFlags)));
                if (FunctionFactoryDescriptor.isArray(typeWithFlags)) {
                    ex.put("[]");
                }
                if (FunctionFactoryDescriptor.isConstant(typeWithFlags)) {
                    ex.put(" constant");
                }
            }
            ex.put(')');
            return ex;
        }

        OperatorExpression op = OperatorExpression.getRegistry().getOperatorDefinition(node.token);
        if (op == null) {
            // function, not an operator,  is  not found
            if (args != null) {
                ex.put("there is no matching function `").put(node.token).put("` with the argument types: (");
                for (int i = 0, n = args.size(); i < n; i++) {
                    if (i > 0) {
                        ex.put(", ");
                    }
                    putArgType(args, i, ex);
                }
                ex.put(')');
            } else {
                ex.put("function `").put(node.token).put("` requires arguments");
            }
            Misc.freeObjList(args);
            return ex;
        }

        if (args != null && args.size() == 2) {
            // binary operator not found
            // function, not an operator,  is  not found
            ex.put("there is no matching operator `").put(node.token).put("` with the argument types: ");
            putArgType(args, 0, ex);
            ex.put(' ');
            ex.put(node.token);
            ex.put(' ');
            putArgType(args, 1, ex);
            Misc.freeObjList(args);
            return ex;
        }


        assert args != null;

        // Unary operator with the specific argument types not found.
        // function, not an operator,  is  not found
        ex.put("there is no matching operator `").put(node.token).put("` with the argument type: ");
        putArgType(args, 0, ex);
        Misc.freeObjList(args);
        return ex;
    }

    private static SqlException invalidFunction(ExpressionNode node, ObjList<Function> args) {
        SqlException ex = SqlException.position(node.position);
        ex.put("unknown function name");
        ex.put(": ");
        ex.put(node.token);
        ex.put('(');
        if (args != null) {
            for (int i = 0, n = args.size(); i < n; i++) {
                if (i > 0) {
                    ex.put(',');
                }
                ex.put(ColumnType.nameOf(args.getQuick(i).getType()));
            }
        }
        ex.put(')');
        Misc.freeObjList(args);
        return ex;
    }

    private static long parseDate(CharSequence str, int position) throws SqlException {
        try {
            return DateFormatUtils.parseDate(str);
        } catch (NumericException e) {
            throw SqlException.invalidDate(str, position);
        }
    }

    private static void putArgType(ObjList<Function> args, int i, SqlException ex) {
        Function arg = args.getQuick(i);
        ex.put(ColumnType.nameOf(arg.getType()));
    }

    private Function checkAndCreateFunction(
            FunctionFactory factory,
            @Transient ObjList<Function> args,
            @Transient IntList argPositions,
            @Transient ExpressionNode node,
            CairoConfiguration configuration
    ) throws SqlException {
        final int position = node.position;
        Function function;
        try {
            LOG.debug().$("call ").$(node)
                    .$(" -> ").$safe(factory.getSignature())
                    .$("[factory=").$(factory)
                    .I$();
            function = factory.newInstance(position, args, argPositions, configuration, sqlExecutionContext);
        } catch (SqlException | ImplicitCastException e) {
            Misc.freeObjList(args);
            throw e;
        } catch (Throwable e) {
            LOG.error().$("exception in function factory: ").$(e).$();
            Misc.freeObjList(args);
            throw SqlException.position(position).put("exception in function factory: ").put(e.getMessage());
        }

        if (function == null) {
            LOG.error().$("NULL function")
                    .$(" [signature=").$safe(factory.getSignature())
                    .$(", class=").$safe(factory.getClass().getName())
                    .I$();
            Misc.freeObjList(args);
            throw SqlException.position(position).put("bad function factory (NULL), check log");
        } else if (!sqlExecutionContext.allowNonDeterministicFunctions() && function.isNonDeterministic()) {
            Misc.freeObjList(args);
            throw SqlException.nonDeterministicColumn(node.position, node.token);
        }
        if (args != null) {
            args.clear(); // To enforce that args are not used after this point
        }
        return function;
    }

    private Function createBindVariable0(int position, CharSequence name) throws SqlException {
        if (name.charAt(0) != ':') {
            return parseIndexedParameter(position, name);
        }
        return createNamedParameter(position, name);
    }

    private Function createConstant(int position, final CharSequence tok) throws SqlException {
        final int len = tok.length();

        if (isNullKeyword(tok) || isNanKeyword(tok)) {
            return NullConstant.NULL;
        }

        if (Chars.isQuoted(tok)) {
            switch (len) {
                case 3: // this is 'x' - char
                    return CharConstant.newInstance(tok.charAt(1));
                case 2: // this is '' - char
                    return StrConstant.EMPTY;
                default:
                    return new StrConstant(tok);
            }
        }

        // special case E'str' - we treat it like normal string for now
        if (len > 2 && tok.charAt(0) == 'E' && tok.charAt(1) == '\'' && tok.charAt(len - 1) == '\'') {
            return new StrConstant(Chars.toString(tok, 2, len - 1));
        }

        if (SqlKeywords.isTrueKeyword(tok)) {
            return BooleanConstant.TRUE;
        }

        if (SqlKeywords.isFalseKeyword(tok)) {
            return BooleanConstant.FALSE;
        }

        try {
            return IntConstant.newInstance(Numbers.parseInt(tok));
        } catch (NumericException ignore) {
        }

        try {
            return LongConstant.newInstance(Numbers.parseLong(tok));
        } catch (NumericException ignore) {
        }

        try {
            return DoubleConstant.newInstance(Numbers.parseDouble(tok));
        } catch (NumericException ignore) {
        }

        try {
            return FloatConstant.newInstance(Numbers.parseFloat(tok));
        } catch (NumericException ignore) {
        }

        // type constant for 'CAST' operation
        final int columnType = ColumnType.typeOf(tok);
        final short columnTag = ColumnType.tagOf(columnType);
        if (
                (columnTag >= ColumnType.BOOLEAN && columnTag <= ColumnType.BINARY)
                        || columnTag == ColumnType.REGCLASS
                        || columnTag == ColumnType.REGPROCEDURE
                        || columnTag == ColumnType.ARRAY_STRING
                        || columnTag == ColumnType.UUID
                        || columnTag == ColumnType.IPv4
                        || columnTag == ColumnType.VARCHAR
                        || columnTag == ColumnType.INTERVAL
                        || columnTag == ColumnType.ARRAY
        ) {
            return Constants.getTypeConstant(columnType);
        }

        // geohash type constant

        if (startsWithGeoHashKeyword(tok)) {
            return GeoHashTypeConstant.getInstanceByPrecision(
                    GeoHashUtil.parseGeoHashBits(position, 7, tok));
        }

        if (len > 1 && tok.charAt(0) == '#') {
            ConstantFunction geoConstant = GeoHashUtil.parseGeoHashConstant(position, tok, len);
            if (geoConstant != null) {
                return geoConstant;
            }
        }

        // long256
        if (Numbers.extractLong256(tok, long256Sink)) {
            return new Long256Constant(long256Sink); // values are copied from this sink
        }

        throw SqlException.position(position).put("invalid constant: ").put(tok);
    }

    private Function createCursorFunction(ExpressionNode node) throws SqlException {
        assert node.queryModel != null;
        // Make sure to override timestamp required flag from base query.
        sqlExecutionContext.pushTimestampRequiredFlag(false);
        try {
            return new CursorFunction(sqlCodeGenerator.generate(node.queryModel, sqlExecutionContext));
        } finally {
            sqlExecutionContext.popTimestampRequiredFlag();
        }
    }

    private Function createFunction(
            ExpressionNode node,
            @Transient ObjList<Function> args,
            @Transient IntList argPositions
    ) throws SqlException {
        final ObjList<FunctionFactoryDescriptor> overload = functionFactoryCache.getOverloadList(node.token);
        if (overload == null) {
            throw invalidFunction(node, args);
        }

        final int argCount = args == null ? 0 : args.size();
        FunctionFactory candidate = null;
        FunctionFactoryDescriptor candidateDescriptor = null;
        boolean candidateSigVarArgConst = false;
        boolean candidateSigVarArg = true;
        int candidateSigArgCount = 0;
        int candidateSigArgTypeScore = -1;
        int bestMatch = MATCH_NO_MATCH;
        boolean isWindowContext = !sqlExecutionContext.getWindowContext().isEmpty();

        if (
                SqlKeywords.isCastKeyword(node.token)
                        && argCount == 2
                        && args.getQuick(1).isConstant()
        ) skipAssigningType:{
            // If this the cast into same type, return the first argument
            if (args.getQuick(0).getType() == args.getQuick(1).getType()) {
                return args.getQuick(0);
            }

            // If a bind variable of unknown type appears inside a cast expression, we should
            // assign a default type to it. Otherwise, since casting is a heavily overloaded
            // operation (can cast lots of things to a string/number), we'll end up picking
            // whatever happens to be the first cast function in the traversal order, and force
            // the bind variable to that type. This will then fail when an actual value is bound
            // to the variable, and it's most likely not that arbitrary type.
            Function arg0 = args.getQuick(0);
            if (ColumnType.isUnderdefined(arg0.getType())) {
                final int castToType = args.getQuick(1).getType();
                short castToTypeTag = ColumnType.tagOf(castToType);
                final int assignType;
                switch (castToTypeTag) {
                    case ColumnType.VARCHAR:
                    case ColumnType.STRING:
                    case ColumnType.CHAR:
                        assignType = ColumnType.STRING;
                        break;
                    case ColumnType.BYTE:
                    case ColumnType.SHORT:
                    case ColumnType.INT:
                    case ColumnType.LONG:
                    case ColumnType.FLOAT:
                    case ColumnType.DOUBLE:
                        assignType = ColumnType.DOUBLE;
                        break;
                    case ColumnType.ARRAY:
                        assignType = castToType;
                        break;
                    default:
                        break skipAssigningType;
                }
                arg0.assignType(assignType, sqlExecutionContext.getBindVariableService());
                if (assignType == castToType) {
                    // Now that that type is assigned, we can return the first argument, no additional cast needed
                    return arg0;
                }
            }
        }

        undefinedVariables.clear();
        // find all undefined args for the purpose of setting
        // their types when we find suitable candidate function
        for (int i = 0; i < argCount; i++) {
            if (args.getQuick(i).isUndefined()) {
                undefinedVariables.add(i);
            }
        }

        for (int i = 0, n = overload.size(); i < n; i++) {
            final FunctionFactoryDescriptor descriptor = overload.getQuick(i);
            final FunctionFactory factory = descriptor.getFactory();
            int sigArgCount = descriptor.getSigArgCount();

            final boolean sigVarArg;
            final boolean sigVarArgConst;

            if (sigArgCount > 0) {
                final int lastSigArgTypeWithFlags = descriptor.getArgTypeWithFlags(sigArgCount - 1);
                sigVarArg = FunctionFactoryDescriptor.toTypeTag(lastSigArgTypeWithFlags) == ColumnType.VAR_ARG;
                sigVarArgConst = FunctionFactoryDescriptor.isConstant(lastSigArgTypeWithFlags);
            } else {
                sigVarArg = false;
                sigVarArgConst = false;
            }

            if (sigVarArg) {
                sigArgCount--;
            }

            // this is no-arg function, match right away
            if (argCount == 0 && sigArgCount == 0) {
                if (factory.isWindow() == isWindowContext || n == 1) {
                    return checkAndCreateFunction(factory, args, argPositions, node, configuration);
                }
                continue;
            }

            // otherwise, is number of arguments the same?
            if (sigArgCount == argCount || (sigVarArg && argCount >= sigArgCount)) {
                int match = sigArgCount == 0 ? MATCH_EXACT_MATCH : MATCH_NO_MATCH;
                int sigArgTypeScore = 0;
                for (int argIdx = 0; argIdx < sigArgCount; argIdx++) {
                    final Function arg = args.getQuick(argIdx);
                    final int sigArgTypeWithFlags = descriptor.getArgTypeWithFlags(argIdx);

                    if (FunctionFactoryDescriptor.isConstant(sigArgTypeWithFlags) && !arg.isConstant()) {
                        match = MATCH_NO_MATCH;
                        break;
                    }

                    final int argType = arg.getType();
                    final short argTypeTag = ColumnType.tagOf(argType);
                    final short sigArgTypeTag = FunctionFactoryDescriptor.toTypeTag(sigArgTypeWithFlags);

                    final boolean sigIsArray = FunctionFactoryDescriptor.isArray(sigArgTypeWithFlags);
                    final boolean argIsArray = argTypeTag == ColumnType.ARRAY;
                    final boolean argIsStringArray = argTypeTag == ColumnType.ARRAY_STRING;
                    final boolean sigIsStringArray = sigArgTypeTag == ColumnType.ARRAY_STRING;
                    if (sigIsArray != argIsArray || sigIsStringArray != argIsStringArray) {
                        match = MATCH_NO_MATCH;
                        break;
                    }
                    if (argIsStringArray) { // give the above checks, implies that sigIsStringArray is also true
                        match = mergeWithExactMatch(match);
                        continue;
                    }
                    if (argIsArray) { // given the above checks, implies that sigIsArray is also true
                        short argElemTypeTag = ColumnType.decodeArrayElementType(argType);
                        if (sigArgTypeTag == argElemTypeTag) {
                            match = mergeWithExactMatch(match);
                            continue;
                        } else {
                            match = MATCH_NO_MATCH;
                            break;
                        }
                    }

                    if (sigArgTypeTag == argTypeTag ||
                            (argTypeTag == ColumnType.CHAR &&              // 'a' could also be a string literal, so it should count as proper match
                                    sigArgTypeTag == ColumnType.STRING &&  // for both string and char, otherwise ? > 'a' matches char function even though
                                    factory.supportImplicitCastCharToStr() &&
                                    arg.isConstant() && // bind variable parameter might be a string and throw error during execution.
                                    arg != CharTypeConstant.INSTANCE) ||   // Ignore type constant to keep cast(X as char) working
                            (sigArgTypeTag == ColumnType.GEOHASH && ColumnType.isGeoHash(argType))) {
                        match = mergeWithExactMatch(match);
                        continue;
                    }

                    boolean overloadPossible = false;
                    // we do not want to use any overload when checking the output of a cast() function.
                    // the output must be the exact type as specified by a user. that's the whole point of casting.
                    // for all other functions, else, we want to explore possible casting opportunities
                    //
                    // output of a cast() function is always the 2nd argument in a function signature
                    if (argIdx != 1 || !SqlKeywords.isCastKeyword(node.token)) {
                        int overloadDistance = ColumnType.overloadDistance(argTypeTag, sigArgTypeTag); // NULL to any is 0

                        if (argTypeTag == ColumnType.STRING && sigArgTypeTag == ColumnType.CHAR) {
                            if (arg.isConstant()) {
                                // string longer than 1 char can't be cast to char implicitly
                                if (arg.getStrLen(null) > 1) {
                                    overloadDistance = ColumnType.OVERLOAD_NONE;
                                }
                            } else {
                                // prefer CHAR -> STRING to STRING -> CHAR conversion
                                overloadDistance = 2 * overloadDistance;
                            }
                        } else if (argTypeTag == ColumnType.CHAR && sigArgTypeTag == ColumnType.STRING && !factory.supportImplicitCastCharToStr()) {
                            overloadDistance = ColumnType.OVERLOAD_NONE;
                        }

                        sigArgTypeScore += overloadDistance;
                        overloadPossible = overloadDistance != ColumnType.OVERLOAD_NONE;
                        overloadPossible |= arg.isUndefined();
                    }
                    // can we use overload mechanism?
                    if (overloadPossible) {
                        switch (match) {
                            case MATCH_NO_MATCH: // no match?
                                if (argTypeTag == ColumnType.NULL) {
                                    match = MATCH_PARTIAL_MATCH;
                                } else {
                                    match = MATCH_FUZZY_MATCH; // upgrade to fuzzy match
                                }
                                break;
                            case MATCH_EXACT_MATCH: // was it full match so far? ? oh, well, fuzzy now
                                match = MATCH_PARTIAL_MATCH; // downgrade
                                break;
                            default:
                                break; // don't change match otherwise
                        }
                    } else {
                        // types mismatch
                        match = MATCH_NO_MATCH;
                        break;
                    }
                }

                if (match == MATCH_NO_MATCH) {
                    continue;
                }

                if (isWindowContext != factory.isWindow()) {
                    match = MATCH_FUZZY_MATCH;
                } else if (factory.isWindow()) { // make windowFunction high priority when isWindowContext
                    sigArgTypeScore -= 20;
                }

                if (match == MATCH_EXACT_MATCH || match >= bestMatch) {
                    // exact match may be?
                    // special case - if signature enforces constant vararg we
                    // have to ensure all args are indeed constant

                    // when match is the same, prefer non-var-arg functions
                    if (match == bestMatch && sigVarArg && !candidateSigVarArg) {
                        continue;
                    }

                    if (match != MATCH_EXACT_MATCH) {
                        if (candidateSigArgTypeScore > sigArgTypeScore || bestMatch < match) {
                            candidate = factory;
                            candidateDescriptor = descriptor;
                            candidateSigArgCount = sigArgCount;
                            candidateSigVarArg = sigVarArg;
                            candidateSigVarArgConst = sigVarArgConst;
                            candidateSigArgTypeScore = sigArgTypeScore;
                        }
                        bestMatch = match;
                    } else {
                        candidate = factory;
                        candidateDescriptor = descriptor;
                        candidateSigArgCount = sigArgCount;
                        candidateSigVarArg = sigVarArg;
                        candidateSigVarArgConst = sigVarArgConst;
                        bestMatch = match;
                        if (isWindowContext == factory.isWindow()) {
                            break;
                        }
                    }
                }
            }
        }

        if (candidate == null) {
            // no signature match
            if (overload.size() == 1) {
                // there is only one possible signature, lets help the user out
                // with a useful error message
                candidateDescriptor = overload.getQuick(0);
            }
            throw invalidArgument(node, args, argPositions, candidateDescriptor);
        }

        if (candidateSigVarArgConst) {
            for (int k = candidateSigArgCount; k < argCount; k++) {
                Function func = args.getQuick(k);
                if (!(func.isConstant() || func.isRuntimeConstant())) {
                    Misc.freeObjList(args);
                    throw SqlException.$(argPositions.getQuick(k), "constant expected");
                }
            }
        }
        // resolve previously UNDEFINED function types
        for (int i = 0, n = undefinedVariables.size(); i < n; i++) {
            final int pos = undefinedVariables.getQuick(i);
            if (pos < candidateSigArgCount) {
                // assign arguments based on the candidate function descriptor
                final int sigArgType = FunctionFactoryDescriptor.toTypeTag(candidateDescriptor.getArgTypeWithFlags(pos));
                args.getQuick(pos).assignType(sigArgType, sqlExecutionContext.getBindVariableService());
            } else {
                // in case of vararg it is possible that we have more undefined variables than args in the function descriptor,
                // assign type to all remaining undefined variables based on the preference of the candidate function factory
                int type = candidate.resolvePreferredVariadicType(argPositions.getQuick(pos), pos, args);
                args.getQuick(pos).assignType(type, sqlExecutionContext.getBindVariableService());
            }
        }

        for (int k = 0; k < candidateSigArgCount; k++) {
            final Function arg = args.getQuick(k);
            final int sigArgType = candidateDescriptor.getArgTypeWithFlags(k);
            final short sigArgTypeTag = FunctionFactoryDescriptor.toTypeTag(sigArgType);
            final short argTypeTag = ColumnType.tagOf(arg.getType());

            if (argTypeTag == ColumnType.DOUBLE && arg.isConstant() && Numbers.isNull(arg.getDouble(null))) {
                // substitute NaNs with appropriate types
                if (sigArgTypeTag == ColumnType.LONG) {
                    args.setQuick(k, LongConstant.NULL);
                } else if (sigArgTypeTag == ColumnType.INT) {
                    args.setQuick(k, IntConstant.NULL);
                }
            } else if ((argTypeTag == ColumnType.STRING || argTypeTag == ColumnType.SYMBOL || argTypeTag == ColumnType.VARCHAR) && arg.isConstant()) {
                if (sigArgTypeTag == ColumnType.TIMESTAMP) {
                    int position = argPositions.getQuick(k);
                    CharSequence timestampStr = arg.getStrA(null);
                    // Adaptive precision: prefer nano if the string has nanosecond precision
                    int adaptiveType = getAdaptiveTimestampType(timestampStr, sigArgType);
                    long timestamp = parseTimestamp(adaptiveType, timestampStr, position);
                    args.set(k, TimestampConstant.newInstance(timestamp, adaptiveType));
                } else if (sigArgTypeTag == ColumnType.DATE) {
                    int position = argPositions.getQuick(k);
                    long millis = parseDate(arg.getStrA(null), position);
                    args.set(k, DateConstant.newInstance(millis));
                }
            } else if (argTypeTag == ColumnType.UUID && sigArgTypeTag == ColumnType.STRING) {
                args.setQuick(k, new CastUuidToStrFunctionFactory.Func(arg));
            } else if (argTypeTag == ColumnType.INTERVAL && sigArgTypeTag == ColumnType.STRING) {
                args.setQuick(k, new CastIntervalToStrFunctionFactory.Func(arg));
            }
        }
        return checkAndCreateFunction(candidate, args, argPositions, node, configuration);
    }

    @Nullable
    private Function createImplicitCastOrNull(int position, Function function, int toType) throws SqlException {
        int fromType = function.getType();
        switch (fromType) {
            case ColumnType.STRING:
            case ColumnType.SYMBOL:
                if (toType == ColumnType.UUID) {
                    return new CastStrToUuidFunctionFactory.Func(function);
                } else if (ColumnType.isTimestamp(toType)) {
                    return new CastStrToTimestampFunctionFactory.Func(function, toType);
                } else if (ColumnType.isArray(toType)) {
                    assert ColumnType.decodeArrayElementType(toType) == ColumnType.DOUBLE;
                    return new CastStrToDoubleArrayFunctionFactory.Func(function, toType);
                } else if (ColumnType.isGeoHash(toType)) {
                    return CastStrToGeoHashFunctionFactory.newInstance(position, toType, function);
                }
                break;
            case ColumnType.VARCHAR:
                if (toType == ColumnType.UUID) {
                    return new CastVarcharToUuidFunctionFactory.Func(function);
                }
                if (ColumnType.isTimestamp(toType)) {
                    return new CastVarcharToTimestampFunctionFactory.Func(function, toType);
                }
                if (ColumnType.isGeoHash(toType)) {
                    return CastVarcharToGeoHashFunctionFactory.newInstance(position, toType, function);
                }
                break;
            case ColumnType.UUID:
                if (toType == ColumnType.STRING) {
                    return new CastUuidToStrFunctionFactory.Func(function);
                }
                if (toType == ColumnType.VARCHAR) {
                    return new CastUuidToVarcharFunctionFactory.Func(function);
                }
                break;
            case ColumnType.CHAR:
                if (toType == ColumnType.SYMBOL) {
                    return new CastCharToSymbolFunctionFactory.Func(function);
                }
                break;
            default:
                if (ColumnType.isGeoHash(fromType)) {
                    int fromGeoBits = ColumnType.getGeoHashBits(fromType);
                    int toGeoBits = ColumnType.getGeoHashBits(toType);
                    if (ColumnType.isGeoHash(toType) && toGeoBits < fromGeoBits) {
                        return CastGeoHashToGeoHashFunctionFactory.newInstance(position, function, toType, fromType);
                    }
                }
                break;
        }
        return null;
    }

    private Function createIndexParameter(int variableIndex, int position) throws SqlException {
        Function function = getBindVariableService().getFunction(variableIndex);
        if (function == null) {
            // bind variable is undefined
            return new IndexedParameterLinkFunction(variableIndex, ColumnType.UNDEFINED, position);
        }
        return new IndexedParameterLinkFunction(variableIndex, function.getType(), position);
    }

    private Function createNamedParameter(int position, CharSequence name) throws SqlException {
        Function function = getBindVariableService().getFunction(name);
        if (function == null) {
            throw SqlException.position(position).put("undefined bind variable: ").put(name);
        }
        return new NamedParameterLinkFunction(Chars.toString(name), function.getType());
    }

    /**
     * Extracts the year from a timestamp string.
     * Supports formats like "YYYY-MM-DD...", "YYYY/MM/DD...", etc.
     *
     * @param timestampStr the timestamp string
     * @return the year, or -1 if cannot be extracted
     */
    private int extractYearFromTimestamp(CharSequence timestampStr) {
        if (timestampStr == null || timestampStr.length() < 4) {
            return -1;
        }

        // Look for the first 4 consecutive digits at the start
        int yearStart = 0;
        int digitCount = 0;

        for (int i = 0; i < timestampStr.length() && i < 10; i++) { // Limit search to first 10 chars
            char c = timestampStr.charAt(i);
            if (c >= '0' && c <= '9') {
                if (digitCount == 0) {
                    yearStart = i;
                }
                digitCount++;
                if (digitCount == 4) {
                    // Found 4 consecutive digits, extract as year
                    try {
                        return Numbers.parseInt(timestampStr, yearStart, yearStart + 4);
                    } catch (NumericException e) {
                        return -1;
                    }
                }
            } else {
                digitCount = 0; // Reset if non-digit found
            }
        }

        return -1; // Could not extract year
    }

    private Function functionToConstant(Function function) {
        Function newFunction = functionToConstant0(function);
        // Sometimes functionToConstant0 returns same instance as passed in parameter
        if (newFunction != function) {
            // and we want to close underlying function only in case it's different form returned newFunction
            function.close();
        }
        return newFunction;
    }

    private Function functionToConstant0(Function function) {
        int type = function.getType();
        switch (ColumnType.tagOf(type)) {
            case ColumnType.INT:
                if (function instanceof IntConstant) {
                    return function;
                } else {
                    int intConst = function.getInt(null);
                    long longConst = function.getLong(null);
                    if (intConst == Numbers.INT_NULL || intConst == longConst) {
                        return IntConstant.newInstance(intConst);
                    } else {
                        return new LongConstant(longConst);
                    }
                }
            case ColumnType.BOOLEAN:
                if (function instanceof BooleanConstant) {
                    return function;
                } else {
                    return BooleanConstant.of(function.getBool(null));
                }
            case ColumnType.BYTE:
                if (function instanceof ByteConstant) {
                    return function;
                } else {
                    return ByteConstant.newInstance(function.getByte(null));
                }
            case ColumnType.SHORT:
                if (function instanceof ShortConstant) {
                    return function;
                } else {
                    return ShortConstant.newInstance(function.getShort(null));
                }
            case ColumnType.CHAR:
                if (function instanceof CharConstant) {
                    return function;
                } else {
                    return CharConstant.newInstance(function.getChar(null));
                }
            case ColumnType.FLOAT:
                if (function instanceof FloatConstant) {
                    return function;
                } else {
                    return FloatConstant.newInstance(function.getFloat(null));
                }
            case ColumnType.DOUBLE:
                if (function instanceof DoubleConstant) {
                    return function;
                } else {
                    return DoubleConstant.newInstance(function.getDouble(null));
                }
            case ColumnType.LONG:
                if (function instanceof LongConstant) {
                    return function;
                } else {
                    return LongConstant.newInstance(function.getLong(null));
                }
            case ColumnType.LONG256:
                if (function instanceof Long256Constant) {
                    return function;
                } else {
                    return new Long256Constant(function.getLong256A(null));
                }
            case ColumnType.GEOBYTE:
                if (function instanceof GeoByteConstant) {
                    return function;
                } else {
                    return new GeoByteConstant(function.getGeoByte(null), type);
                }
            case ColumnType.GEOSHORT:
                if (function instanceof GeoShortConstant) {
                    return function;
                } else {
                    return new GeoShortConstant(function.getGeoShort(null), type);
                }
            case ColumnType.GEOINT:
                if (function instanceof GeoIntConstant) {
                    return function;
                } else {
                    return new GeoIntConstant(function.getGeoInt(null), type);
                }
            case ColumnType.GEOLONG:
                if (function instanceof GeoLongConstant) {
                    return function;
                } else {
                    return new GeoLongConstant(function.getGeoLong(null), type);
                }
            case ColumnType.DATE:
                if (function instanceof DateConstant) {
                    return function;
                } else {
                    return DateConstant.newInstance(function.getDate(null));
                }
            case ColumnType.STRING:
                if (function instanceof StrConstant) {
                    return function;
                } else {
                    return StrConstant.newInstance(function.getStrA(null));
                }
            case ColumnType.VARCHAR:
                if (function instanceof VarcharConstant) {
                    return function;
                } else {
                    return VarcharConstant.newInstance(function.getVarcharA(null));
                }
            case ColumnType.SYMBOL:
                if (function instanceof SymbolConstant) {
                    return function;
                }
                return SymbolConstant.newInstance(function.getSymbol(null));
            case ColumnType.TIMESTAMP:
                if (function instanceof TimestampConstant) {
                    return function;
                } else {
                    return TimestampConstant.newInstance(function.getTimestamp(null), type);
                }
            case ColumnType.UUID:
                if (function instanceof UuidConstant) {
                    return function;
                } else {
                    return new UuidConstant(function.getLong128Lo(null), function.getLong128Hi(null));
                }
            case ColumnType.IPv4:
                if (function instanceof IPv4Constant) {
                    return function;
                } else {
                    return IPv4Constant.newInstance(function.getIPv4(null));
                }
            case ColumnType.ARRAY:
                if (function instanceof ArrayConstant) {
                    return function;
                }
                ArrayView array = function.getArray(null);
                if (array instanceof FunctionArray) {
                    return new ArrayConstant((FunctionArray) array);
                }
                return function;
            default:
                return function;
        }
    }

    /**
     * Determines the appropriate timestamp type based on the string precision and year range.
     * If the string contains nanosecond precision (more than 6 digits after seconds) and
     * the year is within nano timestamp range (< 2262), returns nano type;
     * otherwise returns the original signature type.
     *
     * @param timestampStr the timestamp string to analyze
     * @param sigArgType   the original signature argument type
     * @return adaptive timestamp type (nano if detected and within range, otherwise original)
     */
    private int getAdaptiveTimestampType(CharSequence timestampStr, int sigArgType) {
        if (timestampStr == null || timestampStr.length() == 0) {
            return FunctionFactoryDescriptor.toType(sigArgType);
        }

        // Extract year from timestamp string to check nano range
        int year = extractYearFromTimestamp(timestampStr);
        if (year >= 2262) {
            // Year is beyond nano timestamp range, use original type
            return FunctionFactoryDescriptor.toType(sigArgType);
        }

        // Look for fractional seconds part after last '.' or ':'
        int lastDot = -1;
        for (int i = timestampStr.length() - 1; i >= 0; i--) {
            char c = timestampStr.charAt(i);
            if (c == '.' || c == ':') {
                lastDot = i;
                break;
            }
            // Stop if we hit a space or non-digit (except for timezone indicators)
            if (c == ' ' || c == 'T' || c == '+' || c == '-') {
                break;
            }
        }

        if (lastDot >= 0 && lastDot < timestampStr.length() - 1) {
            // Count digits after the dot/colon until we hit non-digit
            int digitCount = 0;
            for (int i = lastDot + 1; i < timestampStr.length(); i++) {
                char c = timestampStr.charAt(i);
                if (c >= '0' && c <= '9') {
                    digitCount++;
                } else {
                    break; // Stop at timezone or other non-digit characters
                }
            }

            // If more than 6 digits (microsecond precision) and within nano range, use nanosecond type
            if (digitCount > 6) {
                return ColumnType.TIMESTAMP_NANO;
            }
        }

        return FunctionFactoryDescriptor.toType(sigArgType); // Use original signature type
    }

    @NotNull
    private BindVariableService getBindVariableService() throws SqlException {
        final BindVariableService bindVariableService = sqlExecutionContext.getBindVariableService();
        if (bindVariableService == null) {
            throw SqlException.$(0, "bind variable service is not provided");
        }
        return bindVariableService;
    }

    private int mergeWithExactMatch(int match) {
        return match == MATCH_NO_MATCH ? MATCH_EXACT_MATCH
                : match == MATCH_FUZZY_MATCH ? MATCH_PARTIAL_MATCH
                : match;
    }

    private Function parseIndexedParameter(int position, CharSequence name) throws SqlException {
        // get variable index from token
        try {
            final int variableIndex = Numbers.parseInt(name, 1, name.length());
            if (variableIndex < 1) {
                throw SqlException.$(position, "invalid bind variable index [value=").put(variableIndex).put(']');
            }
            return createIndexParameter(variableIndex - 1, position);
        } catch (NumericException e) {
            throw SqlException.$(position, "invalid bind variable index [value=").put(name).put(']');
        }
    }

    private long parseTimestamp(int timestampType, CharSequence str, int position) throws SqlException {
        try {
            return ColumnType.getTimestampDriver(timestampType).parseFloorLiteral(str);
        } catch (NumericException e) {
            throw SqlException.invalidDate(str, position);
        }
    }

    static {
        for (int i = 0, n = SqlCompilerImpl.sqlControlSymbols.size(); i < n; i++) {
            FunctionFactoryCache.invalidFunctionNames.add(SqlCompilerImpl.sqlControlSymbols.getQuick(i));
        }
        FunctionFactoryCache.invalidFunctionNameChars.add(' ');
        FunctionFactoryCache.invalidFunctionNameChars.add('\"');
        FunctionFactoryCache.invalidFunctionNameChars.add('\'');
    }
}<|MERGE_RESOLUTION|>--- conflicted
+++ resolved
@@ -100,23 +100,6 @@
 import io.questdb.griffin.engine.functions.constants.TimestampConstant;
 import io.questdb.griffin.engine.functions.constants.UuidConstant;
 import io.questdb.griffin.engine.functions.constants.VarcharConstant;
-<<<<<<< HEAD
-=======
-import io.questdb.griffin.engine.functions.memoization.BooleanFunctionMemoizer;
-import io.questdb.griffin.engine.functions.memoization.ByteFunctionMemoizer;
-import io.questdb.griffin.engine.functions.memoization.CharFunctionMemoizer;
-import io.questdb.griffin.engine.functions.memoization.DateFunctionMemoizer;
-import io.questdb.griffin.engine.functions.memoization.DoubleFunctionMemoizer;
-import io.questdb.griffin.engine.functions.memoization.FloatFunctionMemoizer;
-import io.questdb.griffin.engine.functions.memoization.IPv4FunctionMemoizer;
-import io.questdb.griffin.engine.functions.memoization.IntFunctionMemoizer;
-import io.questdb.griffin.engine.functions.memoization.Long256FunctionMemoizer;
-import io.questdb.griffin.engine.functions.memoization.LongFunctionMemoizer;
-import io.questdb.griffin.engine.functions.memoization.ShortFunctionMemoizer;
-import io.questdb.griffin.engine.functions.memoization.TimestampFunctionMemoizer;
-import io.questdb.griffin.engine.functions.memoization.UuidFunctionMemoizer;
-import io.questdb.griffin.engine.window.WindowFunction;
->>>>>>> 8cd5bc3f
 import io.questdb.griffin.model.ExpressionNode;
 import io.questdb.log.Log;
 import io.questdb.log.LogFactory;
@@ -352,43 +335,6 @@
             if (function != null && function.isConstant() && function.extendedOps() == null) {
                 return functionToConstant(function);
             }
-<<<<<<< HEAD
-=======
-
-            // we don't wrap function in a memoizer if it is a group by or window function
-            // otherwise SqlCodeGen would not recognize the function as a Window or GroupBy function
-            if (function != null && !(function instanceof GroupByFunction) && !(function instanceof WindowFunction) && function.shouldMemoize()) {
-                switch (ColumnType.tagOf(function.getType())) {
-                    case ColumnType.LONG:
-                        return new LongFunctionMemoizer(function);
-                    case ColumnType.INT:
-                        return new IntFunctionMemoizer(function);
-                    case ColumnType.TIMESTAMP:
-                        return new TimestampFunctionMemoizer(function);
-                    case ColumnType.DOUBLE:
-                        return new DoubleFunctionMemoizer(function);
-                    case ColumnType.SHORT:
-                        return new ShortFunctionMemoizer(function);
-                    case ColumnType.BOOLEAN:
-                        return new BooleanFunctionMemoizer(function);
-                    case ColumnType.BYTE:
-                        return new ByteFunctionMemoizer(function);
-                    case ColumnType.CHAR:
-                        return new CharFunctionMemoizer(function);
-                    case ColumnType.DATE:
-                        return new DateFunctionMemoizer(function);
-                    case ColumnType.FLOAT:
-                        return new FloatFunctionMemoizer(function);
-                    case ColumnType.IPv4:
-                        return new IPv4FunctionMemoizer(function);
-                    case ColumnType.UUID:
-                        return new UuidFunctionMemoizer(function);
-                    case ColumnType.LONG256:
-                        return new Long256FunctionMemoizer(function);
-                    // other types do not have memoization yet
-                }
-            }
->>>>>>> 8cd5bc3f
             return function;
         } finally {
             if (metadataStack.isEmpty()) {
