--- conflicted
+++ resolved
@@ -155,14 +155,6 @@
         return NullConstant.NULL;
     }
 
-<<<<<<< HEAD
-    public Function createBindVariable0(int position, CharSequence name) throws SqlException {
-        if (name.charAt(0) != ':') {
-            return parseIndexedParameter(position, name);
-        }
-        return createNamedParameter(position, name);
-    }
-
     public Function createImplicitCast(int position, Function function, int toType) throws SqlException {
         Function cast = createImplicitCastOrNull(position, function, toType);
         if (cast != null && cast.isConstant()) {
@@ -203,29 +195,6 @@
         return null;
     }
 
-    public Function createIndexParameter(int variableIndex, int position) throws SqlException {
-        Function function = getBindVariableService().getFunction(variableIndex);
-        if (function == null) {
-            // bind variable is undefined
-            return new IndexedParameterLinkFunction(variableIndex, ColumnType.UNDEFINED, position);
-        }
-        return new IndexedParameterLinkFunction(variableIndex, function.getType(), position);
-    }
-
-    public Function createNamedParameter(int position, CharSequence name) throws SqlException {
-        Function function = getBindVariableService().getFunction(name);
-        if (function == null) {
-            throw SqlException.position(position).put("undefined bind variable: ").put(name);
-        }
-        return new NamedParameterLinkFunction(Chars.toString(name), function.getType());
-    }
-
-    public int getFunctionCount() {
-        return functionFactoryCache.getFunctionCount();
-    }
-
-=======
->>>>>>> 833949fd
     public FunctionFactoryCache getFunctionFactoryCache() {
         return functionFactoryCache;
     }
