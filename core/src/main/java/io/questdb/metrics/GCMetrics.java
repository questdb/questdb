/*******************************************************************************
 *     ___                  _   ____  ____
 *    / _ \ _   _  ___  ___| |_|  _ \| __ )
 *   | | | | | | |/ _ \/ __| __| | | |  _ \
 *   | |_| | |_| |  __/\__ \ |_| |_| | |_) |
 *    \__\_\\__,_|\___||___/\__|____/|____/
 *
 *  Copyright (c) 2014-2019 Appsicle
 *  Copyright (c) 2019-2023 QuestDB
 *
 *  Licensed under the Apache License, Version 2.0 (the "License");
 *  you may not use this file except in compliance with the License.
 *  You may obtain a copy of the License at
 *
 *  http://www.apache.org/licenses/LICENSE-2.0
 *
 *  Unless required by applicable law or agreed to in writing, software
 *  distributed under the License is distributed on an "AS IS" BASIS,
 *  WITHOUT WARRANTIES OR CONDITIONS OF ANY KIND, either express or implied.
 *  See the License for the specific language governing permissions and
 *  limitations under the License.
 *
 ******************************************************************************/

package io.questdb.metrics;

import io.questdb.std.CharSequenceHashSet;
<<<<<<< HEAD
import io.questdb.std.str.CharSinkBase;
=======
import io.questdb.std.str.CharSink;
import io.questdb.std.str.DirectUtf8CharSink;
>>>>>>> 9c214eb6

import java.lang.management.GarbageCollectorMXBean;
import java.lang.management.ManagementFactory;

/**
 * GC metrics don't rely on MetricsRegistry to be able to obtain and write all metrics
 * to the sink in one go.
 */
public class GCMetrics implements Scrapable {

    private static final CharSequenceHashSet majorGCNames = new CharSequenceHashSet();
    private static final CharSequenceHashSet minorGCNames = new CharSequenceHashSet();

    @Override
<<<<<<< HEAD
    public void scrapeIntoPrometheus(CharSinkBase<?> sink) {
=======
    public void scrapeIntoPrometheus(DirectUtf8CharSink sink) {
>>>>>>> 9c214eb6
        long majorCount = 0;
        long majorTime = 0;
        long minorCount = 0;
        long minorTime = 0;
        long unknownCount = 0;
        long unknownTime = 0;

        for (GarbageCollectorMXBean gc : ManagementFactory.getGarbageCollectorMXBeans()) {
            long count = gc.getCollectionCount();
            if (count > -1) {
                if (majorGCNames.contains(gc.getName())) {
                    majorCount += count;
                    majorTime += gc.getCollectionTime();
                } else if (minorGCNames.contains(gc.getName())) {
                    minorCount += count;
                    minorTime += gc.getCollectionTime();
                } else {
                    unknownCount += count;
                    unknownTime += gc.getCollectionTime();
                }
            }
        }

        appendCounter(sink, majorCount, "jvm_major_gc_count");
        appendCounter(sink, majorTime, "jvm_major_gc_time");
        appendCounter(sink, minorCount, "jvm_minor_gc_count");
        appendCounter(sink, minorTime, "jvm_minor_gc_time");
        appendCounter(sink, unknownCount, "jvm_unknown_gc_count");
        appendCounter(sink, unknownTime, "jvm_unknown_gc_time");
    }

    private void appendCounter(CharSinkBase<?> sink, long value, String name) {
        PrometheusFormatUtils.appendCounterType(name, sink);
        PrometheusFormatUtils.appendCounterNamePrefix(name, sink);
        PrometheusFormatUtils.appendSampleLineSuffix(sink, value);
        PrometheusFormatUtils.appendNewLine(sink);
    }

    static {
        // Hotspot
        majorGCNames.add("PS MarkSweep");
        majorGCNames.add("ConcurrentMarkSweep");
        majorGCNames.add("G1 Old Generation");
        majorGCNames.add("G1 Mixed Generation");
        majorGCNames.add("MarkSweepCompact");
        majorGCNames.add("Shenandoah Pauses");
        // OpenJ9
        majorGCNames.add("global");
        majorGCNames.add("global garbage collect");

        // Hotspot
        minorGCNames.add("PS Scavenge");
        minorGCNames.add("ParNew");
        minorGCNames.add("G1 Young Generation");
        minorGCNames.add("Copy");
        minorGCNames.add("ZGC");
        minorGCNames.add("Shenandoah Cycles");
        // OpenJ9
        minorGCNames.add("partial gc");
        minorGCNames.add("scavenge");
    }
}<|MERGE_RESOLUTION|>--- conflicted
+++ resolved
@@ -25,12 +25,8 @@
 package io.questdb.metrics;
 
 import io.questdb.std.CharSequenceHashSet;
-<<<<<<< HEAD
 import io.questdb.std.str.CharSinkBase;
-=======
-import io.questdb.std.str.CharSink;
-import io.questdb.std.str.DirectUtf8CharSink;
->>>>>>> 9c214eb6
+import org.jetbrains.annotations.NotNull;
 
 import java.lang.management.GarbageCollectorMXBean;
 import java.lang.management.ManagementFactory;
@@ -45,11 +41,7 @@
     private static final CharSequenceHashSet minorGCNames = new CharSequenceHashSet();
 
     @Override
-<<<<<<< HEAD
-    public void scrapeIntoPrometheus(CharSinkBase<?> sink) {
-=======
-    public void scrapeIntoPrometheus(DirectUtf8CharSink sink) {
->>>>>>> 9c214eb6
+    public void scrapeIntoPrometheus(@NotNull CharSinkBase<?> sink) {
         long majorCount = 0;
         long majorTime = 0;
         long minorCount = 0;
