--- conflicted
+++ resolved
@@ -24,16 +24,9 @@
 
 package io.questdb.metrics;
 
-<<<<<<< HEAD
 import io.questdb.std.str.CharSinkBase;
+import org.jetbrains.annotations.NotNull;
 
 public interface Scrapable {
-    void scrapeIntoPrometheus(CharSinkBase<?> sink);
-=======
-import io.questdb.std.str.DirectUtf8CharSink;
-
-public interface Scrapable {
-
-    void scrapeIntoPrometheus(DirectUtf8CharSink sink);
->>>>>>> 9c214eb6
+    void scrapeIntoPrometheus(@NotNull CharSinkBase<?> sink);
 }