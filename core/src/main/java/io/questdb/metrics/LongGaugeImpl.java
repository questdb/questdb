--- conflicted
+++ resolved
@@ -24,12 +24,8 @@
 
 package io.questdb.metrics;
 
-<<<<<<< HEAD
 import io.questdb.std.str.CharSinkBase;
-=======
-import io.questdb.std.str.CharSink;
-import io.questdb.std.str.DirectUtf8CharSink;
->>>>>>> 9c214eb6
+import org.jetbrains.annotations.NotNull;
 
 import java.util.concurrent.atomic.LongAdder;
 
@@ -63,11 +59,7 @@
     }
 
     @Override
-<<<<<<< HEAD
-    public void scrapeIntoPrometheus(CharSinkBase<?> sink) {
-=======
-    public void scrapeIntoPrometheus(DirectUtf8CharSink sink) {
->>>>>>> 9c214eb6
+    public void scrapeIntoPrometheus(@NotNull CharSinkBase<?> sink) {
         appendType(sink);
         appendMetricName(sink);
         PrometheusFormatUtils.appendSampleLineSuffix(sink, counter.longValue());
