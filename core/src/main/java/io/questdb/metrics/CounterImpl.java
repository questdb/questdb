--- conflicted
+++ resolved
@@ -25,11 +25,8 @@
 
 package io.questdb.metrics;
 
-<<<<<<< HEAD
 import io.questdb.std.str.CharSinkBase;
-=======
-import io.questdb.std.str.DirectUtf8CharSink;
->>>>>>> 9c214eb6
+import org.jetbrains.annotations.NotNull;
 
 import java.util.concurrent.atomic.LongAdder;
 
@@ -53,11 +50,7 @@
     }
 
     @Override
-<<<<<<< HEAD
-    public void scrapeIntoPrometheus(CharSinkBase<?> sink) {
-=======
-    public void scrapeIntoPrometheus(DirectUtf8CharSink sink) {
->>>>>>> 9c214eb6
+    public void scrapeIntoPrometheus(@NotNull CharSinkBase<?> sink) {
         PrometheusFormatUtils.appendCounterType(name, sink);
         PrometheusFormatUtils.appendCounterNamePrefix(name, sink);
         PrometheusFormatUtils.appendSampleLineSuffix(sink, counter.longValue());
