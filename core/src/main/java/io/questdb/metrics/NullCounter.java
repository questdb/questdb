/*******************************************************************************
 *     ___                  _   ____  ____
 *    / _ \ _   _  ___  ___| |_|  _ \| __ )
 *   | | | | | | |/ _ \/ __| __| | | |  _ \
 *   | |_| | |_| |  __/\__ \ |_| |_| | |_) |
 *    \__\_\\__,_|\___||___/\__|____/|____/
 *
 *  Copyright (c) 2014-2019 Appsicle
 *  Copyright (c) 2019-2023 QuestDB
 *
 *  Licensed under the Apache License, Version 2.0 (the "License");
 *  you may not use this file except in compliance with the License.
 *  You may obtain a copy of the License at
 *
 *  http://www.apache.org/licenses/LICENSE-2.0
 *
 *  Unless required by applicable law or agreed to in writing, software
 *  distributed under the License is distributed on an "AS IS" BASIS,
 *  WITHOUT WARRANTIES OR CONDITIONS OF ANY KIND, either express or implied.
 *  See the License for the specific language governing permissions and
 *  limitations under the License.
 *
 ******************************************************************************/

package io.questdb.metrics;

<<<<<<< HEAD
import io.questdb.std.str.CharSinkBase;
=======
import io.questdb.std.str.DirectUtf8CharSink;
>>>>>>> 9c214eb6

public class NullCounter implements Counter, CounterWithOneLabel, CounterWithTwoLabels {
    public static final NullCounter INSTANCE = new NullCounter();

    private NullCounter() {
    }

    @Override
    public void add(long value) {
    }

    @Override
    public long getValue() {
        return 0;
    }

    @Override
    public void inc() {
    }

    @Override
    public void inc(short label0) {
    }

    @Override
    public void inc(short label0, short label1) {
    }

    @Override
<<<<<<< HEAD
    public void scrapeIntoPrometheus(CharSinkBase<?> sink) {
=======
    public void scrapeIntoPrometheus(DirectUtf8CharSink sink) {
>>>>>>> 9c214eb6
    }
}<|MERGE_RESOLUTION|>--- conflicted
+++ resolved
@@ -24,11 +24,8 @@
 
 package io.questdb.metrics;
 
-<<<<<<< HEAD
 import io.questdb.std.str.CharSinkBase;
-=======
-import io.questdb.std.str.DirectUtf8CharSink;
->>>>>>> 9c214eb6
+import org.jetbrains.annotations.NotNull;
 
 public class NullCounter implements Counter, CounterWithOneLabel, CounterWithTwoLabels {
     public static final NullCounter INSTANCE = new NullCounter();
@@ -58,10 +55,6 @@
     }
 
     @Override
-<<<<<<< HEAD
-    public void scrapeIntoPrometheus(CharSinkBase<?> sink) {
-=======
-    public void scrapeIntoPrometheus(DirectUtf8CharSink sink) {
->>>>>>> 9c214eb6
+    public void scrapeIntoPrometheus(@NotNull CharSinkBase<?> sink) {
     }
 }