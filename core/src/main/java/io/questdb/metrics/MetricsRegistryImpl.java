--- conflicted
+++ resolved
@@ -25,11 +25,8 @@
 package io.questdb.metrics;
 
 import io.questdb.std.ObjList;
-<<<<<<< HEAD
 import io.questdb.std.str.CharSinkBase;
-=======
-import io.questdb.std.str.DirectUtf8CharSink;
->>>>>>> 9c214eb6
+import org.jetbrains.annotations.NotNull;
 
 public class MetricsRegistryImpl implements MetricsRegistry {
     private final ObjList<Scrapable> metrics = new ObjList<>();
@@ -91,11 +88,7 @@
     }
 
     @Override
-<<<<<<< HEAD
-    public void scrapeIntoPrometheus(CharSinkBase<?> sink) {
-=======
-    public void scrapeIntoPrometheus(DirectUtf8CharSink sink) {
->>>>>>> 9c214eb6
+    public void scrapeIntoPrometheus(@NotNull CharSinkBase<?> sink) {
         for (int i = 0, n = metrics.size(); i < n; i++) {
             Scrapable metric = metrics.getQuick(i);
             metric.scrapeIntoPrometheus(sink);
