--- conflicted
+++ resolved
@@ -26,12 +26,8 @@
 
 import io.questdb.std.MemoryTag;
 import io.questdb.std.Unsafe;
-<<<<<<< HEAD
 import io.questdb.std.str.CharSinkBase;
-=======
-import io.questdb.std.str.CharSink;
-import io.questdb.std.str.DirectUtf8CharSink;
->>>>>>> 9c214eb6
+import org.jetbrains.annotations.NotNull;
 
 /**
  * MemoryTag statistic dressed up as prometheus gauge .
@@ -72,11 +68,7 @@
     }
 
     @Override
-<<<<<<< HEAD
-    public void scrapeIntoPrometheus(CharSinkBase<?> sink) {
-=======
-    public void scrapeIntoPrometheus(DirectUtf8CharSink sink) {
->>>>>>> 9c214eb6
+    public void scrapeIntoPrometheus(@NotNull CharSinkBase<?> sink) {
         appendType(sink);
         appendMetricName(sink);
         PrometheusFormatUtils.appendSampleLineSuffix(sink, getValue());
