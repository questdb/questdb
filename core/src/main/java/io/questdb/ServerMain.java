--- conflicted
+++ resolved
@@ -175,16 +175,7 @@
         }
 
         workerPool.assignCleaner(Path.CLEANER);
-<<<<<<< HEAD
-        workerPool.assign(new O3CallbackJob(cairoEngine.getMessageBus()));
-        workerPool.assign(new O3PartitionJob(cairoEngine.getMessageBus()));
-        workerPool.assign(new O3OpenColumnJob(cairoEngine.getMessageBus()));
-        workerPool.assign(new O3CopyJob(cairoEngine.getMessageBus()));
-        workerPool.assign(new O3PurgeDiscoveryJob(cairoEngine.getMessageBus(), workerPool.getWorkerCount()));
-        O3Utils.initBuf(workerPool.getWorkerCount() + 1);
-=======
         O3Utils.setupWorkerPool(workerPool, cairoEngine.getMessageBus());
->>>>>>> 44739319
 
         Metrics metrics;
         if (configuration.getMetricsConfiguration().isEnabled()) {
