--- conflicted
+++ resolved
@@ -62,11 +62,6 @@
     private final AtomicBoolean closed = new AtomicBoolean();
     private final ServerConfiguration config;
     private final CairoEngine engine;
-<<<<<<< HEAD
-    private final FunctionFactoryCache ffCache;
-=======
-    private final ObjList<Closeable> freeOnExitList = new ObjList<>();
->>>>>>> b4541ec3
     private final Log log;
     private final AtomicBoolean running = new AtomicBoolean();
     private final WorkerPoolManager workerPoolManager;
@@ -87,26 +82,14 @@
 
         // create cairo engine
         final CairoConfiguration cairoConfig = config.getCairoConfiguration();
-<<<<<<< HEAD
         engine = freeOnExitList.register(new CairoEngine(cairoConfig, metrics));
 
-        // create function factory cache
-        ffCache = new FunctionFactoryCache(
-                cairoConfig,
-                ServiceLoader.load(FunctionFactory.class, FunctionFactory.class.getClassLoader())
-        );
-
-        config.init(engine, ffCache, freeOnExitList);
-=======
-
         // obtain function factory cache
-        engine = freeOnExit(new CairoEngine(cairoConfig, metrics));
         FunctionFactoryCache ffCache = engine.getFunctionFactoryCache();
-        // TODO: now the engine has access to the FFC, so all methods bellow
+        // TODO: now the engine has access to the FFC, so all methods below
         //       that pass it in their signature should be simplified. Not
         //       done for compatibility with enterprise
-        config.init(engine, ffCache);
->>>>>>> b4541ec3
+        config.init(engine, ffCache, freeOnExitList);
 
         // snapshots
         final DatabaseSnapshotAgent snapshotAgent = freeOnExitList.register(new DatabaseSnapshotAgent(engine));
