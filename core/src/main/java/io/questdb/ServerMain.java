--- conflicted
+++ resolved
@@ -33,6 +33,7 @@
 import java.util.Date;
 import java.util.Enumeration;
 import java.util.Properties;
+import java.util.concurrent.locks.LockSupport;
 import java.util.jar.Attributes;
 import java.util.jar.Manifest;
 import java.util.zip.ZipEntry;
@@ -48,7 +49,7 @@
 import io.questdb.log.Log;
 import io.questdb.log.LogFactory;
 import io.questdb.mp.WorkerPool;
-<<<<<<< HEAD
+import io.questdb.network.NetworkError;
 import io.questdb.std.CharSequenceObjHashMap;
 import io.questdb.std.Chars;
 import io.questdb.std.Misc;
@@ -57,24 +58,6 @@
 import io.questdb.std.time.Dates;
 import sun.misc.Signal;
 
-=======
-import io.questdb.network.NetworkError;
-import io.questdb.std.*;
-import io.questdb.std.time.Dates;
-import sun.misc.Signal;
-
-import java.io.*;
-import java.net.URL;
-import java.util.Date;
-import java.util.Enumeration;
-import java.util.Properties;
-import java.util.concurrent.locks.LockSupport;
-import java.util.jar.Attributes;
-import java.util.jar.Manifest;
-import java.util.zip.ZipEntry;
-import java.util.zip.ZipInputStream;
-
->>>>>>> d5137129
 public class ServerMain {
     public static void deleteOrException(File file) {
         if (!file.exists()) {
@@ -181,23 +164,6 @@
 
             final PGWireServer pgWireServer;
 
-<<<<<<< HEAD
-        if (Os.type == Os.LINUX_AMD64 || Os.type == Os.LINUX_ARM64) {
-            lineProtocolReceiver = new LinuxMMLineProtoReceiver(
-                    configuration.getLineUdpReceiverConfiguration(),
-                    cairoEngine,
-                    workerPool
-            );
-        } else {
-            lineProtocolReceiver = new LineProtoReceiver(
-                    configuration.getLineUdpReceiverConfiguration(),
-                    cairoEngine,
-                    workerPool
-            );
-        }
-        
-        LineTcpServer.create(configuration.getCairoConfiguration(), configuration.getLineTcpReceiverConfiguration(), workerPool, log, cairoEngine, messageBus);
-=======
             if (configuration.getPGWireConfiguration().isEnabled()) {
                 pgWireServer = PGWireServer.create(
                         configuration.getPGWireConfiguration(),
@@ -209,7 +175,6 @@
             } else {
                 pgWireServer = null;
             }
->>>>>>> d5137129
 
             final AbstractLineProtoReceiver lineProtocolReceiver;
 
@@ -227,6 +192,7 @@
                 );
             }
 
+            LineTcpServer.create(configuration.getCairoConfiguration(), configuration.getLineTcpReceiverConfiguration(), workerPool, log, cairoEngine, messageBus);
             startQuestDb(workerPool, lineProtocolReceiver, log);
 
             if (Os.type != Os.WINDOWS && optHash.get("-n") == null) {
