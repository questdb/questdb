/*******************************************************************************
 *     ___                  _   ____  ____
 *    / _ \ _   _  ___  ___| |_|  _ \| __ )
 *   | | | | | | |/ _ \/ __| __| | | |  _ \
 *   | |_| | |_| |  __/\__ \ |_| |_| | |_) |
 *    \__\_\\__,_|\___||___/\__|____/|____/
 *
 *  Copyright (c) 2014-2019 Appsicle
 *  Copyright (c) 2019-2023 QuestDB
 *
 *  Licensed under the Apache License, Version 2.0 (the "License");
 *  you may not use this file except in compliance with the License.
 *  You may obtain a copy of the License at
 *
 *  http://www.apache.org/licenses/LICENSE-2.0
 *
 *  Unless required by applicable law or agreed to in writing, software
 *  distributed under the License is distributed on an "AS IS" BASIS,
 *  WITHOUT WARRANTIES OR CONDITIONS OF ANY KIND, either express or implied.
 *  See the License for the specific language governing permissions and
 *  limitations under the License.
 *
 ******************************************************************************/

package io.questdb;

import io.questdb.cairo.CairoConfiguration;
import io.questdb.cairo.CairoEngine;
import io.questdb.cairo.ColumnIndexerJob;
import io.questdb.cairo.O3Utils;
import io.questdb.cairo.security.ReadOnlySecurityContextFactory;
import io.questdb.cairo.security.SecurityContextFactory;
import io.questdb.cairo.wal.ApplyWal2TableJob;
import io.questdb.cairo.wal.CheckWalTransactionsJob;
import io.questdb.cairo.wal.WalPurgeJob;
import io.questdb.cutlass.Services;
import io.questdb.cutlass.auth.DefaultLineAuthenticatorFactory;
import io.questdb.cutlass.auth.EllipticCurveLineAuthenticatorFactory;
import io.questdb.cutlass.auth.LineAuthenticatorFactory;
import io.questdb.cutlass.http.HttpContextConfiguration;
import io.questdb.cutlass.line.tcp.StaticChallengeResponseMatcher;
import io.questdb.cutlass.pgwire.*;
import io.questdb.cutlass.text.CopyJob;
import io.questdb.cutlass.text.CopyRequestJob;
import io.questdb.griffin.DatabaseSnapshotAgent;
import io.questdb.griffin.FunctionFactoryCache;
import io.questdb.griffin.engine.groupby.vect.GroupByJob;
import io.questdb.griffin.engine.table.AsyncFilterAtom;
import io.questdb.griffin.engine.table.LatestByAllIndexedJob;
import io.questdb.log.Log;
import io.questdb.log.LogFactory;
import io.questdb.mp.WorkerPool;
import io.questdb.std.Misc;
import io.questdb.std.ObjList;
import org.jetbrains.annotations.Nullable;

import java.io.Closeable;
import java.io.File;
import java.util.concurrent.atomic.AtomicBoolean;

public class ServerMain implements Closeable {
    private final String banner;
    private final AtomicBoolean closed = new AtomicBoolean();
    private final ServerConfiguration config;
    private final CairoEngine engine;
    private final ObjList<Closeable> freeOnExitList = new ObjList<>();
    private final Log log;
    private final AtomicBoolean running = new AtomicBoolean();
    private final WorkerPoolManager workerPoolManager;

    public ServerMain(String... args) {
        this(new Bootstrap(args));
    }

    public ServerMain(final Bootstrap bootstrap) {
        this(bootstrap.getConfiguration(), bootstrap.getMetrics(), bootstrap.getLog(), bootstrap.getBanner());
    }

    public ServerMain(final ServerConfiguration config, final Metrics metrics, final Log log, String banner) {
        this.config = config;
        this.log = log;
        this.banner = banner;

        // create cairo engine
        final CairoConfiguration cairoConfig = config.getCairoConfiguration();

        // obtain function factory cache
        engine = freeOnExit(new CairoEngine(cairoConfig, metrics));
        FunctionFactoryCache ffCache = engine.getFunctionFactoryCache();
        // TODO: now the engine has access to the FFC, so all methods bellow
        //       that pass it in their signature should be simplified. Not
        //       done for compatibility with enterprise
        config.init(engine, ffCache);

        freeOnExit(config.getFactoryProvider());

        // snapshots
        final DatabaseSnapshotAgent snapshotAgent = freeOnExit(new DatabaseSnapshotAgent(engine));

        // create the worker pool manager, and configure the shared pool
        final boolean walSupported = config.getCairoConfiguration().isWalSupported();
        final boolean isReadOnly = config.getCairoConfiguration().isReadOnlyInstance();
        final boolean walApplyEnabled = config.getCairoConfiguration().isWalApplyEnabled();
        workerPoolManager = new WorkerPoolManager(config, metrics.health()) {
            @Override
            protected void configureSharedPool(WorkerPool sharedPool) {
                try {
                    sharedPool.assign(engine.getEngineMaintenanceJob());

                    final MessageBus messageBus = engine.getMessageBus();
                    // register jobs that help parallel execution of queries and column indexing.
                    sharedPool.assign(new ColumnIndexerJob(messageBus));
                    sharedPool.assign(new GroupByJob(messageBus));
                    sharedPool.assign(new LatestByAllIndexedJob(messageBus));

                    if (!isReadOnly) {
                        O3Utils.setupWorkerPool(
                                sharedPool,
                                engine,
                                config.getCairoConfiguration().getCircuitBreakerConfiguration(),
                                ffCache
                        );

                        if (walSupported) {
                            sharedPool.assign(new CheckWalTransactionsJob(engine));
                            final WalPurgeJob walPurgeJob = new WalPurgeJob(engine);
                            snapshotAgent.setWalPurgeJobRunLock(walPurgeJob.getRunLock());
                            walPurgeJob.delayByHalfInterval();
                            sharedPool.assign(walPurgeJob);
                            sharedPool.freeOnExit(walPurgeJob);

                            if (walApplyEnabled && !config.getWalApplyPoolConfiguration().isEnabled()) {
                                setupWalApplyJob(sharedPool, engine, getSharedWorkerCount(), ffCache);
                            }
                        }

                        // text import
                        CopyJob.assignToPool(messageBus, sharedPool);
                        if (cairoConfig.getSqlCopyInputRoot() != null) {
                            final CopyRequestJob copyRequestJob = new CopyRequestJob(
                                    engine,
                                    // save CPU resources for collecting and processing jobs
                                    Math.max(1, sharedPool.getWorkerCount() - 2),
                                    ffCache
                            );
                            sharedPool.assign(copyRequestJob);
                            sharedPool.freeOnExit(copyRequestJob);
                        }
                    }

                    // telemetry
                    if (!cairoConfig.getTelemetryConfiguration().getDisableCompletely()) {
                        final TelemetryJob telemetryJob = new TelemetryJob(engine, ffCache);
                        freeOnExitList.add(telemetryJob);
                        if (cairoConfig.getTelemetryConfiguration().getEnabled()) {
                            sharedPool.assign(telemetryJob);
                        }
                    }
                } catch (Throwable thr) {
                    throw new Bootstrap.BootstrapException(thr);
                }
            }
        };

        if (walApplyEnabled && !isReadOnly && walSupported && config.getWalApplyPoolConfiguration().isEnabled()) {
            WorkerPool walApplyWorkerPool = workerPoolManager.getInstance(
                    config.getWalApplyPoolConfiguration(),
                    metrics.health(),
                    WorkerPoolManager.Requester.WAL_APPLY
            );
            setupWalApplyJob(walApplyWorkerPool, engine, workerPoolManager.getSharedWorkerCount(), ffCache);
        }

        // http
        freeOnExit(Services.createHttpServer(
                config.getHttpServerConfiguration(),
                engine,
                workerPoolManager,
                ffCache,
                snapshotAgent,
                metrics
        ));

        // http min
        freeOnExit(Services.createMinHttpServer(
                config.getHttpMinServerConfiguration(),
                engine,
                workerPoolManager,
                metrics
        ));

        // pg wire
        freeOnExit(Services.createPGWireServer(
                config.getPGWireConfiguration(),
                engine,
                workerPoolManager,
                ffCache,
                snapshotAgent,
                metrics
        ));

        if (!isReadOnly) {
            // ilp/tcp
            freeOnExit(Services.createLineTcpReceiver(
                    config.getLineTcpReceiverConfiguration(),
                    engine,
                    workerPoolManager,
                    metrics
            ));

            // ilp/udp
            freeOnExit(Services.createLineUdpReceiver(
                    config.getLineUdpReceiverConfiguration(),
                    engine,
                    workerPoolManager
            ));
        }

        System.gc(); // GC 1
        log.advisoryW().$("server is ready to be started").$();
    }

    public static LineAuthenticatorFactory getLineAuthenticatorFactory(ServerConfiguration configuration) {
        LineAuthenticatorFactory authenticatorFactory;
        // create default authenticator for Line TCP protocol
        if (configuration.getLineTcpReceiverConfiguration().isEnabled() && configuration.getLineTcpReceiverConfiguration().getAuthDB() != null) {
            // we need "root/" here, not "root/db/"
            final String rootDir = new File(configuration.getCairoConfiguration().getRoot()).getParent();
<<<<<<< HEAD
            String authPath = new File(rootDir, configuration.getLineTcpReceiverConfiguration().getAuthDB()).getAbsolutePath();
            authenticatorFactory = new EllipticCurveAuthenticatorFactory(
=======
            authenticatorFactory = new EllipticCurveLineAuthenticatorFactory(
>>>>>>> 2d15023c
                    configuration.getLineTcpReceiverConfiguration().getNetworkFacade(),
                    new StaticChallengeResponseMatcher(authPath)
            );
        } else {
            authenticatorFactory = DefaultLineAuthenticatorFactory.INSTANCE;
        }
        return authenticatorFactory;
    }

    public static PgWireAuthenticatorFactory getPgWireAuthenticatorFactory(ServerConfiguration configuration) {
        return new UsernamePasswordPgWireAuthenticatorFactory(new StaticUsernamePasswordMatcher(configuration.getPGWireConfiguration()));
    }

    public static SecurityContextFactory getSecurityContextFactory(ServerConfiguration configuration) {
        boolean readOnlyInstance = configuration.getCairoConfiguration().isReadOnlyInstance();
        if (readOnlyInstance) {
            return ReadOnlySecurityContextFactory.INSTANCE;
        } else {
            PGWireConfiguration pgWireConfiguration = configuration.getPGWireConfiguration();
            HttpContextConfiguration httpContextConfiguration = configuration.getHttpServerConfiguration().getHttpContextConfiguration();
            boolean pgWireReadOnlyContext = pgWireConfiguration.readOnlySecurityContext();
            boolean pgWireReadOnlyUserEnabled = pgWireConfiguration.isReadOnlyUserEnabled();
            String pgWireReadOnlyUsername = pgWireReadOnlyUserEnabled ? pgWireConfiguration.getReadOnlyUsername() : null;
            boolean httpReadOnly = httpContextConfiguration.readOnlySecurityContext();
            return new ReadOnlyUsersAwareSecurityContextFactory(pgWireReadOnlyContext, pgWireReadOnlyUsername, httpReadOnly);
        }
    }

    public static void main(String[] args) {
        try {
            new ServerMain(args).start(true);
        } catch (Throwable thr) {
            thr.printStackTrace();
            LogFactory.closeInstance();
            System.exit(55);
        }
    }

    @Override
    public void close() {
        if (closed.compareAndSet(false, true)) {
            workerPoolManager.halt();
            // free instances in reverse order to which we allocated them
            for (int i = freeOnExitList.size() - 1; i >= 0; i--) {
                Misc.free(freeOnExitList.getQuick(i));
            }
            freeOnExitList.clear();
        }
    }

    public ServerConfiguration getConfiguration() {
        return config;
    }

    public CairoEngine getEngine() {
        if (closed.get()) {
            throw new IllegalStateException("close was called");
        }
        return engine;
    }

    public WorkerPoolManager getWorkerPoolManager() {
        if (closed.get()) {
            throw new IllegalStateException("close was called");
        }
        return workerPoolManager;
    }

    public boolean hasBeenClosed() {
        return closed.get();
    }

    public boolean hasStarted() {
        return running.get();
    }

    public void start() {
        start(false);
    }

    public void start(boolean addShutdownHook) {
        if (!closed.get() && running.compareAndSet(false, true)) {
            if (addShutdownHook) {
                addShutdownHook();
            }
            workerPoolManager.start(log);
            Bootstrap.logWebConsoleUrls(config, log, banner);
            System.gc(); // final GC
            log.advisoryW().$("enjoy").$();
        }
    }

    private void addShutdownHook() {
        Runtime.getRuntime().addShutdownHook(new Thread(() -> {
            try {
                System.err.println("QuestDB is shutting down...");
                System.err.println("Pre-touch magic number: " + AsyncFilterAtom.PRE_TOUCH_BLACK_HOLE.sum());
                close();
                LogFactory.closeInstance();
            } catch (Error ignore) {
                // ignore
            } finally {
                System.err.println("QuestDB is shutdown.");
            }
        }));
    }

    protected <T extends Closeable> T freeOnExit(T closeable) {
        if (closeable != null) {
            freeOnExitList.add(closeable);
        }
        return closeable;
    }

    protected void setupWalApplyJob(
            WorkerPool workerPool,
            CairoEngine engine,
            int sharedWorkerCount,
            @Nullable FunctionFactoryCache ffCache
    ) {
        for (int i = 0, workerCount = workerPool.getWorkerCount(); i < workerCount; i++) {
            // create job per worker
            final ApplyWal2TableJob applyWal2TableJob = new ApplyWal2TableJob(engine, workerCount, sharedWorkerCount, ffCache);
            workerPool.assign(i, applyWal2TableJob);
            workerPool.freeOnExit(applyWal2TableJob);
        }
    }
}<|MERGE_RESOLUTION|>--- conflicted
+++ resolved
@@ -35,7 +35,7 @@
 import io.questdb.cairo.wal.WalPurgeJob;
 import io.questdb.cutlass.Services;
 import io.questdb.cutlass.auth.DefaultLineAuthenticatorFactory;
-import io.questdb.cutlass.auth.EllipticCurveLineAuthenticatorFactory;
+import io.questdb.cutlass.auth.EllipticCurveAuthenticatorFactory;
 import io.questdb.cutlass.auth.LineAuthenticatorFactory;
 import io.questdb.cutlass.http.HttpContextConfiguration;
 import io.questdb.cutlass.line.tcp.StaticChallengeResponseMatcher;
@@ -226,14 +226,10 @@
         if (configuration.getLineTcpReceiverConfiguration().isEnabled() && configuration.getLineTcpReceiverConfiguration().getAuthDB() != null) {
             // we need "root/" here, not "root/db/"
             final String rootDir = new File(configuration.getCairoConfiguration().getRoot()).getParent();
-<<<<<<< HEAD
-            String authPath = new File(rootDir, configuration.getLineTcpReceiverConfiguration().getAuthDB()).getAbsolutePath();
+            final String absPath = new File(rootDir, configuration.getLineTcpReceiverConfiguration().getAuthDB()).getAbsolutePath();
             authenticatorFactory = new EllipticCurveAuthenticatorFactory(
-=======
-            authenticatorFactory = new EllipticCurveLineAuthenticatorFactory(
->>>>>>> 2d15023c
                     configuration.getLineTcpReceiverConfiguration().getNetworkFacade(),
-                    new StaticChallengeResponseMatcher(authPath)
+                    new StaticChallengeResponseMatcher(absPath)
             );
         } else {
             authenticatorFactory = DefaultLineAuthenticatorFactory.INSTANCE;
