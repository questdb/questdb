/*******************************************************************************
 *     ___                  _   ____  ____
 *    / _ \ _   _  ___  ___| |_|  _ \| __ )
 *   | | | | | | |/ _ \/ __| __| | | |  _ \
 *   | |_| | |_| |  __/\__ \ |_| |_| | |_) |
 *    \__\_\\__,_|\___||___/\__|____/|____/
 *
 *  Copyright (c) 2014-2019 Appsicle
 *  Copyright (c) 2019-2023 QuestDB
 *
 *  Licensed under the Apache License, Version 2.0 (the "License");
 *  you may not use this file except in compliance with the License.
 *  You may obtain a copy of the License at
 *
 *  http://www.apache.org/licenses/LICENSE-2.0
 *
 *  Unless required by applicable law or agreed to in writing, software
 *  distributed under the License is distributed on an "AS IS" BASIS,
 *  WITHOUT WARRANTIES OR CONDITIONS OF ANY KIND, either express or implied.
 *  See the License for the specific language governing permissions and
 *  limitations under the License.
 *
 ******************************************************************************/

package io.questdb;

import io.questdb.cairo.CairoConfiguration;
import io.questdb.cairo.CairoEngine;
import io.questdb.cairo.ColumnIndexerJob;
import io.questdb.cairo.O3Utils;
import io.questdb.cairo.security.ReadOnlySecurityContextFactory;
import io.questdb.cairo.security.SecurityContextFactory;
import io.questdb.cairo.wal.ApplyWal2TableJob;
import io.questdb.cairo.wal.CheckWalTransactionsJob;
import io.questdb.cairo.wal.WalPurgeJob;
import io.questdb.cutlass.Services;
import io.questdb.cutlass.auth.DefaultLineAuthenticatorFactory;
import io.questdb.cutlass.auth.EllipticCurveLineAuthenticatorFactory;
import io.questdb.cutlass.auth.LineAuthenticatorFactory;
import io.questdb.cutlass.http.HttpContextConfiguration;
import io.questdb.cutlass.pgwire.*;
import io.questdb.cutlass.text.CopyJob;
import io.questdb.cutlass.text.CopyRequestJob;
import io.questdb.griffin.DatabaseSnapshotAgent;
import io.questdb.griffin.FunctionFactoryCache;
import io.questdb.griffin.engine.groupby.vect.GroupByJob;
import io.questdb.griffin.engine.table.AsyncFilterAtom;
import io.questdb.griffin.engine.table.LatestByAllIndexedJob;
import io.questdb.log.Log;
import io.questdb.log.LogFactory;
import io.questdb.mp.WorkerPool;
import io.questdb.std.Misc;
import io.questdb.std.ObjList;
import org.jetbrains.annotations.Nullable;

import java.io.Closeable;
import java.io.File;
import java.util.concurrent.atomic.AtomicBoolean;

public class ServerMain implements Closeable {
    private final String banner;
    private final AtomicBoolean closed = new AtomicBoolean();
    private final ServerConfiguration config;
    private final CairoEngine engine;
    private final ObjList<Closeable> freeOnExitList = new ObjList<>();
    private final Log log;
    private final AtomicBoolean running = new AtomicBoolean();
    private final WorkerPoolManager workerPoolManager;

    public ServerMain(String... args) {
        this(new Bootstrap(args));
    }

    public ServerMain(final Bootstrap bootstrap) {
        this(bootstrap.getConfiguration(), bootstrap.getMetrics(), bootstrap.getLog(), bootstrap.getBanner());
    }

    public ServerMain(final ServerConfiguration config, final Metrics metrics, final Log log, String banner) {
        this.config = config;
        this.log = log;
        this.banner = banner;

        // create cairo engine
        final CairoConfiguration cairoConfig = config.getCairoConfiguration();

        // obtain function factory cache
        engine = freeOnExit(new CairoEngine(cairoConfig, metrics));
        FunctionFactoryCache ffCache = engine.getFunctionFactoryCache();
        // TODO: now the engine has access to the FFC, so all methods bellow
        //       that pass it in their signature should be simplified. Not
        //       done for compatibility with enterprise
        config.init(engine, ffCache);

        freeOnExit(config.getFactoryProvider());

        // snapshots
        final DatabaseSnapshotAgent snapshotAgent = freeOnExit(new DatabaseSnapshotAgent(engine));

        // create the worker pool manager, and configure the shared pool
        final boolean walSupported = config.getCairoConfiguration().isWalSupported();
        final boolean isReadOnly = config.getCairoConfiguration().isReadOnlyInstance();
        final boolean walApplyEnabled = config.getCairoConfiguration().isWalApplyEnabled();
        workerPoolManager = new WorkerPoolManager(config, metrics.health()) {
            @Override
            protected void configureSharedPool(WorkerPool sharedPool) {
                try {
                    sharedPool.assign(engine.getEngineMaintenanceJob());

                    final MessageBus messageBus = engine.getMessageBus();
                    // register jobs that help parallel execution of queries and column indexing.
                    sharedPool.assign(new ColumnIndexerJob(messageBus));
                    sharedPool.assign(new GroupByJob(messageBus));
                    sharedPool.assign(new LatestByAllIndexedJob(messageBus));

                    if (!isReadOnly) {
                        O3Utils.setupWorkerPool(
                                sharedPool,
                                engine,
                                config.getCairoConfiguration().getCircuitBreakerConfiguration(),
                                ffCache
                        );

                        if (walSupported) {
                            sharedPool.assign(new CheckWalTransactionsJob(engine));
                            final WalPurgeJob walPurgeJob = new WalPurgeJob(engine);
                            snapshotAgent.setWalPurgeJobRunLock(walPurgeJob.getRunLock());
                            walPurgeJob.delayByHalfInterval();
                            sharedPool.assign(walPurgeJob);
                            sharedPool.freeOnExit(walPurgeJob);

                            if (walApplyEnabled && !config.getWalApplyPoolConfiguration().isEnabled()) {
                                setupWalApplyJob(sharedPool, engine, getSharedWorkerCount(), ffCache);
                            }
                        }

                        // text import
                        CopyJob.assignToPool(messageBus, sharedPool);
                        if (cairoConfig.getSqlCopyInputRoot() != null) {
                            final CopyRequestJob copyRequestJob = new CopyRequestJob(
                                    engine,
                                    // save CPU resources for collecting and processing jobs
                                    Math.max(1, sharedPool.getWorkerCount() - 2),
                                    ffCache
                            );
                            sharedPool.assign(copyRequestJob);
                            sharedPool.freeOnExit(copyRequestJob);
                        }
                    }

                    // telemetry
                    if (!cairoConfig.getTelemetryConfiguration().getDisableCompletely()) {
                        final TelemetryJob telemetryJob = new TelemetryJob(engine, ffCache);
                        freeOnExitList.add(telemetryJob);
                        if (cairoConfig.getTelemetryConfiguration().getEnabled()) {
                            sharedPool.assign(telemetryJob);
                        }
                    }
                } catch (Throwable thr) {
                    throw new Bootstrap.BootstrapException(thr);
                }
            }
        };

        if (walApplyEnabled && !isReadOnly && walSupported && config.getWalApplyPoolConfiguration().isEnabled()) {
            WorkerPool walApplyWorkerPool = workerPoolManager.getInstance(
                    config.getWalApplyPoolConfiguration(),
                    metrics.health(),
                    WorkerPoolManager.Requester.WAL_APPLY
            );
            setupWalApplyJob(walApplyWorkerPool, engine, workerPoolManager.getSharedWorkerCount(), ffCache);
        }

        // http
        freeOnExit(Services.createHttpServer(
                config.getHttpServerConfiguration(),
                engine,
                workerPoolManager,
                ffCache,
                snapshotAgent,
                metrics
        ));

        // http min
        freeOnExit(Services.createMinHttpServer(
                config.getHttpMinServerConfiguration(),
                engine,
                workerPoolManager,
                metrics
        ));

        // pg wire
        freeOnExit(Services.createPGWireServer(
                config.getPGWireConfiguration(),
                engine,
                workerPoolManager,
                ffCache,
                snapshotAgent,
                metrics
        ));

        if (!isReadOnly) {
            // ilp/tcp
            freeOnExit(Services.createLineTcpReceiver(
                    config.getLineTcpReceiverConfiguration(),
                    engine,
                    workerPoolManager,
                    metrics
            ));

            // ilp/udp
            freeOnExit(Services.createLineUdpReceiver(
                    config.getLineUdpReceiverConfiguration(),
                    engine,
                    workerPoolManager
            ));
        }

        System.gc(); // GC 1
        log.advisoryW().$("server is ready to be started").$();
    }

    public static LineAuthenticatorFactory getLineAuthenticatorFactory(ServerConfiguration configuration) {
        LineAuthenticatorFactory authenticatorFactory;
        // create default authenticator for Line TCP protocol
        if (configuration.getLineTcpReceiverConfiguration().isEnabled() && configuration.getLineTcpReceiverConfiguration().getAuthDB() != null) {
            // we need "root/" here, not "root/db/"
            final String rootDir = new File(configuration.getCairoConfiguration().getRoot()).getParent();
            authenticatorFactory = new EllipticCurveLineAuthenticatorFactory(
                    configuration.getLineTcpReceiverConfiguration().getNetworkFacade(),
                    new File(rootDir, configuration.getLineTcpReceiverConfiguration().getAuthDB()).getAbsolutePath()
            );
        } else {
            authenticatorFactory = DefaultLineAuthenticatorFactory.INSTANCE;
        }
        return authenticatorFactory;
    }

<<<<<<< HEAD
    public static PgWireAuthenticatorFactory getPgWireAuthenticatorFactory(ServerConfiguration configuration) {
        return new UserDatabasePgWireAuthenticatorFactory(new StaticUserDatabase(configuration.getPGWireConfiguration()));
=======
    public static PgWireAuthenticationFactory getPgWireAuthenticatorFactory(ServerConfiguration configuration) {
        return new UserDatabasePgWireAuthenticationFactory(new StaticUserDatabase(configuration.getPGWireConfiguration()));
>>>>>>> e7974fb9
    }

    public static SecurityContextFactory getSecurityContextFactory(ServerConfiguration configuration) {
        boolean readOnlyInstance = configuration.getCairoConfiguration().isReadOnlyInstance();
        if (readOnlyInstance) {
            return ReadOnlySecurityContextFactory.INSTANCE;
        } else {
            PGWireConfiguration pgWireConfiguration = configuration.getPGWireConfiguration();
            HttpContextConfiguration httpContextConfiguration = configuration.getHttpServerConfiguration().getHttpContextConfiguration();
            boolean pgWireReadOnlyContext = pgWireConfiguration.readOnlySecurityContext();
            boolean pgWireReadOnlyUserEnabled = pgWireConfiguration.isReadOnlyUserEnabled();
            String pgWireReadOnlyUsername = pgWireReadOnlyUserEnabled ? pgWireConfiguration.getReadOnlyUsername() : null;
            boolean httpReadOnly = httpContextConfiguration.readOnlySecurityContext();
            return new ReadOnlyUsersAwareSecurityContextFactory(pgWireReadOnlyContext, pgWireReadOnlyUsername, httpReadOnly);
        }
    }

    public static void main(String[] args) {
        try {
            new ServerMain(args).start(true);
        } catch (Throwable thr) {
            thr.printStackTrace();
            LogFactory.closeInstance();
            System.exit(55);
        }
    }

    @Override
    public void close() {
        if (closed.compareAndSet(false, true)) {
            workerPoolManager.halt();
            // free instances in reverse order to which we allocated them
            for (int i = freeOnExitList.size() - 1; i >= 0; i--) {
                Misc.free(freeOnExitList.getQuick(i));
            }
            freeOnExitList.clear();
        }
    }

    public ServerConfiguration getConfiguration() {
        return config;
    }

    public CairoEngine getEngine() {
        if (closed.get()) {
            throw new IllegalStateException("close was called");
        }
        return engine;
    }

    public WorkerPoolManager getWorkerPoolManager() {
        if (closed.get()) {
            throw new IllegalStateException("close was called");
        }
        return workerPoolManager;
    }

    public boolean hasBeenClosed() {
        return closed.get();
    }

    public boolean hasStarted() {
        return running.get();
    }

    public void start() {
        start(false);
    }

    public void start(boolean addShutdownHook) {
        if (!closed.get() && running.compareAndSet(false, true)) {
            if (addShutdownHook) {
                addShutdownHook();
            }
            workerPoolManager.start(log);
            Bootstrap.logWebConsoleUrls(config, log, banner);
            System.gc(); // final GC
            log.advisoryW().$("enjoy").$();
        }
    }

    private void addShutdownHook() {
        Runtime.getRuntime().addShutdownHook(new Thread(() -> {
            try {
                System.err.println("QuestDB is shutting down...");
                System.err.println("Pre-touch magic number: " + AsyncFilterAtom.PRE_TOUCH_BLACK_HOLE.sum());
                close();
                LogFactory.closeInstance();
            } catch (Error ignore) {
                // ignore
            } finally {
                System.err.println("QuestDB is shutdown.");
            }
        }));
    }

    protected <T extends Closeable> T freeOnExit(T closeable) {
        if (closeable != null) {
            freeOnExitList.add(closeable);
        }
        return closeable;
    }

    protected void setupWalApplyJob(
            WorkerPool workerPool,
            CairoEngine engine,
            int sharedWorkerCount,
            @Nullable FunctionFactoryCache ffCache
    ) {
        for (int i = 0, workerCount = workerPool.getWorkerCount(); i < workerCount; i++) {
            // create job per worker
            final ApplyWal2TableJob applyWal2TableJob = new ApplyWal2TableJob(engine, workerCount, sharedWorkerCount, ffCache);
            workerPool.assign(i, applyWal2TableJob);
            workerPool.freeOnExit(applyWal2TableJob);
        }
    }
}<|MERGE_RESOLUTION|>--- conflicted
+++ resolved
@@ -235,13 +235,8 @@
         return authenticatorFactory;
     }
 
-<<<<<<< HEAD
     public static PgWireAuthenticatorFactory getPgWireAuthenticatorFactory(ServerConfiguration configuration) {
         return new UserDatabasePgWireAuthenticatorFactory(new StaticUserDatabase(configuration.getPGWireConfiguration()));
-=======
-    public static PgWireAuthenticationFactory getPgWireAuthenticatorFactory(ServerConfiguration configuration) {
-        return new UserDatabasePgWireAuthenticationFactory(new StaticUserDatabase(configuration.getPGWireConfiguration()));
->>>>>>> e7974fb9
     }
 
     public static SecurityContextFactory getSecurityContextFactory(ServerConfiguration configuration) {
