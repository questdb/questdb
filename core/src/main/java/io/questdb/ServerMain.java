--- conflicted
+++ resolved
@@ -32,16 +32,11 @@
 import io.questdb.cairo.wal.CheckWalTransactionsJob;
 import io.questdb.cairo.wal.WalPurgeJob;
 import io.questdb.cutlass.Services;
-<<<<<<< HEAD
 import io.questdb.cutlass.auth.AuthenticatorFactory;
 import io.questdb.cutlass.auth.DefaultAuthenticatorFactory;
 import io.questdb.cutlass.auth.EllipticCurveAuthenticatorFactory;
-import io.questdb.cutlass.text.TextImportJob;
-import io.questdb.cutlass.text.TextImportRequestJob;
-=======
 import io.questdb.cutlass.text.CopyJob;
 import io.questdb.cutlass.text.CopyRequestJob;
->>>>>>> ec61f5d6
 import io.questdb.griffin.DatabaseSnapshotAgent;
 import io.questdb.griffin.FunctionFactory;
 import io.questdb.griffin.FunctionFactoryCache;
@@ -271,18 +266,6 @@
         return engine;
     }
 
-<<<<<<< HEAD
-=======
-    public ServerConfiguration getConfiguration() {
-        return config;
-    }
-
-    @SuppressWarnings("unused")
-    public FunctionFactoryCache getFfCache() {
-        return ffCache;
-    }
-
->>>>>>> ec61f5d6
     public WorkerPoolManager getWorkerPoolManager() {
         if (closed.get()) {
             throw new IllegalStateException("close was called");
