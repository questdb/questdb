--- conflicted
+++ resolved
@@ -553,8 +553,6 @@
         Misc.freeObjList(instancesToClean);
     }
 
-<<<<<<< HEAD
-=======
     private static void verifyFileSystem(String kind, CharSequence dir, Path path, Log log) {
         if (dir != null) {
             path.of(dir).$();
@@ -571,7 +569,6 @@
         }
     }
 
->>>>>>> bfc48610
     protected HttpServer createHttpServer(
             final WorkerPool workerPool,
             final Log log,
@@ -636,20 +633,4 @@
     ) {
         workerPool.start(log);
     }
-
-    private void verifyFileSystem(String kind, CharSequence dir, Path path, Log log) {
-        if (dir != null) {
-            path.of(dir).$();
-            // path will contain file system name
-            long fsStatus = Files.getFileSystemStatus(path);
-            path.seekZ();
-            LogRecord rec = log.advisory().$(kind).$(" file system magic: 0x");
-            if (fsStatus < 0) {
-                rec.$hex(-fsStatus).$(" [").$(path).$("] SUPPORTED").$();
-            } else {
-                rec.$hex(fsStatus).$(" [").$(path).$("] EXPERIMENTAL").$();
-                log.advisory().$("\n\n\n\t\t\t*** SYSTEM IS USING UNSUPPORTED FILE SYSTEM AND COULD BE UNSTABLE ***\n\n").$();
-            }
-        }
-    }
 }