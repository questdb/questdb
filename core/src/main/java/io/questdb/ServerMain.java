--- conflicted
+++ resolved
@@ -29,17 +29,11 @@
 import java.io.FileOutputStream;
 import java.io.IOException;
 import java.io.InputStream;
-import java.net.Inet4Address;
-import java.net.InetAddress;
-import java.net.NetworkInterface;
-import java.net.SocketException;
 import java.net.URL;
-import java.util.Collections;
 import java.util.Date;
 import java.util.Enumeration;
 import java.util.Properties;
 import java.util.ServiceLoader;
-import java.util.concurrent.locks.LockSupport;
 import java.util.jar.Attributes;
 import java.util.jar.Manifest;
 import java.util.zip.ZipEntry;
@@ -47,11 +41,7 @@
 
 import io.questdb.cairo.CairoEngine;
 import io.questdb.cutlass.http.HttpServer;
-<<<<<<< HEAD
 import io.questdb.cutlass.json.JsonException;
-=======
-import io.questdb.cutlass.line.tcp.LineTcpServer;
->>>>>>> 393b7734
 import io.questdb.cutlass.line.udp.AbstractLineProtoReceiver;
 import io.questdb.cutlass.line.udp.LineProtoReceiver;
 import io.questdb.cutlass.line.udp.LinuxMMLineProtoReceiver;
@@ -60,9 +50,7 @@
 import io.questdb.griffin.FunctionFactoryCache;
 import io.questdb.log.Log;
 import io.questdb.log.LogFactory;
-import io.questdb.log.LogRecord;
 import io.questdb.mp.WorkerPool;
-import io.questdb.network.NetworkError;
 import io.questdb.std.CharSequenceObjHashMap;
 import io.questdb.std.Chars;
 import io.questdb.std.Misc;
@@ -170,20 +158,26 @@
         LogFactory.configureFromSystemProperties(workerPool);
         final CairoEngine cairoEngine = new CairoEngine(configuration.getCairoConfiguration(), messageBus);
         workerPool.assign(cairoEngine.getWriterMaintenanceJob());
-<<<<<<< HEAD
+        // The TelemetryJob is always needed (even when telemetry is off) because it is responsible for
+        // updating the telemetry_config table.
+        final TelemetryJob telemetryJob = new TelemetryJob(configuration, cairoEngine, messageBus, functionFactoryCache);
+
+        if (configuration.getTelemetryConfiguration().getEnabled()) {
+            workerPool.assign(telemetryJob);
+        }
         initQuestDb(workerPool, cairoEngine, log);
 
         final HttpServer httpServer = createHttpServer(workerPool, messageBus, log, cairoEngine);
 
         final PGWireServer pgWireServer;
-        if (null != configuration.getPGWireConfiguration()) {
-            pgWireServer = PGWireServer
-                    .create(
+        if (configuration.getPGWireConfiguration().isEnabled()) {
+            pgWireServer = PGWireServer.create(
                 configuration.getPGWireConfiguration(),
                 workerPool,
                 log,
                 cairoEngine,
-                messageBus
+                    messageBus,
+                    functionFactoryCache
         );
         } else {
             pgWireServer = null;
@@ -200,112 +194,24 @@
         } else {
             lineProtocolReceiver = new LineProtoReceiver(
                     configuration.getLineUdpReceiverConfiguration(),
-=======
-        // The TelemetryJob is always needed (even when telemetry is off) because it is responsible for
-        // updating the telemetry_config table.
-        final TelemetryJob telemetryJob = new TelemetryJob(configuration, cairoEngine, messageBus, functionFactoryCache);
-
-        if (configuration.getTelemetryConfiguration().getEnabled()) {
-            workerPool.assign(telemetryJob);
-        }
-
-        try {
-            final HttpServer httpServer = HttpServer.create(
-                    configuration.getHttpServerConfiguration(),
-                    workerPool,
-                    log,
->>>>>>> 393b7734
                     cairoEngine,
-                    messageBus,
-                    functionFactoryCache
+                    workerPool
             );
-
-<<<<<<< HEAD
+        }
+
         startQuestDb(workerPool, cairoEngine, lineProtocolReceiver, log);
-=======
-            final PGWireServer pgWireServer;
-
-            if (configuration.getPGWireConfiguration().isEnabled()) {
-                pgWireServer = PGWireServer.create(
-                        configuration.getPGWireConfiguration(),
-                        workerPool,
-                        log,
-                        cairoEngine,
-                        messageBus,
-                        functionFactoryCache
-                );
-            } else {
-                pgWireServer = null;
-            }
-
-            final AbstractLineProtoReceiver lineProtocolReceiver;
-
-            if (Os.type == Os.LINUX_AMD64 || Os.type == Os.LINUX_ARM64) {
-                lineProtocolReceiver = new LinuxMMLineProtoReceiver(
-                        configuration.getLineUdpReceiverConfiguration(),
-                        cairoEngine,
-                        workerPool
-                );
-            } else {
-                lineProtocolReceiver = new LineProtoReceiver(
-                        configuration.getLineUdpReceiverConfiguration(),
-                        cairoEngine,
-                        workerPool
-                );
-            }
-
-            LineTcpServer lineTcpServer = LineTcpServer.create(configuration.getCairoConfiguration(), configuration.getLineTcpReceiverConfiguration(), workerPool, log, cairoEngine,
-                    messageBus);
-            startQuestDb(workerPool, lineProtocolReceiver, log);
-            logWebConsoleUrls(log, configuration);
-
-            System.gc();
->>>>>>> 393b7734
-
-            if (Os.type != Os.WINDOWS && optHash.get("-n") == null) {
-                // suppress HUP signal
-                Signal.handle(new Signal("HUP"), signal -> {
-                });
-            }
-
-            Runtime.getRuntime().addShutdownHook(new Thread(() -> {
-                System.err.println(new Date() + " QuestDB is shutting down");
-                shutdownQuestDb(
-                        workerPool,
-                        cairoEngine,
-                        httpServer,
-                        pgWireServer,
-                        lineProtocolReceiver,
-                        telemetryJob,
-                        lineTcpServer
-                );
-                System.err.println(new Date() + " QuestDB is down");
-            }));
-        } catch (NetworkError e) {
-            log.error().$(e.getMessage()).$();
-            LockSupport.parkNanos(10000000L);
-            System.exit(55);
-        }
-    }
-
-    private static void logWebConsoleUrls(Log log, PropServerConfiguration configuration) throws SocketException {
-        final LogRecord record = log.info().$("web console URL(s):").$('\n').$('\n');
-        final int httpBindIP = configuration.getHttpServerConfiguration().getDispatcherConfiguration().getBindIPv4Address();
-        final int httpBindPort = configuration.getHttpServerConfiguration().getDispatcherConfiguration().getBindPort();
-        if (httpBindIP == 0) {
-            Enumeration<NetworkInterface> nets = NetworkInterface.getNetworkInterfaces();
-            for (NetworkInterface netint : Collections.list(nets)) {
-                Enumeration<InetAddress> inetAddresses = netint.getInetAddresses();
-                for (InetAddress inetAddress : Collections.list(inetAddresses)) {
-                    if (inetAddress instanceof Inet4Address) {
-                        record.$('\t').$("http:/").$(inetAddress).$(':').$(httpBindPort).$('\n');
-                    }
-                }
-            }
-            record.$('\n').$();
-        } else {
-            record.$('\t').$("http://").$ip(httpBindIP).$(':').$(httpBindPort).$('\n').$();
-        }
+
+        if (Os.type != Os.WINDOWS && optHash.get("-n") == null) {
+            // suppress HUP signal
+            Signal.handle(new Signal("HUP"), signal -> {
+            });
+        }
+
+        Runtime.getRuntime().addShutdownHook(new Thread(() -> {
+            System.err.println(new Date() + " QuestDB is shutting down");
+            shutdownQuestDb(workerPool, cairoEngine, httpServer, pgWireServer, lineProtocolReceiver);
+            System.err.println(new Date() + " QuestDB is down");
+        }));
     }
 
     protected HttpServer createHttpServer(final WorkerPool workerPool, final MessageBus messageBus, final Log log, final CairoEngine cairoEngine) {
@@ -370,9 +276,9 @@
                 log.error().$("could not find site [resource=").$(publicZip).$(']').$();
             }
         }
-        copyConfResource(dir, false, buffer, "conf/date.formats", log);
+        copyConfResource(dir, force, buffer, "conf/date.formats", log);
         copyConfResource(dir, force, buffer, "conf/mime.types", log);
-        copyConfResource(dir, false, buffer, "conf/server.conf", log);
+        copyConfResource(dir, force, buffer, "conf/server.conf", log);
     }
 
     private static void copyConfResource(String dir, boolean force, byte[] buffer, String res, Log log) throws IOException {
@@ -456,17 +362,13 @@
         return "[DEVELOPMENT]";
     }
 
-    protected static void shutdownQuestDb(
-            final WorkerPool workerPool,
-            final CairoEngine cairoEngine,
-            final HttpServer httpServer,
-            final PGWireServer pgWireServer,
-            final AbstractLineProtoReceiver lineProtocolReceiver,
-            final TelemetryJob telemetryJob,
-            final LineTcpServer lineTcpServer
+    protected static void shutdownQuestDb(final WorkerPool workerPool,
+                                          final CairoEngine cairoEngine,
+                                          final HttpServer httpServer,
+                                          final PGWireServer pgWireServer,
+                                          final AbstractLineProtoReceiver lineProtocolReceiver
     ) {
         lineProtocolReceiver.halt();
-        Misc.free(telemetryJob);
         workerPool.halt();
         if (null != pgWireServer) {
             Misc.free(pgWireServer);
@@ -474,7 +376,6 @@
         Misc.free(httpServer);
         Misc.free(cairoEngine);
         Misc.free(lineProtocolReceiver);
-        Misc.free(lineTcpServer);
     }
 
     protected void initQuestDb(
