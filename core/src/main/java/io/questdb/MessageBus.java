/*******************************************************************************
 *     ___                  _   ____  ____
 *    / _ \ _   _  ___  ___| |_|  _ \| __ )
 *   | | | | | | |/ _ \/ __| __| | | |  _ \
 *   | |_| | |_| |  __/\__ \ |_| |_| | |_) |
 *    \__\_\\__,_|\___||___/\__|____/|____/
 *
 *  Copyright (c) 2014-2019 Appsicle
 *  Copyright (c) 2019-2022 QuestDB
 *
 *  Licensed under the Apache License, Version 2.0 (the "License");
 *  you may not use this file except in compliance with the License.
 *  You may obtain a copy of the License at
 *
 *  http://www.apache.org/licenses/LICENSE-2.0
 *
 *  Unless required by applicable law or agreed to in writing, software
 *  distributed under the License is distributed on an "AS IS" BASIS,
 *  WITHOUT WARRANTIES OR CONDITIONS OF ANY KIND, either express or implied.
 *  See the License for the specific language governing permissions and
 *  limitations under the License.
 *
 ******************************************************************************/

package io.questdb;

import io.questdb.cairo.CairoConfiguration;
import io.questdb.cairo.sql.async.PageFrameDispatchTask;
import io.questdb.cairo.sql.async.PageFrameReduceTask;
import io.questdb.mp.*;
import io.questdb.std.Misc;
import io.questdb.tasks.*;

import java.io.Closeable;

public interface MessageBus extends Closeable {
    @Override
    default void close() {
        Misc.free(getO3PartitionQueue());
        Misc.free(getTableWriterEventQueue());
        for (int i = 0, n = getPageFrameReduceShardCount(); i < n; i++) {
            Misc.free(getPageFrameReduceQueue(i));
        }
    }

    CairoConfiguration getConfiguration();

    MPSequence getPageFrameDispatchPubSeq();

    RingQueue<PageFrameDispatchTask> getPageFrameDispatchQueue();

    MCSequence getPageFrameDispatchSubSeq();

    Sequence getIndexerPubSequence();

    RingQueue<ColumnIndexerTask> getIndexerQueue();

    Sequence getIndexerSubSequence();

    Sequence getLatestByPubSeq();

    RingQueue<LatestByTask> getLatestByQueue();

    Sequence getLatestBySubSeq();

    MPSequence getO3CallbackPubSeq();

    RingQueue<O3CallbackTask> getO3CallbackQueue();

    MCSequence getO3CallbackSubSeq();

    MPSequence getO3CopyPubSeq();

    RingQueue<O3CopyTask> getO3CopyQueue();

    MCSequence getO3CopySubSeq();

    MPSequence getO3OpenColumnPubSeq();

    RingQueue<O3OpenColumnTask> getO3OpenColumnQueue();

    MCSequence getO3OpenColumnSubSeq();

    MPSequence getO3PartitionPubSeq();

    RingQueue<O3PartitionTask> getO3PartitionQueue();

    MCSequence getO3PartitionSubSeq();

    MPSequence getO3PurgeDiscoveryPubSeq();

    RingQueue<O3PurgeDiscoveryTask> getO3PurgeDiscoveryQueue();

    MCSequence getO3PurgeDiscoverySubSeq();

<<<<<<< HEAD
    FanOut getPageFrameCollectFanOut(int shard);

    MPSequence getPageFrameReducePubSeq(int shard);

    RingQueue<PageFrameReduceTask> getPageFrameReduceQueue(int shard);

    int getPageFrameReduceShardCount();

    MCSequence getPageFrameReduceSubSeq(int shard);

    FanOut getTableWriterCommandFanOut();

    MPSequence getTableWriterCommandPubSeq();

    RingQueue<TableWriterTask> getTableWriterCommandQueue();

    FanOut getTableWriterEventFanOut();

=======
>>>>>>> 3657bdcf
    MPSequence getTableWriterEventPubSeq();

    RingQueue<TableWriterTask> getTableWriterEventQueue();

    Sequence getVectorAggregatePubSeq();

    RingQueue<VectorAggregateTask> getVectorAggregateQueue();

    Sequence getVectorAggregateSubSeq();
}<|MERGE_RESOLUTION|>--- conflicted
+++ resolved
@@ -93,7 +93,6 @@
 
     MCSequence getO3PurgeDiscoverySubSeq();
 
-<<<<<<< HEAD
     FanOut getPageFrameCollectFanOut(int shard);
 
     MPSequence getPageFrameReducePubSeq(int shard);
@@ -112,8 +111,6 @@
 
     FanOut getTableWriterEventFanOut();
 
-=======
->>>>>>> 3657bdcf
     MPSequence getTableWriterEventPubSeq();
 
     RingQueue<TableWriterTask> getTableWriterEventQueue();
