--- conflicted
+++ resolved
@@ -43,13 +43,9 @@
 
     CairoConfiguration getConfiguration();
 
+    MPSequence getIndexerPubSequence();
+    
     MPSequence getCopyRequestPubSeq();
-
-<<<<<<< HEAD
-    MPSequence getIndexerPubSequence();
-=======
-    Sequence getIndexerPubSequence();
->>>>>>> e1d4ad4d
 
     RingQueue<ColumnIndexerTask> getIndexerQueue();
 
