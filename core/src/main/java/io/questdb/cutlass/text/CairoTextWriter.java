--- conflicted
+++ resolved
@@ -206,13 +206,8 @@
     }
 
     private void checkUncommittedRowCount() {
-<<<<<<< HEAD
         if (writer != null && maxUncommittedRows > 0 && writer.getUncommittedRowCount() >= maxUncommittedRows) {
-            writer.ic(this.o3MaxLag);
-=======
-        if (writer != null && maxUncommittedRows > 0 && writer.getO3RowCount() >= maxUncommittedRows) {
             writer.ic(o3MaxLag);
->>>>>>> 997f0a8a
         }
     }
 
@@ -403,22 +398,6 @@
         if (!tableReCreated && (o3MaxLag > -1 || maxUncommittedRows > -1)) {
             LOG.info().$("cannot update metadata attributes o3MaxLag and maxUncommittedRows when the table exists and parameter overwrite is false").$();
         }
-<<<<<<< HEAD
-=======
-        if (PartitionBy.isPartitioned(partitionBy)) {
-            // We want to limit memory consumption during the import, so make sure
-            // to use table's maxUncommittedRows and o3MaxLag if they're not set.
-            if (o3MaxLag == -1) {
-                o3MaxLag = writer.getMetaO3MaxLag();
-                LOG.info().$("using table's o3MaxLag ").$(o3MaxLag).$(", table=").utf8(tableName).$();
-            }
-            if (maxUncommittedRows == -1) {
-                maxUncommittedRows = writer.getMetaMaxUncommittedRows();
-                LOG.info().$("using table's maxUncommittedRows ").$(maxUncommittedRows).$(", table=").utf8(tableName).$();
-            }
-        }
-        size = writer.size();
->>>>>>> 997f0a8a
         columnErrorCounts.seed(writer.getMetadata().getColumnCount(), 0);
 
         if (timestampIndex != NO_INDEX) {
