/*******************************************************************************
 *     ___                  _   ____  ____
 *    / _ \ _   _  ___  ___| |_|  _ \| __ )
 *   | | | | | | |/ _ \/ __| __| | | |  _ \
 *   | |_| | |_| |  __/\__ \ |_| |_| | |_) |
 *    \__\_\\__,_|\___||___/\__|____/|____/
 *
 *  Copyright (c) 2014-2019 Appsicle
 *  Copyright (c) 2019-2022 QuestDB
 *
 *  Licensed under the Apache License, Version 2.0 (the "License");
 *  you may not use this file except in compliance with the License.
 *  You may obtain a copy of the License at
 *
 *  http://www.apache.org/licenses/LICENSE-2.0
 *
 *  Unless required by applicable law or agreed to in writing, software
 *  distributed under the License is distributed on an "AS IS" BASIS,
 *  WITHOUT WARRANTIES OR CONDITIONS OF ANY KIND, either express or implied.
 *  See the License for the specific language governing permissions and
 *  limitations under the License.
 *
 ******************************************************************************/

package io.questdb.cutlass.text;

import io.questdb.cairo.*;
import io.questdb.cairo.security.AllowAllCairoSecurityContext;
import io.questdb.cairo.sql.ExecutionCircuitBreaker;
import io.questdb.log.Log;
import io.questdb.log.LogFactory;
<<<<<<< HEAD
import io.questdb.std.FilesFacade;
import io.questdb.std.LongList;
import io.questdb.std.MemoryTag;
import io.questdb.std.Misc;
import io.questdb.std.Numbers;
import io.questdb.std.Unsafe;
=======
import io.questdb.std.*;
>>>>>>> b519fef5
import io.questdb.std.str.Path;
import io.questdb.std.str.StringSink;

import java.io.Closeable;

public final class SerialCsvFileImporter implements Closeable {
    private static final Log LOG = LogFactory.getLog(SerialCsvFileImporter.class);
    private final CharSequence inputRoot;
    private final FilesFacade ff;
    private final CairoEngine cairoEngine;
<<<<<<< HEAD
    private Path inputFilePath;
    private final CairoSecurityContext securityContext;
    private TextLoader textLoader;
    private CharSequence tableName;
    private boolean isHeaderFlag;
=======
    private final CairoConfiguration configuration;
    private Path path;
    private final CairoSecurityContext securityContext;
    private TextLoader textLoader;
    private CharSequence tableName;
    private CharSequence inputFileName;
    private byte columnDelimiter;
    private boolean forceHeader;
>>>>>>> b519fef5
    private ParallelCsvFileImporter.PhaseStatusReporter statusReporter;
    private ExecutionCircuitBreaker circuitBreaker;
    private int atomicity;
    private final StringSink importIdSink = new StringSink();

    public SerialCsvFileImporter(CairoEngine cairoEngine) {
<<<<<<< HEAD
        CairoConfiguration configuration = cairoEngine.getConfiguration();
        this.inputRoot = configuration.getSqlCopyInputRoot();
        this.inputFilePath = new Path();
=======
        this.configuration = cairoEngine.getConfiguration();
        this.sqlCopyInputRoot = configuration.getSqlCopyInputRoot();
        this.path = new Path();
>>>>>>> b519fef5
        this.ff = configuration.getFilesFacade();
        this.textLoader = new TextLoader(cairoEngine);
        this.securityContext = AllowAllCairoSecurityContext.INSTANCE;
        this.cairoEngine = cairoEngine;
    }

    @Override
    public void close() {
        inputFilePath = Misc.free(inputFilePath);
        textLoader = Misc.free(textLoader);
    }

<<<<<<< HEAD
    public void of(String tableName, String fileName, long importId, boolean isHeaderFlag, int atomicity, ExecutionCircuitBreaker circuitBreaker) {
        this.tableName = tableName;
        this.isHeaderFlag = isHeaderFlag;
        this.atomicity = atomicity;
        this.circuitBreaker = circuitBreaker;
        inputFilePath.of(inputRoot).concat(fileName).$();
        importIdSink.clear();
        Numbers.appendHex(importIdSink, importId, true);
=======
    public void of(
            String tableName,
            String inputFileName,
            byte columnDelimiter,
            CharSequence timestampColumn,
            CharSequence timestampFormat,
            boolean forceHeader,
            ExecutionCircuitBreaker circuitBreaker,
            int atomicity
    ) {
        this.tableName = tableName;
        this.inputFileName = inputFileName;
        this.columnDelimiter = columnDelimiter;
        this.forceHeader = forceHeader;
        this.circuitBreaker = circuitBreaker;
        this.atomicity = atomicity;
>>>>>>> b519fef5
    }

    public void process() throws TextImportException {
        LOG.info()
                .$("started [importId=").$(importIdSink)
                .$(", file=`").$(inputFilePath).$('`').I$();
        updateImportStatus(TextImportTask.STATUS_STARTED, Numbers.LONG_NaN, Numbers.LONG_NaN, 0);
        final int sqlCopyBufferSize = cairoEngine.getConfiguration().getSqlCopyBufferSize();
        final long buf = Unsafe.malloc(sqlCopyBufferSize, MemoryTag.NATIVE_IMPORT);
        setupTextLoaderFromModel();
<<<<<<< HEAD
=======
        path.of(sqlCopyInputRoot).concat(inputFileName).$();
>>>>>>> b519fef5
        long fd = -1;
        try {
            fd = TableUtils.openRO(ff, inputFilePath, LOG);
            long fileLen = ff.length(fd);
            long n = ff.read(fd, buf, sqlCopyBufferSize, 0);
            if (n > 0) {
                textLoader.setDelimiter(columnDelimiter);
                textLoader.setForceHeaders(forceHeader);
                textLoader.setSkipRowsWithExtraValues(false);
                textLoader.parse(buf, buf + n, securityContext);
                textLoader.setState(TextLoader.LOAD_DATA);
                int read;
                while (n < fileLen) {
                    if (circuitBreaker.checkIfTripped()) {
                        TextImportException ex = TextImportException.instance(TextImportTask.NO_PHASE, "import was cancelled");
                        ex.setCancelled(true);
                        throw ex;
                    }
                    read = (int) ff.read(fd, buf, sqlCopyBufferSize, n);
                    if (read < 1) {
                        throw TextImportException.instance(TextImportTask.NO_PHASE, "could not read file [errno=").put(ff.errno()).put(']');
                    }
                    textLoader.parse(buf, buf + read, securityContext);
                    n += read;
                }
                textLoader.wrapUp();

                long errorCount = textLoader.getErrorLineCount();
                LongList columnErrorCounts = textLoader.getColumnErrorCounts();
                for (int i = 0, size = columnErrorCounts.size(); i < size; i++) {
                    errorCount += columnErrorCounts.get(i);
                }
                LOG.info()
                        .$("finished [importId=").$(importIdSink)
                        .$(", file=`").$(inputFilePath).$('`').I$();
                updateImportStatus(TextImportTask.STATUS_FINISHED, textLoader.getParsedLineCount(), textLoader.getWrittenLineCount(), errorCount);
            }
        } catch (CairoException e) {
            throw TextImportException.instance(TextImportTask.NO_PHASE, e.getFlyweightMessage(), e.getErrno());
        } finally {
            if (fd != -1) {
                ff.close(fd);
            }
            textLoader.clear();
            Unsafe.free(buf, sqlCopyBufferSize, MemoryTag.NATIVE_IMPORT);
        }
    }

    public void updateImportStatus(byte status, long rowsHandled, long rowsImported, long errors) {
        if (this.statusReporter != null) {
            this.statusReporter.report(TextImportTask.NO_PHASE, status, null, rowsHandled, rowsImported, errors);
        }
    }

    public void setStatusReporter(ParallelCsvFileImporter.PhaseStatusReporter reporter) {
        this.statusReporter = reporter;
    }

    private void setupTextLoaderFromModel() {
        textLoader.clear();
        textLoader.setState(TextLoader.ANALYZE_STRUCTURE);
        textLoader.configureDestination(tableName, false, false,
                atomicity != -1 ? atomicity : Atomicity.SKIP_ROW, PartitionBy.NONE,null);
    }
}<|MERGE_RESOLUTION|>--- conflicted
+++ resolved
@@ -29,16 +29,7 @@
 import io.questdb.cairo.sql.ExecutionCircuitBreaker;
 import io.questdb.log.Log;
 import io.questdb.log.LogFactory;
-<<<<<<< HEAD
-import io.questdb.std.FilesFacade;
-import io.questdb.std.LongList;
-import io.questdb.std.MemoryTag;
-import io.questdb.std.Misc;
-import io.questdb.std.Numbers;
-import io.questdb.std.Unsafe;
-=======
 import io.questdb.std.*;
->>>>>>> b519fef5
 import io.questdb.std.str.Path;
 import io.questdb.std.str.StringSink;
 
@@ -49,37 +40,22 @@
     private final CharSequence inputRoot;
     private final FilesFacade ff;
     private final CairoEngine cairoEngine;
-<<<<<<< HEAD
+    private final CairoConfiguration configuration;
     private Path inputFilePath;
     private final CairoSecurityContext securityContext;
     private TextLoader textLoader;
     private CharSequence tableName;
-    private boolean isHeaderFlag;
-=======
-    private final CairoConfiguration configuration;
-    private Path path;
-    private final CairoSecurityContext securityContext;
-    private TextLoader textLoader;
-    private CharSequence tableName;
-    private CharSequence inputFileName;
     private byte columnDelimiter;
     private boolean forceHeader;
->>>>>>> b519fef5
     private ParallelCsvFileImporter.PhaseStatusReporter statusReporter;
     private ExecutionCircuitBreaker circuitBreaker;
     private int atomicity;
     private final StringSink importIdSink = new StringSink();
 
     public SerialCsvFileImporter(CairoEngine cairoEngine) {
-<<<<<<< HEAD
-        CairoConfiguration configuration = cairoEngine.getConfiguration();
+        this.configuration = cairoEngine.getConfiguration();
         this.inputRoot = configuration.getSqlCopyInputRoot();
         this.inputFilePath = new Path();
-=======
-        this.configuration = cairoEngine.getConfiguration();
-        this.sqlCopyInputRoot = configuration.getSqlCopyInputRoot();
-        this.path = new Path();
->>>>>>> b519fef5
         this.ff = configuration.getFilesFacade();
         this.textLoader = new TextLoader(cairoEngine);
         this.securityContext = AllowAllCairoSecurityContext.INSTANCE;
@@ -92,19 +68,10 @@
         textLoader = Misc.free(textLoader);
     }
 
-<<<<<<< HEAD
-    public void of(String tableName, String fileName, long importId, boolean isHeaderFlag, int atomicity, ExecutionCircuitBreaker circuitBreaker) {
-        this.tableName = tableName;
-        this.isHeaderFlag = isHeaderFlag;
-        this.atomicity = atomicity;
-        this.circuitBreaker = circuitBreaker;
-        inputFilePath.of(inputRoot).concat(fileName).$();
-        importIdSink.clear();
-        Numbers.appendHex(importIdSink, importId, true);
-=======
     public void of(
             String tableName,
             String inputFileName,
+            long importId,
             byte columnDelimiter,
             CharSequence timestampColumn,
             CharSequence timestampFormat,
@@ -113,12 +80,13 @@
             int atomicity
     ) {
         this.tableName = tableName;
-        this.inputFileName = inputFileName;
         this.columnDelimiter = columnDelimiter;
         this.forceHeader = forceHeader;
         this.circuitBreaker = circuitBreaker;
         this.atomicity = atomicity;
->>>>>>> b519fef5
+        inputFilePath.of(inputRoot).concat(inputFileName).$();
+        importIdSink.clear();
+        Numbers.appendHex(importIdSink, importId, true);
     }
 
     public void process() throws TextImportException {
@@ -129,10 +97,6 @@
         final int sqlCopyBufferSize = cairoEngine.getConfiguration().getSqlCopyBufferSize();
         final long buf = Unsafe.malloc(sqlCopyBufferSize, MemoryTag.NATIVE_IMPORT);
         setupTextLoaderFromModel();
-<<<<<<< HEAD
-=======
-        path.of(sqlCopyInputRoot).concat(inputFileName).$();
->>>>>>> b519fef5
         long fd = -1;
         try {
             fd = TableUtils.openRO(ff, inputFilePath, LOG);
