/*******************************************************************************
 *     ___                  _   ____  ____
 *    / _ \ _   _  ___  ___| |_|  _ \| __ )
 *   | | | | | | |/ _ \/ __| __| | | |  _ \
 *   | |_| | |_| |  __/\__ \ |_| |_| | |_) |
 *    \__\_\\__,_|\___||___/\__|____/|____/
 *
 *  Copyright (c) 2014-2019 Appsicle
 *  Copyright (c) 2019-2024 QuestDB
 *
 *  Licensed under the Apache License, Version 2.0 (the "License");
 *  you may not use this file except in compliance with the License.
 *  You may obtain a copy of the License at
 *
 *  http://www.apache.org/licenses/LICENSE-2.0
 *
 *  Unless required by applicable law or agreed to in writing, software
 *  distributed under the License is distributed on an "AS IS" BASIS,
 *  WITHOUT WARRANTIES OR CONDITIONS OF ANY KIND, either express or implied.
 *  See the License for the specific language governing permissions and
 *  limitations under the License.
 *
 ******************************************************************************/

package io.questdb.cutlass.text;

import io.questdb.cairo.CairoConfiguration;
import io.questdb.cairo.CairoException;
import io.questdb.cairo.PartitionBy;
import io.questdb.cairo.TableUtils;
import io.questdb.cairo.sql.ExecutionCircuitBreaker;
import io.questdb.cairo.vm.MemoryPMARImpl;
import io.questdb.cairo.vm.Vm;
import io.questdb.cutlass.text.types.TimestampAdapter;
import io.questdb.cutlass.text.types.TypeManager;
import io.questdb.log.Log;
import io.questdb.log.LogFactory;
import io.questdb.std.*;
import io.questdb.std.datetime.DateFormat;
import io.questdb.std.datetime.microtime.Timestamps;
import io.questdb.std.datetime.millitime.DateFormatUtils;
import io.questdb.std.str.DirectUtf16Sink;
import io.questdb.std.str.DirectUtf8Sink;
import io.questdb.std.str.DirectUtf8String;
import io.questdb.std.str.Path;
import org.jetbrains.annotations.NotNull;
import org.jetbrains.annotations.Nullable;

import java.io.Closeable;


/**
 * Class is responsible for scanning whole/chunk of input csv file and building per-partition index files .
 * Example path : workDir/targetTable/2022-06/0_1
 * These indexes are chunked to limit memory usage and are later merged into index.m .
 * It's a simplified version of text lexer that only:
 * - parses
 * - (if needed) buffers using a small buffer
 * the timestamp field .
 */
public class CsvFileIndexer implements Closeable, Mutable {
    public static final long INDEX_ENTRY_SIZE = 2 * Long.BYTES;
    public static final CharSequence INDEX_FILE_NAME = "index.m";
    private static final Log LOG = LogFactory.getLog(CsvFileIndexer.class);
    private static final long MASK_CR = SwarUtils.broadcast((byte) '\r');
    private static final long MASK_NEW_LINE = SwarUtils.broadcast((byte) '\n');
    private static final long MASK_QUOTE = SwarUtils.broadcast((byte) '"');
    // A guess at how long could a timestamp string be, including long day, month name, etc.
    // since we're only interested in timestamp field/col there's no point buffering whole line
    // we'll copy field part to buffer only if current field is designated timestamp
    private static final int MAX_TIMESTAMP_LENGTH = 100;
    private final CairoConfiguration configuration;
    private final int dirMode;
    private final FilesFacade ff;
    private final int fieldRollBufLen;
    private final CharSequence inputRoot;
    private final long maxIndexChunkSize;
    final private ObjList<IndexOutputFile> outputFileDenseList = new ObjList<>();
    // maps partitionFloors to output file descriptors
    final private LongObjHashMap<IndexOutputFile> outputFileLookupMap = new LongObjHashMap<>();
    // timestamp field of current line
    final private DirectUtf8String timestampField;
    // used for timestamp parsing
    private final TypeManager typeManager;
<<<<<<< HEAD
=======
    // used for timestamp parsing
    private final DirectUtf16Sink utf16Sink;
    private final DirectUtf8Sink utf8Sink;
>>>>>>> d7c4338c
    private boolean cancelled = false;
    private @Nullable ExecutionCircuitBreaker circuitBreaker;
    private byte columnDelimiter;
    private long columnDelimiterMask;
    private boolean delayedOutQuote;
    private boolean eol;
    private int errorCount = 0;
    private boolean failOnTsError;
    // input file descriptor (cached between initial boundary scan & indexing phases)
    private int fd = -1;
    private long fieldHi;
    private int fieldIndex;
    // these two are pointers either into file read buffer or roll buffer
    private long fieldLo;
    private long fieldRollBufCur;
    private long fieldRollBufPtr;
    // if set to true then ignore first line of input file
    private boolean header;
    private CharSequence importRoot;
    private boolean inQuote;
    private int index;
    private CharSequence inputFileName;
    // fields taken & adjusted  from textLexer
    private long lastLineStart;
    private long lastQuotePos = -1;
    private long lineCount;
    private long lineNumber;
    // file offset of current start of buffered block
    private long offset;
    private DateFormat partitionDirFormatMethod;
    // used to map timestamp to output file
    private PartitionBy.PartitionFloorMethod partitionFloorMethod;
    // work dir path
    private Path path;
    private boolean rollBufferUnusable = false;
    private long sortBufferLength;
    private long sortBufferPtr;
    // adapter used to parse timestamp column
    private TimestampAdapter timestampAdapter;
    // position of timestamp column in csv (0-based)
    private int timestampIndex;
    private long timestampValue;
    private boolean useFieldRollBuf = false;
    // used for timestamp parsing
    private DirectUtf16Sink utf8Sink;

    public CsvFileIndexer(CairoConfiguration configuration) {
<<<<<<< HEAD
        try {
            this.configuration = configuration;
            final TextConfiguration textConfiguration = configuration.getTextConfiguration();
            this.utf8Sink = new DirectUtf16Sink(textConfiguration.getUtf8SinkSize());
            this.typeManager = new TypeManager(textConfiguration, utf8Sink);
            this.ff = configuration.getFilesFacade();
            this.dirMode = configuration.getMkDirMode();
            this.inputRoot = configuration.getSqlCopyInputRoot();
            this.maxIndexChunkSize = configuration.getSqlCopyMaxIndexChunkSize();
            this.fieldRollBufLen = MAX_TIMESTAMP_LENGTH;
            this.fieldRollBufPtr = Unsafe.malloc(fieldRollBufLen, MemoryTag.NATIVE_IMPORT);
            this.fieldRollBufCur = fieldRollBufPtr;
            this.timestampField = new DirectUtf8String();
            this.failOnTsError = false;
            this.path = new Path();
            this.sortBufferPtr = -1;
            this.sortBufferLength = 0;
        } catch (Throwable t) {
            close();
            throw t;
        }
=======
        this.configuration = configuration;
        final TextConfiguration textConfiguration = configuration.getTextConfiguration();
        int utf8SinkSize = textConfiguration.getUtf8SinkSize();
        this.utf16Sink = new DirectUtf16Sink(utf8SinkSize);
        this.utf8Sink = new DirectUtf8Sink(utf8SinkSize);
        this.typeManager = new TypeManager(textConfiguration, utf16Sink, utf8Sink);
        this.ff = configuration.getFilesFacade();
        this.dirMode = configuration.getMkDirMode();
        this.inputRoot = configuration.getSqlCopyInputRoot();
        this.maxIndexChunkSize = configuration.getSqlCopyMaxIndexChunkSize();
        this.fieldRollBufLen = MAX_TIMESTAMP_LENGTH;
        this.fieldRollBufPtr = Unsafe.malloc(fieldRollBufLen, MemoryTag.NATIVE_IMPORT);
        this.fieldRollBufCur = fieldRollBufPtr;
        this.timestampField = new DirectUtf8String();
        this.failOnTsError = false;
        this.path = new Path();
        this.sortBufferPtr = -1;
        this.sortBufferLength = 0;
>>>>>>> d7c4338c
    }

    @Override
    public final void clear() {
        fieldLo = 0;
        eol = false;
        fieldIndex = 0;
        inQuote = false;
        delayedOutQuote = false;
        lineNumber = 0;
        lineCount = 0;
        fieldRollBufCur = fieldRollBufPtr;
        useFieldRollBuf = false;
        rollBufferUnusable = false;
        header = false;
        errorCount = 0;
        offset = -1;
        Misc.clear(timestampField);
        lastQuotePos = -1;
        timestampValue = Long.MIN_VALUE;

        inputFileName = null;
        importRoot = null;
        timestampAdapter = null;
        timestampIndex = -1;
        partitionFloorMethod = null;
        partitionDirFormatMethod = null;
        columnDelimiter = -1;
        columnDelimiterMask = 0;

        closeOutputFiles();
        closeSortBuffer();

        if (ff != null && ff.close(fd)) {
            fd = -1;
        }

        failOnTsError = false;
        if (path != null) {
            path.trimTo(0);
        }
        circuitBreaker = null;
        cancelled = false;
    }

    @Override
    public void close() {
<<<<<<< HEAD
        fieldRollBufPtr = Unsafe.free(fieldRollBufPtr, fieldRollBufLen, MemoryTag.NATIVE_IMPORT);
        path = Misc.free(path);
        Misc.clear(typeManager);
        utf8Sink = Misc.free(utf8Sink);
=======
        if (fieldRollBufPtr != 0) {
            Unsafe.free(fieldRollBufPtr, fieldRollBufLen, MemoryTag.NATIVE_IMPORT);
            fieldRollBufPtr = 0;
        }

        this.path.close();
        this.typeManager.clear();
        this.utf16Sink.close();
        this.utf8Sink.close();

>>>>>>> d7c4338c
        clear();
    }

    public int getErrorCount() {
        return errorCount;
    }

    public long getLineCount() {
        return lineCount;
    }

    public void index(
            long chunkLo,
            long chunkHi,
            long lineNumber,
            LongList partitionKeysAndSizes,
            long fileBufAddr,
            long fileBufSize
    ) {
        assert chunkHi > 0;
        assert chunkLo >= 0 && chunkLo < chunkHi;

        openInputFile();

        this.offset = chunkLo;
        long read;

        this.lastLineStart = offset;
        this.lineNumber = lineNumber;

        try {
            do {
                if (circuitBreaker != null && circuitBreaker.checkIfTripped()) {
                    this.cancelled = true;
                    throw TextException.$("Cancelled");
                }
                long leftToRead = Math.min(chunkHi - offset, fileBufSize);
                read = (int) ff.read(fd, fileBufAddr, leftToRead, offset);
                if (read < 1) {
                    break;
                }
                parse(fileBufAddr, fileBufAddr + read);
                offset += read;
            } while (offset < chunkHi);

            if (read < 0 || offset < chunkHi) {
                throw TextException
                        .$("could not read file [path='").put(path)
                        .put("', offset=").put(offset)
                        .put(", errno=").put(ff.errno())
                        .put(']');
            } else {
                parseLast();
            }

            collectPartitionStats(partitionKeysAndSizes);
            sortAndCloseOutputFiles();
        } finally {
            closeOutputFiles();//close without sorting if there's an error
            closeSortBuffer();
        }

        this.lineCount = this.lineNumber - lineNumber;
        LOG.info()
                .$("finished chunk [chunkLo=").$(chunkLo)
                .$(", chunkHi=").$(chunkHi)
                .$(", lines=").$(lineCount)
                .$(", errors=").$(errorCount)
                .I$();
    }

    public void indexLine(long ptr, long lo) throws TextException {
        // this is fine because Long.MIN_VALUE is treated as null and would be rejected by partitioned tables
        if (timestampValue == Long.MIN_VALUE) {
            return;
        }

        long lineStartOffset = lastLineStart;
        long length = offset + ptr - lo - lastLineStart;
        if (length >= (1L << 16)) {
            LOG.error().$("row exceeds maximum line length (65k) for parallel import [line=").$(lineNumber)
                    .$(", length=").$(length).I$();
            errorCount++;
            return;
        }

        // second long stores:
        //  length as 16 bits unsigned number followed by
        //  offset as 48-bits unsigned number
        //  allowing for importing 256TB big files with rows up to 65kB long
        long lengthAndOffset = (length << 48 | lineStartOffset);
        long partitionKey = partitionFloorMethod.floor(timestampValue);
        long mapKey = partitionKey / Timestamps.HOUR_MICROS; //remove trailing zeros to avoid excessive collisions in hashmap

        final IndexOutputFile target;
        int keyIndex = outputFileLookupMap.keyIndex(mapKey);
        if (keyIndex > -1) {
            target = prepareTargetFile(partitionKey);
            outputFileDenseList.add(target);
            outputFileLookupMap.putAt(keyIndex, mapKey, target);
        } else {
            target = outputFileLookupMap.valueAt(keyIndex);
        }

        if (target.indexChunkSize == maxIndexChunkSize) {
            target.nextChunk(ff, getPartitionIndexPrefix(partitionKey));
        }

        target.putEntry(timestampValue, lengthAndOffset, length);
    }

    public boolean isCancelled() {
        return cancelled;
    }

    public void of(
            CharSequence inputFileName,
            CharSequence importRoot,
            int index,
            int partitionBy,
            byte columnDelimiter,
            int timestampIndex,
            TimestampAdapter adapter,
            boolean ignoreHeader,
            int atomicity,
            @Nullable ExecutionCircuitBreaker circuitBreaker
    ) {
        this.inputFileName = inputFileName;
        this.importRoot = importRoot;
        this.partitionFloorMethod = PartitionBy.getPartitionFloorMethod(partitionBy);
        this.partitionDirFormatMethod = PartitionBy.getPartitionDirFormatMethod(partitionBy);
        this.offset = 0;
        this.columnDelimiter = columnDelimiter;
        this.columnDelimiterMask = SwarUtils.broadcast(columnDelimiter);
        if (timestampIndex < 0) {
            throw TextException.$("Timestamp index is not set [value=").put(timestampIndex).put(']');
        }
        this.timestampIndex = timestampIndex;
        this.timestampAdapter = adapter;
        this.header = ignoreHeader;
        this.index = index;
        this.failOnTsError = (atomicity == Atomicity.SKIP_ALL);
        this.timestampValue = Long.MIN_VALUE;
        this.circuitBreaker = circuitBreaker;
    }

    public void parseLast() {
        if (useFieldRollBuf) {
            if (inQuote && lastQuotePos < fieldHi) {
                errorCount++;
                LOG.info().$("quote is missing [table=").$("tableName").$(']').$();
            } else {
                this.fieldHi++;
                stashField(fieldIndex, 0);
                triggerLine(0);
            }
        }
    }

    public void sort(int srcFd, long srcSize) {
        if (srcSize < 1) {
            return;
        }

        long srcAddress = -1;

        try {
            srcAddress = TableUtils.mapRW(ff, srcFd, srcSize, MemoryTag.MMAP_IMPORT);

            if (sortBufferPtr == -1) {
                sortBufferPtr = Unsafe.malloc(maxIndexChunkSize, MemoryTag.NATIVE_IMPORT);
                sortBufferLength = maxIndexChunkSize;
            }

            Vect.radixSortLongIndexAscInPlace(srcAddress, srcSize / INDEX_ENTRY_SIZE, sortBufferPtr);
        } finally {
            if (srcAddress != -1) {
                ff.munmap(srcAddress, srcSize, MemoryTag.MMAP_IMPORT);
            }
        }
    }

    private void checkEol(long lo) {
        if (eol) {
            uneol(lo);
        }
    }

    private void clearRollBuffer(long ptr) {
        useFieldRollBuf = false;
        fieldRollBufCur = fieldRollBufPtr;
        this.fieldLo = this.fieldHi = ptr;
    }

    private void closeOutputFiles() {
        Misc.freeObjListAndClear(outputFileDenseList);
        Misc.clear(outputFileLookupMap);
    }

    private void closeSortBuffer() {
        if (sortBufferPtr != -1) {
            Unsafe.free(sortBufferPtr, sortBufferLength, MemoryTag.NATIVE_IMPORT);
            sortBufferPtr = -1;
            sortBufferLength = 0;
        }
    }

    private void collectPartitionStats(LongList partitionKeysAndSizes) {
        partitionKeysAndSizes.setPos(0);
        for (int i = 0, n = outputFileDenseList.size(); i < n; i++) {
            final IndexOutputFile value = outputFileDenseList.getQuick(i);
            partitionKeysAndSizes.add(value.partitionKey, value.dataSize);
        }
    }

    private void eol(long ptr, byte c) {
        if (c == '\n' || c == '\r') {
            eol = true;
            rollBufferUnusable = false;
            clearRollBuffer(ptr);
            fieldIndex = 0;
            lineNumber++;
        }
    }

    private boolean fitsInBuffer(int requiredLength) {
        if (requiredLength > fieldRollBufLen) {
            LOG.info()
                    .$("timestamp column value too long [path=").$(inputFileName)
                    .$(", line=").$(lineNumber)
                    .$(", requiredLen=").$(requiredLength)
                    .$(", rollLimit=").$(fieldRollBufLen)
                    .$(']').$();
            errorCount++;
            rollBufferUnusable = true;
            return false;
        }

        return true;
    }

    private Path getPartitionIndexDir(long partitionKey) {
        path.of(importRoot).slash();
        partitionDirFormatMethod.format(partitionKey, DateFormatUtils.EN_LOCALE, null, path);
        return path;
    }

    private Path getPartitionIndexPrefix(long partitionKey) {
        return getPartitionIndexDir(partitionKey).slash().put(index);
    }

    private void onColumnDelimiter(long lo, long ptr) {
        checkEol(lo);

        if (inQuote) {
            return;
        }
        stashField(fieldIndex++, ptr);
    }

    private void onLineEnd(long ptr, long lo) {
        if (inQuote) {
            return;
        }

        if (eol) {
            this.fieldLo = this.fieldHi;
            return;
        }

        stashField(fieldIndex, ptr);
        indexLine(ptr, lo);
        triggerLine(ptr);
    }

    private void onQuote() {
        if (inQuote) {
            delayedOutQuote = !delayedOutQuote;
            lastQuotePos = this.fieldHi;
        } else if (fieldHi - fieldLo == 1) {
            inQuote = true;
            this.fieldLo = this.fieldHi;
        }
    }

    private void parse(long lo, long hi) {
        this.fieldHi = useFieldRollBuf ? fieldRollBufCur : (this.fieldLo = lo);
        long ptr = lo;

        while (ptr < hi) {
            if (!rollBufferUnusable && !useFieldRollBuf && !delayedOutQuote && ptr < hi - 7) {
                long word = Unsafe.getUnsafe().getLong(ptr);
                long zeroBytesWord = SwarUtils.markZeroBytes(word ^ MASK_NEW_LINE)
                        | SwarUtils.markZeroBytes(word ^ MASK_CR)
                        | SwarUtils.markZeroBytes(word ^ MASK_QUOTE)
                        | SwarUtils.markZeroBytes(word ^ columnDelimiterMask);
                if (zeroBytesWord == 0) {
                    ptr += 7;
                    this.fieldHi += 7;
                    continue;
                } else {
                    int firstIndex = SwarUtils.indexOfFirstMarkedByte(zeroBytesWord);
                    ptr += firstIndex;
                    this.fieldHi += firstIndex;
                }
            }

            final byte b = Unsafe.getUnsafe().getByte(ptr++);
            if (rollBufferUnusable) {
                eol(ptr, b);
                continue;
            }

            if (useFieldRollBuf) {
                putToRollBuf(b);
                if (rollBufferUnusable) {
                    continue;
                }
            }

            this.fieldHi++;

            if (delayedOutQuote && b != '"') {
                inQuote = delayedOutQuote = false;
            }

            if (b == columnDelimiter) {
                onColumnDelimiter(lo, ptr);
            } else if (b == '"') {
                checkEol(lo);
                onQuote();
            } else if (b == '\n' || b == '\r') {
                onLineEnd(ptr, lo);
            } else {
                checkEol(lo);
            }
        }

        if (useFieldRollBuf) {
            return;
        }

        if (eol) {
            this.fieldLo = 0;
        } else if (fieldIndex == timestampIndex) {
            rollField(hi);
        }
    }

    private void parseTimestamp() {
        try {
            timestampValue = timestampAdapter.getTimestamp(timestampField);
        } catch (Exception e) {
            if (failOnTsError) {
                throw TextException.$("could not parse timestamp [line=").put(lineNumber).put(", column=").put(timestampIndex).put(']');
            } else {
                LOG.error().$("could not parse timestamp [line=").$(lineNumber).$(", column=").$(timestampIndex).I$();
                errorCount++;
            }
        }
    }

    @NotNull
    private IndexOutputFile prepareTargetFile(long partitionKey) {
        getPartitionIndexDir(partitionKey);
        path.slash$();

        if (!ff.exists(path)) {
            int result = ff.mkdir(path, dirMode);
            if (result != 0 && !ff.exists(path)) {//ignore because other worker might've created it
                throw TextException.$("Couldn't create partition dir [path='").put(path).put("']");
            }
        }

        path.put(index);

        return new IndexOutputFile(ff, path, partitionKey);
    }

    private void putToRollBuf(byte c) {
        if (fitsInBuffer((int) (fieldRollBufCur - fieldRollBufPtr + 1L))) {
            Unsafe.getUnsafe().putByte(fieldRollBufCur++, c);
        }
    }

    // roll timestamp field if it's split over read buffer boundaries
    private void rollField(long hi) {
        // lastLineStart is an offset from 'lo'
        // 'lo' is the address of incoming buffer
        int length = (int) (hi - fieldLo);
        if (length > 0 && fitsInBuffer(length)) {
            assert fieldLo + length <= hi;
            Vect.memcpy(fieldRollBufPtr, fieldLo, length);
            fieldRollBufCur = fieldRollBufPtr + length;
            shift(fieldLo - fieldRollBufPtr);
            useFieldRollBuf = true;
        }
    }

    private void shift(long d) {
        this.fieldLo -= d;
        this.fieldHi -= d;
        if (lastQuotePos > -1) {
            this.lastQuotePos -= d;
        }
    }

    private void sortAndCloseOutputFiles() {
        for (int i = 0, n = outputFileDenseList.size(); i < n; i++) {
            outputFileDenseList.getQuick(i).sortAndClose();
        }
        this.outputFileDenseList.clear();
        this.outputFileLookupMap.clear();
    }

    private void stashField(int fieldIndex, long ptr) {
        if (fieldIndex == timestampIndex && !header) {
            if (lastQuotePos > -1) {
                timestampField.of(fieldLo, lastQuotePos - 1);
            } else {
                timestampField.of(fieldLo, fieldHi - 1);
            }

            parseTimestamp();

            if (useFieldRollBuf) {
                clearRollBuffer(ptr);
            }
        }

        this.lastQuotePos = -1;
        this.fieldLo = this.fieldHi;
    }

    private void triggerLine(long ptr) {
        eol = true;
        fieldIndex = 0;
        if (useFieldRollBuf) {
            clearRollBuffer(ptr);
        }

        if (header) {
            header = false;
            return;
        }

        lineNumber++;
        timestampValue = Long.MIN_VALUE;
    }

    private void uneol(long lo) {
        eol = false;
        this.lastLineStart = this.offset + (this.fieldLo - lo);
    }

    void openInputFile() {
        if (fd > -1) {
            return;
        }

        path.of(inputRoot).slash().concat(inputFileName).$();
        this.fd = TableUtils.openRO(ff, path, LOG);

        long len = ff.length(fd);
        if (len == -1) {
            throw CairoException.critical(ff.errno()).put(
                            "could not get length of file [path=").put(path)
                    .put(']');
        }
        ff.fadvise(fd, 0, len, Files.POSIX_FADV_SEQUENTIAL);
    }

    class IndexOutputFile implements Closeable {
        final MemoryPMARImpl memory;
        final long partitionKey;
        int chunkNumber;
        long dataSize; // partition data size in bytes
        long indexChunkSize;

        IndexOutputFile(FilesFacade ff, Path path, long partitionKey) {
            this.partitionKey = partitionKey;
            this.indexChunkSize = 0;
            this.chunkNumber = 0;
            this.dataSize = 0;
            this.memory = new MemoryPMARImpl(configuration.getCommitMode());

            nextChunk(ff, path);
        }

        @Override
        public void close() {
            if (memory.isOpen()) {
                memory.close(true, Vm.TRUNCATE_TO_POINTER);
            }
        }

        public void nextChunk(FilesFacade ff, Path path) {
            if (memory.isOpen()) {
                sortAndClose();
            }

            chunkNumber++; //start with file name like $workerIndex_$chunkIndex, e.g. 1_1
            indexChunkSize = 0;
            path.put('_').put(chunkNumber).$();

            if (ff.exists(path)) {
                throw TextException.$("index file already exists [path=").put(path).put(']');
            } else {
                LOG.debug().$("created import index file [path='").$(path).$("']").$();
            }

            this.memory.of(ff, path, ff.getMapPageSize(), MemoryTag.MMAP_DEFAULT, CairoConfiguration.O_NONE);
        }

        private void sortAndClose() {
            if (memory.isOpen()) {
                CsvFileIndexer.this.sort(memory.getFd(), indexChunkSize);
                memory.close(true, Vm.TRUNCATE_TO_POINTER);
            }
        }

        void putEntry(long timestamp, long offset, long length) {
            memory.putLong128(timestamp, offset);
            indexChunkSize += INDEX_ENTRY_SIZE;
            dataSize += length;
        }
    }
}<|MERGE_RESOLUTION|>--- conflicted
+++ resolved
@@ -82,12 +82,9 @@
     final private DirectUtf8String timestampField;
     // used for timestamp parsing
     private final TypeManager typeManager;
-<<<<<<< HEAD
-=======
     // used for timestamp parsing
     private final DirectUtf16Sink utf16Sink;
     private final DirectUtf8Sink utf8Sink;
->>>>>>> d7c4338c
     private boolean cancelled = false;
     private @Nullable ExecutionCircuitBreaker circuitBreaker;
     private byte columnDelimiter;
@@ -135,12 +132,13 @@
     private DirectUtf16Sink utf8Sink;
 
     public CsvFileIndexer(CairoConfiguration configuration) {
-<<<<<<< HEAD
         try {
             this.configuration = configuration;
             final TextConfiguration textConfiguration = configuration.getTextConfiguration();
-            this.utf8Sink = new DirectUtf16Sink(textConfiguration.getUtf8SinkSize());
-            this.typeManager = new TypeManager(textConfiguration, utf8Sink);
+            int utf8SinkSize = textConfiguration.getUtf8SinkSize();
+            this.utf16Sink = new DirectUtf16Sink(utf8SinkSize);
+            this.utf8Sink = new DirectUtf8Sink(utf8SinkSize);
+            this.typeManager = new TypeManager(textConfiguration, utf16Sink, utf8Sink);
             this.ff = configuration.getFilesFacade();
             this.dirMode = configuration.getMkDirMode();
             this.inputRoot = configuration.getSqlCopyInputRoot();
@@ -157,26 +155,6 @@
             close();
             throw t;
         }
-=======
-        this.configuration = configuration;
-        final TextConfiguration textConfiguration = configuration.getTextConfiguration();
-        int utf8SinkSize = textConfiguration.getUtf8SinkSize();
-        this.utf16Sink = new DirectUtf16Sink(utf8SinkSize);
-        this.utf8Sink = new DirectUtf8Sink(utf8SinkSize);
-        this.typeManager = new TypeManager(textConfiguration, utf16Sink, utf8Sink);
-        this.ff = configuration.getFilesFacade();
-        this.dirMode = configuration.getMkDirMode();
-        this.inputRoot = configuration.getSqlCopyInputRoot();
-        this.maxIndexChunkSize = configuration.getSqlCopyMaxIndexChunkSize();
-        this.fieldRollBufLen = MAX_TIMESTAMP_LENGTH;
-        this.fieldRollBufPtr = Unsafe.malloc(fieldRollBufLen, MemoryTag.NATIVE_IMPORT);
-        this.fieldRollBufCur = fieldRollBufPtr;
-        this.timestampField = new DirectUtf8String();
-        this.failOnTsError = false;
-        this.path = new Path();
-        this.sortBufferPtr = -1;
-        this.sortBufferLength = 0;
->>>>>>> d7c4338c
     }
 
     @Override
@@ -224,23 +202,11 @@
 
     @Override
     public void close() {
-<<<<<<< HEAD
         fieldRollBufPtr = Unsafe.free(fieldRollBufPtr, fieldRollBufLen, MemoryTag.NATIVE_IMPORT);
         path = Misc.free(path);
         Misc.clear(typeManager);
+        utf16Sink = Misc.free(utf16Sink);
         utf8Sink = Misc.free(utf8Sink);
-=======
-        if (fieldRollBufPtr != 0) {
-            Unsafe.free(fieldRollBufPtr, fieldRollBufLen, MemoryTag.NATIVE_IMPORT);
-            fieldRollBufPtr = 0;
-        }
-
-        this.path.close();
-        this.typeManager.clear();
-        this.utf16Sink.close();
-        this.utf8Sink.close();
-
->>>>>>> d7c4338c
         clear();
     }
 
