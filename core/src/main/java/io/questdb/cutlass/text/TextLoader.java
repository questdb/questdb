/*******************************************************************************
 *     ___                  _   ____  ____
 *    / _ \ _   _  ___  ___| |_|  _ \| __ )
 *   | | | | | | |/ _ \/ __| __| | | |  _ \
 *   | |_| | |_| |  __/\__ \ |_| |_| | |_) |
 *    \__\_\\__,_|\___||___/\__|____/|____/
 *
 *  Copyright (c) 2014-2019 Appsicle
 *  Copyright (c) 2019-2024 QuestDB
 *
 *  Licensed under the Apache License, Version 2.0 (the "License");
 *  you may not use this file except in compliance with the License.
 *  You may obtain a copy of the License at
 *
 *  http://www.apache.org/licenses/LICENSE-2.0
 *
 *  Unless required by applicable law or agreed to in writing, software
 *  distributed under the License is distributed on an "AS IS" BASIS,
 *  WITHOUT WARRANTIES OR CONDITIONS OF ANY KIND, either express or implied.
 *  See the License for the specific language governing permissions and
 *  limitations under the License.
 *
 ******************************************************************************/

package io.questdb.cutlass.text;

import io.questdb.cairo.CairoEngine;
import io.questdb.cairo.PartitionBy;
import io.questdb.cairo.SecurityContext;
import io.questdb.cairo.sql.RecordMetadata;
import io.questdb.cutlass.json.JsonException;
import io.questdb.cutlass.json.JsonLexer;
import io.questdb.cutlass.text.types.TimestampAdapter;
import io.questdb.cutlass.text.types.TypeAdapter;
import io.questdb.cutlass.text.types.TypeManager;
import io.questdb.log.Log;
import io.questdb.log.LogFactory;
import io.questdb.std.*;
import io.questdb.std.datetime.DateFormat;
import io.questdb.std.str.*;
import org.jetbrains.annotations.NotNull;
import org.jetbrains.annotations.Nullable;

import java.io.Closeable;

public class TextLoader implements Closeable, Mutable {

    public static final int ANALYZE_STRUCTURE = 1;
    public static final int LOAD_DATA = 2;
    public static final int LOAD_JSON_METADATA = 0;
    private static final Log LOG = LogFactory.getLog(TextLoader.class);
    private final JsonLexer jsonLexer;
    private final ObjList<ParserMethod> parseMethods = new ObjList<>();
    private final Path path;
    private final int textAnalysisMaxLines;
    private final TextConfiguration textConfiguration;
    private final TextDelimiterScanner textDelimiterScanner;
    private final TextMetadataDetector textMetadataDetector;
    private final TextMetadataParser textMetadataParser;
    private final CairoTextWriter textWriter;
    private final TextLexerWrapper tlw;
    private final TypeManager typeManager;
    private final DirectUtf16Sink utf16Sink;
    private final DirectUtf8Sink utf8Sink;
    private byte columnDelimiter = -1;
    private boolean forceHeaders = false;
    private AbstractTextLexer lexer;
    private boolean skipLinesWithExtraValues = true;
    private int state;
    private CharSequence tableName;
    private TimestampAdapter timestampAdapter;
    private CharSequence timestampColumn;

    public TextLoader(CairoEngine engine) {
<<<<<<< HEAD
        try {
            this.path = new Path(255, MemoryTag.NATIVE_SQL_COMPILER);
            this.tlw = new TextLexerWrapper(engine.getConfiguration().getTextConfiguration());
            this.textWriter = new CairoTextWriter(engine);
            this.textConfiguration = engine.getConfiguration().getTextConfiguration();
            this.utf8Sink = new DirectUtf16Sink(textConfiguration.getUtf8SinkSize());
            this.typeManager = new TypeManager(textConfiguration, utf8Sink);
            jsonLexer = new JsonLexer(textConfiguration.getJsonCacheSize(), textConfiguration.getJsonCacheLimit());

            textMetadataDetector = new TextMetadataDetector(typeManager, textConfiguration);
            textMetadataParser = new TextMetadataParser(textConfiguration, typeManager);
            textAnalysisMaxLines = textConfiguration.getTextAnalysisMaxLines();
            textDelimiterScanner = new TextDelimiterScanner(textConfiguration);
            parseMethods.extendAndSet(LOAD_JSON_METADATA, this::parseJsonMetadata);
            parseMethods.extendAndSet(ANALYZE_STRUCTURE, this::parseStructure);
            parseMethods.extendAndSet(LOAD_DATA, this::parseData);
        } catch (Throwable th) {
            close();
            throw th;
        }
=======
        this.tlw = new TextLexerWrapper(engine.getConfiguration().getTextConfiguration());
        this.textWriter = new CairoTextWriter(engine);
        this.textConfiguration = engine.getConfiguration().getTextConfiguration();
        int utf8SinkSize = textConfiguration.getUtf8SinkSize();
        this.utf16Sink = new DirectUtf16Sink(utf8SinkSize);
        this.utf8Sink = new DirectUtf8Sink(utf8SinkSize);
        this.typeManager = new TypeManager(textConfiguration, utf16Sink, utf8Sink);
        jsonLexer = new JsonLexer(textConfiguration.getJsonCacheSize(), textConfiguration.getJsonCacheLimit());

        textMetadataDetector = new TextMetadataDetector(typeManager, textConfiguration);
        textMetadataParser = new TextMetadataParser(textConfiguration, typeManager);
        textAnalysisMaxLines = textConfiguration.getTextAnalysisMaxLines();
        textDelimiterScanner = new TextDelimiterScanner(textConfiguration);
        parseMethods.extendAndSet(LOAD_JSON_METADATA, this::parseJsonMetadata);
        parseMethods.extendAndSet(ANALYZE_STRUCTURE, this::parseStructure);
        parseMethods.extendAndSet(LOAD_DATA, this::parseData);
>>>>>>> d7c4338c
    }

    @Override
    public void clear() {
        textWriter.clear();
        if (lexer != null) {
            lexer.clear();
            lexer = null;
        }
        textMetadataParser.clear();
        textMetadataDetector.clear();
        jsonLexer.clear();
        forceHeaders = false;
        columnDelimiter = -1;
        typeManager.clear();
        timestampAdapter = null;
        skipLinesWithExtraValues = true;
        tableName = null;
    }

    @Override
    public void close() {
        Misc.free(textWriter);
        Misc.free(tlw);
        Misc.free(textMetadataDetector);
        Misc.free(textMetadataParser);
        Misc.free(jsonLexer);
        Misc.free(path);
        Misc.free(textDelimiterScanner);
        Misc.free(utf16Sink);
        Misc.free(utf8Sink);
    }

    public void closeWriter() {
        textWriter.closeWriter();
    }

    public void configureColumnDelimiter(byte columnDelimiter) {
        this.columnDelimiter = columnDelimiter;
        assert this.columnDelimiter > 0;
    }

    public void configureDestination(
            @NotNull Utf8Sequence tableName,
            boolean overwrite,
            int atomicity,
            int partitionBy,
            @Nullable Utf8Sequence timestampColumn,
            @Nullable Utf8Sequence timestampFormat
    ) {
        final String tableNameUtf16 = Utf8s.toString(tableName);
        final String timestampColumnUtf16 = Utf8s.toString(timestampColumn);
        final String timestampFormatUtf16 = Utf8s.toString(timestampFormat);
        textWriter.of(tableNameUtf16, overwrite, atomicity, partitionBy, timestampColumnUtf16);
        this.tableName = tableNameUtf16;
        this.textDelimiterScanner.setTableName(tableNameUtf16);
        this.textMetadataParser.setTableName(tableNameUtf16);
        this.timestampColumn = timestampColumnUtf16;
        if (timestampFormat != null) {
            DateFormat dateFormat = typeManager.getInputFormatConfiguration().getTimestampFormatFactory().get(timestampFormatUtf16);
            this.timestampAdapter = (TimestampAdapter) typeManager.nextTimestampAdapter(
                    false,
                    dateFormat,
                    textConfiguration.getDefaultDateLocale()
            );
        }

        LOG.info()
                .$("configured [table=`").$(tableName)
                .$("`, overwrite=").$(overwrite)
                .$(", atomicity=").$(atomicity)
                .$(", partitionBy=").$(PartitionBy.toString(partitionBy))
                .$(", timestamp=").$(timestampColumn)
                .$(", timestampFormat=").$(timestampFormat)
                .$(']').$();
    }

    public byte getColumnDelimiter() {
        return columnDelimiter;
    }

    public LongList getColumnErrorCounts() {
        return textWriter.getColumnErrorCounts();
    }

    public boolean getCreate() {
        return textWriter.getCreate();
    }

    public long getErrorLineCount() {
        return lexer != null ? lexer.getErrorCount() : 0;
    }

    public int getMaxUncommittedRows() {
        return textWriter.getMaxUncommittedRows();
    }

    public RecordMetadata getMetadata() {
        return textWriter.getMetadata();
    }

    public long getO3MaxLag() {
        return textWriter.getO3MaxLag();
    }

    public long getParsedLineCount() {
        return lexer != null ? lexer.getLineCount() : 0;
    }

    public int getPartitionBy() {
        return textWriter.getPartitionBy();
    }

    public CharSequence getTableName() {
        return textWriter.getTableName();
    }

    public CharSequence getTimestampCol() {
        return textWriter.getTimestampCol();
    }

    public int getWarnings() {
        return textWriter.getWarnings();
    }

    public long getWrittenLineCount() {
        return textWriter.getWrittenLineCount();
    }

    public boolean isForceHeaders() {
        return forceHeaders;
    }

    public boolean isHeaderDetected() {
        return textMetadataDetector.isHeader();
    }

    public void parse(long lo, long hi, int lineCountLimit, CsvTextLexer.Listener textLexerListener) {
        lexer.parse(lo, hi, lineCountLimit, textLexerListener);
    }

    public void parse(long lo, long hi, int lineCountLimit) {
        lexer.parse(lo, hi, lineCountLimit, textWriter.getTextListener());
    }

    public void parse(long lo, long hi, SecurityContext securityContext) throws TextException {
        parseMethods.getQuick(state).parse(lo, hi, securityContext);
    }

    public void prepareTable(
            SecurityContext ctx,
            ObjList<CharSequence> names,
            ObjList<TypeAdapter> types,
            Path path,
            TypeManager typeManager,
            TimestampAdapter timestampAdapter
    ) throws TextException {
        textWriter.prepareTable(ctx, names, types, path, typeManager, timestampAdapter);
    }

    public final void restart(boolean header) {
        lexer.restart(header);
    }

    public void setCreate(boolean create) {
        textWriter.setCreate(create);
    }

    public void setDelimiter(byte delimiter) {
        this.lexer = tlw.getLexer(delimiter);
        this.lexer.setTableName(tableName);
        this.lexer.setSkipLinesWithExtraValues(skipLinesWithExtraValues);
    }

    public void setForceHeaders(boolean forceHeaders) {
        this.forceHeaders = forceHeaders;
    }

    public void setMaxUncommittedRows(int maxUncommittedRows) {
        textWriter.setMaxUncommittedRows(maxUncommittedRows);
    }

    public void setO3MaxLag(long o3MaxLagUs) {
        textWriter.setO3MaxLag(o3MaxLagUs);
    }

    public void setSkipLinesWithExtraValues(boolean skipLinesWithExtraValues) {
        this.skipLinesWithExtraValues = skipLinesWithExtraValues;
    }

    public void setState(int state) {
        LOG.debug().$("state change [old=").$(this.state).$(", new=").$(state).$(']').$();
        this.state = state;
        jsonLexer.clear();
    }

    public void wrapUp() throws TextException {
        switch (state) {
            case LOAD_JSON_METADATA:
                try {
                    jsonLexer.parseLast();
                } catch (JsonException e) {
                    throw TextException.$(e.getFlyweightMessage());
                }
                break;
            case ANALYZE_STRUCTURE:
            case LOAD_DATA:
                // when file is empty lexer could be null because we
                // didn't get to find out the delimiter
                if (lexer != null) {
                    lexer.parseLast();
                }
                textWriter.commit();
                break;
            default:
                break;
        }
    }

    private void parseData(long lo, long hi, SecurityContext securityContext) {
        parse(lo, hi, Integer.MAX_VALUE);
    }

    private void parseJsonMetadata(long lo, long hi, SecurityContext securityContext) throws TextException {
        try {
            jsonLexer.parse(lo, hi, textMetadataParser);
        } catch (JsonException e) {
            throw TextException.$(e.getFlyweightMessage());
        }
    }

    private void parseStructure(long lo, long hi, SecurityContext securityContext) throws TextException {
        if (columnDelimiter > 0) {
            setDelimiter(columnDelimiter);
        } else {
            setDelimiter(textDelimiterScanner.scan(lo, hi));
        }

        if (timestampColumn != null && timestampAdapter != null) {
            textMetadataParser.getColumnNames().add(timestampColumn);
            textMetadataParser.getColumnTypes().add(timestampAdapter);
        }

        textMetadataDetector.of(
                getTableName(),
                textMetadataParser.getColumnNames(),
                textMetadataParser.getColumnTypes(),
                forceHeaders
        );
        parse(lo, hi, textAnalysisMaxLines, textMetadataDetector);
        textMetadataDetector.evaluateResults(getParsedLineCount(), getErrorLineCount());
        restart(textMetadataDetector.isHeader());

        prepareTable(
                securityContext,
                textMetadataDetector.getColumnNames(),
                textMetadataDetector.getColumnTypes(),
                path,
                typeManager,
                timestampAdapter
        );
        parse(lo, hi, Integer.MAX_VALUE);
        state = LOAD_DATA;
    }

    @FunctionalInterface
    protected interface ParserMethod {
        void parse(long lo, long hi, SecurityContext securityContext) throws TextException;
    }
}<|MERGE_RESOLUTION|>--- conflicted
+++ resolved
@@ -72,14 +72,15 @@
     private CharSequence timestampColumn;
 
     public TextLoader(CairoEngine engine) {
-<<<<<<< HEAD
         try {
             this.path = new Path(255, MemoryTag.NATIVE_SQL_COMPILER);
             this.tlw = new TextLexerWrapper(engine.getConfiguration().getTextConfiguration());
             this.textWriter = new CairoTextWriter(engine);
             this.textConfiguration = engine.getConfiguration().getTextConfiguration();
-            this.utf8Sink = new DirectUtf16Sink(textConfiguration.getUtf8SinkSize());
-            this.typeManager = new TypeManager(textConfiguration, utf8Sink);
+            int utf8SinkSize = textConfiguration.getUtf8SinkSize();
+            this.utf16Sink = new DirectUtf16Sink(utf8SinkSize);
+            this.utf8Sink = new DirectUtf8Sink(utf8SinkSize);
+            this.typeManager = new TypeManager(textConfiguration, utf16Sink, utf8Sink);
             jsonLexer = new JsonLexer(textConfiguration.getJsonCacheSize(), textConfiguration.getJsonCacheLimit());
 
             textMetadataDetector = new TextMetadataDetector(typeManager, textConfiguration);
@@ -93,24 +94,6 @@
             close();
             throw th;
         }
-=======
-        this.tlw = new TextLexerWrapper(engine.getConfiguration().getTextConfiguration());
-        this.textWriter = new CairoTextWriter(engine);
-        this.textConfiguration = engine.getConfiguration().getTextConfiguration();
-        int utf8SinkSize = textConfiguration.getUtf8SinkSize();
-        this.utf16Sink = new DirectUtf16Sink(utf8SinkSize);
-        this.utf8Sink = new DirectUtf8Sink(utf8SinkSize);
-        this.typeManager = new TypeManager(textConfiguration, utf16Sink, utf8Sink);
-        jsonLexer = new JsonLexer(textConfiguration.getJsonCacheSize(), textConfiguration.getJsonCacheLimit());
-
-        textMetadataDetector = new TextMetadataDetector(typeManager, textConfiguration);
-        textMetadataParser = new TextMetadataParser(textConfiguration, typeManager);
-        textAnalysisMaxLines = textConfiguration.getTextAnalysisMaxLines();
-        textDelimiterScanner = new TextDelimiterScanner(textConfiguration);
-        parseMethods.extendAndSet(LOAD_JSON_METADATA, this::parseJsonMetadata);
-        parseMethods.extendAndSet(ANALYZE_STRUCTURE, this::parseStructure);
-        parseMethods.extendAndSet(LOAD_DATA, this::parseData);
->>>>>>> d7c4338c
     }
 
     @Override
