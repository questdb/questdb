--- conflicted
+++ resolved
@@ -31,11 +31,7 @@
 import io.questdb.std.NumericException;
 import io.questdb.std.datetime.DateFormat;
 import io.questdb.std.datetime.DateLocale;
-<<<<<<< HEAD
-import io.questdb.std.str.CharSink;
-import io.questdb.std.str.DirectByteCharSequence;
-=======
->>>>>>> 39abc30b
+import io.questdb.std.str.CharSinkBase;
 import io.questdb.std.str.DirectCharSink;
 import io.questdb.std.str.DirectUtf8Sequence;
 import io.questdb.std.str.Utf8s;
@@ -78,22 +74,13 @@
         }
     }
 
-<<<<<<< HEAD
-    public void toSink(CharSink sink) {
+    @Override
+    public void toSink(CharSinkBase<?> sink) {
         sink.put('{');
         sink.putQuoted("pattern").put(':').putQuoted(pattern).put(',');
         sink.putQuoted("locale").put(':').putQuoted(locale.getLocaleName()).put(',');
         sink.putQuoted("utf8").put(':').put("true");
         sink.put('}');
-=======
-    @Override
-    public void write(TableWriter.Row row, int column, DirectUtf8Sequence value, DirectCharSink utf16Sink) throws Exception {
-        utf16Sink.clear();
-        if (!Utf8s.utf8ToUtf16EscConsecutiveQuotes(value.lo(), value.hi(), utf16Sink)) {
-            throw Utf8Exception.INSTANCE;
-        }
-        row.putDate(column, format.parse(utf16Sink, locale));
->>>>>>> 39abc30b
     }
 
     @Override
@@ -102,9 +89,11 @@
     }
 
     @Override
-    public void write(TableWriter.Row row, int column, DirectByteCharSequence value, DirectCharSink utf8Sink) throws Exception {
-        utf8Sink.clear();
-        TextUtil.utf8ToUtf16EscConsecutiveQuotes(value.getLo(), value.getHi(), utf8Sink);
-        row.putDate(column, format.parse(utf8Sink, locale));
+    public void write(TableWriter.Row row, int column, DirectUtf8Sequence value, DirectCharSink utf16Sink) throws Exception {
+        utf16Sink.clear();
+        if (!Utf8s.utf8ToUtf16EscConsecutiveQuotes(value.lo(), value.hi(), utf16Sink)) {
+            throw Utf8Exception.INSTANCE;
+        }
+        row.putDate(column, format.parse(utf16Sink, locale));
     }
 }