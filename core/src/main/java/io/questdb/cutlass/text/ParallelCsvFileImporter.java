--- conflicted
+++ resolved
@@ -89,12 +89,8 @@
     private final StringSink partitionNameSink;
     private final ObjList<PartitionInfo> partitions;
     private final Sequence pubSeq;
-<<<<<<< HEAD
-    private final RingQueue<TextImportTask> queue;
+    private final RingQueue<CopyTask> queue;
     private final IntList symbolCapacities;
-=======
-    private final RingQueue<CopyTask> queue;
->>>>>>> e198d8cb
     private final TableStructureAdapter targetTableStructure;
     //stores 3 values per task : index, lo, hi (lo, hi are indexes in partitionNames)
     private final IntList taskDistribution;
