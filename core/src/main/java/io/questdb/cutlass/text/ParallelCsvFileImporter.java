--- conflicted
+++ resolved
@@ -164,27 +164,6 @@
         this.queue = queue;
         this.pubSeq = bus.getTextImportPubSeq();
         this.collectSeq = bus.getTextImportColSeq();
-<<<<<<< HEAD
-=======
-        this.localImportJob = new CopyJob(bus);
-        this.configuration = cairoEngine.getConfiguration();
-
-        this.ff = configuration.getFilesFacade();
-        this.inputRoot = configuration.getSqlCopyInputRoot();
-        this.inputWorkRoot = configuration.getSqlCopyInputWorkRoot();
-
-        TextConfiguration textConfiguration = configuration.getTextConfiguration();
-        int utf8SinkSize = textConfiguration.getUtf8SinkSize();
-        this.utf16Sink = new DirectUtf16Sink(utf8SinkSize);
-        this.utf8Sink = new DirectUtf8Sink(utf8SinkSize);
-        this.typeManager = new TypeManager(textConfiguration, utf16Sink, utf8Sink);
-        this.textDelimiterScanner = new TextDelimiterScanner(textConfiguration);
-        this.textMetadataDetector = new TextMetadataDetector(typeManager, textConfiguration);
-
-        this.targetTableStructure = new TableStructureAdapter(configuration);
-        this.targetTableStatus = -1;
-        this.targetTableCreated = false;
->>>>>>> d7c4338c
 
         try {
             this.localImportJob = new CopyJob(bus);
@@ -195,8 +174,10 @@
             this.inputWorkRoot = configuration.getSqlCopyInputWorkRoot();
 
             TextConfiguration textConfiguration = configuration.getTextConfiguration();
-            this.utf8Sink = new DirectUtf16Sink(textConfiguration.getUtf8SinkSize());
-            this.typeManager = new TypeManager(textConfiguration, utf8Sink);
+            int utf8SinkSize = textConfiguration.getUtf8SinkSize();
+            this.utf16Sink = new DirectUtf16Sink(utf8SinkSize);
+            this.utf8Sink = new DirectUtf8Sink(utf8SinkSize);
+            this.typeManager = new TypeManager(textConfiguration, utf16Sink, utf8Sink);
             this.textDelimiterScanner = new TextDelimiterScanner(textConfiguration);
             this.textMetadataDetector = new TextMetadataDetector(typeManager, textConfiguration);
 
@@ -314,32 +295,18 @@
         writer = Misc.free(writer);
         metadata = null;
         importId = -1;
-<<<<<<< HEAD
         Misc.clear(chunkStats);
         Misc.clear(indexChunkStats);
         Misc.clear(partitionKeysAndSizes);
         Misc.clear(partitionNameSink);
         Misc.clear(taskDistribution);
+        Misc.clear(utf16Sink);
         Misc.clear(utf8Sink);
         Misc.clear(typeManager);
         Misc.clear(symbolCapacities);
         Misc.clear(textMetadataDetector);
         Misc.clear(otherToTimestampAdapterPool);
         Misc.clear(partitions);
-=======
-        chunkStats.clear();
-        indexChunkStats.clear();
-        partitionKeysAndSizes.clear();
-        partitionNameSink.clear();
-        taskDistribution.clear();
-        utf16Sink.clear();
-        utf8Sink.clear();
-        typeManager.clear();
-        symbolCapacities.clear();
-        textMetadataDetector.clear();
-        otherToTimestampAdapterPool.clear();
-        partitions.clear();
->>>>>>> d7c4338c
         linesIndexed = 0;
         rowsHandled = 0;
         rowsImported = 0;
@@ -367,22 +334,13 @@
     @Override
     public void close() {
         clear();
-<<<<<<< HEAD
         Misc.free(this.inputFilePath);
         Misc.free(this.tmpPath);
+        Misc.free(utf16Sink);
         Misc.free(this.utf8Sink);
         Misc.free(this.textMetadataDetector);
         Misc.free(this.textDelimiterScanner);
         Misc.free(this.localImportJob);
-=======
-        this.inputFilePath.close();
-        this.tmpPath.close();
-        this.utf16Sink.close();
-        this.utf8Sink.close();
-        this.textMetadataDetector.close();
-        this.textDelimiterScanner.close();
-        this.localImportJob.close();
->>>>>>> d7c4338c
     }
 
     public void of(
@@ -910,7 +868,7 @@
         this.metadata = metadata;
         this.writer = writer;//next call can throw exception
 
-        // authorize only columns present in the file 
+        // authorize only columns present in the file
         securityContext.authorizeInsert(tableToken);
 
         // add table columns missing in input file
