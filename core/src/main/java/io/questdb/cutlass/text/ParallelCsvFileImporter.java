/*******************************************************************************
 *     ___                  _   ____  ____
 *    / _ \ _   _  ___  ___| |_|  _ \| __ )
 *   | | | | | | |/ _ \/ __| __| | | |  _ \
 *   | |_| | |_| |  __/\__ \ |_| |_| | |_) |
 *    \__\_\\__,_|\___||___/\__|____/|____/
 *
 *  Copyright (c) 2014-2019 Appsicle
 *  Copyright (c) 2019-2022 QuestDB
 *
 *  Licensed under the Apache License, Version 2.0 (the "License");
 *  you may not use this file except in compliance with the License.
 *  You may obtain a copy of the License at
 *
 *  http://www.apache.org/licenses/LICENSE-2.0
 *
 *  Unless required by applicable law or agreed to in writing, software
 *  distributed under the License is distributed on an "AS IS" BASIS,
 *  WITHOUT WARRANTIES OR CONDITIONS OF ANY KIND, either express or implied.
 *  See the License for the specific language governing permissions and
 *  limitations under the License.
 *
 ******************************************************************************/

package io.questdb.cutlass.text;

import io.questdb.MessageBus;
import io.questdb.cairo.*;
import io.questdb.cairo.security.AllowAllCairoSecurityContext;
import io.questdb.cairo.sql.RecordMetadata;
import io.questdb.cairo.vm.Vm;
import io.questdb.cairo.vm.api.MemoryMARW;
import io.questdb.cutlass.text.types.*;
import io.questdb.log.Log;
import io.questdb.log.LogFactory;
import io.questdb.mp.RingQueue;
import io.questdb.mp.Sequence;
import io.questdb.std.*;
import io.questdb.std.datetime.DateFormat;
import io.questdb.std.str.DirectCharSink;
import io.questdb.std.str.Path;
import io.questdb.std.str.StringSink;
import org.jetbrains.annotations.TestOnly;

import java.io.Closeable;
<<<<<<< HEAD
=======
import java.util.concurrent.locks.Lock;
>>>>>>> 97adad73
import java.util.function.Consumer;


/**
 * Class is responsible for importing of large unordered import files into partitioned tables.
 * It does the following (in parallel) :
 * - splits the file into N-chunks, scans in parallel and finds correct line start for each chunk
 * - scans each chunk and extracts timestamps and line offsets to per-partition index files
 * (index files are stored as $inputWorkDir/$inputFileName/$partitionName/$workerId_$chunkNumber)
 * then it sorts each file by timestamp value
 * - merges all partition index chunks into one index file per partition (index.m)
 * - loads partitions into separate tables using merged indexes (one table per worker)
 * - scans all symbol columns to build per-column global symbol table
 * - remaps all symbol values
 * - moves and attaches partitions from temp tables to target table
 * - removes temp tables and index files
 * <p>
 */
public class ParallelCsvFileImporter implements Closeable, Mutable {
    private static final Log LOG = LogFactory.getLog(ParallelCsvFileImporter.class);

    private static final String LOCK_REASON = "parallel import";
    private static final int NO_INDEX = -1;

    private static final int DEFAULT_MIN_CHUNK_SIZE = 300 * 1024 * 1024;
    private int minChunkSize = DEFAULT_MIN_CHUNK_SIZE;

    //holds result of first phase - boundary scanning
    //count of quotes, even new lines, odd new lines, offset to first even newline, offset to first odd newline
    private final LongList chunkStats = new LongList();

    //holds input for second phase - indexing: offset and start line number for each chunk
    private final LongList indexChunkStats = new LongList();

    //stores timestamp values of indexed partitions 
    private final LongList partitionKeys = new LongList();
    private final StringSink partitionNameSink = new StringSink();
    //stores directory names of imported partitions
    private final ObjList<CharSequence> partitionNames = new ObjList<>();
    //stores 3 values per task : index, lo, hi (lo, hi are indexes in partitionNames)
    private final IntList taskDistribution = new IntList();

    private final FilesFacade ff;

    private final Path inputFilePath = new Path();
    private final Path tmpPath = new Path();

    private final RingQueue<TextImportTask> queue;
    private final Sequence pubSeq;
    private final Sequence subSeq;
    private final Sequence collectSeq;
    private final int workerCount;

    private final CharSequence inputRoot;
    private final CharSequence inputWorkRoot;
    //path to import directory under, usually $inputWorkRoot/$tableName
    private CharSequence importRoot;

    //input params start
    private CharSequence tableName;
    //name of file to process in inputRoot dir
    private CharSequence inputFileName;
    //name of timestamp column
    private CharSequence timestampColumn;
    private int partitionBy;
    private byte columnDelimiter;
    private TimestampAdapter timestampAdapter;
    private final ObjectPool<OtherToTimestampAdapter> otherToTimestampAdapterPool = new ObjectPool<>(OtherToTimestampAdapter::new, 4);
    private boolean forceHeader;
    private int atomicity;
    //input params end

    //index of timestamp column in input file
    private int timestampIndex;
    private final CairoSecurityContext securityContext;

    private final DirectCharSink utf8Sink;
    private final TypeManager typeManager;
    private final TextDelimiterScanner textDelimiterScanner;
    private final TextMetadataDetector textMetadataDetector;

    private final CairoEngine cairoEngine;
    private final CairoConfiguration configuration;

    private boolean targetTableCreated;
    private int targetTableStatus;
    private final TableStructureAdapter targetTableStructure;
    private int bufferLength;

    //import status variables
    private byte status = TextImportTask.STATUS_OK;
    private byte phase = TextImportTask.PHASE_BOUNDARY_CHECK;
    private CharSequence errorMessage;
<<<<<<< HEAD
    private final CancellationToken cancellationToken;
=======
    private final SqlExecutionCircuitBreaker circuitBreaker;
    private long startMs;//start time of current phase (in millis) 
>>>>>>> 97adad73

    public ParallelCsvFileImporter(CairoEngine cairoEngine, int workerCount, CancellationToken token) {
        this.cairoEngine = cairoEngine;
        this.workerCount = workerCount;
        this.cancellationToken = token;

        this.securityContext = AllowAllCairoSecurityContext.INSTANCE;
        this.configuration = this.cairoEngine.getConfiguration();

        MessageBus bus = this.cairoEngine.getMessageBus();
        this.queue = bus.getTextImportQueue();
        this.pubSeq = bus.getTextImportPubSeq();
        this.subSeq = bus.getTextImportSubSeq();
        this.collectSeq = bus.getTextImportColSeq();

        CairoConfiguration cfg = this.cairoEngine.getConfiguration();

        this.ff = cfg.getFilesFacade();

        this.inputRoot = cfg.getInputRoot();
        this.inputWorkRoot = cfg.getInputWorkRoot();

        TextConfiguration textConfiguration = configuration.getTextConfiguration();
        this.utf8Sink = new DirectCharSink(textConfiguration.getUtf8SinkSize());
        this.typeManager = new TypeManager(textConfiguration, utf8Sink);
        this.textDelimiterScanner = new TextDelimiterScanner(textConfiguration);
        this.textMetadataDetector = new TextMetadataDetector(typeManager, textConfiguration);

        this.targetTableStructure = new TableStructureAdapter(configuration);
        this.bufferLength = configuration.getSqlCopyBufferSize();
        this.targetTableStatus = -1;
        this.targetTableCreated = false;

        this.atomicity = Atomicity.SKIP_COL;
    }

    private static void checkTableName(CharSequence tableName, CairoConfiguration configuration) {
        if (!TableUtils.isValidTableName(tableName, configuration.getMaxFileNameLength())) {
            throw CairoException.instance(0)
                    .put("invalid table name [table=").putAsPrintable(tableName)
                    .put(']');
        }
    }

    public static void createTable(final FilesFacade ff, int mkDirMode, final CharSequence root, final CharSequence tableName, TableStructure structure, int tableId, CairoConfiguration configuration) {
        checkTableName(tableName, configuration);
        try (Path path = new Path()) {
            switch (TableUtils.exists(ff, path, root, tableName, 0, tableName.length())) {
                case TableUtils.TABLE_EXISTS:
                    int errno;
                    if ((errno = ff.rmdir(path)) != 0) {
                        LOG.error().$("remove failed [tableName='").utf8(tableName).$("', error=").$(errno).$(']').$();
                        throw CairoException.instance(errno).put("Table remove failed");
                    }
                case TableUtils.TABLE_DOES_NOT_EXIST:
                    try (MemoryMARW memory = Vm.getMARWInstance()) {
                        TableUtils.createTable(
                                ff,
                                root,
                                mkDirMode,
                                memory,
                                path,
                                tableName,
                                structure,
                                ColumnType.VERSION,
                                tableId
                        );
                    }
                    break;
                default:
                    throw CairoException.instance(0).put("name is reserved [tableName=").put(tableName).put(']');
            }
        }
    }

    @Override
    public void close() {
        clear();
        this.inputFilePath.close();
        this.tmpPath.close();
        this.utf8Sink.close();
        this.textMetadataDetector.close();
        this.textDelimiterScanner.close();
    }

    public void importPartitions() throws TextException {
        checkCancelled(TextImportTask.PHASE_PARTITION_IMPORT);
        if (partitionNames.size() == 0) {
            throw TextException.$("No partitions to merge and load found");
        }

        logStartOf("index merge and partition load");

        final int partitionCount = partitionNames.size();
        final int chunkSize = (partitionCount + workerCount - 1) / workerCount;
        final int taskCount = (partitionCount + chunkSize - 1) / chunkSize;

        int queuedCount = 0;
        int collectedCount = 0;
        taskDistribution.clear();
        for (int i = 0; i < taskCount; ++i) {
            final int lo = i * chunkSize;
            final int hi = Integer.min(lo + chunkSize, partitionCount);

            while (true) {
                final long seq = pubSeq.next();
                if (seq > -1) {
                    final TextImportTask task = queue.get(seq);
<<<<<<< HEAD
                    task.setTaskId(i);
                    task.setCancellationToken(cancellationToken);
                    task.ofImportPartitionDataStage(cairoEngine, targetTableStructure, textMetadataDetector.getColumnTypes(), atomicity, columnDelimiter, importRoot, inputFileName, i, lo, hi, partitionNames, maxLineLength);
=======
                    task.setIndex(i);
                    task.setCircuitBreaker(circuitBreaker);
                    task.ofImportPartitionDataStage(cairoEngine, targetTableStructure, textMetadataDetector.getColumnTypes(), atomicity, columnDelimiter, importRoot, inputFileName, i, lo, hi, partitionNames);
>>>>>>> 97adad73
                    pubSeq.done(seq);
                    queuedCount++;
                    break;
                } else {
                    collectedCount += collect(queuedCount - collectedCount, this::collectDataImportStats);
                }
            }

            taskDistribution.add(i);
            taskDistribution.add(lo);
            taskDistribution.add(hi);
        }

        collectedCount += collect(queuedCount - collectedCount, this::collectDataImportStats);
        assert collectedCount == queuedCount;

<<<<<<< HEAD
        LOG.info().$("Finished index merge and partition load").$();
=======
        checkImportStatus();
        logEndOf("index merge and partition load");
    }

    private void logStartOf(String phase) {
        LOG.info().$("Started ").$(phase).$(" of file='").$(inputFilePath).$("'").$();
        startMs = getCurrentTimeMs();
    }

    private void logEndOf(String phase) {
        long endMs = getCurrentTimeMs();
        LOG.info().$("Finished ").$(phase).$(" of file='").$(inputFilePath).$("' time=").$((endMs - startMs) / 1000).$("s").$();
    }

    private long getCurrentTimeMs() {
        return configuration.getMillisecondClock().getTicks();
>>>>>>> 97adad73
    }

    private int getTmpTablesCount() {
        return taskDistribution.size() / 3;
    }

    public void mergeSymbolTables(final TableWriter writer) throws TextException {
<<<<<<< HEAD
        checkCancelled(TextImportTask.PHASE_SYMBOL_TABLE_MERGE);
        LOG.info().$("Started symbol table merge").$();
=======
        logStartOf("symbol table merge");
>>>>>>> 97adad73
        final int tmpTableCount = getTmpTablesCount();

        int queuedCount = 0;
        int collectedCount = 0;
        TableWriterMetadata metadata = writer.getMetadata();

        for (int columnIndex = 0, size = metadata.getColumnCount(); columnIndex < size; columnIndex++) {
            if (ColumnType.isSymbol(metadata.getColumnType(columnIndex))) {
                final CharSequence symbolColumnName = metadata.getColumnName(columnIndex);
                int tmpTableSymbolColumnIndex = targetTableStructure.getSymbolColumnIndex(symbolColumnName);

                while (true) {
                    final long seq = pubSeq.next();
                    if (seq > -1) {
                        final TextImportTask task = queue.get(seq);
                        task.setTaskId(columnIndex);
                        task.ofMergeSymbolTablesStage(configuration, importRoot, writer, tableName, symbolColumnName, columnIndex, tmpTableSymbolColumnIndex, tmpTableCount, partitionBy);
                        pubSeq.done(seq);
                        queuedCount++;
                        break;
                    } else {
                        collectedCount += collect(queuedCount - collectedCount, this::collectStub);
                    }
                }
            }
        }

        collectedCount += collect(queuedCount - collectedCount, this::collectStub);
        assert collectedCount == queuedCount;
<<<<<<< HEAD
        LOG.info().$("Finished symbol table merge").$();
    }

    public void updateSymbolKeys(final TableWriter writer) throws TextException {
        checkCancelled(TextImportTask.PHASE_UPDATE_SYMBOL_KEYS);
        LOG.info().$("Started symbol keys update").$();
=======
        checkImportStatus();

        logEndOf("symbol table merge");
    }

    public void updateSymbolKeys(final TableWriter writer) throws TextException {
        logStartOf("symbol keys update");
>>>>>>> 97adad73

        final int tmpTableCount = getTmpTablesCount();
        int queuedCount = 0;
        int collectedCount = 0;
        for (int t = 0; t < tmpTableCount; ++t) {
            tmpPath.of(importRoot).concat(tableName).put("_").put(t);

            try (TxReader txFile = new TxReader(ff).ofRO(tmpPath, partitionBy)) {
                txFile.unsafeLoadAll();
                final int partitionCount = txFile.getPartitionCount();

                for (int p = 0; p < partitionCount; p++) {
                    final long partitionSize = txFile.getPartitionSize(p);
                    final long partitionTimestamp = txFile.getPartitionTimestamp(p);
                    TableWriterMetadata metadata = writer.getMetadata();
                    int symbolColumnIndex = 0;

                    if (partitionSize == 0) {
                        continue;
                    }

                    for (int c = 0, size = metadata.getColumnCount(); c < size; c++) {
                        if (ColumnType.isSymbol(metadata.getColumnType(c))) {
                            final CharSequence symbolColumnName = metadata.getColumnName(c);
                            final int symbolCount = txFile.getSymbolValueCount(symbolColumnIndex++);

                            while (true) {
                                final long seq = pubSeq.next();
                                if (seq > -1) {
                                    final TextImportTask task = queue.get(seq);
                                    task.setTaskId(t);
                                    task.setCancellationToken(cancellationToken);
                                    task.ofUpdateSymbolColumnKeysStage(cairoEngine, targetTableStructure, t, partitionSize, partitionTimestamp, importRoot, symbolColumnName, symbolCount);
                                    pubSeq.done(seq);
                                    queuedCount++;
                                    break;
                                } else {
                                    collectedCount += collect(queuedCount - collectedCount, this::collectStub);
                                }
                            }
                        }
                    }
                }
            }

        }

        collectedCount += collect(queuedCount - collectedCount, this::collectStub);
        assert collectedCount == queuedCount;
<<<<<<< HEAD
        LOG.info().$("Finished symbol keys update").$();
=======
        checkImportStatus();

        logEndOf("symbol keys update");
>>>>>>> 97adad73
    }

    public void of(CharSequence tableName, CharSequence inputFileName, int partitionBy, byte columnDelimiter, CharSequence timestampColumn, CharSequence tsFormat, boolean forceHeader) {
        of(tableName, inputFileName, partitionBy, columnDelimiter, timestampColumn, tsFormat, forceHeader, Atomicity.SKIP_COL);
    }

    public void of(CharSequence tableName, CharSequence inputFileName, int partitionBy, byte columnDelimiter, CharSequence timestampColumn, CharSequence tsFormat, boolean forceHeader, int atomicity) {
        clear();

        this.tableName = tableName;
        this.importRoot = tmpPath.of(inputWorkRoot).concat(tableName).toString();
        this.inputFileName = inputFileName;
        this.timestampColumn = timestampColumn;
        this.partitionBy = partitionBy;
        this.columnDelimiter = columnDelimiter;
        if (tsFormat != null) {
            DateFormat dateFormat = typeManager.getInputFormatConfiguration().getTimestampFormatFactory().get(tsFormat);
            this.timestampAdapter = (TimestampAdapter) typeManager.nextTimestampAdapter(false, dateFormat,
                    configuration.getTextConfiguration().getDefaultDateLocale());
        }
        this.forceHeader = forceHeader;
        this.timestampIndex = -1;
        this.status = TextImportTask.STATUS_OK;
        this.phase = 0;
        this.targetTableStatus = -1;
        this.targetTableCreated = false;
        this.atomicity = Atomicity.isValid(atomicity) ? atomicity : Atomicity.SKIP_COL;

        inputFilePath.of(inputRoot).concat(inputFileName).$();
    }

    @Override
    public void clear() {
        chunkStats.clear();
        indexChunkStats.clear();
        partitionKeys.clear();
        partitionNames.clear();
        partitionNameSink.clear();
        taskDistribution.clear();
        utf8Sink.clear();
        typeManager.clear();
        textMetadataDetector.clear();
        otherToTimestampAdapterPool.clear();

        inputFileName = null;
        tableName = null;
        timestampColumn = null;
        timestampIndex = -1;
        partitionBy = -1;
        columnDelimiter = -1;
        timestampAdapter = null;
        forceHeader = false;

        status = TextImportTask.STATUS_OK;
        phase = TextImportTask.PHASE_BOUNDARY_CHECK;
        errorMessage = null;
        targetTableStatus = -1;
        targetTableCreated = false;
        atomicity = Atomicity.SKIP_COL;
    }

    private void removeWorkDir() {
        Path workDirPath = tmpPath.of(importRoot).slash$();

        if (ff.exists(workDirPath)) {
            LOG.info().$("removing import directory path='").$(workDirPath).$("'").$();

            int errno = ff.rmdir(workDirPath);
            if (errno != 0) {
                throw CairoException.instance(errno).put("Can't remove import directory path='").put(workDirPath).put("' errno=").put(errno);
            }
        }
    }

    private void createWorkDir() {
        removeWorkDir();

        Path workDirPath = tmpPath.of(importRoot).slash$();
        int errno = ff.mkdir(workDirPath, configuration.getMkDirMode());
        if (errno != 0) {
            throw CairoException.instance(errno).put("Can't create import work dir ").put(workDirPath).put(" errno=").put(errno);
        }

        LOG.info().$("created import dir ").$(workDirPath).$();
    }

    TableWriter parseStructure(long fd) throws TextException {
        final CairoConfiguration configuration = cairoEngine.getConfiguration();

        final int textAnalysisMaxLines = configuration.getTextConfiguration().getTextAnalysisMaxLines();
        int len = configuration.getSqlCopyBufferSize();
        long buf = Unsafe.malloc(len, MemoryTag.NATIVE_DEFAULT);

        try (TextLexer lexer = new TextLexer(configuration.getTextConfiguration())) {
            long n = ff.read(fd, buf, len, 0);
            if (n > 0) {
                if (columnDelimiter < 0) {
                    columnDelimiter = textDelimiterScanner.scan(buf, buf + n);
                }

                lexer.of(columnDelimiter);
                lexer.setSkipLinesWithExtraValues(false);

                final ObjList<CharSequence> names = new ObjList<>();
                final ObjList<TypeAdapter> types = new ObjList<>();
                if (timestampColumn != null && timestampAdapter != null) {
                    names.add(timestampColumn);
                    types.add(timestampAdapter);
                }

                textMetadataDetector.of(names, types, forceHeader);
                lexer.parse(buf, buf + n, textAnalysisMaxLines, textMetadataDetector);
                textMetadataDetector.evaluateResults(lexer.getLineCount(), lexer.getErrorCount());
                forceHeader = textMetadataDetector.isHeader();

                return prepareTable(securityContext, textMetadataDetector.getColumnNames(), textMetadataDetector.getColumnTypes(), inputFilePath, typeManager);
            } else {
                throw TextException.$("Can't read from file path='").put(inputFilePath).put("' to analyze structure");
            }
        } finally {
            Unsafe.free(buf, len, MemoryTag.NATIVE_DEFAULT);
        }
    }

    private int collect(int queuedCount, Consumer<TextImportTask> consumer) {
        int collectedCount = 0;
        while (collectedCount < queuedCount) {
            final long seq = collectSeq.next();
            if (seq > -1) {
                TextImportTask task = queue.get(seq);
                consumer.accept(task);
                task.clear();
                collectSeq.done(seq);
                collectedCount += 1;
            } else {
                stealWork(queue, subSeq);
            }
        }
        return collectedCount;
    }

    private void movePartitions() {
<<<<<<< HEAD
        checkCancelled(TextImportTask.PHASE_MOVE_PARTITONS);
=======
        logStartOf("moving partitions");
>>>>>>> 97adad73
        final int taskCount = getTmpTablesCount();

        for (int i = 0; i < taskCount; i++) {
            int index = taskDistribution.getQuick(i * 3);
            int lo = taskDistribution.getQuick(i * 3 + 1);
            int hi = taskDistribution.getQuick(i * 3 + 2);
            final Path srcPath = Path.getThreadLocal(importRoot).concat(tableName).put("_").put(index);
            final Path dstPath = Path.getThreadLocal2(configuration.getRoot()).concat(tableName);
            final int srcPlen = srcPath.length();
            final int dstPlen = dstPath.length();

            for (int j = lo; j < hi; j++) {
                final CharSequence partitionName = partitionNames.get(j);
                if (partitionName == null) {
                    continue;
                }

                srcPath.trimTo(srcPlen).concat(partitionName).slash$();
                dstPath.trimTo(dstPlen).concat(partitionName).slash$();

                if (!ff.rename(srcPath, dstPath)) {
                    if (Os.translateSysErrno(ff.errno()) == Os.Errno.EXDEV) {
                        LOG.info().$(srcPath).$(" and ").$(dstPath).$(" are not on the same mounted filesystem. Partitions will be copied.").$();

                        if (ff.mkdirs(dstPath, configuration.getMkDirMode()) != 0) {
                            throw CairoException.instance(ff.errno()).put("Cannot create partition directory [path=").put(dstPath).put(']');
                        }

                        ff.iterateDir(srcPath, (long name, int type) -> {
                            if (type == Files.DT_FILE) {
                                srcPath.trimTo(srcPlen).concat(partitionName).concat(name).$();
                                dstPath.trimTo(dstPlen).concat(partitionName).concat(name).$();
                                if (ff.copy(srcPath, dstPath) < 0) {
                                    throw CairoException.instance(ff.errno()).put("Cannot copy partition file [to=").put(dstPath).put(']');
                                }
                            }
                        });
                    } else {
                        throw CairoException.instance(ff.errno()).put("Cannot copy partition file [to=").put(dstPath).put(']');
                    }
                }
            }
        }

        logEndOf("moving partitions");
    }

<<<<<<< HEAD
     public void process() throws TextException {

=======
    @TestOnly
    void processTest(Runnable callback) throws SqlException, TextException {
        if (!lock.tryLock()) {
            throw SqlException.position(0).put("Another parallel copy command in progress");
        }
        try {
            callback.run();
            processInner();
        } finally {
            lock.unlock();
        }
    }

    public void process() throws SqlException, TextException {
        if (!lock.tryLock()) {
            throw SqlException.position(0).put("Another parallel copy command in progress");
        }
        try {
            processInner();
        } finally {
            lock.unlock();
        }
    }

    private void processInner() throws TextException {
>>>>>>> 97adad73
        if (this.queue.getCycle() <= 0) {
            throw TextException.$("Unable to process, the processing queue is misconfigured");
        }

        long startMs = getCurrentTimeMs();

        long fd = ff.openRO(inputFilePath);
        if (fd < 0) {
            throw TextException.$("Can't open input file [path='").put(inputFilePath).put("', errno=").put(ff.errno()).put(']');
        }
        long length = ff.length(fd);
        if (length < 1) {
            ff.close(fd);
            throw TextException.$("Ignoring file because it's empty [path='").put(inputFilePath).put(']');
        }

        try (TableWriter writer = parseStructure(fd)) {
            findChunkBoundaries(length);
            indexChunks();
            importPartitions();
            mergeSymbolTables(writer);
            updateSymbolKeys(writer);
            buildColumnIndexes(writer);
            try {
                movePartitions();
                attachPartitions(writer);
            } catch (Throwable t) {
                cleanUp(writer);
                throw t;
            }
        } catch (Throwable t) {
            cleanUp();
            throw t;
        } finally {
            removeWorkDir();
            ff.close(fd);
        }

        long endMs = getCurrentTimeMs();
        LOG.info().$("Finished importing file='").$(inputFileName).$("' time=").$((endMs - startMs) / 1000).$("s").$();
    }

    public byte getStatus() {
        return status;
    }

    private void setStatus(byte status) {
        this.status = status;
    }

    private void cleanUp(TableWriter writer) {
        if (targetTableStatus == TableUtils.TABLE_EXISTS && writer != null) {
            writer.truncate();
        }
    }

    private void cleanUp() {
        if (targetTableStatus == TableUtils.TABLE_DOES_NOT_EXIST && targetTableCreated) {
            cairoEngine.remove(securityContext, tmpPath, tableName);
        }
    }

    private void attachPartitions(TableWriter writer) throws TextException {
        checkCancelled(TextImportTask.PHASE_ATTACH_PARTITIONS);
        if (partitionNames.size() == 0) {
            throw TextException.$("No partitions to attach found");
        }

        logStartOf("attaching partitions");

        for (int i = 0, sz = partitionNames.size(); i < sz; i++) {
            final CharSequence partitionDirName = partitionNames.get(i);
            if (partitionDirName == null) {
                continue;
            }
            final long timestamp = PartitionBy.parsePartitionDirName(partitionDirName, partitionBy);
            try {
                writer.attachPartition(timestamp, false);
            } catch (CairoException e) {
                throw TextException.$("Can't attach partition ").put(partitionDirName).put(". ").put(e.getMessage());
            }
        }

        logEndOf("attaching partitions");
    }

    public void setMinChunkSize(int minChunkSize) {
        this.minChunkSize = minChunkSize;
    }

    private void collectChunkStats(final TextImportTask task) {
        checkStatus(task);
        final TextImportTask.CountQuotesStage countQuotesStage = task.getCountQuotesStage();
        final int chunkIndex = task.getTaskId();
        chunkStats.set(chunkIndex, countQuotesStage.getQuoteCount());
        chunkStats.set(chunkIndex + 1, countQuotesStage.getNewLineCountEven());
        chunkStats.set(chunkIndex + 2, countQuotesStage.getNewLineCountOdd());
        chunkStats.set(chunkIndex + 3, countQuotesStage.getNewLineOffsetEven());
        chunkStats.set(chunkIndex + 4, countQuotesStage.getNewLineOffsetOdd());
    }

    private void collectIndexStats(final TextImportTask task) {
        checkStatus(task);
        final TextImportTask.BuildPartitionIndexStage buildPartitionIndexStage = task.getBuildPartitionIndexStage();
<<<<<<< HEAD
        final int chunkIndex = task.getTaskId();
        final long lineLength = buildPartitionIndexStage.getMaxLineLength();
        this.maxLineLength = (int) Math.max(maxLineLength, lineLength);
=======
        final int chunkIndex = task.getIndex();
>>>>>>> 97adad73
        final LongList keys = buildPartitionIndexStage.getPartitionKeys();
        this.partitionKeys.add(keys);
    }

    private void collectDataImportStats(final TextImportTask task) {
        checkStatus(task);

        final TextImportTask.ImportPartitionDataStage stage = task.getImportPartitionDataStage();
        LongList rows = stage.getImportedRows();
        int offset = (int) stage.getLo();

        for (int i = 0, n = rows.size(); i < n; i++) {
            if (rows.get(i) == 0) {
                partitionNames.set(i + offset, null);//partition will be ignored in later stages 
            }
        }
    }

    private void collectStub(final TextImportTask task) {
        checkStatus(task);
    }

    private void checkCancelled(byte phase) {
        this.phase = phase;
        if (cancellationToken != null && cancellationToken.isCanceled()) {
            setStatus(TextImportTask.STATUS_CANCEL);
            errorMessage = "Cancelled";
        }
        throwErrorIfNotOk();
    }

    private void checkStatus(final TextImportTask task) {
        if (status == TextImportTask.STATUS_OK && task.getStatus() != TextImportTask.STATUS_OK) {
            setStatus(task.getStatus());
            phase = task.getPhase();
            errorMessage = task.getErrorMessage();
        }
        throwErrorIfNotOk();
        checkCancelled(task.getPhase());
    }

    private void throwErrorIfNotOk() {
        if (getStatus() != TextImportTask.STATUS_OK) {
            throw TextException.$("Import terminated in ").put(TextImportTask.getPhaseName(phase)).put(" phase. ").put(errorMessage);
        }
    }

    //returns list with N chunk boundaries
    LongList findChunkBoundaries(long fileLength) throws TextException {
<<<<<<< HEAD
        checkCancelled(TextImportTask.PHASE_BOUNDARY_CHECK);
        LOG.info().$("Started checking boundaries in file=").$(inputFilePath).$();

=======
        logStartOf("checking boundaries");
>>>>>>> 97adad73
        assert (workerCount > 0 && minChunkSize > 0);

        if (workerCount == 1) {
            indexChunkStats.setPos(0);
            indexChunkStats.add(0);
            indexChunkStats.add(0);
            indexChunkStats.add(fileLength);
            indexChunkStats.add(0);
            return indexChunkStats;
        }

        long chunkSize = Math.max(minChunkSize, (fileLength + workerCount - 1) / workerCount);
        final int chunks = (int) Math.max((fileLength + chunkSize - 1) / chunkSize, 1);

        int queuedCount = 0;
        int collectedCount = 0;

        chunkStats.setPos(chunks * 5);
        chunkStats.zero(0);

        for (int i = 0; i < chunks; i++) {
            final long chunkLo = i * chunkSize;
            final long chunkHi = Long.min(chunkLo + chunkSize, fileLength);
            while (true) {
                final long seq = pubSeq.next();
                if (seq > -1) {
                    final TextImportTask task = queue.get(seq);
                    task.setTaskId(5 * i);
                    task.setCancellationToken(cancellationToken);
                    task.ofCountQuotesStage(ff, inputFilePath, chunkLo, chunkHi, bufferLength);
                    pubSeq.done(seq);
                    queuedCount++;
                    break;
                } else {
                    collectedCount += collect(queuedCount - collectedCount, this::collectChunkStats);
                }
            }
        }

        collectedCount += collect(queuedCount - collectedCount, this::collectChunkStats);
        assert collectedCount == queuedCount;
        processChunkStats(fileLength, chunks);
        logEndOf("checking boundaries");
        return indexChunkStats;
    }

    void indexChunks() throws TextException {
<<<<<<< HEAD
        checkCancelled(TextImportTask.PHASE_INDEXING);
=======
        logStartOf("indexing");

>>>>>>> 97adad73
        int queuedCount = 0;
        int collectedCount = 0;

        if (indexChunkStats.size() < 2) {
            throw TextException.$("No chunks found for indexing in file=").put(inputFilePath);
        }

        createWorkDir();

        boolean forceHeader = this.forceHeader;
        for (int i = 0, n = indexChunkStats.size() - 2; i < n; i += 2) {
            int colIdx = i / 2;

            final long chunkLo = indexChunkStats.get(i);
            final long lineNumber = indexChunkStats.get(i + 1);
            final long chunkHi = indexChunkStats.get(i + 2);

            while (true) {
                final long seq = pubSeq.next();
                if (seq > -1) {
                    final TextImportTask task = queue.get(seq);
                    task.setTaskId(colIdx);
                    task.setCancellationToken(cancellationToken);
                    task.ofBuildPartitionIndexStage(chunkLo, chunkHi, lineNumber, colIdx, configuration, inputFileName, importRoot, partitionBy, columnDelimiter, timestampIndex, timestampAdapter, forceHeader, bufferLength, atomicity);
                    if (forceHeader) {
                        forceHeader = false;
                    }
                    pubSeq.done(seq);
                    queuedCount++;
                    break;
                } else {
                    collectedCount += collect(queuedCount - collectedCount, this::collectIndexStats);
                }
            }
        }

        collectedCount += collect(queuedCount - collectedCount, this::collectIndexStats);
        assert collectedCount == queuedCount;
        processIndexStats();
<<<<<<< HEAD
        LOG.info().$("Finished indexing file=").$(inputFilePath).$();
    }

    private void buildColumnIndexes(TableWriter writer) throws TextException {
        checkCancelled(TextImportTask.PHASE_BUILD_INDEX);
=======

        logEndOf("indexing");
    }

    private void buildColumnIndexes(TableWriter writer) throws TextException {
        logStartOf("building column indexes");

>>>>>>> 97adad73
        final RecordMetadata metadata = writer.getMetadata();
        final int columnCount = metadata.getColumnCount();
        final int tmpTableCount = getTmpTablesCount();

        boolean isAnyIndexed = false;
        for (int i = 0; i < columnCount; i++) {
            isAnyIndexed |= metadata.isColumnIndexed(i);
        }

        if (isAnyIndexed) {

            int queuedCount = 0;
            int collectedCount = 0;
            for (int t = 0; t < tmpTableCount; ++t) {
                while (true) {
                    final long seq = pubSeq.next();
                    if (seq > -1) {
                        final TextImportTask task = queue.get(seq);
                        task.setTaskId(t);
                        task.setCancellationToken(cancellationToken);
                        task.ofBuildSymbolColumnIndexStage(cairoEngine, targetTableStructure, importRoot, t, metadata);
                        pubSeq.done(seq);
                        queuedCount++;
                        break;
                    } else {
                        collectedCount += collect(queuedCount - collectedCount, this::collectStub);
                    }
                }
            }

            collectedCount += collect(queuedCount - collectedCount, this::collectStub);
            assert collectedCount == queuedCount;
<<<<<<< HEAD
            LOG.info().$("Finished building column indexes").$();
=======
            checkImportStatus();
>>>>>>> 97adad73
        }

        logEndOf("building column indexes");
    }

    private void processIndexStats() {
        LongHashSet set = new LongHashSet();
        for (int i = 0, n = partitionKeys.size(); i < n; i++) {
            set.add(partitionKeys.get(i));
        }

        LongList uniquePartitionKeys = new LongList();
        for (int i = 0, n = set.size(); i < n; i++) {
            uniquePartitionKeys.add(set.get(i));
        }
        uniquePartitionKeys.sort();

        DateFormat dirFormat = PartitionBy.getPartitionDirFormatMethod(partitionBy);

        partitionNames.clear();
        tmpPath.of(importRoot).slash$();
        for (int i = 0, n = uniquePartitionKeys.size(); i < n; i++) {
            partitionNameSink.clear();
            dirFormat.format(uniquePartitionKeys.get(i), null, null, partitionNameSink);
            partitionNames.add(partitionNameSink.toString());
        }
    }

    @TestOnly
    void setBufferLength(int bufferSize) {
        this.bufferLength = bufferSize;
    }

    private boolean stealWork(RingQueue<TextImportTask> queue, Sequence subSeq) {
        long seq = subSeq.next();
        if (seq > -1) {
            queue.get(seq).run();
            subSeq.done(seq);
            return true;
        }
        Os.pause();
        return false;
    }

    private void processChunkStats(long fileLength, int chunks) {
        long quotes = chunkStats.get(0);

        indexChunkStats.setPos(0);
        //set first chunk offset and line number
        indexChunkStats.add(0);
        indexChunkStats.add(0);

        long lines;
        long totalLines = chunks > 0 ? chunkStats.get(1) + 1 : 1;

        for (int i = 1; i < chunks; i++) {
            long startPos;
            if ((quotes & 1) == 1) { // if number of quotes is odd then use odd starter
                startPos = chunkStats.get(5 * i + 4);
                lines = chunkStats.get(5 * i + 2);
            } else {
                startPos = chunkStats.get(5 * i + 3);
                lines = chunkStats.get(5 * i + 1);
            }

            //if whole chunk  belongs to huge quoted string or contains one very long line
            //then it should be ignored here and merged with previous chunk
            if (startPos > -1) {
                indexChunkStats.add(startPos);
                indexChunkStats.add(totalLines);
            }

            quotes += chunkStats.get(5 * i);
            totalLines += lines;
        }

        if (indexChunkStats.get(indexChunkStats.size() - 2) < fileLength) {
            indexChunkStats.add(fileLength);
            indexChunkStats.add(totalLines);//doesn't matter
        }
    }

    private void logTypeError(int i, int type) {
        LOG.info()
                .$("mis-detected [table=").$(tableName)
                .$(", column=").$(i)
                .$(", type=").$(ColumnType.nameOf(type))
                .$(']').$();
    }

    private TableWriter openWriterAndOverrideImportMetadata(
            ObjList<CharSequence> names,
            ObjList<TypeAdapter> types,
            CairoSecurityContext cairoSecurityContext,
            TypeManager typeManager
    ) throws TextException {
        TableWriter writer = cairoEngine.getWriter(cairoSecurityContext, tableName, LOCK_REASON);
        RecordMetadata metadata = writer.getMetadata();

        if (metadata.getColumnCount() < types.size()) {
            writer.close();
            throw TextException.$("column count mismatch [textColumnCount=").put(types.size())
                    .put(", tableColumnCount=").put(metadata.getColumnCount())
                    .put(", table=").put(tableName)
                    .put(']');
        }

        //remap index is only needed to adjust names and types
        //workers will import data into temp tables without remapping
        IntList remapIndex = new IntList();
        remapIndex.ensureCapacity(types.size());
        for (int i = 0, n = types.size(); i < n; i++) {

            final int columnIndex = metadata.getColumnIndexQuiet(names.getQuick(i));
            final int idx = (columnIndex > -1 && columnIndex != i) ? columnIndex : i; // check for strict match ?
            remapIndex.set(i, idx);

            final int columnType = metadata.getColumnType(idx);
            final TypeAdapter detectedAdapter = types.getQuick(i);
            final int detectedType = detectedAdapter.getType();
            if (detectedType != columnType) {
                // when DATE type is mis-detected as STRING we
                // would not have either date format nor locale to
                // use when populating this field
                switch (ColumnType.tagOf(columnType)) {
                    case ColumnType.DATE:
                        logTypeError(i, detectedType);
                        types.setQuick(i, BadDateAdapter.INSTANCE);
                        break;
                    case ColumnType.TIMESTAMP:
                        if (detectedAdapter instanceof TimestampCompatibleAdapter) {
                            types.setQuick(i, otherToTimestampAdapterPool.next().of((TimestampCompatibleAdapter) detectedAdapter));
                        } else {
                            logTypeError(i, detectedType);
                            types.setQuick(i, BadTimestampAdapter.INSTANCE);
                        }
                        break;
                    case ColumnType.BINARY:
                        writer.close();
                        throw CairoException.instance(0).put("cannot import text into BINARY column [index=").put(i).put(']');
                    default:
                        types.setQuick(i, typeManager.getTypeAdapter(columnType));
                        break;
                }
            }
        }

        //at this point we've to use target table columns names otherwise partition attach could fail on metadata differences
        //(if header names or synthetic names are different from table's)
        for (int i = 0, n = remapIndex.size(); i < n; i++) {
            names.set(i, metadata.getColumnName(remapIndex.get(i)));
        }

        //add table columns missing in input file
        if (names.size() < metadata.getColumnCount()) {
            for (int i = 0, n = metadata.getColumnCount(); i < n; i++) {
                boolean unused = true;

                for (int r = 0, rn = remapIndex.size(); r < rn; r++) {
                    if (remapIndex.get(r) == i) {
                        unused = false;
                        break;
                    }
                }

                if (unused) {
                    names.add(metadata.getColumnName(i));
                    types.add(typeManager.getTypeAdapter(metadata.getColumnType(i)));
                }
            }
        }

        return writer;
    }

    TableWriter prepareTable(
            CairoSecurityContext cairoSecurityContext,
            ObjList<CharSequence> names,
            ObjList<TypeAdapter> types,
            Path path,
            TypeManager typeManager
    ) throws TextException {
        if (types.size() == 0) {
            throw CairoException.instance(0).put("cannot determine text structure");
        }
        if (partitionBy == PartitionBy.NONE) {
            throw CairoException.instance(-1).put("partition by unit can't be NONE for parallel import");
        }

        if (partitionBy < 0) {
            partitionBy = PartitionBy.NONE;
        }

        if (timestampIndex == -1 && timestampColumn != null) {
            for (int i = 0, n = names.size(); i < n; i++) {
                if (Chars.equalsIgnoreCase(names.get(i), timestampColumn)) {
                    timestampIndex = i;
                    break;
                }
            }
        }

        TableWriter writer = null;

        try {
            targetTableStatus = cairoEngine.getStatus(cairoSecurityContext, path, tableName);
            switch (targetTableStatus) {
                case TableUtils.TABLE_DOES_NOT_EXIST:
                    if (partitionBy == PartitionBy.NONE) {
                        throw TextException.$("partition by unit must be set when importing to new table");
                    }
                    if (timestampColumn == null) {
                        throw TextException.$("timestamp column must be set when importing to new table");
                    }
                    if (timestampIndex == -1) {
                        throw TextException.$("timestamp column '").put(timestampColumn).put("' not found in file header");
                    }

                    validate(names, types, null, NO_INDEX);
                    targetTableStructure.of(tableName, names, types, timestampIndex, partitionBy);
                    createTable(ff, configuration.getMkDirMode(), configuration.getRoot(), tableName, targetTableStructure, (int) cairoEngine.getTableIdGenerator().getNextId(), configuration);
                    targetTableCreated = true;
                    writer = cairoEngine.getWriter(cairoSecurityContext, tableName, LOCK_REASON);
                    partitionBy = writer.getPartitionBy();
                    break;
                case TableUtils.TABLE_EXISTS:
                    writer = openWriterAndOverrideImportMetadata(names, types, cairoSecurityContext, typeManager);

                    if (writer.getRowCount() > 0) {
                        throw CairoException.instance(0).put("target table must be empty [table=").put(tableName).put(']');
                    }

                    CharSequence designatedTimestampColumnName = writer.getDesignatedTimestampColumnName();
                    int designatedTimestampIndex = writer.getMetadata().getTimestampIndex();
                    if (PartitionBy.isPartitioned(partitionBy) && partitionBy != writer.getPartitionBy()) {
                        throw CairoException.instance(-1).put("declared partition by unit doesn't match table's");
                    }
                    partitionBy = writer.getPartitionBy();
                    if (!PartitionBy.isPartitioned(partitionBy)) {
                        throw CairoException.instance(-1).put("target table is not partitioned");
                    }
                    validate(names, types, designatedTimestampColumnName, designatedTimestampIndex);
                    targetTableStructure.of(tableName, names, types, timestampIndex, partitionBy);
                    break;
                default:
                    throw CairoException.instance(0).put("name is reserved [table=").put(tableName).put(']');
            }

            inputFilePath.of(inputRoot).concat(inputFileName).$();//getStatus might override it 
            targetTableStructure.setIgnoreColumnIndexedFlag(true);

            if (timestampIndex == -1) {
                throw CairoException.instance(-1).put("timestamp column not found");
            }

            if (timestampAdapter == null && ColumnType.isTimestamp(types.getQuick(timestampIndex).getType())) {
                timestampAdapter = (TimestampAdapter) types.getQuick(timestampIndex);
            }
        } catch (Throwable t) {
            if (writer != null) {
                writer.close();
            }

            throw t;
        }

        return writer;
    }

    void validate(ObjList<CharSequence> names,
                  ObjList<TypeAdapter> types,
                  CharSequence designatedTimestampColumnName,
                  int designatedTimestampIndex) throws TextException {
        if (timestampColumn == null && designatedTimestampColumnName == null) {
            timestampIndex = NO_INDEX;
        } else if (timestampColumn != null) {
            timestampIndex = names.indexOf(timestampColumn);
            if (timestampIndex == NO_INDEX) {
                throw TextException.$("invalid timestamp column '").put(timestampColumn).put('\'');
            }
        } else {
            timestampIndex = names.indexOf(designatedTimestampColumnName);
            if (timestampIndex == NO_INDEX) {
                // columns in the imported file may not have headers, then use writer timestamp index
                timestampIndex = designatedTimestampIndex;
            }
        }

        if (timestampIndex != NO_INDEX) {
            final TypeAdapter timestampAdapter = types.getQuick(timestampIndex);
            final int typeTag = ColumnType.tagOf(timestampAdapter.getType());
            if ((typeTag != ColumnType.LONG && typeTag != ColumnType.TIMESTAMP) || timestampAdapter == BadTimestampAdapter.INSTANCE) {
                throw TextException.$("column no=").put(timestampIndex).put(", name='").put(timestampColumn).put("' is not a timestamp");
            }
        }
    }

    public static class TableStructureAdapter implements TableStructure {
        private final CairoConfiguration configuration;
        private final LongList columnBits = new LongList();
        private CharSequence tableName;
        private ObjList<CharSequence> columnNames;
        private int timestampColumnIndex;
        private int partitionBy;
        private boolean ignoreColumnIndexedFlag;

        public TableStructureAdapter(CairoConfiguration configuration) {
            this.configuration = configuration;
        }

        @Override
        public int getColumnCount() {
            return columnNames.size();
        }

        @Override
        public CharSequence getColumnName(int columnIndex) {
            return columnNames.getQuick(columnIndex);
        }

        @Override
        public int getColumnType(int columnIndex) {
            return Numbers.decodeLowInt(columnBits.getQuick(columnIndex));
        }

        @Override
        public long getColumnHash(int columnIndex) {
            return configuration.getRandom().nextLong();
        }

        @Override
        public int getIndexBlockCapacity(int columnIndex) {
            return configuration.getIndexValueBlockSize();
        }

        public int getSymbolColumnIndex(CharSequence symbolColumnName) {
            int index = -1;
            for (int i = 0, n = columnNames.size(); i < n; i++) {
                if (getColumnType(i) == ColumnType.SYMBOL) {
                    index++;
                }

                if (symbolColumnName.equals(columnNames.get(i))) {
                    return index;
                }
            }

            return -1;
        }

        @Override
        public boolean isIndexed(int columnIndex) {
            return !ignoreColumnIndexedFlag && Numbers.decodeHighInt(columnBits.getQuick(columnIndex)) != 0;
        }

        @Override
        public boolean isSequential(int columnIndex) {
            return false;
        }

        @Override
        public int getPartitionBy() {
            return partitionBy;
        }

        @Override
        public boolean getSymbolCacheFlag(int columnIndex) {
            return false;
        }

        @Override
        public int getSymbolCapacity(int columnIndex) {
            return configuration.getDefaultSymbolCapacity();
        }

        @Override
        public CharSequence getTableName() {
            return tableName;
        }

        @Override
        public int getTimestampIndex() {
            return timestampColumnIndex;
        }

        @Override
        public int getMaxUncommittedRows() {
            return configuration.getMaxUncommittedRows();
        }

        @Override
        public long getCommitLag() {
            return configuration.getCommitLag();
        }

        public void of(final CharSequence tableName,
                       final ObjList<CharSequence> names,
                       final ObjList<TypeAdapter> types,
                       final int timestampColumnIndex,
                       final int partitionBy
        ) {
            this.tableName = tableName;
            this.columnNames = names;
            this.ignoreColumnIndexedFlag = false;

            this.columnBits.clear();
            for (int i = 0, size = types.size(); i < size; i++) {
                final TypeAdapter adapter = types.getQuick(i);
                this.columnBits.add(Numbers.encodeLowHighInts(adapter.getType(), adapter.isIndexed() ? 1 : 0));
            }

            this.timestampColumnIndex = timestampColumnIndex;
            this.partitionBy = partitionBy;
        }

        public void setIgnoreColumnIndexedFlag(boolean flag) {
            this.ignoreColumnIndexedFlag = flag;
        }
    }
}<|MERGE_RESOLUTION|>--- conflicted
+++ resolved
@@ -43,10 +43,6 @@
 import org.jetbrains.annotations.TestOnly;
 
 import java.io.Closeable;
-<<<<<<< HEAD
-=======
-import java.util.concurrent.locks.Lock;
->>>>>>> 97adad73
 import java.util.function.Consumer;
 
 
@@ -140,12 +136,8 @@
     private byte status = TextImportTask.STATUS_OK;
     private byte phase = TextImportTask.PHASE_BOUNDARY_CHECK;
     private CharSequence errorMessage;
-<<<<<<< HEAD
     private final CancellationToken cancellationToken;
-=======
-    private final SqlExecutionCircuitBreaker circuitBreaker;
-    private long startMs;//start time of current phase (in millis) 
->>>>>>> 97adad73
+    private long startMs;//start time of current phase (in millis)
 
     public ParallelCsvFileImporter(CairoEngine cairoEngine, int workerCount, CancellationToken token) {
         this.cairoEngine = cairoEngine;
@@ -254,15 +246,9 @@
                 final long seq = pubSeq.next();
                 if (seq > -1) {
                     final TextImportTask task = queue.get(seq);
-<<<<<<< HEAD
                     task.setTaskId(i);
                     task.setCancellationToken(cancellationToken);
                     task.ofImportPartitionDataStage(cairoEngine, targetTableStructure, textMetadataDetector.getColumnTypes(), atomicity, columnDelimiter, importRoot, inputFileName, i, lo, hi, partitionNames, maxLineLength);
-=======
-                    task.setIndex(i);
-                    task.setCircuitBreaker(circuitBreaker);
-                    task.ofImportPartitionDataStage(cairoEngine, targetTableStructure, textMetadataDetector.getColumnTypes(), atomicity, columnDelimiter, importRoot, inputFileName, i, lo, hi, partitionNames);
->>>>>>> 97adad73
                     pubSeq.done(seq);
                     queuedCount++;
                     break;
@@ -279,10 +265,6 @@
         collectedCount += collect(queuedCount - collectedCount, this::collectDataImportStats);
         assert collectedCount == queuedCount;
 
-<<<<<<< HEAD
-        LOG.info().$("Finished index merge and partition load").$();
-=======
-        checkImportStatus();
         logEndOf("index merge and partition load");
     }
 
@@ -298,7 +280,6 @@
 
     private long getCurrentTimeMs() {
         return configuration.getMillisecondClock().getTicks();
->>>>>>> 97adad73
     }
 
     private int getTmpTablesCount() {
@@ -306,12 +287,8 @@
     }
 
     public void mergeSymbolTables(final TableWriter writer) throws TextException {
-<<<<<<< HEAD
         checkCancelled(TextImportTask.PHASE_SYMBOL_TABLE_MERGE);
-        LOG.info().$("Started symbol table merge").$();
-=======
         logStartOf("symbol table merge");
->>>>>>> 97adad73
         final int tmpTableCount = getTmpTablesCount();
 
         int queuedCount = 0;
@@ -341,22 +318,13 @@
 
         collectedCount += collect(queuedCount - collectedCount, this::collectStub);
         assert collectedCount == queuedCount;
-<<<<<<< HEAD
-        LOG.info().$("Finished symbol table merge").$();
+
+        logEndOf("symbol table merge");
     }
 
     public void updateSymbolKeys(final TableWriter writer) throws TextException {
         checkCancelled(TextImportTask.PHASE_UPDATE_SYMBOL_KEYS);
-        LOG.info().$("Started symbol keys update").$();
-=======
-        checkImportStatus();
-
-        logEndOf("symbol table merge");
-    }
-
-    public void updateSymbolKeys(final TableWriter writer) throws TextException {
         logStartOf("symbol keys update");
->>>>>>> 97adad73
 
         final int tmpTableCount = getTmpTablesCount();
         int queuedCount = 0;
@@ -406,13 +374,8 @@
 
         collectedCount += collect(queuedCount - collectedCount, this::collectStub);
         assert collectedCount == queuedCount;
-<<<<<<< HEAD
-        LOG.info().$("Finished symbol keys update").$();
-=======
-        checkImportStatus();
 
         logEndOf("symbol keys update");
->>>>>>> 97adad73
     }
 
     public void of(CharSequence tableName, CharSequence inputFileName, int partitionBy, byte columnDelimiter, CharSequence timestampColumn, CharSequence tsFormat, boolean forceHeader) {
@@ -555,11 +518,8 @@
     }
 
     private void movePartitions() {
-<<<<<<< HEAD
+        logStartOf("moving partitions");
         checkCancelled(TextImportTask.PHASE_MOVE_PARTITONS);
-=======
-        logStartOf("moving partitions");
->>>>>>> 97adad73
         final int taskCount = getTmpTablesCount();
 
         for (int i = 0; i < taskCount; i++) {
@@ -607,36 +567,8 @@
         logEndOf("moving partitions");
     }
 
-<<<<<<< HEAD
      public void process() throws TextException {
 
-=======
-    @TestOnly
-    void processTest(Runnable callback) throws SqlException, TextException {
-        if (!lock.tryLock()) {
-            throw SqlException.position(0).put("Another parallel copy command in progress");
-        }
-        try {
-            callback.run();
-            processInner();
-        } finally {
-            lock.unlock();
-        }
-    }
-
-    public void process() throws SqlException, TextException {
-        if (!lock.tryLock()) {
-            throw SqlException.position(0).put("Another parallel copy command in progress");
-        }
-        try {
-            processInner();
-        } finally {
-            lock.unlock();
-        }
-    }
-
-    private void processInner() throws TextException {
->>>>>>> 97adad73
         if (this.queue.getCycle() <= 0) {
             throw TextException.$("Unable to process, the processing queue is misconfigured");
         }
@@ -741,13 +673,6 @@
     private void collectIndexStats(final TextImportTask task) {
         checkStatus(task);
         final TextImportTask.BuildPartitionIndexStage buildPartitionIndexStage = task.getBuildPartitionIndexStage();
-<<<<<<< HEAD
-        final int chunkIndex = task.getTaskId();
-        final long lineLength = buildPartitionIndexStage.getMaxLineLength();
-        this.maxLineLength = (int) Math.max(maxLineLength, lineLength);
-=======
-        final int chunkIndex = task.getIndex();
->>>>>>> 97adad73
         final LongList keys = buildPartitionIndexStage.getPartitionKeys();
         this.partitionKeys.add(keys);
     }
@@ -797,13 +722,9 @@
 
     //returns list with N chunk boundaries
     LongList findChunkBoundaries(long fileLength) throws TextException {
-<<<<<<< HEAD
         checkCancelled(TextImportTask.PHASE_BOUNDARY_CHECK);
-        LOG.info().$("Started checking boundaries in file=").$(inputFilePath).$();
-
-=======
         logStartOf("checking boundaries");
->>>>>>> 97adad73
+
         assert (workerCount > 0 && minChunkSize > 0);
 
         if (workerCount == 1) {
@@ -851,12 +772,9 @@
     }
 
     void indexChunks() throws TextException {
-<<<<<<< HEAD
         checkCancelled(TextImportTask.PHASE_INDEXING);
-=======
         logStartOf("indexing");
 
->>>>>>> 97adad73
         int queuedCount = 0;
         int collectedCount = 0;
 
@@ -896,21 +814,14 @@
         collectedCount += collect(queuedCount - collectedCount, this::collectIndexStats);
         assert collectedCount == queuedCount;
         processIndexStats();
-<<<<<<< HEAD
-        LOG.info().$("Finished indexing file=").$(inputFilePath).$();
+
+        logEndOf("indexing");
     }
 
     private void buildColumnIndexes(TableWriter writer) throws TextException {
         checkCancelled(TextImportTask.PHASE_BUILD_INDEX);
-=======
-
-        logEndOf("indexing");
-    }
-
-    private void buildColumnIndexes(TableWriter writer) throws TextException {
         logStartOf("building column indexes");
 
->>>>>>> 97adad73
         final RecordMetadata metadata = writer.getMetadata();
         final int columnCount = metadata.getColumnCount();
         final int tmpTableCount = getTmpTablesCount();
@@ -943,11 +854,6 @@
 
             collectedCount += collect(queuedCount - collectedCount, this::collectStub);
             assert collectedCount == queuedCount;
-<<<<<<< HEAD
-            LOG.info().$("Finished building column indexes").$();
-=======
-            checkImportStatus();
->>>>>>> 97adad73
         }
 
         logEndOf("building column indexes");
