/*******************************************************************************
 *     ___                  _   ____  ____
 *    / _ \ _   _  ___  ___| |_|  _ \| __ )
 *   | | | | | | |/ _ \/ __| __| | | |  _ \
 *   | |_| | |_| |  __/\__ \ |_| |_| | |_) |
 *    \__\_\\__,_|\___||___/\__|____/|____/
 *
 *  Copyright (c) 2014-2019 Appsicle
 *  Copyright (c) 2019-2022 QuestDB
 *
 *  Licensed under the Apache License, Version 2.0 (the "License");
 *  you may not use this file except in compliance with the License.
 *  You may obtain a copy of the License at
 *
 *  http://www.apache.org/licenses/LICENSE-2.0
 *
 *  Unless required by applicable law or agreed to in writing, software
 *  distributed under the License is distributed on an "AS IS" BASIS,
 *  WITHOUT WARRANTIES OR CONDITIONS OF ANY KIND, either express or implied.
 *  See the License for the specific language governing permissions and
 *  limitations under the License.
 *
 ******************************************************************************/

package io.questdb.cutlass.text;

import io.questdb.MessageBus;
import io.questdb.cairo.*;
import io.questdb.cairo.security.AllowAllCairoSecurityContext;
import io.questdb.cairo.sql.ExecutionCircuitBreaker;
import io.questdb.cairo.sql.RecordMetadata;
import io.questdb.cairo.vm.Vm;
import io.questdb.cairo.vm.api.MemoryMARW;
import io.questdb.cutlass.text.types.*;
import io.questdb.log.Log;
import io.questdb.log.LogFactory;
import io.questdb.mp.RingQueue;
import io.questdb.mp.Sequence;
import io.questdb.std.*;
import io.questdb.std.datetime.DateFormat;
import io.questdb.std.str.DirectCharSink;
import io.questdb.std.str.Path;
import io.questdb.std.str.StringSink;
import org.jetbrains.annotations.Nullable;
import org.jetbrains.annotations.TestOnly;

import java.io.Closeable;
import java.io.File;
import java.io.IOException;
import java.util.function.Consumer;

import static io.questdb.cairo.TableUtils.TXN_FILE_NAME;


/**
 * Class is responsible for importing of large unordered import files into partitioned tables.
 * It does the following (in parallel) :
 * - splits the file into N-chunks, scans in parallel and finds correct line start for each chunk
 * - scans each chunk and extracts timestamps and line offsets to per-partition index files
 * (index files are stored as $inputWorkDir/$inputFileName/$partitionName/$workerId_$chunkNumber)
 * then it sorts each file by timestamp value
 * - merges all partition index chunks into one index file per partition (index.m)
 * - loads partitions into separate tables using merged indexes (one table per worker)
 * - scans all symbol columns to build per-column global symbol table
 * - remaps all symbol values
 * - moves and attaches partitions from temp tables to target table
 * - removes temp tables and index files
 */
public class ParallelCsvFileImporter implements Closeable, Mutable {
    private static final Log LOG = LogFactory.getLog(ParallelCsvFileImporter.class);

    private static final String LOCK_REASON = "parallel import";
    private static final int NO_INDEX = -1;

    private static final int DEFAULT_MIN_CHUNK_SIZE = 300 * 1024 * 1024;
    //holds result of first phase - boundary scanning
    //count of quotes, even new lines, odd new lines, offset to first even newline, offset to first odd newline
    private final LongList chunkStats;
    //holds input for second phase - indexing: offset and start line number for each chunk
    private final LongList indexChunkStats;
    private final LongList partitionKeysAndSizes;
    private final StringSink partitionNameSink;
    private final ObjList<PartitionInfo> partitions;
    //stores 3 values per task : index, lo, hi (lo, hi are indexes in partitionNames)
    private final IntList taskDistribution;
    private final FilesFacade ff;
    private final Path inputFilePath;
    private final Path tmpPath;
    private final RingQueue<TextImportTask> queue;
    private final Sequence pubSeq;
    private final Sequence collectSeq;
    private final int workerCount;
    private final CharSequence inputRoot;
    private final CharSequence inputWorkRoot;
    private final ObjectPool<OtherToTimestampAdapter> otherToTimestampAdapterPool;
    private final CairoSecurityContext securityContext;
    private final DirectCharSink utf8Sink;
    private final TypeManager typeManager;
    private final TextDelimiterScanner textDelimiterScanner;
    private final TextMetadataDetector textMetadataDetector;
    private final CairoEngine cairoEngine;
    private final CairoConfiguration configuration;
    private final TableStructureAdapter targetTableStructure;
    private final TextImportJob localImportJob;
    private int taskCount;
    private int minChunkSize = DEFAULT_MIN_CHUNK_SIZE;
    //path to import directory under, usually $inputWorkRoot/$tableName
    private CharSequence importRoot;
    private long importId;
    //input params start
    private CharSequence tableName;
    //name of file to process in inputRoot dir
    private CharSequence inputFileName;
    //name of timestamp column
    private CharSequence timestampColumn;
    private int partitionBy;
    private byte columnDelimiter;
    private TimestampAdapter timestampAdapter;
    private boolean forceHeader;
    private int atomicity;
    //input params end
    //index of timestamp column in input file
    private int timestampIndex;
    private boolean targetTableCreated;
    private int targetTableStatus;
    //import status variables
    private byte status = TextImportTask.STATUS_STARTED;
    private byte phase = TextImportTask.PHASE_SETUP;
    private CharSequence errorMessage;
    private final Consumer<TextImportTask> checkStatusRef = this::updateStatus;
    private final Consumer<TextImportTask> collectChunkStatsRef = this::collectChunkStats;
    private final Consumer<TextImportTask> collectStubRef = this::collectStub;
    //incremented in phase 2
    private long linesIndexed;
    //row stats are incremented in phase 3
    private long rowsHandled;
    private long rowsImported;
    private long errors;
    private long phaseErrors;
    private final Consumer<TextImportTask> collectDataImportStatsRef = this::collectDataImportStats;
    private final Consumer<TextImportTask> collectIndexStatsRef = this::collectIndexStats;
    private long startMs;//start time of current phase (in millis)
    private boolean createdWorkDir;
    private ExecutionCircuitBreaker circuitBreaker;
    private PhaseStatusReporter statusReporter;

    public ParallelCsvFileImporter(CairoEngine cairoEngine, int workerCount) {
        if (workerCount < 1) {
            throw TextImportException.instance(TextImportTask.PHASE_SETUP, "Invalid worker count set [value=").put(workerCount).put(']');
        }

        MessageBus bus = cairoEngine.getMessageBus();
        RingQueue<TextImportTask> queue = bus.getTextImportQueue();
        if (queue.getCycle() < 1) {
            throw TextImportException.instance(TextImportTask.PHASE_SETUP, "Parallel import queue size cannot be zero!");
        }

        this.cairoEngine = cairoEngine;
        this.workerCount = workerCount;

        this.queue = queue;
        this.pubSeq = bus.getTextImportPubSeq();
        this.collectSeq = bus.getTextImportColSeq();
        this.localImportJob = new TextImportJob(bus);

        this.securityContext = AllowAllCairoSecurityContext.INSTANCE;
        this.configuration = cairoEngine.getConfiguration();

        this.ff = configuration.getFilesFacade();
        this.inputRoot = configuration.getSqlCopyInputRoot();
        this.inputWorkRoot = configuration.getSqlCopyInputWorkRoot();

        TextConfiguration textConfiguration = configuration.getTextConfiguration();
        this.utf8Sink = new DirectCharSink(textConfiguration.getUtf8SinkSize());
        this.typeManager = new TypeManager(textConfiguration, utf8Sink);
        this.textDelimiterScanner = new TextDelimiterScanner(textConfiguration);
        this.textMetadataDetector = new TextMetadataDetector(typeManager, textConfiguration);

        this.targetTableStructure = new TableStructureAdapter(configuration);
        this.targetTableStatus = -1;
        this.targetTableCreated = false;

        this.atomicity = Atomicity.SKIP_COL;
        this.createdWorkDir = false;
        this.otherToTimestampAdapterPool = new ObjectPool<>(OtherToTimestampAdapter::new, 4);
        this.inputFilePath = new Path();
        this.tmpPath = new Path();

        this.chunkStats = new LongList();
        this.indexChunkStats = new LongList();
        this.partitionKeysAndSizes = new LongList();
        this.partitionNameSink = new StringSink();
        this.partitions = new ObjList<>();
        this.taskDistribution = new IntList();
    }

    public static void createTable(
            final FilesFacade ff,
            int mkDirMode,
            final CharSequence root,
            final CharSequence tableName,
            TableStructure structure,
            int tableId,
            CairoConfiguration configuration
    ) {
        checkTableName(tableName, configuration);
        try (Path path = new Path()) {
            switch (TableUtils.exists(ff, path, root, tableName, 0, tableName.length())) {
                case TableUtils.TABLE_EXISTS:
                    int errno;
                    if ((errno = ff.rmdir(path)) != 0) {
                        LOG.error().$("remove failed [tableName='").utf8(tableName).$("',path='").utf8(path).$(", error=").$(errno).$(']').$();
                        throw CairoException.critical(errno).put("Table remove failed [tableName=").put(tableName).put("]");
                    }
                case TableUtils.TABLE_DOES_NOT_EXIST:
                    try (MemoryMARW memory = Vm.getMARWInstance()) {
                        TableUtils.createTable(
                                ff,
                                root,
                                mkDirMode,
                                memory,
                                path,
                                tableName,
                                structure,
                                ColumnType.VERSION,
                                tableId
                        );
                    }
                    break;
                default:
                    throw TextException.$("name is reserved [tableName=").put(tableName).put(']');
            }
        }
    }

    @Override
    public void clear() {
        importId = -1;
        chunkStats.clear();
        indexChunkStats.clear();
        partitionKeysAndSizes.clear();
        partitionNameSink.clear();
        taskDistribution.clear();
        utf8Sink.clear();
        typeManager.clear();
        textMetadataDetector.clear();
        otherToTimestampAdapterPool.clear();
        partitions.clear();
        linesIndexed = 0;
        rowsHandled = 0;
        rowsImported = 0;
        errors = 0;
        phaseErrors = 0;
        inputFileName = null;
        tableName = null;
        timestampColumn = null;
        timestampIndex = -1;
        partitionBy = -1;
        columnDelimiter = -1;
        timestampAdapter = null;
        forceHeader = false;
        status = TextImportTask.STATUS_STARTED;
        phase = TextImportTask.PHASE_SETUP;
        errorMessage = null;
        targetTableStatus = -1;
        targetTableCreated = false;
        atomicity = Atomicity.SKIP_COL;
        taskCount = -1;
        createdWorkDir = false;
    }

    @Override
    public void close() {
        clear();
        this.inputFilePath.close();
        this.tmpPath.close();
        this.utf8Sink.close();
        this.textMetadataDetector.close();
        this.textDelimiterScanner.close();
        this.localImportJob.close();
    }

    public void of(
            CharSequence tableName,
            CharSequence inputFileName,
            long importId,
            int partitionBy,
            byte columnDelimiter,
            CharSequence timestampColumn,
            CharSequence timestampFormat,
            boolean forceHeader,
            ExecutionCircuitBreaker circuitBreaker,
            int atomicity
    ) {
        clear();
        this.circuitBreaker = circuitBreaker;
        this.tableName = tableName;
        this.importRoot = tmpPath.of(inputWorkRoot).concat(tableName).toString();
        this.inputFileName = inputFileName;
        this.timestampColumn = timestampColumn;
        this.partitionBy = partitionBy;
        this.columnDelimiter = columnDelimiter;
        if (timestampFormat != null) {
            DateFormat dateFormat = typeManager.getInputFormatConfiguration().getTimestampFormatFactory().get(timestampFormat);
            this.timestampAdapter = (TimestampAdapter) typeManager.nextTimestampAdapter(
                    false,
                    dateFormat,
                    configuration.getTextConfiguration().getDefaultDateLocale()
            );
        }
        this.forceHeader = forceHeader;
        this.timestampIndex = -1;
        this.status = TextImportTask.STATUS_STARTED;
        this.phase = TextImportTask.PHASE_SETUP;
        this.targetTableStatus = -1;
        this.targetTableCreated = false;
        this.atomicity = Atomicity.isValid(atomicity) ? atomicity : Atomicity.SKIP_ROW;
        this.importId = importId;
        inputFilePath.of(inputRoot).concat(inputFileName).$();
    }

    @TestOnly
    public void of(
            CharSequence tableName,
            CharSequence inputFileName,
            long importId,
            int partitionBy,
            byte columnDelimiter,
            CharSequence timestampColumn,
            CharSequence tsFormat,
            boolean forceHeader,
            ExecutionCircuitBreaker circuitBreaker
    ) {
        of(
                tableName,
                inputFileName,
                importId,
                partitionBy,
                columnDelimiter,
                timestampColumn,
                tsFormat,
                forceHeader,
                circuitBreaker,
                Atomicity.SKIP_COL
        );
    }

    @TestOnly
    public void of(
            CharSequence tableName,
            CharSequence inputFileName,
            long importId,
            int partitionBy,
            byte columnDelimiter,
            CharSequence timestampColumn,
            CharSequence timestampFormat,
            boolean forceHeader
    ) {
        of(
                tableName,
                inputFileName,
                importId,
                partitionBy,
                columnDelimiter,
                timestampColumn,
                timestampFormat,
                forceHeader,
                null,
                Atomicity.SKIP_COL
        );
    }

    public void process() throws TextImportException {
        final long startMs = getCurrentTimeMs();

        long fd = -1;
        try {
            try {
                updateImportStatus(TextImportTask.STATUS_STARTED, Numbers.LONG_NaN, Numbers.LONG_NaN, 0);

                try {
                    fd = TableUtils.openRO(ff, inputFilePath, LOG);
                } catch (CairoException e) {
                    throw TextImportException.instance(TextImportTask.PHASE_SETUP, e.getFlyweightMessage(), e.getErrno());
                }

                long length = ff.length(fd);
                if (length < 1) {
                    throw TextImportException.instance(TextImportTask.PHASE_SETUP, "ignored empty input file [file='").put(inputFilePath).put(']');
                }

                try (TableWriter writer = parseStructure(fd)) {
                    phaseBoundaryCheck(length);
                    phaseIndexing();
                    phasePartitionImport();
                    phaseSymbolTableMerge(writer);
                    phaseUpdateSymbolKeys(writer);
                    phaseBuildSymbolIndex(writer);
                    try {
                        movePartitions();
                        attachPartitions(writer);
                    } catch (Throwable t) {
                        cleanUp(writer);
                        throw t;
                    }
                    updateImportStatus(TextImportTask.STATUS_FINISHED, rowsHandled, rowsImported, errors);
                } catch (Throwable t) {
                    cleanUp();
                    throw t;
                } finally {
                    if (createdWorkDir) {
                        removeWorkDir();
                    }
                }
                // these are the leftovers that also need to be converted
            } catch (CairoException e) {
                throw TextImportException.instance(TextImportTask.PHASE_CLEANUP, e.getFlyweightMessage(), e.getErrno());
            } catch (TextException e) {
                throw TextImportException.instance(TextImportTask.PHASE_CLEANUP, e.getFlyweightMessage());
            } finally {
                if (fd != -1) {
                    ff.close(fd);
                }
            }
        } catch (TextImportException e) {
            LOG.error()
                    .$("could not import [phase=").$(TextImportTask.getPhaseName(e.getPhase()))
                    .$(", ex=").$(e.getFlyweightMessage())
                    .I$();
            throw e;
        }

        long endMs = getCurrentTimeMs();
        LOG.info()
                .$("import complete [importId=").$hexPadded(importId)
                .$(", file=`").$(inputFilePath).$('`')
                .$("', time=").$((endMs - startMs) / 1000).$("s").I$();
    }

    public void setMinChunkSize(int minChunkSize) {
        this.minChunkSize = minChunkSize;
    }

    public void setStatusReporter(final PhaseStatusReporter reporter) {
        this.statusReporter = reporter;
    }

    public void updateImportStatus(byte status, long rowsHandled, long rowsImported, long errors) {
        if (this.statusReporter != null) {
            this.statusReporter.report(TextImportTask.NO_PHASE, status, null, rowsHandled, rowsImported, errors);
        }
    }

    public void updatePhaseStatus(byte phase, byte status, @Nullable final CharSequence msg) {
        if (this.statusReporter != null) {
            this.statusReporter.report(phase, status, msg, Numbers.LONG_NaN, Numbers.LONG_NaN, phaseErrors);
        }
    }

    private static void checkTableName(CharSequence tableName, CairoConfiguration configuration) {
        if (!TableUtils.isValidTableName(tableName, configuration.getMaxFileNameLength())) {
            throw CairoException.nonCritical()
                    .put("invalid table name [table=").putAsPrintable(tableName)
                    .put(']');
        }
    }

    //load balances existing partitions between given number of workers using partition sizes
    //returns number of tasks
    static int assignPartitions(ObjList<PartitionInfo> partitions, int workerCount) {
        partitions.sort((p1, p2) -> Long.compare(p2.bytes, p1.bytes));
        long[] workerSums = new long[workerCount];

        for (int i = 0, n = partitions.size(); i < n; i++) {
            int minIdx = -1;
            long minSum = Long.MAX_VALUE;

            for (int j = 0; j < workerCount; j++) {
                if (workerSums[j] == 0) {
                    minIdx = j;
                    break;
                } else if (workerSums[j] < minSum) {
                    minSum = workerSums[j];
                    minIdx = j;
                }
            }

            workerSums[minIdx] += partitions.getQuick(i).bytes;
            partitions.getQuick(i).taskId = minIdx;
        }

        partitions.sort((p1, p2) -> {
            long workerIdDiff = p1.taskId - p2.taskId;
            if (workerIdDiff != 0) {
                return (int) workerIdDiff;
            }

            return Long.compare(p1.key, p2.key);
        });

        int taskIds = 0;
        for (int i = 0, n = workerSums.length; i < n; i++) {
            if (workerSums[i] != 0) {
                taskIds++;
            }
        }

        return taskIds;
    }

    private void attachPartitions(TableWriter writer) throws TextImportException {
        phasePrologue(TextImportTask.PHASE_ATTACH_PARTITIONS);

        // Go descending, attaching last partition is more expensive than others
        for (int i = partitions.size() - 1; i > -1; i--) {
            PartitionInfo partition = partitions.getQuick(i);
            if (partition.importedRows == 0) {
                continue;
            }

            final CharSequence partitionDirName = partition.name;
            try {
                final long timestamp = PartitionBy.parsePartitionDirName(partitionDirName, partitionBy);
                writer.attachPartition(timestamp, partition.importedRows);
            } catch (CairoException e) {
                throw TextImportException.instance(
                                TextImportTask.PHASE_ATTACH_PARTITIONS, "could not attach [partition='")
                        .put(partitionDirName).put("', msg=")
                        .put('[').put(e.getErrno()).put("] ").put(e.getFlyweightMessage()).put(']');
            }
        }

        phaseEpilogue(TextImportTask.PHASE_ATTACH_PARTITIONS);
    }

    private void cleanUp(TableWriter writer) {
        if (targetTableStatus == TableUtils.TABLE_EXISTS && writer != null) {
            writer.truncate();
        }
    }

    private void cleanUp() {
        if (targetTableStatus == TableUtils.TABLE_DOES_NOT_EXIST && targetTableCreated) {
            cairoEngine.remove(securityContext, tmpPath, tableName);
        }
    }

    private int collect(int queuedCount, Consumer<TextImportTask> consumer) {
        int collectedCount = 0;
        while (collectedCount < queuedCount) {
            final long seq = collectSeq.next();
            if (seq > -1) {
                TextImportTask task = queue.get(seq);
                consumer.accept(task);
                task.clear();
                collectSeq.done(seq);
                collectedCount += 1;
            } else {
                stealWork();
            }
        }
        return collectedCount;
    }

    private void collectChunkStats(final TextImportTask task) {
        updateStatus(task);
        final TextImportTask.PhaseBoundaryCheck phaseBoundaryCheck = task.getCountQuotesPhase();
        final int chunkOffset = 5 * task.getChunkIndex();
        chunkStats.set(chunkOffset, phaseBoundaryCheck.getQuoteCount());
        chunkStats.set(chunkOffset + 1, phaseBoundaryCheck.getNewLineCountEven());
        chunkStats.set(chunkOffset + 2, phaseBoundaryCheck.getNewLineCountOdd());
        chunkStats.set(chunkOffset + 3, phaseBoundaryCheck.getNewLineOffsetEven());
        chunkStats.set(chunkOffset + 4, phaseBoundaryCheck.getNewLineOffsetOdd());
    }

    private void collectDataImportStats(final TextImportTask task) {
        updateStatus(task);

        final TextImportTask.PhasePartitionImport phase = task.getImportPartitionDataPhase();
        LongList rows = phase.getImportedRows();

        for (int i = 0, n = rows.size(); i < n; i += 2) {
            partitions.get((int) rows.get(i)).importedRows = rows.get(i + 1);
        }
        rowsHandled += phase.getRowsHandled();
        rowsImported += phase.getRowsImported();
        phaseErrors += phase.getErrors();
        errors += phase.getErrors();
    }

    private void collectIndexStats(final TextImportTask task) {
        updateStatus(task);
        final TextImportTask.PhaseIndexing phaseIndexing = task.getBuildPartitionIndexPhase();
        final LongList keys = phaseIndexing.getPartitionKeysAndSizes();
        this.partitionKeysAndSizes.add(keys);
        this.linesIndexed += phaseIndexing.getLineCount();
        this.phaseErrors += phaseIndexing.getErrorCount();
        this.errors += phaseIndexing.getErrorCount();
    }

    private void collectStub(final TextImportTask task) {
        updateStatus(task);
    }

    private void createWorkDir() {
        removeWorkDir();

        Path workDirPath = tmpPath.of(importRoot).slash$();
        int errno = ff.mkdir(workDirPath, configuration.getMkDirMode());
        if (errno != 0) {
            throw CairoException.critical(errno).put("could not create temporary import directory [path='").put(workDirPath).put("', errno=").put(errno).put("]");
        }

        createdWorkDir = true;
        LOG.info().$("temporary import directory [path='").$(workDirPath).I$();
    }

    private long getCurrentTimeMs() {
        return configuration.getMillisecondClock().getTicks();
    }

    private int getTaskCount() {
        return taskDistribution.size() / 3;
    }

    private boolean isOneOfMainDirectories(CharSequence p) {
        String path = normalize(p);
        if (path == null) {
            return false;
        }

        return path.equals(normalize(configuration.getConfRoot())) ||
                path.equals(normalize(configuration.getRoot())) ||
                path.equals(normalize(configuration.getDbDirectory())) ||
                path.equals(normalize(configuration.getSnapshotRoot())) ||
                path.equals(normalize(configuration.getDetachRoot())) ||
                path.equals(normalize(configuration.getBackupRoot()));
    }

    private void logTypeError(int i, int type) {
        LOG.info()
                .$("mis-detected [table=").$(tableName)
                .$(", column=").$(i)
                .$(", type=").$(ColumnType.nameOf(type))
                .$(", workerCount=").$(workerCount)
                .I$();
    }

    private void movePartitions() {
        phasePrologue(TextImportTask.PHASE_MOVE_PARTITIONS);
        final int taskCount = getTaskCount();

        try {
            for (int i = 0; i < taskCount; i++) {
                int index = taskDistribution.getQuick(i * 3);
                int lo = taskDistribution.getQuick(i * 3 + 1);
                int hi = taskDistribution.getQuick(i * 3 + 2);
                final Path srcPath = localImportJob.getTmpPath1().of(importRoot).concat(tableName).put("_").put(index);
                final Path dstPath = localImportJob.getTmpPath2().of(configuration.getDetachRoot()).concat(tableName);
                final int srcPlen = srcPath.length();
                final int dstPlen = dstPath.length();

                if (!ff.exists(dstPath.slash$())) {
                    if (ff.mkdirs(dstPath, configuration.getMkDirMode()) != 0) {
                        throw TextException.$("could not create partition directory [path='").put(dstPath).put("', errno=").put(ff.errno()).put(']');
                    }
                }

                for (int j = lo; j < hi; j++) {
                    PartitionInfo partition = partitions.get(j);
                    if (partition.importedRows == 0) {
                        continue;
                    }
                    final CharSequence partitionName = partition.name;

                    srcPath.trimTo(srcPlen).concat(partitionName);
                    dstPath.trimTo(dstPlen).concat(partitionName).put(configuration.getAttachPartitionSuffix());

                    int res = ff.rename(srcPath.slash$(), dstPath.slash$());

                    if (res == Files.FILES_RENAME_ERR_EXDEV) {
                        LOG.info().$(srcPath).$(" and ").$(dstPath).$(" are not on the same mounted filesystem. Partitions will be copied.").$();

                        if (ff.mkdirs(dstPath, configuration.getMkDirMode()) != 0) {
                            throw TextException.$("could not create partition directory [path='").put(dstPath).put("', errno=").put(ff.errno()).put(']');
                        }

                        ff.iterateDir(srcPath, (long name, int type) -> {
                            if (type == Files.DT_FILE) {
                                srcPath.trimTo(srcPlen).concat(partitionName).concat(name).$();
                                dstPath.trimTo(dstPlen).concat(partitionName).put(configuration.getAttachPartitionSuffix()).concat(name).$();
                                if (ff.copy(srcPath, dstPath) < 0) {
                                    throw TextException.$("could not copy partition file [to='").put(dstPath).put("', errno=").put(ff.errno()).put(']');
                                }
                            }
                        });
                        srcPath.parent();
                    } else if (res != Files.FILES_RENAME_OK) {
<<<<<<< HEAD
                        throw CairoException.critical(ff.errno()).put("Cannot copy partition file [to=").put(dstPath).put(']');
=======
                        throw CairoException.instance(ff.errno()).put("could not copy partition file [to=").put(dstPath).put(']');
>>>>>>> ef9f1a91
                    }
                }
            }
        } catch (CairoException e) {
            throw TextImportException.instance(TextImportTask.PHASE_MOVE_PARTITIONS, e.getFlyweightMessage(), e.getErrno());
        } catch (TextException e) {
            throw TextImportException.instance(TextImportTask.PHASE_MOVE_PARTITIONS, e.getFlyweightMessage());
        }
        phaseEpilogue(TextImportTask.PHASE_MOVE_PARTITIONS);
    }

    private String normalize(CharSequence c) {
        try {
            if (c == null) {
                return null;
            }
            return new File(c.toString()).getCanonicalPath().replace(File.separatorChar, '/');
        } catch (IOException e) {
            LOG.error().$("could not normalize [path='").$(c).$("', message=").$(e.getMessage()).I$();
            return null;
        }
    }

    private TableWriter openWriterAndOverrideImportMetadata(
            ObjList<CharSequence> names,
            ObjList<TypeAdapter> types,
            CairoSecurityContext cairoSecurityContext,
            TypeManager typeManager
    ) throws TextException {
        TableWriter writer = cairoEngine.getWriter(cairoSecurityContext, tableName, LOCK_REASON);
        RecordMetadata metadata = writer.getMetadata();

        if (metadata.getColumnCount() < types.size()) {
            writer.close();
            throw TextException.$("column count mismatch [textColumnCount=").put(types.size())
                    .put(", tableColumnCount=").put(metadata.getColumnCount())
                    .put(", table=").put(tableName)
                    .put(']');
        }

        //remap index is only needed to adjust names and types
        //workers will import data into temp tables without remapping
        IntList remapIndex = new IntList();
        remapIndex.ensureCapacity(types.size());
        for (int i = 0, n = types.size(); i < n; i++) {

            final int columnIndex = metadata.getColumnIndexQuiet(names.getQuick(i));
            final int idx = (columnIndex > -1 && columnIndex != i) ? columnIndex : i; // check for strict match ?
            remapIndex.set(i, idx);

            final int columnType = metadata.getColumnType(idx);
            final TypeAdapter detectedAdapter = types.getQuick(i);
            final int detectedType = detectedAdapter.getType();
            if (detectedType != columnType) {
                // when DATE type is mis-detected as STRING we
                // would not have either date format nor locale to
                // use when populating this field
                switch (ColumnType.tagOf(columnType)) {
                    case ColumnType.DATE:
                        logTypeError(i, detectedType);
                        types.setQuick(i, BadDateAdapter.INSTANCE);
                        break;
                    case ColumnType.TIMESTAMP:
                        if (detectedAdapter instanceof TimestampCompatibleAdapter) {
                            types.setQuick(i, otherToTimestampAdapterPool.next().of((TimestampCompatibleAdapter) detectedAdapter));
                        } else {
                            logTypeError(i, detectedType);
                            types.setQuick(i, BadTimestampAdapter.INSTANCE);
                        }
                        break;
                    case ColumnType.BINARY:
                        writer.close();
                        throw TextException.$("cannot import text into BINARY column [index=").put(i).put(']');
                    default:
                        types.setQuick(i, typeManager.getTypeAdapter(columnType));
                        break;
                }
            }
        }

        //at this point we've to use target table columns names otherwise partition attach could fail on metadata differences
        //(if header names or synthetic names are different from table's)
        for (int i = 0, n = remapIndex.size(); i < n; i++) {
            names.set(i, metadata.getColumnName(remapIndex.get(i)));
        }

        //add table columns missing in input file
        if (names.size() < metadata.getColumnCount()) {
            for (int i = 0, n = metadata.getColumnCount(); i < n; i++) {
                boolean unused = true;

                for (int r = 0, rn = remapIndex.size(); r < rn; r++) {
                    if (remapIndex.get(r) == i) {
                        unused = false;
                        break;
                    }
                }

                if (unused) {
                    names.add(metadata.getColumnName(i));
                    types.add(typeManager.getTypeAdapter(metadata.getColumnType(i)));
                }
            }
        }

        return writer;
    }

    TableWriter parseStructure(long fd) throws TextImportException {
        phasePrologue(TextImportTask.PHASE_ANALYZE_FILE_STRUCTURE);
        final CairoConfiguration configuration = cairoEngine.getConfiguration();

        final int textAnalysisMaxLines = configuration.getTextConfiguration().getTextAnalysisMaxLines();
        int len = configuration.getSqlCopyBufferSize();
        long buf = Unsafe.malloc(len, MemoryTag.NATIVE_IMPORT);

        try (TextLexer lexer = new TextLexer(configuration.getTextConfiguration())) {
            long n = ff.read(fd, buf, len, 0);
            if (n > 0) {
                if (columnDelimiter < 0) {
                    columnDelimiter = textDelimiterScanner.scan(buf, buf + n);
                }

                lexer.of(columnDelimiter);
                lexer.setSkipLinesWithExtraValues(false);

                final ObjList<CharSequence> names = new ObjList<>();
                final ObjList<TypeAdapter> types = new ObjList<>();
                if (timestampColumn != null && timestampAdapter != null) {
                    names.add(timestampColumn);
                    types.add(timestampAdapter);
                }

                textMetadataDetector.of(tableName, names, types, forceHeader);
                lexer.parse(buf, buf + n, textAnalysisMaxLines, textMetadataDetector);
                textMetadataDetector.evaluateResults(lexer.getLineCount(), lexer.getErrorCount());
                forceHeader = textMetadataDetector.isHeader();

                TableWriter writer = prepareTable(
                        securityContext,
                        textMetadataDetector.getColumnNames(),
                        textMetadataDetector.getColumnTypes(),
                        inputFilePath,
                        typeManager
                );
                phaseEpilogue(TextImportTask.PHASE_ANALYZE_FILE_STRUCTURE);
                return writer;
            } else {
                throw TextException.$("could not read from file '").put(inputFilePath).put("' to analyze structure");
            }
        } catch (CairoException e) {
            throw TextImportException.instance(TextImportTask.PHASE_ANALYZE_FILE_STRUCTURE, e.getFlyweightMessage(), e.getErrno());
        } catch (TextException e) {
            throw TextImportException.instance(TextImportTask.PHASE_ANALYZE_FILE_STRUCTURE, e.getFlyweightMessage());
        } finally {
            Unsafe.free(buf, len, MemoryTag.NATIVE_IMPORT);
        }
    }

    //returns list with N chunk boundaries
    LongList phaseBoundaryCheck(long fileLength) throws TextImportException {
        phasePrologue(TextImportTask.PHASE_BOUNDARY_CHECK);
        assert (workerCount > 0 && minChunkSize > 0);

        if (workerCount == 1) {
            indexChunkStats.setPos(0);
            indexChunkStats.add(0);
            indexChunkStats.add(0);
            indexChunkStats.add(fileLength);
            indexChunkStats.add(0);
            phaseEpilogue(TextImportTask.PHASE_BOUNDARY_CHECK);
            return indexChunkStats;
        }

        long chunkSize = Math.max(minChunkSize, (fileLength + workerCount - 1) / workerCount);
        final int chunks = (int) Math.max((fileLength + chunkSize - 1) / chunkSize, 1);

        int queuedCount = 0;
        int collectedCount = 0;

        chunkStats.setPos(chunks * 5);
        chunkStats.zero(0);

        for (int i = 0; i < chunks; i++) {
            final long chunkLo = i * chunkSize;
            final long chunkHi = Long.min(chunkLo + chunkSize, fileLength);
            while (true) {
                final long seq = pubSeq.next();
                if (seq > -1) {
                    final TextImportTask task = queue.get(seq);
                    task.setChunkIndex(i);
                    task.setCircuitBreaker(circuitBreaker);
                    task.ofPhaseBoundaryCheck(ff, inputFilePath, chunkLo, chunkHi);
                    pubSeq.done(seq);
                    queuedCount++;
                    break;
                } else {
                    collectedCount += collect(queuedCount - collectedCount, collectChunkStatsRef);
                }
            }
        }

        collectedCount += collect(queuedCount - collectedCount, collectChunkStatsRef);
        assert collectedCount == queuedCount;

        processChunkStats(fileLength, chunks);
        phaseEpilogue(TextImportTask.PHASE_BOUNDARY_CHECK);
        return indexChunkStats;
    }

    private void phaseBuildSymbolIndex(TableWriter writer) throws TextImportException {
        phasePrologue(TextImportTask.PHASE_BUILD_SYMBOL_INDEX);

        final RecordMetadata metadata = writer.getMetadata();
        final int columnCount = metadata.getColumnCount();
        final int tmpTableCount = getTaskCount();

        boolean isAnyIndexed = false;
        for (int i = 0; i < columnCount; i++) {
            isAnyIndexed |= metadata.isColumnIndexed(i);
        }

        if (isAnyIndexed) {
            int queuedCount = 0;
            int collectedCount = 0;
            for (int t = 0; t < tmpTableCount; ++t) {
                while (true) {
                    final long seq = pubSeq.next();
                    if (seq > -1) {
                        final TextImportTask task = queue.get(seq);
                        task.setChunkIndex(t);
                        task.setCircuitBreaker(circuitBreaker);
                        // this task will create its own copy of TableWriter to build indexes concurrently?
                        task.ofPhaseBuildSymbolIndex(cairoEngine, targetTableStructure, importRoot, t, metadata);
                        pubSeq.done(seq);
                        queuedCount++;
                        break;
                    } else {
                        collectedCount += collect(queuedCount - collectedCount, checkStatusRef);
                    }
                }
            }

            collectedCount += collect(queuedCount - collectedCount, checkStatusRef);
            assert collectedCount == queuedCount;
        }

        phaseEpilogue(TextImportTask.PHASE_BUILD_SYMBOL_INDEX);
    }

    private void phaseEpilogue(byte phase) {
        throwErrorIfNotOk();
        long endMs = getCurrentTimeMs();
        LOG.info()
                .$("finished [importId=").$hexPadded(importId)
                .$(", phase=").$(TextImportTask.getPhaseName(phase))
                .$(", file=`").$(inputFilePath)
                .$("`, duration=").$((endMs - startMs) / 1000).$('s')
                .$(", errors=").$(phaseErrors)
                .I$();
        updatePhaseStatus(phase, TextImportTask.STATUS_FINISHED, null);
    }

    void phaseIndexing() throws TextException {
        phasePrologue(TextImportTask.PHASE_INDEXING);

        int queuedCount = 0;
        int collectedCount = 0;

        createWorkDir();

        boolean forceHeader = this.forceHeader;
        for (int i = 0, n = indexChunkStats.size() - 2; i < n; i += 2) {
            int colIdx = i / 2;

            final long chunkLo = indexChunkStats.get(i);
            final long lineNumber = indexChunkStats.get(i + 1);
            final long chunkHi = indexChunkStats.get(i + 2);

            while (true) {
                final long seq = pubSeq.next();
                if (seq > -1) {
                    final TextImportTask task = queue.get(seq);
                    task.setChunkIndex(colIdx);
                    task.setCircuitBreaker(circuitBreaker);
                    task.ofPhaseIndexing(
                            chunkLo,
                            chunkHi,
                            lineNumber,
                            colIdx,
                            inputFileName,
                            importRoot,
                            partitionBy,
                            columnDelimiter,
                            timestampIndex,
                            timestampAdapter,
                            forceHeader,
                            atomicity
                    );
                    if (forceHeader) {
                        forceHeader = false;
                    }
                    pubSeq.done(seq);
                    queuedCount++;
                    break;
                } else {
                    collectedCount += collect(queuedCount - collectedCount, collectIndexStatsRef);
                }
            }
        }

        collectedCount += collect(queuedCount - collectedCount, collectIndexStatsRef);
        assert collectedCount == queuedCount;
        processIndexStats();

        phaseEpilogue(TextImportTask.PHASE_INDEXING);
    }

    private void phasePartitionImport() throws TextImportException {
        if (partitions.size() == 0) {
            if (linesIndexed > 0) {
                throw TextImportException.instance(TextImportTask.PHASE_PARTITION_IMPORT,
                        "All rows were skipped. Possible reasons: timestamp format mismatch or rows exceed maximum line length (65k).");
            } else {
                throw TextImportException.instance(TextImportTask.PHASE_PARTITION_IMPORT,
                        "No rows in input file to import.");
            }
        }

        phasePrologue(TextImportTask.PHASE_PARTITION_IMPORT);
        this.taskCount = assignPartitions(partitions, workerCount);

        int queuedCount = 0;
        int collectedCount = 0;
        taskDistribution.clear();

        for (int i = 0; i < taskCount; ++i) {
            int lo = 0;
            while (lo < partitions.size() && partitions.getQuick(lo).taskId != i) {
                lo++;
            }
            int hi = lo + 1;
            while (hi < partitions.size() && partitions.getQuick(hi).taskId == i) {
                hi++;
            }

            while (true) {
                final long seq = pubSeq.next();
                if (seq > -1) {
                    final TextImportTask task = queue.get(seq);
                    task.setChunkIndex(i);
                    task.setCircuitBreaker(circuitBreaker);
                    task.ofPhasePartitionImport(
                            cairoEngine,
                            targetTableStructure,
                            textMetadataDetector.getColumnTypes(),
                            atomicity,
                            columnDelimiter,
                            importRoot,
                            inputFileName,
                            i,
                            lo,
                            hi,
                            partitions
                    );
                    pubSeq.done(seq);
                    queuedCount++;
                    break;
                } else {
                    collectedCount += collect(queuedCount - collectedCount, collectDataImportStatsRef);
                }
            }

            taskDistribution.add(i);
            taskDistribution.add(lo);
            taskDistribution.add(hi);
        }

        collectedCount += collect(queuedCount - collectedCount, collectDataImportStatsRef);
        assert collectedCount == queuedCount;

        phaseEpilogue(TextImportTask.PHASE_PARTITION_IMPORT);
    }

    private void phasePrologue(byte phase) {
        phaseErrors = 0;
        LOG.info()
                .$("started [importId=").$hexPadded(importId)
                .$(", phase=").$(TextImportTask.getPhaseName(phase))
                .$(", file=`").$(inputFilePath)
                .$("`, workerCount=").$(workerCount).I$();
        updatePhaseStatus(phase, TextImportTask.STATUS_STARTED, null);
        startMs = getCurrentTimeMs();
    }

    private void phaseSymbolTableMerge(final TableWriter writer) throws TextImportException {
        phasePrologue(TextImportTask.PHASE_SYMBOL_TABLE_MERGE);
        final int tmpTableCount = getTaskCount();

        int queuedCount = 0;
        int collectedCount = 0;
        TableWriterMetadata metadata = writer.getMetadata();

        for (int columnIndex = 0, size = metadata.getColumnCount(); columnIndex < size; columnIndex++) {
            if (ColumnType.isSymbol(metadata.getColumnType(columnIndex))) {
                final CharSequence symbolColumnName = metadata.getColumnName(columnIndex);
                int tmpTableSymbolColumnIndex = targetTableStructure.getSymbolColumnIndex(symbolColumnName);

                while (true) {
                    final long seq = pubSeq.next();
                    if (seq > -1) {
                        final TextImportTask task = queue.get(seq);
                        task.setChunkIndex(columnIndex);
                        task.ofPhaseSymbolTableMerge(
                                configuration,
                                importRoot,
                                writer,
                                tableName,
                                symbolColumnName,
                                columnIndex,
                                tmpTableSymbolColumnIndex,
                                tmpTableCount,
                                partitionBy
                        );
                        pubSeq.done(seq);
                        queuedCount++;
                        break;
                    } else {
                        collectedCount += collect(queuedCount - collectedCount, collectStubRef);
                    }
                }
            }
        }

        collectedCount += collect(queuedCount - collectedCount, collectStubRef);
        assert collectedCount == queuedCount;

        phaseEpilogue(TextImportTask.PHASE_SYMBOL_TABLE_MERGE);
    }

    private void phaseUpdateSymbolKeys(final TableWriter writer) throws TextImportException {
        phasePrologue(TextImportTask.PHASE_UPDATE_SYMBOL_KEYS);

        final int tmpTableCount = getTaskCount();
        int queuedCount = 0;
        int collectedCount = 0;
        for (int t = 0; t < tmpTableCount; ++t) {
            tmpPath.of(importRoot).concat(tableName).put("_").put(t);

            try (TxReader txFile = new TxReader(ff).ofRO(tmpPath.concat(TXN_FILE_NAME).$(), partitionBy)) {
                txFile.unsafeLoadAll();
                final int partitionCount = txFile.getPartitionCount();

                for (int p = 0; p < partitionCount; p++) {
                    final long partitionSize = txFile.getPartitionSize(p);
                    final long partitionTimestamp = txFile.getPartitionTimestamp(p);
                    TableWriterMetadata metadata = writer.getMetadata();
                    int symbolColumnIndex = 0;

                    if (partitionSize == 0) {
                        continue;
                    }

                    for (int c = 0, size = metadata.getColumnCount(); c < size; c++) {
                        if (ColumnType.isSymbol(metadata.getColumnType(c))) {
                            final CharSequence symbolColumnName = metadata.getColumnName(c);
                            final int symbolCount = txFile.getSymbolValueCount(symbolColumnIndex++);

                            while (true) {
                                final long seq = pubSeq.next();
                                if (seq > -1) {
                                    final TextImportTask task = queue.get(seq);
                                    task.setChunkIndex(t);
                                    task.setCircuitBreaker(circuitBreaker);
                                    task.ofPhaseUpdateSymbolKeys(
                                            cairoEngine,
                                            targetTableStructure,
                                            t,
                                            partitionSize,
                                            partitionTimestamp,
                                            importRoot,
                                            symbolColumnName,
                                            symbolCount
                                    );
                                    pubSeq.done(seq);
                                    queuedCount++;
                                    break;
                                } else {
                                    collectedCount += collect(queuedCount - collectedCount, collectStubRef);
                                }
                            }
                        }
                    }
                }
            }
        }

        collectedCount += collect(queuedCount - collectedCount, collectStubRef);
        assert collectedCount == queuedCount;

        phaseEpilogue(TextImportTask.PHASE_UPDATE_SYMBOL_KEYS);
    }

    TableWriter prepareTable(
            CairoSecurityContext cairoSecurityContext,
            ObjList<CharSequence> names,
            ObjList<TypeAdapter> types,
            Path path,
            TypeManager typeManager
    ) throws TextException {
        if (types.size() == 0) {
            throw CairoException.nonCritical().put("cannot determine text structure");
        }
        if (partitionBy == PartitionBy.NONE) {
            throw CairoException.nonCritical().put("partition strategy for parallel import cannot be NONE");
        }

        if (partitionBy < 0) {
            partitionBy = PartitionBy.NONE;
        }

        if (timestampIndex == -1 && timestampColumn != null) {
            for (int i = 0, n = names.size(); i < n; i++) {
                if (Chars.equalsIgnoreCase(names.get(i), timestampColumn)) {
                    timestampIndex = i;
                    break;
                }
            }
        }

        TableWriter writer = null;

        try {
            targetTableStatus = cairoEngine.getStatus(cairoSecurityContext, path, tableName);
            switch (targetTableStatus) {
                case TableUtils.TABLE_DOES_NOT_EXIST:
                    if (partitionBy == PartitionBy.NONE) {
                        throw TextException.$("partition by unit must be set when importing to new table");
                    }
                    if (timestampColumn == null) {
                        throw TextException.$("timestamp column must be set when importing to new table");
                    }
                    if (timestampIndex == -1) {
                        throw TextException.$("timestamp column '").put(timestampColumn).put("' not found in file header");
                    }

                    validate(names, types, null, NO_INDEX);
                    targetTableStructure.of(tableName, names, types, timestampIndex, partitionBy);
                    createTable(
                            ff,
                            configuration.getMkDirMode(),
                            configuration.getRoot(),
                            tableName,
                            targetTableStructure,
                            (int) cairoEngine.getTableIdGenerator().getNextId(),
                            configuration
                    );
                    targetTableCreated = true;
                    writer = cairoEngine.getWriter(cairoSecurityContext, tableName, LOCK_REASON);
                    partitionBy = writer.getPartitionBy();
                    break;
                case TableUtils.TABLE_EXISTS:
                    writer = openWriterAndOverrideImportMetadata(names, types, cairoSecurityContext, typeManager);

                    if (writer.getRowCount() > 0) {
                        throw TextException.$("target table must be empty [table=").put(tableName).put(']');
                    }

                    CharSequence designatedTimestampColumnName = writer.getDesignatedTimestampColumnName();
                    int designatedTimestampIndex = writer.getMetadata().getTimestampIndex();
                    if (PartitionBy.isPartitioned(partitionBy) && partitionBy != writer.getPartitionBy()) {
                        throw TextException.$("declared partition by unit doesn't match table's");
                    }
                    partitionBy = writer.getPartitionBy();
                    if (!PartitionBy.isPartitioned(partitionBy)) {
                        throw TextException.$("target table is not partitioned");
                    }
                    validate(names, types, designatedTimestampColumnName, designatedTimestampIndex);
                    targetTableStructure.of(tableName, names, types, timestampIndex, partitionBy);
                    break;
                default:
                    throw TextException.$("name is reserved [table=").put(tableName).put(']');
            }

            inputFilePath.of(inputRoot).concat(inputFileName).$();//getStatus might override it
            targetTableStructure.setIgnoreColumnIndexedFlag(true);

            if (timestampAdapter == null && ColumnType.isTimestamp(types.getQuick(timestampIndex).getType())) {
                timestampAdapter = (TimestampAdapter) types.getQuick(timestampIndex);
            }
        } catch (Throwable t) {
            if (writer != null) {
                writer.close();
            }

            throw t;
        }

        return writer;
    }

    private void processChunkStats(long fileLength, int chunks) {
        long quotes = chunkStats.get(0);

        indexChunkStats.setPos(0);
        //set first chunk offset and line number
        indexChunkStats.add(0);
        indexChunkStats.add(0);

        long lines;
        long totalLines = chunks > 0 ? chunkStats.get(1) + 1 : 1;

        for (int i = 1; i < chunks; i++) {
            long startPos;
            if ((quotes & 1) == 1) { // if number of quotes is odd then use odd starter
                startPos = chunkStats.get(5 * i + 4);
                lines = chunkStats.get(5 * i + 2);
            } else {
                startPos = chunkStats.get(5 * i + 3);
                lines = chunkStats.get(5 * i + 1);
            }

            //if whole chunk  belongs to huge quoted string or contains one very long line
            //then it should be ignored here and merged with previous chunk
            if (startPos > -1) {
                indexChunkStats.add(startPos);
                indexChunkStats.add(totalLines);
            }

            quotes += chunkStats.get(5 * i);
            totalLines += lines;
        }

        if (indexChunkStats.get(indexChunkStats.size() - 2) < fileLength) {
            indexChunkStats.add(fileLength);
            indexChunkStats.add(totalLines);//doesn't matter
        }
    }

    private void processIndexStats() {
        LongHashSet set = new LongHashSet();
        for (int i = 0, n = partitionKeysAndSizes.size(); i < n; i += 2) {
            set.add(partitionKeysAndSizes.get(i));
        }

        LongList distinctKeys = new LongList();
        for (int i = 0, n = set.size(); i < n; i++) {
            distinctKeys.add(set.get(i));
        }
        distinctKeys.sort();

        LongList totalSizes = new LongList();
        for (int i = 0, n = distinctKeys.size(); i < n; i++) {
            long key = distinctKeys.getQuick(i);
            long size = 0;

            for (int j = 0, m = partitionKeysAndSizes.size(); j < m; j += 2) {
                if (partitionKeysAndSizes.getQuick(j) == key) {
                    size += partitionKeysAndSizes.get(j + 1);
                }
            }

            totalSizes.add(size);
        }

        DateFormat dirFormat = PartitionBy.getPartitionDirFormatMethod(partitionBy);

        for (int i = 0, n = distinctKeys.size(); i < n; i++) {
            long key = distinctKeys.getQuick(i);
            long size = totalSizes.getQuick(i);

            partitionNameSink.clear();
            dirFormat.format(distinctKeys.get(i), null, null, partitionNameSink);
            String dirName = partitionNameSink.toString();

            partitions.add(new PartitionInfo(key, dirName, size));
        }
    }

    private void removeWorkDir() {
        Path workDirPath = tmpPath.of(importRoot).$();

        if (ff.exists(workDirPath)) {
            if (isOneOfMainDirectories(importRoot)) {
                throw TextException.$("could not remove work dir because it points to one of main instance directories [path='").put(workDirPath).put("'] .");
            }

            LOG.info().$("removing import directory [path='").$(workDirPath).$("']").$();

            int errno = ff.rmdir(workDirPath);
            if (errno != 0) {
                throw TextException.$("could not remove work dir [path='").put(workDirPath).put("', errno=").put(errno).put(']');
            }
        }
    }

    private void stealWork() {
        if (localImportJob.run(0)) {
            return;
        }
        Os.pause();
    }

    private void throwErrorIfNotOk() {
        if (status == TextImportTask.STATUS_FAILED) {
            throw TextImportException.instance(phase, "import failed [phase=")
                    .put(TextImportTask.getPhaseName(phase))
                    .put(", msg=`").put(errorMessage).put("`]");
        } else if (status == TextImportTask.STATUS_CANCELLED) {
            TextImportException ex = TextImportException.instance(phase, "import cancelled [phase=")
                    .put(TextImportTask.getPhaseName(phase))
                    .put(", msg=`").put(errorMessage).put("`]");
            ex.setCancelled(true);
            throw ex;
        }
    }

    private void updateStatus(final TextImportTask task) {
        boolean cancelledOrFailed = status == TextImportTask.STATUS_FAILED || status == TextImportTask.STATUS_CANCELLED;
        if (!cancelledOrFailed && (task.isFailed() || task.isCancelled())) {
            status = task.getStatus();
            phase = task.getPhase();
            errorMessage = task.getErrorMessage();
        }
    }

    void validate(ObjList<CharSequence> names,
                  ObjList<TypeAdapter> types,
                  CharSequence designatedTimestampColumnName,
                  int designatedTimestampIndex) throws TextException {
        if (timestampColumn == null && designatedTimestampColumnName == null) {
            timestampIndex = NO_INDEX;
        } else if (timestampColumn != null) {
            timestampIndex = names.indexOf(timestampColumn);
            if (timestampIndex == NO_INDEX) {
                throw TextException.$("invalid timestamp column [name='").put(timestampColumn).put("']");
            }
        } else {
            timestampIndex = names.indexOf(designatedTimestampColumnName);
            if (timestampIndex == NO_INDEX) {
                // columns in the imported file may not have headers, then use writer timestamp index
                timestampIndex = designatedTimestampIndex;
            }
        }

        if (timestampIndex != NO_INDEX) {
            final TypeAdapter timestampAdapter = types.getQuick(timestampIndex);
            final int typeTag = ColumnType.tagOf(timestampAdapter.getType());
            if ((typeTag != ColumnType.LONG && typeTag != ColumnType.TIMESTAMP) || timestampAdapter == BadTimestampAdapter.INSTANCE) {
                throw TextException.$("column is not a timestamp [no=").put(timestampIndex)
                        .put(", name='").put(timestampColumn).put("']");
            }
        }
    }

    @FunctionalInterface
    public interface PhaseStatusReporter {
        void report(byte phase, byte status, @Nullable final CharSequence msg, long rowsHandled, long rowsImported, long errors);
    }

    static class PartitionInfo {
        long key;
        CharSequence name;
        long bytes;

        int taskId;//assigned worker/task id
        long importedRows;//used to detect partitions that need skipping (because e.g. no data was imported for them)

        PartitionInfo(long key, CharSequence name, long bytes) {
            this.key = key;
            this.name = name;
            this.bytes = bytes;
        }

        PartitionInfo(long key, CharSequence name, long bytes, int taskId) {
            this.key = key;
            this.name = name;
            this.bytes = bytes;
            this.taskId = taskId;
        }

        @Override
        public boolean equals(Object o) {
            if (this == o) return true;
            if (o == null || getClass() != o.getClass()) return false;
            PartitionInfo that = (PartitionInfo) o;
            return key == that.key && bytes == that.bytes && taskId == that.taskId && importedRows == that.importedRows && name.equals(that.name);
        }

        @Override
        public String toString() {
            return "PartitionInfo{" +
                    "key=" + key +
                    ", name=" + name +
                    ", bytes=" + bytes +
                    ", taskId=" + taskId +
                    ", importedRows=" + importedRows +
                    '}';
        }
    }

    public static class TableStructureAdapter implements TableStructure {
        private final CairoConfiguration configuration;
        private final LongList columnBits = new LongList();
        private CharSequence tableName;
        private ObjList<CharSequence> columnNames;
        private int timestampColumnIndex;
        private int partitionBy;
        private boolean ignoreColumnIndexedFlag;

        public TableStructureAdapter(CairoConfiguration configuration) {
            this.configuration = configuration;
        }

        @Override
        public int getColumnCount() {
            return columnNames.size();
        }

        @Override
        public long getColumnHash(int columnIndex) {
            return configuration.getRandom().nextLong();
        }

        @Override
        public CharSequence getColumnName(int columnIndex) {
            return columnNames.getQuick(columnIndex);
        }

        @Override
        public int getColumnType(int columnIndex) {
            return Numbers.decodeLowInt(columnBits.getQuick(columnIndex));
        }

        @Override
        public long getCommitLag() {
            return configuration.getCommitLag();
        }

        @Override
        public int getIndexBlockCapacity(int columnIndex) {
            return configuration.getIndexValueBlockSize();
        }

        @Override
        public int getMaxUncommittedRows() {
            return configuration.getMaxUncommittedRows();
        }

        @Override
        public int getPartitionBy() {
            return partitionBy;
        }

        @Override
        public boolean getSymbolCacheFlag(int columnIndex) {
            return false;
        }

        @Override
        public int getSymbolCapacity(int columnIndex) {
            return configuration.getDefaultSymbolCapacity();
        }

        @Override
        public CharSequence getTableName() {
            return tableName;
        }

        @Override
        public int getTimestampIndex() {
            return timestampColumnIndex;
        }

        @Override
        public boolean isWallEnabled() {
            return false;
        }

        @Override
        public boolean isIndexed(int columnIndex) {
            return !ignoreColumnIndexedFlag && Numbers.decodeHighInt(columnBits.getQuick(columnIndex)) != 0;
        }

        @Override
        public boolean isSequential(int columnIndex) {
            return false;
        }

        public int getSymbolColumnIndex(CharSequence symbolColumnName) {
            int index = -1;
            for (int i = 0, n = columnNames.size(); i < n; i++) {
                if (getColumnType(i) == ColumnType.SYMBOL) {
                    index++;
                }

                if (symbolColumnName.equals(columnNames.get(i))) {
                    return index;
                }
            }

            return -1;
        }

        public void of(final CharSequence tableName,
                       final ObjList<CharSequence> names,
                       final ObjList<TypeAdapter> types,
                       final int timestampColumnIndex,
                       final int partitionBy
        ) {
            this.tableName = tableName;
            this.columnNames = names;
            this.ignoreColumnIndexedFlag = false;

            this.columnBits.clear();
            for (int i = 0, size = types.size(); i < size; i++) {
                final TypeAdapter adapter = types.getQuick(i);
                this.columnBits.add(Numbers.encodeLowHighInts(adapter.getType(), adapter.isIndexed() ? 1 : 0));
            }

            this.timestampColumnIndex = timestampColumnIndex;
            this.partitionBy = partitionBy;
        }

        public void setIgnoreColumnIndexedFlag(boolean flag) {
            this.ignoreColumnIndexedFlag = flag;
        }
    }
}<|MERGE_RESOLUTION|>--- conflicted
+++ resolved
@@ -696,11 +696,7 @@
                         });
                         srcPath.parent();
                     } else if (res != Files.FILES_RENAME_OK) {
-<<<<<<< HEAD
-                        throw CairoException.critical(ff.errno()).put("Cannot copy partition file [to=").put(dstPath).put(']');
-=======
-                        throw CairoException.instance(ff.errno()).put("could not copy partition file [to=").put(dstPath).put(']');
->>>>>>> ef9f1a91
+                        throw CairoException.critical(ff.errno()).put("could not copy partition file [to=").put(dstPath).put(']');
                     }
                 }
             }
