/*******************************************************************************
 *     ___                  _   ____  ____
 *    / _ \ _   _  ___  ___| |_|  _ \| __ )
 *   | | | | | | |/ _ \/ __| __| | | |  _ \
 *   | |_| | |_| |  __/\__ \ |_| |_| | |_) |
 *    \__\_\\__,_|\___||___/\__|____/|____/
 *
 *  Copyright (c) 2014-2019 Appsicle
 *  Copyright (c) 2019-2024 QuestDB
 *
 *  Licensed under the Apache License, Version 2.0 (the "License");
 *  you may not use this file except in compliance with the License.
 *  You may obtain a copy of the License at
 *
 *  http://www.apache.org/licenses/LICENSE-2.0
 *
 *  Unless required by applicable law or agreed to in writing, software
 *  distributed under the License is distributed on an "AS IS" BASIS,
 *  WITHOUT WARRANTIES OR CONDITIONS OF ANY KIND, either express or implied.
 *  See the License for the specific language governing permissions and
 *  limitations under the License.
 *
 ******************************************************************************/

package io.questdb.cutlass.parquet;


import io.questdb.cairo.ColumnType;
import io.questdb.cairo.SecurityContext;
import io.questdb.cairo.SymbolMapReader;
import io.questdb.cairo.sql.PageFrame;
import io.questdb.cairo.sql.PageFrameCursor;
import io.questdb.cairo.sql.PartitionFormat;
import io.questdb.cairo.sql.RecordCursorFactory;
import io.questdb.cairo.sql.RecordMetadata;
import io.questdb.cairo.sql.SqlExecutionCircuitBreaker;
import io.questdb.cairo.vm.api.MemoryR;
import io.questdb.cutlass.text.CopyExportContext;
import io.questdb.griffin.engine.ops.CreateTableOperation;
import io.questdb.griffin.engine.table.parquet.ParquetCompression;
import io.questdb.std.DirectLongList;
import io.questdb.std.MemoryTag;
import io.questdb.std.Misc;
import io.questdb.std.Mutable;
import io.questdb.std.Unsafe;
import io.questdb.std.str.DirectUtf8Sink;
import org.jetbrains.annotations.Nullable;

import static io.questdb.cairo.SymbolMapWriter.HEADER_SIZE;
import static io.questdb.griffin.engine.table.parquet.PartitionEncoder.*;

public class CopyExportRequestTask implements Mutable {
    private final StreamPartitionParquetExporter streamPartitionParquetExporter = new StreamPartitionParquetExporter();
    private int compressionCodec;
    private int compressionLevel;
    private @Nullable CreateTableOperation createOp;
    private int dataPageSize;
    private boolean descending;
    private CopyExportContext.ExportTaskEntry entry;
    private RecordCursorFactory factory;
    private CharSequence fileName;
<<<<<<< HEAD
    private @Nullable RecordMetadata metadata;
    private @Nullable PageFrameCursor pageFrameCursor;
=======
    private long now;
    private int nowTimestampType;
>>>>>>> c16da79a
    private int parquetVersion;
    private boolean rawArrayEncoding;
    private @Nullable RecordCursorFactory rfc;
    private int rowGroupSize;
    private boolean statisticsEnabled;
    private String tableName;
    private @Nullable StreamWriteParquetCallBack writeCallback;

    @Override
    public void clear() {
        this.entry = null;
        this.tableName = null;
        this.fileName = null;
        this.compressionCodec = -1;
        this.compressionLevel = -1;
        this.dataPageSize = -1;
        this.parquetVersion = -1;
        this.rowGroupSize = -1;
        this.statisticsEnabled = true;
        this.now = 0;
        this.nowTimestampType = 0;
        this.createOp = Misc.free(createOp);
        this.rfc = Misc.free(rfc);
        pageFrameCursor = null;
        writeCallback = null;
        metadata = null;
        streamPartitionParquetExporter.clear();
        descending = false;
        if (factory != null) { // owned only if setUpStreamPartitionParquetExporter called with factory
            factory = Misc.free(factory);
            pageFrameCursor = Misc.free(pageFrameCursor);
        }
    }

    public SqlExecutionCircuitBreaker getCircuitBreaker() {
        return entry.getCircuitBreaker();
    }

    public int getCompressionCodec() {
        return compressionCodec;
    }

    public int getCompressionLevel() {
        return compressionLevel;
    }

    public long getCopyID() {
        return entry.getId();
    }

    public @Nullable CreateTableOperation getCreateOp() {
        return createOp;
    }

    public int getDataPageSize() {
        return dataPageSize;
    }

    public CopyExportContext.ExportTaskEntry getEntry() {
        return entry;
    }

    public CharSequence getFileName() {
        return fileName;
    }

<<<<<<< HEAD
    public @Nullable RecordMetadata getMetadata() {
        return metadata;
=======
    public long getNow() {
        return now;
    }

    public int getNowTimestampType() {
        return nowTimestampType;
    }

    public int getParquetVersion() {
        return parquetVersion;
>>>>>>> c16da79a
    }

    public @Nullable PageFrameCursor getPageFrameCursor() {
        return pageFrameCursor;
    }

    public int getParquetVersion() {
        return parquetVersion;
    }

    public int getRowGroupSize() {
        return rowGroupSize;
    }

    public SecurityContext getSecurityContext() {
        return entry.getSecurityContext();
    }

    public StreamPartitionParquetExporter getStreamPartitionParquetExporter() {
        return streamPartitionParquetExporter;
    }

    public String getTableName() {
        return tableName;
    }

    public @Nullable StreamWriteParquetCallBack getWriteCallback() {
        return writeCallback;
    }

    public boolean isDescending() {
        return descending;
    }

    public boolean isRawArrayEncoding() {
        return rawArrayEncoding;
    }

    public boolean isStatisticsEnabled() {
        return statisticsEnabled;
    }

    public void of(
            CopyExportContext.ExportTaskEntry entry,
            CreateTableOperation createOp,
            String tableName,
            CharSequence fileName,
            int compressionCodec,
            int compressionLevel,
            int rowGroupSize,
            int dataPageSize,
            boolean statisticsEnabled,
            int parquetVersion,
            boolean rawArrayEncoding,
<<<<<<< HEAD
            boolean descending,
            PageFrameCursor pageFrameCursor, // for streaming export
            RecordMetadata metadata,
            StreamWriteParquetCallBack writeCallback
=======
            int nowTimestampType,
            long now
>>>>>>> c16da79a
    ) {
        this.entry = entry;
        this.tableName = tableName;
        this.fileName = fileName;
        this.compressionCodec = compressionCodec;
        this.compressionLevel = compressionLevel;
        this.rowGroupSize = rowGroupSize;
        this.dataPageSize = dataPageSize;
        this.statisticsEnabled = statisticsEnabled;
        this.parquetVersion = parquetVersion;
        this.rawArrayEncoding = rawArrayEncoding;
        this.createOp = createOp;
<<<<<<< HEAD
        this.descending = descending;
        this.pageFrameCursor = pageFrameCursor;
        this.metadata = metadata;
        this.writeCallback = writeCallback;
    }

    public void setUpStreamPartitionParquetExporter() {
        if (pageFrameCursor != null) {
            streamPartitionParquetExporter.setUp();
        }
    }

    public void setUpStreamPartitionParquetExporter(RecordCursorFactory factory, PageFrameCursor pageFrameCursor, RecordMetadata metadata, boolean descending) {
        assert this.pageFrameCursor == null;
        this.factory = factory;
        this.pageFrameCursor = pageFrameCursor;
        this.metadata = metadata;
        this.descending = descending;
        streamPartitionParquetExporter.setUp();
=======
        this.now = now;
        this.nowTimestampType = nowTimestampType;
>>>>>>> c16da79a
    }

    public enum Phase {
        NONE(""),
        WAITING("wait_to_run"),
        POPULATING_TEMP_TABLE("populating_data_to_temp_table"),
        CONVERTING_PARTITIONS("converting_partitions"),
        MOVE_FILES("move_files"),
        DROPPING_TEMP_TABLE("dropping_temp_table"),
        STREAM_SENDING_DATA("stream_sending_data"),
        SUCCESS("success");

        private final String name;

        Phase(String name) {
            this.name = name;
        }

        public String getName() {
            return name;
        }
    }

    public enum Status {
        NONE(""),
        STARTED("started"),
        FINISHED("finished"),
        FAILED("failed"),
        CANCELLED("cancelled");

        private final String name;

        Status(String name) {
            this.name = name;
        }

        public String getName() {
            return name;
        }
    }

    @FunctionalInterface
    public interface StreamWriteParquetCallBack {
        void onWrite(long dataPtr, long dataLen) throws Exception;
    }

    public class StreamPartitionParquetExporter implements Mutable {
        private final DirectLongList columnData = new DirectLongList(32, MemoryTag.NATIVE_PARQUET_EXPORTER, false);
        private final DirectLongList columnMetadata = new DirectLongList(32, MemoryTag.NATIVE_PARQUET_EXPORTER, false);
        private final DirectUtf8Sink columnNames = new DirectUtf8Sink(32, false);
        private long currentFrameRowCount = 0;
        private long currentPartitionIndex = -1;
        private boolean exportFinished = false;
        private long streamExportCurrentPtr;
        private long streamExportCurrentSize;
        private long streamWriter = -1;
        private long totalRows;

        @Override
        public void clear() {
            columnNames.close();
            columnData.close();
            columnMetadata.close();
            closeWriter();
            streamExportCurrentPtr = 0;
            streamExportCurrentSize = 0;
            totalRows = 0;
            freeOwnedPageFrameCursor();
            exportFinished = false;
        }

        public void finishExport() throws Exception {
            if (exportFinished) {
                closeWriter();
                return;
            }
            long buffer = finishStreamingParquetWrite(streamWriter);
            exportFinished = true;
            long dataPtr = buffer + Long.BYTES;
            long dataSize = Unsafe.getUnsafe().getLong(buffer);
            assert writeCallback != null;
            writeCallback.onWrite(dataPtr, dataSize);
            closeWriter();
            streamWriter = -1;
        }

        public void freeOwnedPageFrameCursor() {
            if (factory != null) {
                factory = Misc.free(factory);
                pageFrameCursor = Misc.free(pageFrameCursor);
            }
        }

        public long getCurrentFrameRowCount() {
            return currentFrameRowCount;
        }

        public long getCurrentPartitionIndex() {
            return currentPartitionIndex;
        }

        public long getTotalRows() {
            return totalRows;
        }

        public boolean onResume() throws Exception {
            if (streamExportCurrentPtr != 0) {
                assert writeCallback != null;
                writeCallback.onWrite(streamExportCurrentPtr, streamExportCurrentSize);
                totalRows += currentFrameRowCount;
                entry.setStreamingSendRowCount(totalRows);
                streamExportCurrentPtr = 0;
                streamExportCurrentSize = 0;
                return true;
            }
            return false;
        }

        public void setCurrentPartitionIndex(long currentPartitionIndex, long frameRowCount) {
            this.currentPartitionIndex = currentPartitionIndex;
            this.currentFrameRowCount = frameRowCount;
        }

        public void setUp() {
            columnNames.reopen();
            columnMetadata.reopen();
            columnData.reopen();

            for (int i = 0, n = metadata.getColumnCount(); i < n; i++) {
                CharSequence columnName = metadata.getColumnName(i);
                int startSize = columnNames.size();
                columnNames.put(columnName);
                columnMetadata.add(columnNames.size() - startSize);
                columnMetadata.add((long) metadata.getWriterIndex(i) << 32 | metadata.getColumnType(i));
            }
            streamWriter = createStreamingParquetWriter(
                    metadata.getColumnCount(),
                    columnNames.ptr(),
                    columnNames.size(),
                    columnMetadata.getAddress(),
                    metadata.getTimestampIndex(),
                    descending,
                    ParquetCompression.packCompressionCodecLevel(compressionCodec, compressionLevel),
                    statisticsEnabled,
                    rawArrayEncoding,
                    rowGroupSize,
                    dataPageSize,
                    parquetVersion
            );
        }

        public void writePageFrame(PageFrameCursor frameCursor, PageFrame frame) throws Exception {
            assert streamWriter != -1 && writeCallback != null;
            if (frame.getFormat() == PartitionFormat.NATIVE) {
                columnData.clear();
                final long frameRowCount = frame.getPartitionHi() - frame.getPartitionLo();

                for (int i = 0, n = frame.getColumnCount(); i < n; i++) {
                    long localColTop = frame.hasColumnData(i) ? 0 : frameRowCount;
                    assert metadata != null;
                    final int columnType = metadata.getColumnType(i);
                    if (ColumnType.isSymbol(columnType)) {
                        SymbolMapReader symbolMapReader = (SymbolMapReader) frameCursor.getSymbolTable(i);
                        final MemoryR symbolValuesMem = symbolMapReader.getSymbolValuesColumn();
                        final MemoryR symbolOffsetsMem = symbolMapReader.getSymbolOffsetsColumn();

                        columnData.add(localColTop);
                        columnData.add(frame.getPageAddress(i));
                        columnData.add(frame.getPageSize(i));
                        columnData.add(symbolValuesMem.addressOf(0));
                        columnData.add(symbolValuesMem.size());
                        columnData.add(symbolOffsetsMem.addressOf(HEADER_SIZE));
                        columnData.add(symbolMapReader.getSymbolCount());
                    } else {
                        columnData.add(localColTop);
                        columnData.add(frame.getPageAddress(i));
                        columnData.add(frame.getPageSize(i));
                        columnData.add(frame.getAuxPageAddress(i));
                        columnData.add(frame.getAuxPageSize(i));
                        columnData.add(0L);
                        columnData.add(0L);
                    }
                }

                // Write chunk to Parquet
                long buffer = writeStreamingParquetChunk(
                        streamWriter,
                        columnData.getAddress(),
                        frameRowCount
                );
                streamExportCurrentPtr = buffer + Long.BYTES;
                streamExportCurrentSize = Unsafe.getUnsafe().getLong(buffer);
                writeCallback.onWrite(streamExportCurrentPtr, streamExportCurrentSize);
            } else {
                columnData.clear();

                for (int i = 0, n = frame.getColumnCount(); i < n; i++) {
                    assert metadata != null;
                    final int columnType = metadata.getColumnType(i);
                    if (ColumnType.isSymbol(columnType)) {
                        SymbolMapReader symbolMapReader = (SymbolMapReader) frameCursor.getSymbolTable(i);
                        final MemoryR symbolValuesMem = symbolMapReader.getSymbolValuesColumn();
                        final MemoryR symbolOffsetsMem = symbolMapReader.getSymbolOffsetsColumn();
                        columnData.add(symbolValuesMem.addressOf(0));
                        columnData.add(symbolValuesMem.size());
                        columnData.add(symbolOffsetsMem.addressOf(HEADER_SIZE));
                        columnData.add(symbolMapReader.getSymbolCount());
                    }
                }

                long allocator = Unsafe.getNativeAllocator(MemoryTag.NATIVE_PARQUET_EXPORTER);
                long buffer = writeStreamingParquetChunkFromRowGroup(
                        streamWriter,
                        allocator,
                        columnData.getAddress(),
                        frame.getParquetAddr(),
                        frame.getParquetFileSize(),
                        frame.getParquetRowGroup(),
                        frame.getParquetRowGroupLo(),
                        frame.getParquetRowGroupHi()
                );
                streamExportCurrentPtr = buffer + Long.BYTES;
                streamExportCurrentSize = Unsafe.getUnsafe().getLong(buffer);
                writeCallback.onWrite(streamExportCurrentPtr, streamExportCurrentSize);
            }
            totalRows += currentFrameRowCount;
            entry.setStreamingSendRowCount(totalRows);
            streamExportCurrentPtr = 0;
            streamExportCurrentSize = 0;
        }

        private void closeWriter() {
            if (streamWriter != -1) {
                closeStreamingParquetWriter(streamWriter);
                streamWriter = -1;
            }
        }
    }
}<|MERGE_RESOLUTION|>--- conflicted
+++ resolved
@@ -59,13 +59,10 @@
     private CopyExportContext.ExportTaskEntry entry;
     private RecordCursorFactory factory;
     private CharSequence fileName;
-<<<<<<< HEAD
     private @Nullable RecordMetadata metadata;
-    private @Nullable PageFrameCursor pageFrameCursor;
-=======
     private long now;
     private int nowTimestampType;
->>>>>>> c16da79a
+    private @Nullable PageFrameCursor pageFrameCursor;
     private int parquetVersion;
     private boolean rawArrayEncoding;
     private @Nullable RecordCursorFactory rfc;
@@ -132,21 +129,16 @@
         return fileName;
     }
 
-<<<<<<< HEAD
     public @Nullable RecordMetadata getMetadata() {
         return metadata;
-=======
+    }
+
     public long getNow() {
         return now;
     }
 
     public int getNowTimestampType() {
         return nowTimestampType;
-    }
-
-    public int getParquetVersion() {
-        return parquetVersion;
->>>>>>> c16da79a
     }
 
     public @Nullable PageFrameCursor getPageFrameCursor() {
@@ -201,15 +193,12 @@
             boolean statisticsEnabled,
             int parquetVersion,
             boolean rawArrayEncoding,
-<<<<<<< HEAD
+            int nowTimestampType,
+            long now,
             boolean descending,
             PageFrameCursor pageFrameCursor, // for streaming export
             RecordMetadata metadata,
             StreamWriteParquetCallBack writeCallback
-=======
-            int nowTimestampType,
-            long now
->>>>>>> c16da79a
     ) {
         this.entry = entry;
         this.tableName = tableName;
@@ -222,11 +211,12 @@
         this.parquetVersion = parquetVersion;
         this.rawArrayEncoding = rawArrayEncoding;
         this.createOp = createOp;
-<<<<<<< HEAD
         this.descending = descending;
         this.pageFrameCursor = pageFrameCursor;
         this.metadata = metadata;
         this.writeCallback = writeCallback;
+        this.now = now;
+        this.nowTimestampType = nowTimestampType;
     }
 
     public void setUpStreamPartitionParquetExporter() {
@@ -242,10 +232,6 @@
         this.metadata = metadata;
         this.descending = descending;
         streamPartitionParquetExporter.setUp();
-=======
-        this.now = now;
-        this.nowTimestampType = nowTimestampType;
->>>>>>> c16da79a
     }
 
     public enum Phase {
