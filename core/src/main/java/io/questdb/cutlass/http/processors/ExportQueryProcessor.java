/*******************************************************************************
 *     ___                  _   ____  ____
 *    / _ \ _   _  ___  ___| |_|  _ \| __ )
 *   | | | | | | |/ _ \/ __| __| | | |  _ \
 *   | |_| | |_| |  __/\__ \ |_| |_| | |_) |
 *    \__\_\\__,_|\___||___/\__|____/|____/
 *
 *  Copyright (c) 2014-2019 Appsicle
 *  Copyright (c) 2019-2024 QuestDB
 *
 *  Licensed under the Apache License, Version 2.0 (the "License");
 *  you may not use this file except in compliance with the License.
 *  You may obtain a copy of the License at
 *
 *  http://www.apache.org/licenses/LICENSE-2.0
 *
 *  Unless required by applicable law or agreed to in writing, software
 *  distributed under the License is distributed on an "AS IS" BASIS,
 *  WITHOUT WARRANTIES OR CONDITIONS OF ANY KIND, either express or implied.
 *  See the License for the specific language governing permissions and
 *  limitations under the License.
 *
 ******************************************************************************/

package io.questdb.cutlass.http.processors;

import io.questdb.Metrics;
import io.questdb.TelemetryOrigin;
import io.questdb.cairo.CairoEngine;
import io.questdb.cairo.CairoError;
import io.questdb.cairo.CairoException;
import io.questdb.cairo.ColumnType;
import io.questdb.cairo.DataUnavailableException;
import io.questdb.cairo.GeoHashes;
import io.questdb.cairo.ImplicitCastException;
import io.questdb.cairo.PartitionBy;
import io.questdb.cairo.arr.ArrayTypeDriver;
import io.questdb.cairo.sql.NetworkSqlExecutionCircuitBreaker;
import io.questdb.cairo.sql.Record;
import io.questdb.cairo.sql.RecordCursorFactory;
import io.questdb.cairo.sql.RecordMetadata;
import io.questdb.cairo.sql.TableReferenceOutOfDateException;
import io.questdb.cutlass.http.ActiveConnectionTracker;
import io.questdb.cutlass.http.HttpChunkedResponse;
import io.questdb.cutlass.http.HttpConnectionContext;
import io.questdb.cutlass.http.HttpException;
import io.questdb.cutlass.http.HttpKeywords;
import io.questdb.cutlass.http.HttpRequestHandler;
import io.questdb.cutlass.http.HttpRequestHeader;
import io.questdb.cutlass.http.HttpRequestProcessor;
import io.questdb.cutlass.http.LocalValue;
import io.questdb.cutlass.parquet.CopyExportRequestTask;
import io.questdb.cutlass.parquet.HTTPSerialParquetExporter;
import io.questdb.cutlass.text.CopyExportContext;
import io.questdb.griffin.CompiledQuery;
import io.questdb.griffin.SqlCompiler;
import io.questdb.griffin.SqlException;
import io.questdb.griffin.SqlExecutionContextImpl;
import io.questdb.griffin.SqlKeywords;
import io.questdb.griffin.engine.table.parquet.ParquetCompression;
import io.questdb.griffin.model.ExportModel;
import io.questdb.log.Log;
import io.questdb.log.LogFactory;
import io.questdb.log.LogRecord;
import io.questdb.network.NoSpaceLeftInResponseBufferException;
import io.questdb.network.PeerDisconnectedException;
import io.questdb.network.PeerIsSlowToReadException;
import io.questdb.network.QueryPausedException;
import io.questdb.network.ServerDisconnectException;
import io.questdb.std.Decimal128;
import io.questdb.std.Decimal256;
import io.questdb.std.Decimals;
import io.questdb.std.FlyweightMessageContainer;
import io.questdb.std.Interval;
import io.questdb.std.MemoryTag;
import io.questdb.std.Misc;
import io.questdb.std.Numbers;
import io.questdb.std.NumericException;
import io.questdb.std.Uuid;
import io.questdb.std.datetime.millitime.MillisecondClock;
import io.questdb.std.str.DirectUtf8Sequence;
import io.questdb.std.str.StringSink;
import io.questdb.std.str.Utf8Sequence;
import io.questdb.std.str.Utf8s;
import org.jetbrains.annotations.NotNull;

import java.io.Closeable;

import static io.questdb.cairo.sql.PartitionFrameCursorFactory.ORDER_ASC;
import static io.questdb.cairo.sql.PartitionFrameCursorFactory.ORDER_DESC;
import static io.questdb.cairo.sql.RecordCursorFactory.SCAN_DIRECTION_BACKWARD;
import static io.questdb.cutlass.http.HttpConstants.*;
import static io.questdb.griffin.model.ExportModel.COPY_FORMAT_PARQUET;

public class ExportQueryProcessor implements HttpRequestProcessor, HttpRequestHandler, Closeable, CopyExportRequestTask.StreamWriteParquetCallBack {
    static final int QUERY_DONE = 1;
    static final int QUERY_METADATA = 2;
    static final int QUERY_PARQUET_EXPORT_DATA = 14;
    static final int QUERY_PARQUET_EXPORT_INIT = 10;
    static final int QUERY_PARQUET_FILE_SEND_COMPLETE = 15;
    static final int QUERY_PARQUET_SEND_HEADER = 12;
    static final int QUERY_PARQUET_SEND_MAGIC = 13;
    static final int QUERY_RECORD = 5;
    static final int QUERY_RECORD_START = 4;
    static final int QUERY_RECORD_SUFFIX = 6;
    static final int QUERY_SEND_ERROR = 3;
    static final int QUERY_SETUP_FIRST_RECORD = 0;
    static final int QUERY_SUFFIX = 7;
    private static final String FILE_EXTENSION_CSV = ".csv";
    private static final String FILE_EXTENSION_PARQUET = ".parquet";
    private static final Log LOG = LogFactory.getLog(ExportQueryProcessor.class);
    // Factory cache is thread local due to possibility of factory being
    // closed by another thread. Peer disconnect is a typical example of this.
    // Being asynchronous we may need to be able to return factory to the cache
    // by the same thread that executes the dispatcher.
    private static final LocalValue<ExportQueryProcessorState> LV = new LocalValue<>();
    private final NetworkSqlExecutionCircuitBreaker circuitBreaker;
    private final MillisecondClock clock;
    private final JsonQueryProcessorConfiguration configuration;
    private final Decimal128 decimal128 = new Decimal128();
    private final Decimal256 decimal256 = new Decimal256();
    private final CairoEngine engine;
    private final StringSink errSink = new StringSink();
    private final int maxSqlRecompileAttempts;
    private final Metrics metrics;
    private final byte requiredAuthType;
    private final HTTPSerialParquetExporter serialParquetExporter;
    private final SqlExecutionContextImpl sqlExecutionContext;
    private HttpConnectionContext currentContext;
    private long timeout;

    public ExportQueryProcessor(
            JsonQueryProcessorConfiguration configuration,
            CairoEngine engine,
            int sharedQueryWorkerCount
    ) {
        this.configuration = configuration;
        this.clock = configuration.getMillisecondClock();
        serialParquetExporter = new HTTPSerialParquetExporter(engine);
        this.sqlExecutionContext = new SqlExecutionContextImpl(engine, sharedQueryWorkerCount);
        this.circuitBreaker = new NetworkSqlExecutionCircuitBreaker(engine, engine.getConfiguration().getCircuitBreakerConfiguration(), MemoryTag.NATIVE_CB4);
        this.metrics = engine.getMetrics();
        this.engine = engine;
        maxSqlRecompileAttempts = engine.getConfiguration().getMaxSqlRecompileAttempts();
        requiredAuthType = configuration.getRequiredAuthType();
    }

    @Override
    public void close() {
        Misc.free(circuitBreaker);
    }

    public void execute(
            HttpConnectionContext context,
            ExportQueryProcessorState state
    ) throws PeerDisconnectedException, PeerIsSlowToReadException, ServerDisconnectException, QueryPausedException {
        try {
            boolean isExpRequest = isExpUrl(context.getRequestHeader().getUrl());

            circuitBreaker.setTimeout(timeout);
            circuitBreaker.resetTimer();
            state.recordCursorFactory = context.getSelectCache().poll(state.sqlText);
            state.setQueryCacheable(true);
            sqlExecutionContext.with(
                    context.getSecurityContext(),
                    null,
                    null,
                    context.getFd(),
                    circuitBreaker.of(context.getFd())
            );
            sqlExecutionContext.initNow();
            if (state.recordCursorFactory == null) {
                try (SqlCompiler compiler = engine.getSqlCompiler()) {
                    CompiledQuery cc = compiler.compile(state.sqlText, sqlExecutionContext);
                    if (cc.getType() == CompiledQuery.SELECT || cc.getType() == CompiledQuery.EXPLAIN) {
                        state.recordCursorFactory = cc.getRecordCursorFactory();
                    } else if (isExpRequest) {
                        // Close CompiledQuery to prevent memory leak for INSERT/UPDATE/ALTER unsupported operations
                        cc.closeAllButSelect();
                        throw SqlException.$(0, "/exp endpoint only accepts SELECT");
                    }
                    sqlExecutionContext.storeTelemetry(cc.getType(), TelemetryOrigin.HTTP_TEXT);
                }
            } else {
                sqlExecutionContext.setCacheHit(true);
                sqlExecutionContext.storeTelemetry(CompiledQuery.SELECT, TelemetryOrigin.HTTP_TEXT);
            }

            if (state.recordCursorFactory != null) {
                try {
                    boolean runQuery = true;
                    boolean canStreamExportParquet = state.getExportModel().isParquetFormat() && CopyExportContext.canStreamExportParquet(state.recordCursorFactory);
                    final int order = state.recordCursorFactory.getScanDirection() == SCAN_DIRECTION_BACKWARD ? ORDER_DESC : ORDER_ASC;
                    state.descending = order == ORDER_DESC;
                    for (int retries = 0; runQuery; retries++) {
                        try {
                            if (canStreamExportParquet) {
                                state.recordCursorFactory.changePageFrameSizes(state.getExportModel().getRowGroupSize(), state.getExportModel().getRowGroupSize());
                                state.pageFrameCursor = state.recordCursorFactory.getPageFrameCursor(sqlExecutionContext, order);
                            } else {
                                state.recordCursorFactory.changePageFrameSizes(engine.getConfiguration().getSqlPageFrameMinRows(), engine.getConfiguration().getSqlPageFrameMaxRows());
                                state.cursor = state.recordCursorFactory.getCursor(sqlExecutionContext);
                            }
                            runQuery = false;
                        } catch (TableReferenceOutOfDateException e) {
                            if (retries == maxSqlRecompileAttempts) {
                                throw SqlException.$(0, e.getFlyweightMessage());
                            }
                            info(state).$safe(e.getFlyweightMessage()).$();
                            state.recordCursorFactory = Misc.free(state.recordCursorFactory);
                            CompiledQuery cc;
                            try (SqlCompiler compiler = engine.getSqlCompiler()) {
                                cc = compiler.compile(state.sqlText, sqlExecutionContext);
                                if (cc.getType() != CompiledQuery.SELECT && isExpRequest) {
                                    // Close CompiledQuery to prevent memory leak for INSERT/UPDATE/ALTER unsupported operations
                                    cc.closeAllButSelect();
                                    throw SqlException.$(0, "/exp endpoint only accepts SELECT");
                                }
                                state.recordCursorFactory = cc.getRecordCursorFactory();
                            }
                        }
                    }
                    state.metadata = state.recordCursorFactory.getMetadata();
                    doResumeSend(context);
                } catch (CairoException e) {
                    state.setQueryCacheable(e.isCacheable());
                    internalError(context.getChunkedResponse(), context.getLastRequestBytesSent(), e, state);
                } catch (CairoError e) {
                    internalError(context.getChunkedResponse(), context.getLastRequestBytesSent(), e, state);
                }
            } else {
                headerNoContentDisposition(context.getChunkedResponse());
                sendConfirmation(context.getChunkedResponse());
                readyForNextRequest(context);
            }
        } catch (SqlException | ImplicitCastException e) {
            syntaxError(context.getChunkedResponse(), state, e);
            readyForNextRequest(context);
        } catch (CairoException | CairoError e) {
            internalError(context.getChunkedResponse(), context.getLastRequestBytesSent(), e, state);
            readyForNextRequest(context);
        }
    }

    @Override
    public String getName() {
        return ActiveConnectionTracker.PROCESSOR_EXPORT_HTTP;
    }

    @Override
    public HttpRequestProcessor getProcessor(HttpRequestHeader requestHeader) {
        return this;
    }

    @Override
    public byte getRequiredAuthType() {
        return requiredAuthType;
    }

    @Override
    public void onRequestComplete(
            HttpConnectionContext context
    ) throws PeerDisconnectedException, PeerIsSlowToReadException, ServerDisconnectException, QueryPausedException {
        ExportQueryProcessorState state = LV.get(context);
        if (state == null) {
            LV.set(context, state = new ExportQueryProcessorState(context, engine.getConfiguration().getFilesFacade()));
        }

        HttpChunkedResponse response = context.getChunkedResponse();
        if (parseUrl(response, context.getRequestHeader(), state)) {
            execute(context, state);
        } else {
            readyForNextRequest(context);
        }
    }

    @Override
    public void onWrite(long dataPtr, long dataLen) throws PeerDisconnectedException, PeerIsSlowToReadException {
        if (dataLen <= 0) {
            return;
        }
        assert currentContext != null;
        ExportQueryProcessorState state = LV.get(currentContext);
        HttpChunkedResponse response = currentContext.getChunkedResponse();
        if (state.firstParquetWriteCall) {
            state.firstParquetWriteCall = false;
            if (!state.getExportModel().isNoDelay()) {
                header(response, state, 200);
            }
        }

        while (state.parquetFileOffset < dataLen) {
            long remainingSize = dataLen - state.parquetFileOffset;
            int sendLSize = (int) Math.min(Integer.MAX_VALUE, remainingSize);

            state.parquetFileOffset += response.writeBytes(dataPtr + state.parquetFileOffset, sendLSize);
            response.bookmark();
            response.sendChunk(false);
        }

        state.parquetFileOffset = 0;
    }

    @Override
    public void parkRequest(HttpConnectionContext context, boolean pausedQuery) {
        ExportQueryProcessorState state = LV.get(context);
        if (state != null) {
            state.pausedQuery = pausedQuery;
            state.rnd = sqlExecutionContext.getRandom();
        }
    }

    @Override
    public void resumeSend(
            HttpConnectionContext context
    ) throws PeerDisconnectedException, PeerIsSlowToReadException, ServerDisconnectException, QueryPausedException {
        try {
            doResumeSend(context);
        } catch (CairoError | CairoException e) {
            // this is something we didn't expect
            // log the exception and disconnect
            ExportQueryProcessorState state = LV.get(context);
            if (state != null) {
                logInternalError(e, state);
            }
            throw ServerDisconnectException.INSTANCE;
        }
    }

    private static boolean isExpUrl(Utf8Sequence tok) {
        if (tok.size() != 4) {
            return false;
        }

        int i = 0;
        return (tok.byteAt(i++) | 32) == '/'
                && (tok.byteAt(i++) | 32) == 'e'
                && (tok.byteAt(i++) | 32) == 'x'
                && (tok.byteAt(i) | 32) == 'p';
    }

    private static void putDecimal128StringValue(HttpChunkedResponse response, Decimal128 decimal128, int type) {
        if (decimal128.isNull()) {
            response.putAscii("null");
        } else {
            response.putAscii('\"');
            Decimals.appendNonNull(decimal128, ColumnType.getDecimalPrecision(type), ColumnType.getDecimalScale(type), response);
            response.putAscii('\"');
        }
    }

    private static void putDecimal16StringValue(HttpChunkedResponse response, short value, int type) {
        if (value == Decimals.DECIMAL16_NULL) {
            response.putAscii("null");
        } else {
            putDecimalLongStringValue(response, value, type);
        }
    }

    private static void putDecimal256StringValue(HttpChunkedResponse response, Decimal256 decimal256, int type) {
        if (decimal256.isNull()) {
            response.putAscii("null");
        } else {
            response.putAscii('\"');
            Decimals.appendNonNull(decimal256, ColumnType.getDecimalPrecision(type), ColumnType.getDecimalScale(type), response);
            response.putAscii('\"');
        }
    }

    private static void putDecimal32StringValue(HttpChunkedResponse response, int value, int type) {
        if (value == Decimals.DECIMAL32_NULL) {
            response.putAscii("null");
        } else {
            putDecimalLongStringValue(response, value, type);
        }
    }

    private static void putDecimal64StringValue(HttpChunkedResponse response, long value, int type) {
        if (value == Decimals.DECIMAL64_NULL) {
            response.putAscii("null");
        } else {
            putDecimalLongStringValue(response, value, type);
        }
    }

    private static void putDecimal8StringValue(HttpChunkedResponse response, byte value, int type) {
        if (value == Decimals.DECIMAL8_NULL) {
            response.putAscii("null");
        } else {
            putDecimalLongStringValue(response, value, type);
        }
    }

    private static void putDecimalLongStringValue(HttpChunkedResponse response, long value, int type) {
        response.putAscii('\"');
        Decimals.append(value, ColumnType.getDecimalPrecision(type), ColumnType.getDecimalScale(type), response);
        response.putAscii('\"');
    }

    private static void putGeoHashStringValue(HttpChunkedResponse response, long value, int type) {
        if (value == GeoHashes.NULL) {
            response.putAscii("null");
        } else {
            int bitFlags = GeoHashes.getBitFlags(type);
            response.putAscii('\"');
            if (bitFlags < 0) {
                GeoHashes.appendCharsUnsafe(value, -bitFlags, response);
            } else {
                GeoHashes.appendBinaryStringUnsafe(value, bitFlags, response);
            }
            response.putAscii('\"');
        }
    }

    private static void putIPv4Value(HttpChunkedResponse response, Record rec, int col) {
        final int ip = rec.getIPv4(col);
        if (ip != Numbers.IPv4_NULL) {
            Numbers.intToIPv4Sink(response, ip);
        }
    }

    private static void putInterval(HttpChunkedResponse response, Record rec, int col, int intervalType) {
        final Interval interval = rec.getInterval(col);
        if (!Interval.NULL.equals(interval)) {
            interval.toSink(response.putQuote(), intervalType);
            response.putQuote();
        }
    }

    private static void putStringOrNull(HttpChunkedResponse response, CharSequence cs) {
        if (cs != null) {
            response.putQuote().escapeCsvStr(cs).putQuote();
        }
    }

    private static void putUuidOrNull(HttpChunkedResponse response, long lo, long hi) {
        if (Uuid.isNull(lo, hi)) {
            return;
        }
        Numbers.appendUuid(lo, hi, response);
    }

    private static void putVarcharOrNull(HttpChunkedResponse response, Utf8Sequence us) {
        if (us != null) {
            response.putQuote().escapeCsvStr(us).putQuote();
        }
    }

    private static void readyForNextRequest(HttpConnectionContext context) {
        LOG.debug().$("all sent [fd=").$(context.getFd())
                .$(", lastRequestBytesSent=").$(context.getLastRequestBytesSent())
                .$(", nCompletedRequests=").$(context.getNCompletedRequests() + 1)
                .$(", totalBytesSent=").$(context.getTotalBytesSent()).I$();
    }

    private void compileParquetExport(HttpConnectionContext context, ExportQueryProcessorState state) throws SqlException {
        assert state.copyID == -1;
        CopyExportContext.ExportTaskEntry entry = null;
        try {
            var securityContext = context.getSecurityContext();
            var sqlExecutionCircuitBreaker = sqlExecutionContext.getCircuitBreaker();
            var copyExportContext = engine.getCopyExportContext();
            entry = copyExportContext.assignExportEntry(
                    securityContext,
                    state.sqlText,
                    state.fileName,
                    sqlExecutionCircuitBreaker,
                    CopyExportContext.CopyTrigger.HTTP
            );

            state.copyID = entry.getId();
            state.firstParquetWriteCall = true;
            if (state.pageFrameCursor == null) { // cannot stream parquet export
                String tableName = getTableName(state.copyID);
                state.setParquetExportTableName(tableName);
                var createOp = copyExportContext.validateAndCreateParquetExportTableOp(
                        sqlExecutionContext,
                        state.sqlText,
                        state.getExportModel().getPartitionBy(),
                        tableName,
                        "",
                        0
                );

                state.setParquetTempTableCreate(createOp);
            }
        } catch (Throwable th) {
            if (entry != null) {
                engine.getCopyExportContext().releaseEntry(entry);
                state.clear();
            }
            throw th;
        }
    }

    private boolean configureParquetOptions(
            HttpRequestHeader request,
            HttpChunkedResponse response,
            ExportQueryProcessorState state
    ) throws PeerDisconnectedException, PeerIsSlowToReadException {
        ExportModel exportModel = state.getExportModel();
        exportModel.setParquetDefaults(engine.getConfiguration());
        exportModel.setPartitionBy(PartitionBy.NONE);
        // this is ok to assign, the exportModel belongs to state and so is the sqlText sink
        exportModel.setSelectText(state.sqlText, 0);

        // Handle partition_by option
        DirectUtf8Sequence partitionBy = request.getUrlParam(EXPORT_PARQUET_OPTION_PARTITION_BY);
        if (partitionBy != null && partitionBy.size() > 0) {
            errSink.clear();
            errSink.put("partitionBy is temporarily not supported:").put(partitionBy);
            sendException(response, 0, errSink, state);
            return false;
        }

        // Handle compression_codec option
        DirectUtf8Sequence compressionCodec = request.getUrlParam(EXPORT_PARQUET_OPTION_COMPRESSION_CODEC);
        if (compressionCodec != null && compressionCodec.size() > 0) {
            int codec = ParquetCompression.getCompressionCodec(compressionCodec.asAsciiCharSequence());
            if (codec < 0) {
                SqlException e = SqlException.$(0, "invalid compression codec[").put(compressionCodec).put("], expected one of: ");
                ParquetCompression.addCodecNamesToException(e);
                sendException(response, 0, e.getFlyweightMessage(), state);
                return false;
            }
            exportModel.setCompressionCodec(codec);
        }

        // Handle compression_level option
        DirectUtf8Sequence compressionLevel = request.getUrlParam(EXPORT_PARQUET_OPTION_COMPRESSION_LEVEL);
        if (compressionLevel != null && compressionLevel.size() > 0) {
            try {
                int level = Numbers.parseInt(compressionLevel);
                exportModel.setCompressionLevel(level, 0);
            } catch (NumericException e) {
                errSink.clear();
                errSink.put("invalid compression level:").put(compressionLevel);
                sendException(response, 0, errSink, state);
                return false;
            }
        }

        try {
            exportModel.validCompressOptions();
        } catch (SqlException e) {
            sendException(response, 0, e.getFlyweightMessage(), state);
            return false;
        }

        // Handle row_group_size option
        DirectUtf8Sequence rowGroupSize = request.getUrlParam(EXPORT_PARQUET_OPTION_ROW_GROUP_SIZE);
        if (rowGroupSize != null && rowGroupSize.size() > 0) {
            try {
                int size = Numbers.parseInt(rowGroupSize);
                exportModel.setRowGroupSize(size);
            } catch (NumericException e) {
                errSink.clear();
                errSink.put("invalid row group size:").put(rowGroupSize);
                sendException(response, 0, errSink, state);
                return false;
            }
        }

        // Handle rmode
        DirectUtf8Sequence rmode = request.getUrlParam(EXPORT_PARQUET_OPTION_RESPONSE_MODE);
        if (rmode != null && Utf8s.equalsIgnoreCaseAscii("nodelay", rmode)) {
            exportModel.setNoDelayTo(true);
        }

        // Handle data_page_size option
        DirectUtf8Sequence dataPageSize = request.getUrlParam(EXPORT_PARQUET_OPTION_DATA_PAGE_SIZE);
        if (dataPageSize != null && dataPageSize.size() > 0) {
            try {
                int size = Numbers.parseInt(dataPageSize);
                exportModel.setDataPageSize(size);
            } catch (NumericException e) {
                errSink.clear();
                errSink.put("invalid data page size:").put(dataPageSize);
                sendException(response, 0, errSink, state);
                return false;
            }
        }

        // Handle statistics_enabled option
        DirectUtf8Sequence statisticsEnabled = request.getUrlParam(EXPORT_PARQUET_OPTION_STATISTICS_ENABLED);
        if (statisticsEnabled != null && statisticsEnabled.size() > 0) {
            boolean enabled = HttpKeywords.isTrue(statisticsEnabled);
            exportModel.setStatisticsEnabled(enabled);
        }

        // Handle parquet_version option
        DirectUtf8Sequence parquetVersion = request.getUrlParam(EXPORT_PARQUET_OPTION_PARQUET_VERSION);
        if (parquetVersion != null && parquetVersion.size() > 0) {
            try {
                int version = Numbers.parseInt(parquetVersion);
                if (version != ExportModel.PARQUET_VERSION_V1 && version != ExportModel.PARQUET_VERSION_V2) {
                    errSink.clear();
                    errSink.put("invalid parquet version: ").put(parquetVersion)
                            .put(", supported versions: ")
                            .put(ExportModel.PARQUET_VERSION_V1).put(", ")
                            .put(ExportModel.PARQUET_VERSION_V2);
                    sendException(response, 0, errSink, state);
                    return false;
                }
                exportModel.setParquetVersion(version);
            } catch (NumericException e) {
                errSink.clear();
                errSink.put("invalid parquet version:").put(parquetVersion);
                sendException(response, 0, errSink, state);
                return false;
            }
        }

        // Handle raw_array_encoding option
        DirectUtf8Sequence rawArrayEncoding = request.getUrlParam(EXPORT_PARQUET_OPTION_RAW_ARRAY_ENCODING);
        if (rawArrayEncoding != null && rawArrayEncoding.size() > 0) {
            boolean enabled = HttpKeywords.isTrue(rawArrayEncoding);
            exportModel.setRawArrayEncoding(enabled);
        }

        return true;
    }

    private void copyQueryToParquetFile(ExportQueryProcessorState state) throws Exception {
        if (state.copyID != -1) {
            CopyExportContext.ExportTaskEntry entry = null;
            boolean cleanup = true;
            try {
                var copyExportContext = engine.getCopyExportContext();
                entry = copyExportContext.getEntry(state.copyID);
<<<<<<< HEAD
                if (state.serialExporterInit) {
                    serialParquetExporter.process();
                    return;
                }
                state.task.of(
=======
                int nowTimestampType = sqlExecutionContext.getNowTimestampType();
                long now = sqlExecutionContext.getNow(nowTimestampType);

                task.of(
>>>>>>> c16da79a
                        entry,
                        state.getParquetTempTableCreate(),
                        state.getParquetExportTableName(),
                        state.fileName,
                        state.getExportModel().getCompressionCodec(),
                        state.getExportModel().getCompressionLevel(),
                        state.getExportModel().getRowGroupSize(),
                        state.getExportModel().getDataPageSize(),
                        state.getExportModel().isStatisticsEnabled(),
                        state.getExportModel().getParquetVersion(),
                        state.getExportModel().isRawArrayEncoding(),
<<<<<<< HEAD
                        state.descending,
                        state.pageFrameCursor,
                        state.metadata,
                        this
=======
                        nowTimestampType,
                        now
>>>>>>> c16da79a
                );

                serialParquetExporter.of(state.task);
                state.task.setUpStreamPartitionParquetExporter();
                state.serialExporterInit = true;
                serialParquetExporter.process();
            } catch (PeerIsSlowToReadException e) {
                cleanup = false;
                throw e;
            } finally {
                if (cleanup && entry != null) {
                    engine.getCopyExportContext().releaseEntry(entry);
                }
            }
        } else {
            throw CairoException.nonCritical().put("invalid export state, cannot find export id");
        }
    }

    private LogRecord critical(ExportQueryProcessorState state) {
        return LOG.critical().$('[').$(state.getFd()).$("] ");
    }

    private void doParquetExport(
            HttpConnectionContext context
    ) throws PeerDisconnectedException, PeerIsSlowToReadException, QueryPausedException {
        ExportQueryProcessorState state = LV.get(context);
        final HttpChunkedResponse response = context.getChunkedResponse();

        OUT:
        while (true) {
            try {
                switch (state.queryState) {
                    case QUERY_SETUP_FIRST_RECORD:
                        state.queryState = QUERY_PARQUET_EXPORT_INIT;
                    case QUERY_PARQUET_EXPORT_INIT:
                        try {
                            compileParquetExport(context, state);
                        } catch (SqlException | CairoException e) {
                            sendException(response, e.getPosition(), e.getFlyweightMessage(), state);
                            break OUT;
                        } catch (Throwable e) {
                            sendException(response, 0, e.getMessage(), state);
                            break OUT;
                        }
                        state.queryState = QUERY_PARQUET_SEND_HEADER;
                        // fall through

                    case QUERY_PARQUET_SEND_HEADER:
                        if (state.getExportModel().isNoDelay()) {
                            try {
                                state.queryState = QUERY_PARQUET_SEND_MAGIC;
                                header(response, state, 200);
                            } catch (CairoException e) {
                                sendException(response, 0, e.getFlyweightMessage(), state);
                                break OUT;
                            }
                        }
                        state.queryState = QUERY_PARQUET_SEND_MAGIC;
                        // fall through
                    case QUERY_PARQUET_SEND_MAGIC:
                        if (state.getExportModel().isNoDelay()) {
                            try {
                                // We send first 3 bytes of parquet file, that is always "PAR" in ascii
                                // as a chunk to trigger download to open file save dialog and start
                                // background download in browsers.
                                response.put("PAR");
                                state.parquetFileOffset = 3;
                                response.bookmark();
                                response.sendChunk(false);
                            } catch (CairoException e) {
                                sendException(response, 0, e.getFlyweightMessage(), state);
                                break OUT;
                            }
                        }
                        state.queryState = QUERY_PARQUET_EXPORT_DATA;
                        // fall through

                    case QUERY_PARQUET_EXPORT_DATA: // export to temp parquet file or memory
                        try {
                            copyQueryToParquetFile(state);
                        } catch (SqlException | CairoException e) {
                            sendException(response, e.getPosition(), e.getFlyweightMessage(), state);
                            break OUT;
                        } catch (PeerIsSlowToReadException | PeerDisconnectedException e) {
                            throw e;
                        } catch (Throwable e) {
                            sendException(response, 0, e.getMessage(), state);
                            break OUT;
                        }
                        state.queryState = QUERY_PARQUET_FILE_SEND_COMPLETE;
                        // fall through

                    case QUERY_PARQUET_FILE_SEND_COMPLETE:
                        sendDone(response, state);
                        break OUT;
                    case QUERY_SEND_ERROR:
                        state.resumeError(response);
                        break OUT;
                    case QUERY_DONE:
                        response.done();
                        break OUT;
                    default:
                        break OUT;
                }
            } catch (DataUnavailableException e) {
                throw QueryPausedException.instance(e.getEvent(), sqlExecutionContext.getCircuitBreaker());
            } catch (NoSpaceLeftInResponseBufferException ignored) {
                if (response.resetToBookmark()) {
                    response.sendChunk(false);
                } else {
                    info(state).$("Response buffer is too small, state=").$(state.queryState).$();
                    throw PeerDisconnectedException.INSTANCE;
                }
            }
        }

        // Clean up parquet state when done
        readyForNextRequest(context);
    }

    private void doResumeSend(HttpConnectionContext context)
            throws PeerDisconnectedException, PeerIsSlowToReadException, QueryPausedException {
        ExportQueryProcessorState state = LV.get(context);
        if (state == null) {
            return;
        }
        currentContext = context;

        // copy random during query resume
        sqlExecutionContext.with(context.getSecurityContext(), null, state.rnd, context.getFd(), circuitBreaker.of(context.getFd()));
        LOG.debug().$("resume [fd=").$(context.getFd()).I$();

        if (!state.pausedQuery) {
            context.resumeResponseSend();
        } else {
            state.pausedQuery = false;
        }

        final HttpChunkedResponse response = context.getChunkedResponse();

        if (state.getExportModel().isParquetFormat()) {
            doParquetExport(context);
            return;
        }

        RecordCursorFactory recFac = state.recordCursorFactory;

        OUT:
        while (true) {
            try {
                SWITCH:
                switch (state.queryState) {
                    case QUERY_SEND_ERROR:
                        state.resumeError(response);
                        break;

                    case QUERY_SETUP_FIRST_RECORD:
                        state.hasNext = state.cursor.hasNext();
                        // Advance queryState before calling header(). Why?
                        // header() call may fail, but it durably populates the headers, even if sending
                        // them fails. Header sending resumes prior to this loop, in `resumeResponseSend()` call.
                        // If we then proceed to calling `header()` again, the headers will be repopulated and
                        // sent in full again.
                        state.queryState = QUERY_METADATA;
                        header(response, state, 200);
                        // fall through
                    case QUERY_METADATA:
                        if (!state.noMeta) {
                            state.columnIndex = 0;
                            RecordMetadata metadata = recFac.getMetadata();
                            while (state.columnIndex < metadata.getColumnCount()) {
                                if (state.columnIndex > 0) {
                                    response.putAscii(state.delimiter);
                                }
                                response.putQuote().escapeCsvStr(metadata.getColumnName(state.columnIndex)).putQuote();
                                state.columnIndex++;
                                response.bookmark();
                            }
                            response.putEOL();
                        }
                        state.queryState = QUERY_RECORD_START;
                        response.bookmark();
                        // fall through
                    case QUERY_RECORD_START:
                        if (state.record == null) {
                            // check if cursor has any records
                            Record record = state.cursor.getRecord();
                            while (true) {
                                if (state.hasNext || state.cursor.hasNext()) {
                                    state.hasNext = false;
                                    state.count++;

                                    if (state.countRows && state.count > state.stop) {
                                        continue;
                                    }

                                    if (state.count > state.skip) {
                                        state.record = record;
                                        break;
                                    }
                                } else {
                                    state.queryState = QUERY_SUFFIX;
                                    break SWITCH;
                                }
                            }
                        }

                        if (state.count > state.stop) {
                            state.queryState = QUERY_SUFFIX;
                            break;
                        }

                        state.queryState = QUERY_RECORD;
                        state.columnIndex = 0;
                        // fall through
                    case QUERY_RECORD:
                        while (state.columnIndex < recFac.getMetadata().getColumnCount()) {
                            if (state.columnIndex > 0 && state.columnValueFullySent) {
                                response.putAscii(state.delimiter);
                            }
                            putValue(response, state);
                            state.columnIndex++;
                            response.bookmark();
                        }
                        state.queryState = QUERY_RECORD_SUFFIX;
                        // fall through
                    case QUERY_RECORD_SUFFIX:
                        response.putEOL();
                        state.record = null;
                        state.queryState = QUERY_RECORD_START;
                        response.bookmark();
                        break;
                    case QUERY_SUFFIX:
                        // close cursor before returning complete response
                        // this will guarantee that by the time client reads the response fully the table will be released
                        state.cursor = Misc.free(state.cursor);
                        sendDone(response, state);
                        break OUT;
                    default:
                        break OUT;
                }
            } catch (DataUnavailableException e) {
                response.resetToBookmark();
                throw QueryPausedException.instance(e.getEvent(), sqlExecutionContext.getCircuitBreaker());
            } catch (NoSpaceLeftInResponseBufferException ignored) {
                if (response.resetToBookmark()) {
                    response.sendChunk(false);
                } else {
                    // out unit of data, column value or query is larger than response content buffer
                    info(state).$("Response buffer is too small, state=").$(state.queryState).$();
                    throw PeerDisconnectedException.INSTANCE;
                }
            }
        }
        // reached the end naturally?
        readyForNextRequest(context);
    }

    private LogRecord error(ExportQueryProcessorState state) {
        return LOG.error().$('[').$(state.getFd()).$("] ");
    }

    private @NotNull String getTableName(long copyID) {
        var sink = Misc.getThreadLocalSink();
        sink.put(engine.getConfiguration().getParquetExportTableNamePrefix());
        Numbers.appendHex(sink, copyID, true);
        return sink.toString();
    }

    private LogRecord info(ExportQueryProcessorState state) {
        return LOG.info().$('[').$(state.getFd()).$("] ");
    }

    private void internalError(
            HttpChunkedResponse response,
            long bytesSent,
            Throwable e,
            ExportQueryProcessorState state
    ) throws ServerDisconnectException, PeerDisconnectedException, PeerIsSlowToReadException {
        logInternalError(e, state);
        if (bytesSent > 0) {
            // We already sent a partial response to the client.
            // Give up and close the connection.
            throw ServerDisconnectException.INSTANCE;
        }
        sendException(response, 0, e.getMessage(), state);
    }

    private void logInternalError(Throwable e, ExportQueryProcessorState state) {
        if (e instanceof CairoException ce) {
            if (ce.isInterruption()) {
                info(state).$("query cancelled [reason=`").$safe(ce.getFlyweightMessage())
                        .$("`, q=`").$safe(state.sqlText)
                        .$("`]").$();
            } else if (ce.isCritical()) {
                critical(state).$("error [msg=`").$safe(ce.getFlyweightMessage())
                        .$("`, errno=").$(ce.getErrno())
                        .$("`, q=`").$safe(state.sqlText)
                        .$("`]").$();
            } else {
                error(state).$("error [msg=`").$safe(ce.getFlyweightMessage())
                        .$("`, errno=").$(ce.getErrno())
                        .$("`, q=`").$safe(state.sqlText)
                        .$("`]").$();
            }
        } else if (e instanceof HttpException) {
            error(state).$("internal HTTP server error [reason=`").$safe(((HttpException) e).getFlyweightMessage())
                    .$("`, q=`").$safe(state.sqlText)
                    .$("`]").$();
        } else {
            critical(state).$("internal error [ex=").$(e)
                    .$(", q=`").$safe(state.sqlText)
                    .$("`]").$();
            // This is a critical error, so we treat it as an unhandled one.
            metrics.healthMetrics().incrementUnhandledErrors();
        }
    }

    private boolean parseUrl(
            HttpChunkedResponse response,
            HttpRequestHeader request,
            ExportQueryProcessorState state
    ) throws PeerDisconnectedException, PeerIsSlowToReadException {
        // Query text.
        final DirectUtf8Sequence query = request.getUrlParam(URL_PARAM_QUERY);
        if (query == null || query.size() == 0) {
            info(state).$("Empty query request received. Sending empty reply.").$();
            sendException(response, 0, "No query text", state);
            return false;
        }

        // URL params.
        long skip = 0;
        long stop = Long.MAX_VALUE;

        DirectUtf8Sequence limit = request.getUrlParam(URL_PARAM_LIMIT);
        if (limit != null) {
            int sepPos = Utf8s.indexOfAscii(limit, ',');
            try {
                if (sepPos > 0) {
                    skip = Numbers.parseLong(limit, 0, sepPos);
                    if (sepPos + 1 < limit.size()) {
                        stop = Numbers.parseLong(limit, sepPos + 1, limit.size());
                    }
                } else {
                    stop = Numbers.parseLong(limit);
                }
            } catch (NumericException ex) {
                // Skip or stop will have default value.
            }
        }
        if (stop < 0) {
            stop = 0;
        }

        if (skip < 0) {
            skip = 0;
        }

        if ((stop - skip) > configuration.getMaxQueryResponseRowLimit()) {
            stop = skip + configuration.getMaxQueryResponseRowLimit();
        }

        state.sqlText.clear();
        if (!Utf8s.utf8ToUtf16(query.lo(), query.hi(), state.sqlText)) {
            info(state).$("Bad UTF8 encoding").$();
            sendException(response, 0, "Bad UTF8 encoding in query text", state);
            return false;
        }
        DirectUtf8Sequence fileName = request.getUrlParam(URL_PARAM_FILENAME);
        state.fileName.clear();
        if (fileName != null && fileName.size() > 0) {
            state.fileName.put(fileName);
        }

        DirectUtf8Sequence delimiter = request.getUrlParam(URL_PARAM_DELIMITER);
        state.delimiter = ',';

        if (delimiter != null && delimiter.size() == 1) {
            state.delimiter = (char) delimiter.byteAt(0);
        }

        ExportModel exportModel = state.getExportModel();
        exportModel.clear();
        exportModel.setFormat(ExportModel.COPY_FORMAT_CSV);
        DirectUtf8Sequence format = request.getUrlParam(URL_PARAM_FMT);
        if (format != null && format.size() > 0) {
            if (SqlKeywords.isParquetKeyword(format.asAsciiCharSequence())) {
                exportModel.setFormat(COPY_FORMAT_PARQUET);
            } else if (!SqlKeywords.isCsvKeyword(format.asAsciiCharSequence())) {
                errSink.clear();
                errSink.put("unrecognised format [format=").put(format).put("]");
                sendException(response, 0, errSink, state);
                return false;
            }
        }
        if (exportModel.isParquetFormat()) {
            if (!configureParquetOptions(request, response, state)) {
                return false;
            }
        }

        if (exportModel.isParquetFormat()) { // parquet use export timeout
            timeout = configuration.getExportTimeout();
        } else { // csv use query timeout
            timeout = circuitBreaker.getDefaultMaxTime();
        }

        DirectUtf8Sequence timeoutSeq = request.getUrlParam(URL_PARAM_TIMEOUT);
        if (timeoutSeq != null) {
            try {
                timeout = Numbers.parseLong(timeoutSeq) * 1000;
                if (timeout <= 0) {
                    timeout = configuration.getExportTimeout();
                }
            } catch (NumericException ex) {
                // Skip or stop will have default value.
            }
        }

        state.skip = skip;
        state.count = 0L;
        state.stop = stop;
        state.noMeta = HttpKeywords.isTrue(request.getUrlParam(URL_PARAM_NM));
        state.countRows = HttpKeywords.isTrue(request.getUrlParam(URL_PARAM_COUNT));
        return true;
    }

    private void putArrayValue(HttpChunkedResponse response, ExportQueryProcessorState state, Record record, int columnIdx, int columnType) {
        state.arrayState.of(response);
        var arrayView = state.arrayState.getArrayView() == null ? record.getArray(columnIdx, columnType) : state.arrayState.getArrayView();
        try {
            state.arrayState.putCharIfNew(response, '"');
            ArrayTypeDriver.arrayToJson(arrayView, response, state.arrayState);
            state.arrayState.putCharIfNew(response, '"');
            state.arrayState.clear();
            state.columnValueFullySent = true;
        } catch (Throwable e) {
            // we have to disambiguate here if this is the first attempt to send the value, which failed,
            // and we have any partial value we can send to the clint, or our state did not bookmark anything?
            state.columnValueFullySent = state.arrayState.isNothingWritten();
            state.arrayState.reset(arrayView);
            throw e;
        }
    }

    private void putValue(HttpChunkedResponse response, ExportQueryProcessorState state) {
        long l;
        final int columnType = state.metadata.getColumnType(state.columnIndex);
        final int columnIndex = state.columnIndex;
        final Record rec = state.record;
        switch (ColumnType.tagOf(columnType)) {
            case ColumnType.BOOLEAN:
                response.put(rec.getBool(columnIndex));
                break;
            case ColumnType.BYTE:
                response.put((int) rec.getByte(columnIndex));
                break;
            case ColumnType.DOUBLE:
                double d = rec.getDouble(columnIndex);
                if (Numbers.isFinite(d)) {
                    response.put(d);
                }
                break;
            case ColumnType.FLOAT:
                float f = rec.getFloat(columnIndex);
                if (Numbers.isFinite(f)) {
                    response.put(f);
                }
                break;
            case ColumnType.INT:
                final int i = rec.getInt(columnIndex);
                if (i != Numbers.INT_NULL) {
                    response.put(i);
                }
                break;
            case ColumnType.LONG:
                l = rec.getLong(columnIndex);
                if (l != Numbers.LONG_NULL) {
                    response.put(l);
                }
                break;
            case ColumnType.DATE:
                l = rec.getDate(columnIndex);
                if (l != Numbers.LONG_NULL) {
                    response.putAscii('"').putISODateMillis(l).putAscii('"');
                }
                break;
            case ColumnType.TIMESTAMP:
                l = rec.getTimestamp(columnIndex);
                if (l != Numbers.LONG_NULL) {
                    response.putAscii('"').putISODate(ColumnType.getTimestampDriver(columnType), l).putAscii('"');
                }
                break;
            case ColumnType.SHORT:
                response.put(rec.getShort(columnIndex));
                break;
            case ColumnType.CHAR:
                char c = rec.getChar(columnIndex);
                if (c > 0) {
                    response.put(c);
                }
                break;
            case ColumnType.NULL:
            case ColumnType.BINARY:
            case ColumnType.RECORD:
                break;
            case ColumnType.STRING:
                putStringOrNull(response, rec.getStrA(columnIndex));
                break;
            case ColumnType.VARCHAR:
                putVarcharOrNull(response, rec.getVarcharA(columnIndex));
                break;
            case ColumnType.SYMBOL:
                putStringOrNull(response, rec.getSymA(columnIndex));
                break;
            case ColumnType.LONG256:
                rec.getLong256(columnIndex, response);
                break;
            case ColumnType.GEOBYTE:
                putGeoHashStringValue(response, rec.getGeoByte(columnIndex), columnType);
                break;
            case ColumnType.GEOSHORT:
                putGeoHashStringValue(response, rec.getGeoShort(columnIndex), columnType);
                break;
            case ColumnType.GEOINT:
                putGeoHashStringValue(response, rec.getGeoInt(columnIndex), columnType);
                break;
            case ColumnType.GEOLONG:
                putGeoHashStringValue(response, rec.getGeoLong(columnIndex), columnType);
                break;
            case ColumnType.UUID:
                putUuidOrNull(response, rec.getLong128Lo(columnIndex), rec.getLong128Hi(columnIndex));
                break;
            case ColumnType.LONG128:
                throw new UnsupportedOperationException();
            case ColumnType.IPv4:
                putIPv4Value(response, rec, columnIndex);
                break;
            case ColumnType.INTERVAL:
                putInterval(response, rec, columnIndex, columnType);
                break;
            case ColumnType.ARRAY:
                putArrayValue(response, state, rec, columnIndex, columnType);
                break;
            case ColumnType.DECIMAL8:
                putDecimal8StringValue(response, rec.getDecimal8(columnIndex), columnType);
                break;
            case ColumnType.DECIMAL16:
                putDecimal16StringValue(response, rec.getDecimal16(columnIndex), columnType);
                break;
            case ColumnType.DECIMAL32:
                putDecimal32StringValue(response, rec.getDecimal32(columnIndex), columnType);
                break;
            case ColumnType.DECIMAL64:
                putDecimal64StringValue(response, rec.getDecimal64(columnIndex), columnType);
                break;
            case ColumnType.DECIMAL128:
                rec.getDecimal128(columnIndex, decimal128);
                putDecimal128StringValue(response, decimal128, columnType);
                break;
            case ColumnType.DECIMAL256:
                rec.getDecimal256(columnIndex, decimal256);
                putDecimal256StringValue(response, decimal256, columnType);
                break;
            default:
                assert false;
        }
    }

    private void sendConfirmation(HttpChunkedResponse response) throws PeerDisconnectedException, PeerIsSlowToReadException {
        response.putAscii("DDL Success\n");
        response.sendChunk(true);
    }

    private void sendDone(
            HttpChunkedResponse response,
            ExportQueryProcessorState state
    ) throws PeerDisconnectedException, PeerIsSlowToReadException {
        if (state.count > -1) {
            state.count = -1;
            response.sendChunk(true);
            return;
        }
        response.done();
    }

    private void sendException(
            HttpChunkedResponse response,
            int errorPosition,
            CharSequence errorMessage,
            ExportQueryProcessorState state
    ) throws PeerDisconnectedException, PeerIsSlowToReadException {
        if (state.parquetFileOffset > 0) {
            // We already sent a partial response to the client.
            // Give up and close the connection.
            LOG.error().$("partial parquet response sent, closing connection on error [fd=").$(state.getFd())
                    .$(", parquetFileOffset=").$(state.parquetFileOffset)
                    .$(", errorMessage=").$safe(errorMessage)
                    .I$();
            throw PeerDisconnectedException.INSTANCE;
        }

        state.storeError(errorPosition, errorMessage);
        response.status(400, CONTENT_TYPE_JSON);
        response.headers().setKeepAlive(configuration.getKeepAliveHeader());
        response.sendHeader();
        state.resumeError(response);
    }

    private void syntaxError(
            HttpChunkedResponse response,
            ExportQueryProcessorState state,
            FlyweightMessageContainer container
    ) throws PeerDisconnectedException, PeerIsSlowToReadException {
        info(state).$("syntax-error [q=`").$safe(state.sqlText)
                .$("`, at=").$(container.getPosition())
                .$(", message=`").$safe(container.getFlyweightMessage()).$('`').I$();
        sendException(response, container.getPosition(), container.getFlyweightMessage(), state);
    }

    protected void header(
            HttpChunkedResponse response,
            ExportQueryProcessorState state,
            int statusCode
    ) throws PeerDisconnectedException, PeerIsSlowToReadException {
        boolean isParquet = state.getExportModel().isParquetFormat();
        String contentType = isParquet ? CONTENT_TYPE_PARQUET : CONTENT_TYPE_CSV;
        String fileExtension = isParquet ? FILE_EXTENSION_PARQUET : FILE_EXTENSION_CSV;
        response.status(statusCode, contentType);
        if (!state.fileName.isEmpty()) {
            response.headers().putAscii("Content-Disposition: attachment; filename=\"").put(state.fileName).putAscii(fileExtension).putAscii("\"").putEOL();
        } else {
            response.headers().putAscii("Content-Disposition: attachment; filename=\"questdb-query-").put(clock.getTicks()).putAscii(fileExtension).putAscii("\"").putEOL();
        }
        response.headers().setKeepAlive(configuration.getKeepAliveHeader());
        response.sendHeader();
    }

    protected void headerNoContentDisposition(HttpChunkedResponse response) throws PeerDisconnectedException, PeerIsSlowToReadException {
        response.status(200, CONTENT_TYPE_CSV);
        response.headers().setKeepAlive(configuration.getKeepAliveHeader());
        response.sendHeader();
    }
}<|MERGE_RESOLUTION|>--- conflicted
+++ resolved
@@ -628,18 +628,13 @@
             try {
                 var copyExportContext = engine.getCopyExportContext();
                 entry = copyExportContext.getEntry(state.copyID);
-<<<<<<< HEAD
                 if (state.serialExporterInit) {
                     serialParquetExporter.process();
                     return;
                 }
-                state.task.of(
-=======
                 int nowTimestampType = sqlExecutionContext.getNowTimestampType();
                 long now = sqlExecutionContext.getNow(nowTimestampType);
-
-                task.of(
->>>>>>> c16da79a
+                state.task.of(
                         entry,
                         state.getParquetTempTableCreate(),
                         state.getParquetExportTableName(),
@@ -651,15 +646,12 @@
                         state.getExportModel().isStatisticsEnabled(),
                         state.getExportModel().getParquetVersion(),
                         state.getExportModel().isRawArrayEncoding(),
-<<<<<<< HEAD
+                        nowTimestampType,
+                        now,
                         state.descending,
                         state.pageFrameCursor,
                         state.metadata,
                         this
-=======
-                        nowTimestampType,
-                        now
->>>>>>> c16da79a
                 );
 
                 serialParquetExporter.of(state.task);
