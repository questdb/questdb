--- conflicted
+++ resolved
@@ -96,26 +96,23 @@
 import static io.questdb.cutlass.http.HttpConstants.*;
 import static io.questdb.griffin.model.ExportModel.COPY_FORMAT_PARQUET;
 
-<<<<<<< HEAD
 public class ExportQueryProcessor implements HttpRequestProcessor, HttpRequestHandler, Closeable, CopyExportRequestTask.WriteParquetCallBack {
-=======
-public class ExportQueryProcessor implements HttpRequestProcessor, HttpRequestHandler, Closeable {
     static final int QUERY_DONE = 1;
     static final int QUERY_METADATA = 2;
     static final int QUERY_PARQUET_EXPORT_INIT = 10;
-    static final int QUERY_PARQUET_FILE_SEND_CHUNK = 16;
-    static final int QUERY_PARQUET_FILE_SEND_COMPLETE = 17;
-    static final int QUERY_PARQUET_FILE_SEND_INIT = 15;
+    static final int QUERY_PARQUET_FILE_SEND_CHUNK = 17;
+    static final int QUERY_PARQUET_FILE_SEND_COMPLETE = 18;
+    static final int QUERY_PARQUET_FILE_SEND_INIT = 16;
     static final int QUERY_PARQUET_SEND_HEADER = 12;
     static final int QUERY_PARQUET_SEND_MAGIC = 13;
     static final int QUERY_PARQUET_TO_PARQUET_FILE = 14;
+    static final int QUERY_PARQUET_TO_SEND = 15;
     static final int QUERY_RECORD = 5;
     static final int QUERY_RECORD_START = 4;
     static final int QUERY_RECORD_SUFFIX = 6;
     static final int QUERY_SEND_ERROR = 3;
     static final int QUERY_SETUP_FIRST_RECORD = 0;
     static final int QUERY_SUFFIX = 7;
->>>>>>> 25d10597
     private static final String FILE_EXTENSION_CSV = ".csv";
     private static final String FILE_EXTENSION_PARQUET = ".parquet";
     private static final Log LOG = LogFactory.getLog(ExportQueryProcessor.class);
@@ -746,28 +743,6 @@
                                 break OUT;
                             }
                         }
-<<<<<<< HEAD
-                        if (state.pageFrameCursor == null) {
-                            state.queryState = JsonQueryProcessorState.QUERY_PARQUET_TO_SEND;
-                        } else {
-                            state.queryState = JsonQueryProcessorState.QUERY_PARQUET_TO_PARQUET_FILE;
-                        }
-                        break;
-
-                    case JsonQueryProcessorState.QUERY_PARQUET_TO_SEND:
-                        try {
-                            copyQueryToSend(state);
-                        } catch (SqlException | CairoException e) {
-                            sendException(response, e.getPosition(), e.getFlyweightMessage(), state);
-                            break OUT;
-                        } catch (Throwable e) {
-                            sendException(response, 0, e.getMessage(), state);
-                            break OUT;
-                        }
-                        state.queryState = JsonQueryProcessorState.QUERY_PARQUET_FILE_SEND_COMPLETE;
-                        break;
-                    case JsonQueryProcessorState.QUERY_PARQUET_TO_PARQUET_FILE:
-=======
                         // fall through
 
                     case QUERY_PARQUET_SEND_MAGIC:
@@ -786,9 +761,26 @@
                                 break OUT;
                             }
                         }
-                        // fall through
+                        if (state.pageFrameCursor == null) {
+                            state.queryState = QUERY_PARQUET_TO_SEND;
+                        } else {
+                            state.queryState = QUERY_PARQUET_TO_PARQUET_FILE;
+                        }
+                        break;
+
+                    case QUERY_PARQUET_TO_SEND:
+                        try {
+                            copyQueryToSend(state);
+                        } catch (SqlException | CairoException e) {
+                            sendException(response, e.getPosition(), e.getFlyweightMessage(), state);
+                            break OUT;
+                        } catch (Throwable e) {
+                            sendException(response, 0, e.getMessage(), state);
+                            break OUT;
+                        }
+                        state.queryState = QUERY_PARQUET_FILE_SEND_COMPLETE;
+                        break;
                     case QUERY_PARQUET_TO_PARQUET_FILE:
->>>>>>> 25d10597
                         try {
                             copyQueryToParquetFile(state);
                         } catch (SqlException | CairoException e) {
