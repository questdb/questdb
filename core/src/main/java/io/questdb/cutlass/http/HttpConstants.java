--- conflicted
+++ resolved
@@ -33,10 +33,7 @@
     public static final String CONTENT_TYPE_MULTIPART_FORM_DATA = "multipart/form-data";
     @SuppressWarnings("unused")
     public static final String CONTENT_TYPE_MULTIPART_MIXED = "multipart/mixed";
-<<<<<<< HEAD
     public static final String CONTENT_TYPE_OCTET_STREAM = "application/octet-stream";
-=======
->>>>>>> b56f96f9
     public static final String CONTENT_TYPE_PARQUET = "application/vnd.apache.parquet";
     public static final String CONTENT_TYPE_TEXT = "text/plain; charset=utf-8";
     public static final char COOKIE_VALUE_SEPARATOR = '=';
