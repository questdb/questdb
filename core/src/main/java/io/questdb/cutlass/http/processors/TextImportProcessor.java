/*******************************************************************************
 *     ___                  _   ____  ____
 *    / _ \ _   _  ___  ___| |_|  _ \| __ )
 *   | | | | | | |/ _ \/ __| __| | | |  _ \
 *   | |_| | |_| |  __/\__ \ |_| |_| | |_) |
 *    \__\_\\__,_|\___||___/\__|____/|____/
 *
 *  Copyright (c) 2014-2019 Appsicle
 *  Copyright (c) 2019-2023 QuestDB
 *
 *  Licensed under the Apache License, Version 2.0 (the "License");
 *  you may not use this file except in compliance with the License.
 *  You may obtain a copy of the License at
 *
 *  http://www.apache.org/licenses/LICENSE-2.0
 *
 *  Unless required by applicable law or agreed to in writing, software
 *  distributed under the License is distributed on an "AS IS" BASIS,
 *  WITHOUT WARRANTIES OR CONDITIONS OF ANY KIND, either express or implied.
 *  See the License for the specific language governing permissions and
 *  limitations under the License.
 *
 ******************************************************************************/

package io.questdb.cutlass.http.processors;

import io.questdb.cairo.*;
import io.questdb.cairo.sql.RecordMetadata;
import io.questdb.cutlass.http.*;
import io.questdb.cutlass.http.ex.RetryOperationException;
import io.questdb.cutlass.text.Atomicity;
import io.questdb.cutlass.text.TextException;
import io.questdb.cutlass.text.TextLoadWarning;
import io.questdb.cutlass.text.TextLoader;
import io.questdb.log.Log;
import io.questdb.log.LogFactory;
import io.questdb.network.NoSpaceLeftInResponseBufferException;
import io.questdb.network.PeerDisconnectedException;
import io.questdb.network.PeerIsSlowToReadException;
import io.questdb.network.ServerDisconnectException;
import io.questdb.std.*;
import io.questdb.std.str.*;

import java.io.Closeable;

import static io.questdb.cutlass.http.HttpConstants.*;
import static io.questdb.cutlass.text.TextLoadWarning.*;

public class TextImportProcessor implements HttpRequestProcessor, HttpMultipartContentListener, Closeable {
    static final int MESSAGE_UNKNOWN = 3;
    static final int RESPONSE_PREFIX = 1;
    private final static Log LOG = LogFactory.getLog(TextImportProcessor.class);
    // Local value has to be static because each thread will have its own instance of
    // processor. For different threads to lookup the same value from local value map the key,
    // which is LV, has to be the same between processor instances
    private static final LocalValue<TextImportProcessorState> LV = new LocalValue<>();
    private static final int MESSAGE_DATA = 2;
    private static final int MESSAGE_SCHEMA = 1;
    private static final String OVERRIDDEN_FROM_TABLE = "From Table";
    private static final Utf8String PARTITION_BY_NONE = new Utf8String("NONE");
    private static final int RESPONSE_COLUMN = 2;
    private static final int RESPONSE_COMPLETE = 6;
    private static final int RESPONSE_DONE = 5;
    private static final int RESPONSE_ERROR = 4;
    private static final int RESPONSE_SUFFIX = 3;
    private static final int TO_STRING_COL1_PAD = 15;
    private static final int TO_STRING_COL2_PAD = 50;
    private static final int TO_STRING_COL3_PAD = 15;
    private static final int TO_STRING_COL4_PAD = 7;
    private static final int TO_STRING_COL5_PAD = 12;
    private static final Utf8SequenceIntHashMap atomicityParamMap = new Utf8SequenceIntHashMap();
    private final CairoEngine engine;
    private HttpConnectionContext transientContext;
    private TextImportProcessorState transientState;

    public TextImportProcessor(CairoEngine cairoEngine) {
        this.engine = cairoEngine;
    }

    @Override
    public void close() {
    }

    @Override
    public void failRequest(HttpConnectionContext context, HttpException e) throws PeerDisconnectedException, PeerIsSlowToReadException, ServerDisconnectException {
        sendErrorAndThrowDisconnect(((FlyweightMessageContainer) e).getFlyweightMessage());
    }

    @Override
    public void onChunk(long lo, long hi)
            throws PeerDisconnectedException, PeerIsSlowToReadException, ServerDisconnectException {
        if (hi > lo) {
            try {
                transientState.lo = lo;
                transientState.hi = hi;
                transientState.textLoader.parse(lo, hi, transientContext.getSecurityContext());
                if (transientState.messagePart == MESSAGE_DATA && !transientState.analysed) {
                    transientState.analysed = true;
                    transientState.textLoader.setState(TextLoader.LOAD_DATA);
                }
            } catch (EntryUnavailableException e) {
                throw RetryOperationException.INSTANCE;
            } catch (TextException | CairoException | CairoError e) {
                sendErrorAndThrowDisconnect(e.getFlyweightMessage());
            }
        }
    }

    @Override
    public void onPartBegin(HttpRequestHeader partHeader) throws PeerDisconnectedException, PeerIsSlowToReadException, ServerDisconnectException {
        final DirectUtf8Sequence contentDisposition = partHeader.getContentDispositionName();
        LOG.debug().$("part begin [name=").$(contentDisposition).$(']').$();
        if (Utf8s.equalsNcAscii("data", contentDisposition)) {
            final HttpRequestHeader rh = transientContext.getRequestHeader();
            DirectUtf8Sequence name = rh.getUrlParam(URL_PARAM_NAME);
            if (name == null) {
                name = partHeader.getContentDispositionFilename();
            }

            if (name == null) {
                sendErrorAndThrowDisconnect("no file name given");
            }

            Utf8Sequence partitionedBy = rh.getUrlParam(URL_PARAM_PARTITION_BY);
            if (partitionedBy == null) {
                partitionedBy = PARTITION_BY_NONE;
            }
            int partitionBy = PartitionBy.fromUtf8String(partitionedBy);
            if (partitionBy == -1) {
                sendErrorAndThrowDisconnect("invalid partitionBy");
            }

            DirectUtf8Sequence timestampColumn = rh.getUrlParam(URL_PARAM_TIMESTAMP);
            if (PartitionBy.isPartitioned(partitionBy) && timestampColumn == null) {
                sendErrorAndThrowDisconnect("when specifying partitionBy you must also specify timestamp");
            }

            transientState.analysed = false;
            transientState.textLoader.configureDestination(
                    name,
                    Utf8s.equalsNcAscii("true", rh.getUrlParam(URL_PARAM_OVERWRITE)),
                    getAtomicity(rh.getUrlParam(URL_PARAM_ATOMICITY)),
                    partitionBy,
                    timestampColumn,
                    null
            );

            DirectUtf8Sequence o3MaxLagChars = rh.getUrlParam(URL_PARAM_O3_MAX_LAG);
            if (o3MaxLagChars != null) {
                try {
                    long o3MaxLag = Numbers.parseLong(o3MaxLagChars);
                    if (o3MaxLag >= 0) {
                        transientState.textLoader.setO3MaxLag(o3MaxLag);
                    }
                } catch (NumericException e) {
                    sendErrorAndThrowDisconnect("invalid o3MaxLag value, must be a long");
                }
            }

            DirectUtf8Sequence maxUncommittedRowsChars = rh.getUrlParam(URL_PARAM_MAX_UNCOMMITTED_ROWS);
            if (maxUncommittedRowsChars != null) {
                try {
                    int maxUncommittedRows = Numbers.parseInt(maxUncommittedRowsChars);
                    if (maxUncommittedRows >= 0) {
                        transientState.textLoader.setMaxUncommittedRows(maxUncommittedRows);
                    }
                } catch (NumericException e) {
                    sendErrorAndThrowDisconnect("invalid maxUncommittedRows, must be an int");
                }
            }

<<<<<<< HEAD
            CharSequence createTableChars = rh.getUrlParam("createTable");
            if (createTableChars != null) {
                try {
                    boolean createTable = Booleans.parseBoolean(createTableChars);
                    transientState.textLoader.setCreateTable(createTable);
                }
                catch (BooleanException bex) {
                    sendErrorAndThrowDisconnect("invalid createTable, must be a boolean");
                }
            }

            transientState.textLoader.setForceHeaders(Chars.equalsNc("true", rh.getUrlParam("forceHeader")));
            transientState.textLoader.setSkipLinesWithExtraValues(Chars.equalsNc("true", rh.getUrlParam("skipLev")));
            CharSequence delimiter = rh.getUrlParam("delimiter");
            if (delimiter != null && delimiter.length() == 1) {
                transientState.textLoader.configureColumnDelimiter((byte) delimiter.charAt(0));
=======
            boolean forceHeader = Utf8s.equalsNcAscii("true", rh.getUrlParam(URL_PARAM_FORCE_HEADER));
            transientState.textLoader.setForceHeaders(forceHeader);
            transientState.textLoader.setSkipLinesWithExtraValues(Utf8s.equalsNcAscii("true", rh.getUrlParam(URL_PARAM_SKIP_LEV)));
            DirectUtf8Sequence delimiter = rh.getUrlParam(URL_PARAM_DELIMITER);
            if (delimiter != null && delimiter.size() == 1) {
                transientState.textLoader.configureColumnDelimiter(delimiter.byteAt(0));
>>>>>>> e37f5442
            }
            transientState.textLoader.setState(TextLoader.ANALYZE_STRUCTURE);

            transientState.forceHeader = forceHeader;
            transientState.messagePart = MESSAGE_DATA;
        } else if (Utf8s.equalsNcAscii("schema", contentDisposition)) {
            transientState.textLoader.setState(TextLoader.LOAD_JSON_METADATA);
            transientState.messagePart = MESSAGE_SCHEMA;
        } else {
            if (partHeader.getContentDisposition() == null) {
                sendErrorAndThrowDisconnect("'Content-Disposition' multipart header missing'");
            } else {
                sendErrorAndThrowDisconnect("invalid value in 'Content-Disposition' multipart header");
            }
        }
    }

    @Override
    public void onPartEnd() throws PeerDisconnectedException, PeerIsSlowToReadException, ServerDisconnectException {
        try {
            LOG.debug().$("part end").$();
            transientState.textLoader.wrapUp();
            if (transientState.messagePart == MESSAGE_DATA) {
                sendResponse(transientContext);
            }
        } catch (TextException | CairoException | CairoError e) {
            sendErrorAndThrowDisconnect(e.getFlyweightMessage());
        }
    }

    // This processor implements HttpMultipartContentListener, methods of which
    // have neither context nor dispatcher. During "chunk" processing we may need
    // to send something back to client, or disconnect them. To do that we need
    // these transient references. resumeRecv() will set them and they will remain
    // valid during multipart events.

    @Override
    public void onRequestComplete(HttpConnectionContext context) {
        transientState.clear();
    }

    @Override
    public void onRequestRetry(
            HttpConnectionContext context
    ) throws PeerDisconnectedException, PeerIsSlowToReadException, ServerDisconnectException {
        this.transientContext = context;
        this.transientState = LV.get(context);
        onChunk(transientState.lo, transientState.hi);
    }

    @Override
    public void resumeRecv(HttpConnectionContext context) {
        this.transientContext = context;
        this.transientState = LV.get(context);
        if (transientState == null) {
            LOG.debug().$("new text state").$();
            LV.set(context, this.transientState = new TextImportProcessorState(engine));
        }
        transientState.json = isJson(context);
    }

    @Override
    public void resumeSend(
            HttpConnectionContext context
    ) throws PeerDisconnectedException, PeerIsSlowToReadException, ServerDisconnectException {
        context.resumeResponseSend();
        doResumeSend(LV.get(context), context.getChunkedResponseSocket());
    }

    private static int getAtomicity(Utf8Sequence name) {
        if (name == null) {
            return Atomicity.SKIP_COL;
        }

        int atomicity = atomicityParamMap.get(name);
        return atomicity == -1 ? Atomicity.SKIP_COL : atomicity;
    }

    private static void pad(Utf8Sink b, int w, long value) {
        int len = (int) Math.log10(value);
        if (len < 0) {
            len = 0;
        }
        replicate(b, ' ', w - len - 1);
        b.put(value);
        b.putAscii("  |");
    }

    private static Utf8Sink pad(Utf8Sink b, int w, CharSequence value) {
        int pad = value == null ? w : w - value.length();
        replicate(b, ' ', pad);
        if (value != null) {
            if (pad < 0) {
                b.putAscii("...").put(value.subSequence(-pad + 3, value.length()));
            } else {
                b.put(value);
            }
        }
        b.putAscii("  |");
        return b;
    }

    private static void replicate(Utf8Sink b, char c, int times) {
        for (int i = 0; i < times; i++) {
            b.put(c);
        }
    }

    private static void resumeJson(TextImportProcessorState state, HttpChunkedResponseSocket socket) throws PeerDisconnectedException, PeerIsSlowToReadException {
        final TextLoaderCompletedState completeState = state.completeState;
        final RecordMetadata metadata = completeState.getMetadata();
        final LongList errors = completeState.getColumnErrorCounts();

        switch (state.responseState) {
            case RESPONSE_PREFIX:
                long totalRows = completeState.getParsedLineCount();
                long importedRows = completeState.getWrittenLineCount();
                socket.putAscii('{')
                        .putAsciiQuoted("status").putAscii(':').putAsciiQuoted("OK").putAscii(',')
                        .putAsciiQuoted("location").putAscii(':').putQuoted(completeState.getTableName()).putAscii(',')
                        .putAsciiQuoted("rowsRejected").putAscii(':').put(totalRows - importedRows + completeState.getErrorLineCount()).putAscii(',')
                        .putAsciiQuoted("rowsImported").putAscii(':').put(importedRows).putAscii(',')
                        .putAsciiQuoted("header").putAscii(':').put(completeState.isHeaderDetected()).putAscii(',')
                        .putAsciiQuoted("partitionBy").putAscii(':').putAsciiQuoted(PartitionBy.toString(completeState.getPartitionBy())).putAscii(',');

                int tsIdx = metadata.getTimestampIndex();
                if (tsIdx != -1) {
                    socket.putAsciiQuoted("timestamp").putAscii(':').putQuoted(metadata.getColumnName(tsIdx)).putAscii(',');
                }
                if (completeState.getWarnings() != TextLoadWarning.NONE) {
                    final int warningFlags = completeState.getWarnings();
                    socket.putAsciiQuoted("warnings").putAscii(':').putAscii('[');
                    boolean isFirst = true;
                    if ((warningFlags & TextLoadWarning.TIMESTAMP_MISMATCH) != TextLoadWarning.NONE) {
                        isFirst = false;
                        socket.putAsciiQuoted("Existing table timestamp column is used");
                    }
                    if ((warningFlags & PARTITION_TYPE_MISMATCH) != TextLoadWarning.NONE) {
                        if (!isFirst) socket.putAscii(',');
                        socket.putAsciiQuoted("Existing table PartitionBy is used");
                    }
                    socket.putAscii(']').putAscii(',');
                }
                socket.putAsciiQuoted("columns").putAscii(':').putAscii('[');
                state.responseState = RESPONSE_COLUMN;
                // fall through
            case RESPONSE_COLUMN:
                if (metadata != null) {
                    final int columnCount = metadata.getColumnCount();
                    for (; state.columnIndex < columnCount; state.columnIndex++) {
                        socket.bookmark();
                        if (state.columnIndex > 0) {
                            socket.putAscii(',');
                        }
                        socket.putAscii('{')
                                .putAsciiQuoted("name").putAscii(':').putQuoted(metadata.getColumnName(state.columnIndex)).putAscii(',')
                                .putAsciiQuoted("type").putAscii(':').putAsciiQuoted(ColumnType.nameOf(metadata.getColumnType(state.columnIndex))).putAscii(',')
                                .putAsciiQuoted("size").putAscii(':').put(ColumnType.sizeOf(metadata.getColumnType(state.columnIndex))).putAscii(',')
                                .putAsciiQuoted("errors").putAscii(':').put(errors.getQuick(state.columnIndex));
                        socket.putAscii('}');
                    }
                }
                state.responseState = RESPONSE_SUFFIX;
                // fall through
            case RESPONSE_SUFFIX:
                socket.bookmark();
                socket.putAscii(']').putAscii('}');
                state.responseState = RESPONSE_COMPLETE;
                socket.sendChunk(true);
                break;
            case RESPONSE_DONE:
                state.responseState = RESPONSE_COMPLETE;
                socket.done();
                break;
            default:
                break;
        }
    }

    private static void resumeText(TextImportProcessorState state, HttpChunkedResponseSocket socket) throws PeerDisconnectedException, PeerIsSlowToReadException {
        final TextLoaderCompletedState textLoaderCompletedState = state.completeState;
        final RecordMetadata metadata = textLoaderCompletedState.getMetadata();
        LongList errors = textLoaderCompletedState.getColumnErrorCounts();

        switch (state.responseState) {
            case RESPONSE_PREFIX:
                sep(socket);
                socket.putAscii('|');
                pad(socket, TO_STRING_COL1_PAD, "Location:");
                pad(socket, TO_STRING_COL2_PAD, textLoaderCompletedState.getTableName());
                pad(socket, TO_STRING_COL3_PAD, "Pattern");
                pad(socket, TO_STRING_COL4_PAD, "Locale");
                pad(socket, TO_STRING_COL5_PAD, "Errors").putEOL();

                socket.putAscii('|');
                pad(socket, TO_STRING_COL1_PAD, "Partition by");
                pad(socket, TO_STRING_COL2_PAD, PartitionBy.toString(textLoaderCompletedState.getPartitionBy()));
                pad(socket, TO_STRING_COL3_PAD, "");
                pad(socket, TO_STRING_COL4_PAD, "");
                if (hasFlag(textLoaderCompletedState.getWarnings(), PARTITION_TYPE_MISMATCH)) {
                    pad(socket, TO_STRING_COL5_PAD, OVERRIDDEN_FROM_TABLE);
                } else {
                    pad(socket, TO_STRING_COL5_PAD, "");
                }
                socket.putEOL();

                socket.putAscii('|');
                pad(socket, TO_STRING_COL1_PAD, "Timestamp");
                pad(socket, TO_STRING_COL2_PAD, textLoaderCompletedState.getTimestampCol() == null ? "NONE" : textLoaderCompletedState.getTimestampCol());
                pad(socket, TO_STRING_COL3_PAD, "");
                pad(socket, TO_STRING_COL4_PAD, "");
                if (hasFlag(textLoaderCompletedState.getWarnings(), TIMESTAMP_MISMATCH)) {
                    pad(socket, TO_STRING_COL5_PAD, OVERRIDDEN_FROM_TABLE);
                } else {
                    pad(socket, TO_STRING_COL5_PAD, "");
                }
                socket.putEOL();

                sep(socket);

                socket.putAscii('|');
                pad(socket, TO_STRING_COL1_PAD, "Rows handled");
                pad(socket, TO_STRING_COL2_PAD, textLoaderCompletedState.getParsedLineCount() + textLoaderCompletedState.getErrorLineCount());
                pad(socket, TO_STRING_COL3_PAD, "");
                pad(socket, TO_STRING_COL4_PAD, "");
                pad(socket, TO_STRING_COL5_PAD, "").putEOL();
                socket.putAscii('|');
                pad(socket, TO_STRING_COL1_PAD, "Rows imported");
                pad(socket, TO_STRING_COL2_PAD, textLoaderCompletedState.getWrittenLineCount());
                pad(socket, TO_STRING_COL3_PAD, "");
                pad(socket, TO_STRING_COL4_PAD, "");
                pad(socket, TO_STRING_COL5_PAD, "").putEOL();
                sep(socket);

                state.responseState = RESPONSE_COLUMN;
                // fall through
            case RESPONSE_COLUMN:

                if (metadata != null) {
                    final int columnCount = metadata.getColumnCount();

                    for (; state.columnIndex < columnCount; state.columnIndex++) {
                        socket.bookmark();
                        socket.putAscii('|');
                        pad(socket, TO_STRING_COL1_PAD, state.columnIndex);
                        pad(socket, TO_STRING_COL2_PAD, metadata.getColumnName(state.columnIndex));
                        if (!metadata.isColumnIndexed(state.columnIndex)) {
                            pad(socket, TO_STRING_COL3_PAD + TO_STRING_COL4_PAD + 3, ColumnType.nameOf(metadata.getColumnType(state.columnIndex)));
                        } else {
                            StringSink sink = Misc.getThreadLocalSink();
                            sink.put("(idx/").put(metadata.getIndexValueBlockCapacity(state.columnIndex)).put(") ");
                            sink.put(ColumnType.nameOf(metadata.getColumnType(state.columnIndex)));
                            pad(socket, TO_STRING_COL3_PAD + TO_STRING_COL4_PAD + 3, sink);
                        }
                        pad(socket, TO_STRING_COL5_PAD, errors.getQuick(state.columnIndex));
                        socket.putEOL();
                    }
                }
                state.responseState = RESPONSE_SUFFIX;
                // fall through
            case RESPONSE_SUFFIX:
                socket.bookmark();
                sep(socket);
                state.responseState = RESPONSE_COMPLETE;
                socket.sendChunk(true);
                break;
            case RESPONSE_DONE:
                state.responseState = RESPONSE_COMPLETE;
                socket.done();
                break;
            default:
                break;
        }
    }

    private static void sep(Utf8Sink b) {
        b.putAscii('+');
        replicate(b, '-', TO_STRING_COL1_PAD + TO_STRING_COL2_PAD + TO_STRING_COL3_PAD + TO_STRING_COL4_PAD + TO_STRING_COL5_PAD + 14);
        b.putAscii("+\r\n");
    }

    private void doResumeSend(
            TextImportProcessorState state,
            HttpChunkedResponseSocket socket
    ) throws PeerDisconnectedException, PeerIsSlowToReadException, ServerDisconnectException {
        try {
            if (state.errorMessage != null) {
                resumeError(state, socket);
            } else if (state.json) {
                resumeJson(state, socket);
            } else {
                resumeText(state, socket);
            }
        } catch (NoSpaceLeftInResponseBufferException ignored) {
            if (socket.resetToBookmark()) {
                socket.sendChunk(false);
            } else {
                // what we have here is out unit of data, column value or query
                // is larger that response content buffer
                // all we can do in this scenario is to log appropriately
                // and disconnect socket
                socket.shutdownWrite();
                throw ServerDisconnectException.INSTANCE;
            }
        }

        state.clear();
    }

    private boolean isJson(HttpConnectionContext transientContext) {
        return Utf8s.equalsNcAscii("json", transientContext.getRequestHeader().getUrlParam(URL_PARAM_FMT));
    }

    private void resumeError(TextImportProcessorState state, HttpChunkedResponseSocket socket) throws PeerDisconnectedException, PeerIsSlowToReadException, ServerDisconnectException {
        if (state.responseState == RESPONSE_ERROR) {
            socket.bookmark();
            if (state.json) {
                socket.putAscii('{').putAsciiQuoted("status").putAscii(':').putQuoted(state.errorMessage).putAscii('}');
            } else {
                socket.put(state.errorMessage);
            }
            state.responseState = RESPONSE_DONE;
            socket.sendChunk(true);
        }
        socket.shutdownWrite();
        throw ServerDisconnectException.INSTANCE;
    }

    private void sendErr(HttpConnectionContext context, CharSequence message, HttpChunkedResponseSocket socket) throws PeerDisconnectedException, PeerIsSlowToReadException, ServerDisconnectException {
        final TextImportProcessorState state = LV.get(context);
        state.responseState = RESPONSE_ERROR;
        state.errorMessage = message;
        socket.status(200, state.json ? CONTENT_TYPE_JSON : CONTENT_TYPE_TEXT);
        socket.sendHeader();
        socket.sendChunk(false);
        resumeError(state, socket);
    }

    private void sendErrorAndThrowDisconnect(CharSequence message)
            throws PeerDisconnectedException, PeerIsSlowToReadException, ServerDisconnectException {
        transientState.snapshotStateAndCloseWriter();
        final HttpChunkedResponseSocket socket = transientContext.getChunkedResponseSocket();
        sendErr(transientContext, message, socket);
    }

    private void sendResponse(HttpConnectionContext context)
            throws PeerDisconnectedException, PeerIsSlowToReadException, ServerDisconnectException {
        final TextImportProcessorState state = LV.get(context);
        final HttpChunkedResponseSocket socket = context.getChunkedResponseSocket();

        // Copy written state to state, text loader, parser can be closed before re-attempt to send the response
        state.snapshotStateAndCloseWriter();
        if (state.state == TextImportProcessorState.STATE_OK) {
            socket.status(200, state.json ? CONTENT_TYPE_JSON : CONTENT_TYPE_TEXT);
            socket.sendHeader();
            doResumeSend(state, socket);
        } else {
            sendErr(context, state.stateMessage, context.getChunkedResponseSocket());
        }
    }

    static {
        atomicityParamMap.put(new Utf8String("skipRow"), Atomicity.SKIP_ROW);
        atomicityParamMap.put(new Utf8String("abort"), Atomicity.SKIP_ALL);
    }
}<|MERGE_RESOLUTION|>--- conflicted
+++ resolved
@@ -169,31 +169,12 @@
                 }
             }
 
-<<<<<<< HEAD
-            CharSequence createTableChars = rh.getUrlParam("createTable");
-            if (createTableChars != null) {
-                try {
-                    boolean createTable = Booleans.parseBoolean(createTableChars);
-                    transientState.textLoader.setCreateTable(createTable);
-                }
-                catch (BooleanException bex) {
-                    sendErrorAndThrowDisconnect("invalid createTable, must be a boolean");
-                }
-            }
-
-            transientState.textLoader.setForceHeaders(Chars.equalsNc("true", rh.getUrlParam("forceHeader")));
-            transientState.textLoader.setSkipLinesWithExtraValues(Chars.equalsNc("true", rh.getUrlParam("skipLev")));
-            CharSequence delimiter = rh.getUrlParam("delimiter");
-            if (delimiter != null && delimiter.length() == 1) {
-                transientState.textLoader.configureColumnDelimiter((byte) delimiter.charAt(0));
-=======
             boolean forceHeader = Utf8s.equalsNcAscii("true", rh.getUrlParam(URL_PARAM_FORCE_HEADER));
             transientState.textLoader.setForceHeaders(forceHeader);
             transientState.textLoader.setSkipLinesWithExtraValues(Utf8s.equalsNcAscii("true", rh.getUrlParam(URL_PARAM_SKIP_LEV)));
             DirectUtf8Sequence delimiter = rh.getUrlParam(URL_PARAM_DELIMITER);
             if (delimiter != null && delimiter.size() == 1) {
                 transientState.textLoader.configureColumnDelimiter(delimiter.byteAt(0));
->>>>>>> e37f5442
             }
             transientState.textLoader.setState(TextLoader.ANALYZE_STRUCTURE);
 
