/*******************************************************************************
 *     ___                  _   ____  ____
 *    / _ \ _   _  ___  ___| |_|  _ \| __ )
 *   | | | | | | |/ _ \/ __| __| | | |  _ \
 *   | |_| | |_| |  __/\__ \ |_| |_| | |_) |
 *    \__\_\\__,_|\___||___/\__|____/|____/
 *
 *  Copyright (c) 2014-2019 Appsicle
 *  Copyright (c) 2019-2020 QuestDB
 *
 *  Licensed under the Apache License, Version 2.0 (the "License");
 *  you may not use this file except in compliance with the License.
 *  You may obtain a copy of the License at
 *
 *  http://www.apache.org/licenses/LICENSE-2.0
 *
 *  Unless required by applicable law or agreed to in writing, software
 *  distributed under the License is distributed on an "AS IS" BASIS,
 *  WITHOUT WARRANTIES OR CONDITIONS OF ANY KIND, either express or implied.
 *  See the License for the specific language governing permissions and
 *  limitations under the License.
 *
 ******************************************************************************/

package io.questdb.cutlass.http.processors;

import io.questdb.cairo.*;
import io.questdb.cairo.pool.ex.EntryUnavailableException;
import io.questdb.cutlass.http.ex.NotEnoughLinesException;
import io.questdb.cutlass.http.ex.RetryOperationException;
import io.questdb.cutlass.http.ex.TooFewBytesReceivedException;
import io.questdb.cairo.sql.RecordMetadata;
import io.questdb.cutlass.http.*;
import io.questdb.cutlass.text.Atomicity;
import io.questdb.cutlass.text.TextException;
import io.questdb.cutlass.text.TextLoader;
import io.questdb.log.Log;
import io.questdb.log.LogFactory;
import io.questdb.network.NoSpaceLeftInResponseBufferException;
import io.questdb.network.PeerDisconnectedException;
import io.questdb.network.PeerIsSlowToReadException;
import io.questdb.network.ServerDisconnectException;
import io.questdb.std.*;
import io.questdb.std.str.CharSink;

import java.io.Closeable;


public class TextImportProcessor implements HttpRequestProcessor, HttpMultipartContentListener, Closeable {
    static final int RESPONSE_PREFIX = 1;
    static final int MESSAGE_UNKNOWN = 3;
    private final static Log LOG = LogFactory.getLog(TextImportProcessor.class);
    private static final int RESPONSE_COLUMN = 2;
    private static final int RESPONSE_SUFFIX = 3;
    private static final int RESPONSE_DONE = 4;
    private static final int MESSAGE_SCHEMA = 1;
    private static final int MESSAGE_DATA = 2;
    private static final int TO_STRING_COL1_PAD = 15;
    private static final int TO_STRING_COL2_PAD = 50;
    private static final int TO_STRING_COL3_PAD = 15;
    private static final int TO_STRING_COL4_PAD = 7;
    private static final int TO_STRING_COL5_PAD = 10;
    private static final CharSequence CONTENT_TYPE_TEXT = "text/plain; charset=utf-8";
    private static final CharSequence CONTENT_TYPE_JSON = "application/json; charset=utf-8";
    private static final CharSequenceIntHashMap atomicityParamMap = new CharSequenceIntHashMap();
    // Local value has to be static because each thread will have its own instance of
    // processor. For different threads to lookup the same value from local value map the key,
    // which is LV, has to be the same between processor instances
    private static final LocalValue<TextImportProcessorState> LV = new LocalValue<>();
    private final CairoEngine engine;
    private HttpConnectionContext transientContext;
    private TextImportProcessorState transientState;

    public TextImportProcessor(CairoEngine cairoEngine) {
        this.engine = cairoEngine;
    }

    @Override
    public void close() {
    }

    @Override
    public void onChunk(long lo, long hi)
            throws PeerDisconnectedException, PeerIsSlowToReadException, ServerDisconnectException {
        if (hi > lo) {
            try {
                transientState.textLoader.parse(lo, hi, transientContext.getCairoSecurityContext());
                if (transientState.messagePart == MESSAGE_DATA && !transientState.analysed) {
                    transientState.analysed = true;
                    transientState.textLoader.setState(TextLoader.LOAD_DATA);
                }
            } catch (TextException | CairoException | CairoError e) {
                handleTextException(e);
            }
        }
    }

    @Override
    public void onPartBegin(HttpRequestHeader partHeader) throws PeerDisconnectedException, PeerIsSlowToReadException, ServerDisconnectException {
        final CharSequence contentDisposition = partHeader.getContentDispositionName();
        LOG.debug().$("part begin [name=").$(contentDisposition).$(']').$();
        if (Chars.equalsNc("data", contentDisposition)) {

            final HttpRequestHeader rh = transientContext.getRequestHeader();
            CharSequence name = rh.getUrlParam("name");
            if (name == null) {
                name = partHeader.getContentDispositionFilename();
            }

            if (name == null) {
                sendError("no file name given");
                throw ServerDisconnectException.INSTANCE;
            }

            CharSequence partitionedBy = rh.getUrlParam("partitionBy");
            if (partitionedBy == null) {
                partitionedBy = "NONE";
            }
            int partitionBy = PartitionBy.fromString(partitionedBy);
            if (partitionBy == -1) {
                sendError("invalid partitionBy");
                throw ServerDisconnectException.INSTANCE;
            }

            CharSequence timestampIndexCol = rh.getUrlParam("timestamp");
            if (partitionBy != PartitionBy.NONE && timestampIndexCol == null) {
                sendError("when specifying partitionBy you must also specify timestamp");
                throw ServerDisconnectException.INSTANCE;
            }

            transientState.analysed = false;
            transientState.textLoader.configureDestination(
                    name,
                    Chars.equalsNc("true", rh.getUrlParam("overwrite")),
                    Chars.equalsNc("true", rh.getUrlParam("durable")),
                    getAtomicity(rh.getUrlParam("atomicity")),
                    partitionBy,
                    timestampIndexCol
            );
            transientState.textLoader.setForceHeaders(Chars.equalsNc("true", rh.getUrlParam("forceHeader")));
            transientState.textLoader.setSkipRowsWithExtraValues(Chars.equalsNc("true", rh.getUrlParam("skipLev")));
            transientState.textLoader.setState(TextLoader.ANALYZE_STRUCTURE);

            transientState.forceHeader = Chars.equalsNc("true", rh.getUrlParam("forceHeader"));
            transientState.messagePart = MESSAGE_DATA;
        } else if (Chars.equalsNc("schema", contentDisposition)) {
            transientState.textLoader.setState(TextLoader.LOAD_JSON_METADATA);
            transientState.messagePart = MESSAGE_SCHEMA;
        } else {
            if (partHeader.getContentDisposition() == null) {
                sendError("'Content-Disposition' multipart header missing'");
            } else {
                sendError("invalid value in 'Content-Disposition' multipart header");
            }
            throw ServerDisconnectException.INSTANCE;
        }
    }

    // This processor implements HttpMultipartContentListener, methods of which
    // have neither context nor dispatcher. During "chunk" processing we may need
    // to send something back to client, or disconnect them. To do that we need
    // these transient references. resumeRecv() will set them and they will remain
    // valid during multipart events.

    @Override
    public void onPartEnd() throws PeerDisconnectedException, PeerIsSlowToReadException, ServerDisconnectException {
        try {
            LOG.debug().$("part end").$();
            transientState.textLoader.wrapUp();
            if (transientState.messagePart == MESSAGE_DATA) {
                sendResponse(transientContext);
            }
        } catch (TextException | CairoException | CairoError e) {
            handleTextException(e);
        }
    }

    @Override
    public void onRequestComplete(HttpConnectionContext context) {
        transientState.clear();
    }

    @Override
    public void resumeRecv(HttpConnectionContext context) {
        this.transientContext = context;
        this.transientState = LV.get(context);
        if (this.transientState == null) {
            LOG.debug().$("new text state").$();
            LV.set(context, this.transientState = new TextImportProcessorState(engine));
            transientState.json = isJson(context);
        }
    }

    @Override
    public void resumeSend(
            HttpConnectionContext context
    ) throws PeerDisconnectedException, PeerIsSlowToReadException, ServerDisconnectException {
        doResumeSend(LV.get(context), context.getChunkedResponseSocket());
    }

    private static void resumeJson(TextImportProcessorState state, HttpChunkedResponseSocket socket) throws PeerDisconnectedException, PeerIsSlowToReadException {
        final TextLoaderCompletedState textLoader = state.completeState;
        final RecordMetadata metadata = textLoader.getMetadata();
        final LongList errors = textLoader.getColumnErrorCounts();


        switch (state.responseState) {
            case RESPONSE_PREFIX:
                long totalRows = textLoader.getParsedLineCount();
                long importedRows = textLoader.getWrittenLineCount();
                socket.put('{')
                        .putQuoted("status").put(':').putQuoted("OK").put(',')
                        .putQuoted("location").put(':').encodeUtf8AndQuote(textLoader.getTableName()).put(',')
                        .putQuoted("rowsRejected").put(':').put(totalRows - importedRows + textLoader.getErrorLineCount()).put(',')
                        .putQuoted("rowsImported").put(':').put(importedRows).put(',')
                        .putQuoted("header").put(':').put(textLoader.isForceHeaders()).put(',')
                        .putQuoted("columns").put(':').put('[');
                state.responseState = RESPONSE_COLUMN;
                // fall through
            case RESPONSE_COLUMN:
                if (metadata != null) {
                    final int columnCount = metadata.getColumnCount();
                    for (; state.columnIndex < columnCount; state.columnIndex++) {
                        socket.bookmark();
                        if (state.columnIndex > 0) {
                            socket.put(',');
                        }
                        socket.put('{').
                                putQuoted("name").put(':').putQuoted(metadata.getColumnName(state.columnIndex)).put(',').
                                putQuoted("type").put(':').putQuoted(ColumnType.nameOf(metadata.getColumnType(state.columnIndex))).put(',').
                                putQuoted("size").put(':').put(ColumnType.sizeOf(metadata.getColumnType(state.columnIndex))).put(',').
                                putQuoted("errors").put(':').put(errors.getQuick(state.columnIndex));
                        socket.put('}');
                    }
                }
                state.responseState = RESPONSE_SUFFIX;
                // fall through
            case RESPONSE_SUFFIX:
                socket.bookmark();
                socket.put(']').put('}');
                state.responseState = RESPONSE_DONE;
                socket.sendChunk();
                // fall through
            case RESPONSE_DONE:
                socket.done();
                break;
            default:
                break;
        }
    }

    private static CharSink pad(CharSink b, int w, CharSequence value) {
        int pad = value == null ? w : w - value.length();
        replicate(b, ' ', pad);

        if (value != null) {
            if (pad < 0) {
                b.put("...").put(value.subSequence(-pad + 3, value.length()));
            } else {
                b.put(value);
            }
        }

        b.put("  |");

        return b;
    }

    private static void pad(CharSink b, int w, long value) {
        int len = (int) Math.log10(value);
        if (len < 0) {
            len = 0;
        }
        replicate(b, ' ', w - len - 1);
        b.put(value);
        b.put("  |");
    }

    private static void replicate(CharSink b, char c, int times) {
        for (int i = 0; i < times; i++) {
            b.put(c);
        }
    }

    private static void sep(CharSink b) {
        b.put('+');
        replicate(b, '-', TO_STRING_COL1_PAD + TO_STRING_COL2_PAD + TO_STRING_COL3_PAD + TO_STRING_COL4_PAD + TO_STRING_COL5_PAD + 14);
        b.put("+\r\n");
    }

    private static void resumeText(TextImportProcessorState state, HttpChunkedResponseSocket socket) throws PeerDisconnectedException, PeerIsSlowToReadException {
        final TextLoaderCompletedState textLoaderCompletedState = state.completeState;
        final RecordMetadata metadata = textLoaderCompletedState.getMetadata();
        LongList errors = textLoaderCompletedState.getColumnErrorCounts();

        switch (state.responseState) {
            case RESPONSE_PREFIX:
                sep(socket);
                socket.put('|');
                pad(socket, TO_STRING_COL1_PAD, "Location:");
                pad(socket, TO_STRING_COL2_PAD, textLoaderCompletedState.getTableName());
                pad(socket, TO_STRING_COL3_PAD, "Pattern");
                pad(socket, TO_STRING_COL4_PAD, "Locale");
                pad(socket, TO_STRING_COL5_PAD, "Errors").put(Misc.EOL);


                socket.put('|');
                pad(socket, TO_STRING_COL1_PAD, "Partition by");
                pad(socket, TO_STRING_COL2_PAD, textLoaderCompletedState.getPartitionBy());
                pad(socket, TO_STRING_COL3_PAD, "");
                pad(socket, TO_STRING_COL4_PAD, "");
                pad(socket, TO_STRING_COL5_PAD, "").put(Misc.EOL);
                sep(socket);

                socket.put('|');
                pad(socket, TO_STRING_COL1_PAD, "Rows handled");
                pad(socket, TO_STRING_COL2_PAD, textLoaderCompletedState.getParsedLineCount() + textLoaderCompletedState.getErrorLineCount());
                pad(socket, TO_STRING_COL3_PAD, "");
                pad(socket, TO_STRING_COL4_PAD, "");
                pad(socket, TO_STRING_COL5_PAD, "").put(Misc.EOL);

                socket.put('|');
                pad(socket, TO_STRING_COL1_PAD, "Rows imported");
                pad(socket, TO_STRING_COL2_PAD, textLoaderCompletedState.getWrittenLineCount());
                pad(socket, TO_STRING_COL3_PAD, "");
                pad(socket, TO_STRING_COL4_PAD, "");
                pad(socket, TO_STRING_COL5_PAD, "").put(Misc.EOL);
                sep(socket);

                state.responseState = RESPONSE_COLUMN;
                // fall through
            case RESPONSE_COLUMN:

                if (metadata != null) {
                    final int columnCount = metadata.getColumnCount();

                    for (; state.columnIndex < columnCount; state.columnIndex++) {
                        socket.bookmark();
                        socket.put('|');
                        pad(socket, TO_STRING_COL1_PAD, state.columnIndex);
                        pad(socket, TO_STRING_COL2_PAD, metadata.getColumnName(state.columnIndex));
                        pad(socket, TO_STRING_COL3_PAD + TO_STRING_COL4_PAD + 3, ColumnType.nameOf(metadata.getColumnType(state.columnIndex)));
                        pad(socket, TO_STRING_COL5_PAD, errors.getQuick(state.columnIndex));
                        socket.put(Misc.EOL);
                    }
                }
                state.responseState = RESPONSE_SUFFIX;
                // fall through
            case RESPONSE_SUFFIX:
                socket.bookmark();
                sep(socket);
                state.responseState = RESPONSE_DONE;
                socket.sendChunk();
                // fall through
            case RESPONSE_DONE:
                socket.done();
                break;
            default:
                break;
        }
    }

    private static int getAtomicity(CharSequence name) {
        if (name == null) {
            return Atomicity.SKIP_COL;
        }

        int atomicity = atomicityParamMap.get(name);
        return atomicity == -1 ? Atomicity.SKIP_COL : atomicity;
    }

<<<<<<< HEAD
    @Override
    public void close() {
    }

    @Override
    public void onChunk(long lo, long hi)
            throws PeerDisconnectedException, PeerIsSlowToReadException, ServerDisconnectException, TooFewBytesReceivedException {
        if (hi > lo) {
            try {
                transientState.lo = lo;
                transientState.hi = hi;
                transientState.textLoader.parse(lo, hi, transientContext.getCairoSecurityContext());
                if (transientState.messagePart == MESSAGE_DATA && !transientState.analysed) {
                    transientState.analysed = true;
                    transientState.textLoader.setState(TextLoader.LOAD_DATA);
                }
            } catch (EntryUnavailableException e) {
                throw RetryOperationException.INSTANCE;
            } catch (TextException | CairoException | CairoError e) {
                handleTextException(e);
            }
        }
    }

    @Override
    public void onRequestRetry(
            HttpConnectionContext context
    ) throws PeerDisconnectedException, PeerIsSlowToReadException, ServerDisconnectException {
        this.transientContext = context;
        this.transientState = LV.get(context);
        onChunk(transientState.lo, transientState.hi);
    }

    @Override
    public void failRequest(HttpConnectionContext context, HttpException e) throws PeerDisconnectedException, PeerIsSlowToReadException, ServerDisconnectException {
        sendError(transientContext, e.getFlyweightMessage(), Chars.equalsNc("json", transientContext.getRequestHeader().getUrlParam("fmt")));
        throw ServerDisconnectException.INSTANCE;
    }

    @Override
    public void onPartBegin(HttpRequestHeader partHeader) throws PeerDisconnectedException, PeerIsSlowToReadException, ServerDisconnectException {
        final CharSequence contentDisposition = partHeader.getContentDispositionName();
        LOG.debug().$("part begin [name=").$(contentDisposition).$(']').$();
        if (Chars.equalsNc("data", contentDisposition)) {

            final HttpRequestHeader rh = transientContext.getRequestHeader();
            CharSequence name = rh.getUrlParam("name");
            if (name == null) {
                name = partHeader.getContentDispositionFilename();
            }
            if (name == null) {
                transientContext.simpleResponse().sendStatus(400, "no file name given");
                throw ServerDisconnectException.INSTANCE;
            }

            CharSequence partitionedBy = rh.getUrlParam("partitionBy");
            if (partitionedBy == null) {
                partitionedBy = "NONE";
            }
            int partitionBy = PartitionBy.fromString(partitionedBy);
            if (partitionBy == -1) {
                transientContext.simpleResponse().sendStatus(400, "invalid partitionBy");
                throw ServerDisconnectException.INSTANCE;
            }

            CharSequence timestampIndexCol = rh.getUrlParam("timestamp");
            if (partitionBy != PartitionBy.NONE && timestampIndexCol == null) {
                transientContext.simpleResponse().sendStatus(400, "when specifying partitionBy you must also specify timestamp");
                throw ServerDisconnectException.INSTANCE;
            }

            transientState.analysed = false;
            transientState.textLoader.configureDestination(
                    name,
                    Chars.equalsNc("true", rh.getUrlParam("overwrite")),
                    Chars.equalsNc("true", rh.getUrlParam("durable")),
                    getAtomicity(rh.getUrlParam("atomicity")),
                    partitionBy,
                    timestampIndexCol
            );
            transientState.textLoader.setForceHeaders(Chars.equalsNc("true", rh.getUrlParam("forceHeader")));
            transientState.textLoader.setSkipRowsWithExtraValues(Chars.equalsNc("true", rh.getUrlParam("skipLev")));
            transientState.textLoader.setState(TextLoader.ANALYZE_STRUCTURE);

            transientState.forceHeader = Chars.equalsNc("true", rh.getUrlParam("forceHeader"));
            transientState.messagePart = MESSAGE_DATA;
        } else if (Chars.equalsNc("schema", contentDisposition)) {
            transientState.textLoader.setState(TextLoader.LOAD_JSON_METADATA);
            transientState.messagePart = MESSAGE_SCHEMA;
        } else {
            if (partHeader.getContentDisposition() == null) {
                transientContext.simpleResponse().sendStatus(400, "'Content-Disposition' multipart header missing'");
            } else {
                transientContext.simpleResponse().sendStatus(400, "invalid value in 'Content-Disposition' multipart header");
            }
            throw ServerDisconnectException.INSTANCE;
        }
    }

    @Override
    public void onPartEnd() throws PeerDisconnectedException, PeerIsSlowToReadException, ServerDisconnectException {
        try {
            LOG.debug().$("part end").$();
            transientState.textLoader.wrapUp();
            if (transientState.messagePart == MESSAGE_DATA) {
                sendResponse(transientContext);
            }
        } catch (TextException | CairoException | CairoError e) {
            handleTextException(e);
        }
    }

    @Override
    public void onRequestComplete(HttpConnectionContext context) {
        transientState.clear();
    }

    @Override
    public void resumeRecv(HttpConnectionContext context) {
        this.transientContext = context;
        this.transientState = LV.get(context);
        if (this.transientState == null) {
            LOG.debug().$("new text state").$();
            LV.set(context, this.transientState = new TextImportProcessorState(engine));
            transientState.json = Chars.equalsNc("json", context.getRequestHeader().getUrlParam("fmt"));
        }
    }

    @Override
    public void resumeSend(
            HttpConnectionContext context
    ) throws PeerDisconnectedException, PeerIsSlowToReadException, ServerDisconnectException {
        doResumeSend(LV.get(context), context.getChunkedResponseSocket());
    }

=======
>>>>>>> 1043970d
    private void doResumeSend(
            TextImportProcessorState state,
            HttpChunkedResponseSocket socket
    ) throws PeerDisconnectedException, PeerIsSlowToReadException, ServerDisconnectException {
        try {
            if (state.errorMessage != null) {
                resumeError(state, socket);
            } else if (state.json) {
                resumeJson(state, socket);
            } else {
                resumeText(state, socket);
            }
        } catch (NoSpaceLeftInResponseBufferException ignored) {
            if (socket.resetToBookmark()) {
                socket.sendChunk();
            } else {
                // what we have here is out unit of data, column value or query
                // is larger that response content buffer
                // all we can do in this scenario is to log appropriately
                // and disconnect socket
                throw ServerDisconnectException.INSTANCE;
            }
        }

        state.clear();
    }

    private void handleTextException(FlyweightMessageContainer e)
            throws PeerDisconnectedException, PeerIsSlowToReadException, ServerDisconnectException {
        sendError(transientContext, e.getFlyweightMessage(), isJson(transientContext));
        throw ServerDisconnectException.INSTANCE;
    }

    private boolean isJson(HttpConnectionContext transientContext) {
        return Chars.equalsNc("json", transientContext.getRequestHeader().getUrlParam("fmt"));
    }

    private void sendError(CharSequence message) throws PeerDisconnectedException, PeerIsSlowToReadException {
        sendError(transientContext, message, transientState.json);
    }

    private void sendError(
            HttpConnectionContext context,
            CharSequence message,
            boolean json
    ) throws PeerDisconnectedException, PeerIsSlowToReadException {
        final TextImportProcessorState state = LV.get(context);
        final HttpChunkedResponseSocket socket = context.getChunkedResponseSocket();
        state.errorMessage = message;

        if (json) {
            socket.status(200, CONTENT_TYPE_JSON);
            socket.sendHeader();
            socket.put('{').putQuoted("status").put(':').encodeUtf8AndQuote(message).put('}');
        } else {
            socket.status(200, CONTENT_TYPE_TEXT);
            socket.sendHeader();
            socket.encodeUtf8(message);
        }
        socket.sendChunk();
        socket.done();
    }

    private void resumeError(TextImportProcessorState state, HttpChunkedResponseSocket socket) throws PeerDisconnectedException, PeerIsSlowToReadException, ServerDisconnectException {
        if (state.json) {
            socket.put('{').putQuoted("status").put(':').encodeUtf8AndQuote(state.errorMessage).put('}');
        } else {
            socket.encodeUtf8(state.errorMessage);
        }
        socket.sendChunk();
        socket.done();
        throw ServerDisconnectException.INSTANCE;
    }

    private void sendResponse(HttpConnectionContext context)
            throws PeerDisconnectedException, PeerIsSlowToReadException, ServerDisconnectException {
        final TextImportProcessorState state = LV.get(context);
        final HttpChunkedResponseSocket socket = context.getChunkedResponseSocket();

        // Copy written state to state, text loader, parser can be closed before re-attempt to send the response
        state.copyCompleteState();
        state.clear();

        if (state.state == TextImportProcessorState.STATE_OK) {
            if (state.json) {
                socket.status(200, CONTENT_TYPE_JSON);
            } else {
                socket.status(200, CONTENT_TYPE_TEXT);
            }
            socket.sendHeader();
            doResumeSend(state, socket);
        } else {
            sendError(context, state.stateMessage, state.json);
        }
    }

    static {
        atomicityParamMap.put("skipRow", Atomicity.SKIP_ROW);
        atomicityParamMap.put("abort", Atomicity.SKIP_ALL);
    }
}<|MERGE_RESOLUTION|>--- conflicted
+++ resolved
@@ -26,11 +26,9 @@
 
 import io.questdb.cairo.*;
 import io.questdb.cairo.pool.ex.EntryUnavailableException;
-import io.questdb.cutlass.http.ex.NotEnoughLinesException;
-import io.questdb.cutlass.http.ex.RetryOperationException;
-import io.questdb.cutlass.http.ex.TooFewBytesReceivedException;
 import io.questdb.cairo.sql.RecordMetadata;
 import io.questdb.cutlass.http.*;
+import io.questdb.cutlass.http.ex.RetryOperationException;
 import io.questdb.cutlass.text.Atomicity;
 import io.questdb.cutlass.text.TextException;
 import io.questdb.cutlass.text.TextLoader;
@@ -84,15 +82,34 @@
             throws PeerDisconnectedException, PeerIsSlowToReadException, ServerDisconnectException {
         if (hi > lo) {
             try {
+                transientState.lo = lo;
+                transientState.hi = hi;
                 transientState.textLoader.parse(lo, hi, transientContext.getCairoSecurityContext());
                 if (transientState.messagePart == MESSAGE_DATA && !transientState.analysed) {
                     transientState.analysed = true;
                     transientState.textLoader.setState(TextLoader.LOAD_DATA);
                 }
+            } catch (EntryUnavailableException e) {
+                throw RetryOperationException.INSTANCE;
             } catch (TextException | CairoException | CairoError e) {
                 handleTextException(e);
             }
         }
+    }
+
+    @Override
+    public void onRequestRetry(
+            HttpConnectionContext context
+    ) throws PeerDisconnectedException, PeerIsSlowToReadException, ServerDisconnectException {
+        this.transientContext = context;
+        this.transientState = LV.get(context);
+        onChunk(transientState.lo, transientState.hi);
+    }
+
+    @Override
+    public void failRequest(HttpConnectionContext context, HttpException e) throws PeerDisconnectedException, PeerIsSlowToReadException, ServerDisconnectException {
+        sendError(transientContext, e.getFlyweightMessage(), Chars.equalsNc("json", transientContext.getRequestHeader().getUrlParam("fmt")));
+        throw ServerDisconnectException.INSTANCE;
     }
 
     @Override
@@ -293,6 +310,7 @@
         final RecordMetadata metadata = textLoaderCompletedState.getMetadata();
         LongList errors = textLoaderCompletedState.getColumnErrorCounts();
 
+
         switch (state.responseState) {
             case RESPONSE_PREFIX:
                 sep(socket);
@@ -369,149 +387,12 @@
         return atomicity == -1 ? Atomicity.SKIP_COL : atomicity;
     }
 
-<<<<<<< HEAD
-    @Override
-    public void close() {
-    }
-
-    @Override
-    public void onChunk(long lo, long hi)
-            throws PeerDisconnectedException, PeerIsSlowToReadException, ServerDisconnectException, TooFewBytesReceivedException {
-        if (hi > lo) {
-            try {
-                transientState.lo = lo;
-                transientState.hi = hi;
-                transientState.textLoader.parse(lo, hi, transientContext.getCairoSecurityContext());
-                if (transientState.messagePart == MESSAGE_DATA && !transientState.analysed) {
-                    transientState.analysed = true;
-                    transientState.textLoader.setState(TextLoader.LOAD_DATA);
-                }
-            } catch (EntryUnavailableException e) {
-                throw RetryOperationException.INSTANCE;
-            } catch (TextException | CairoException | CairoError e) {
-                handleTextException(e);
-            }
-        }
-    }
-
-    @Override
-    public void onRequestRetry(
-            HttpConnectionContext context
-    ) throws PeerDisconnectedException, PeerIsSlowToReadException, ServerDisconnectException {
-        this.transientContext = context;
-        this.transientState = LV.get(context);
-        onChunk(transientState.lo, transientState.hi);
-    }
-
-    @Override
-    public void failRequest(HttpConnectionContext context, HttpException e) throws PeerDisconnectedException, PeerIsSlowToReadException, ServerDisconnectException {
-        sendError(transientContext, e.getFlyweightMessage(), Chars.equalsNc("json", transientContext.getRequestHeader().getUrlParam("fmt")));
-        throw ServerDisconnectException.INSTANCE;
-    }
-
-    @Override
-    public void onPartBegin(HttpRequestHeader partHeader) throws PeerDisconnectedException, PeerIsSlowToReadException, ServerDisconnectException {
-        final CharSequence contentDisposition = partHeader.getContentDispositionName();
-        LOG.debug().$("part begin [name=").$(contentDisposition).$(']').$();
-        if (Chars.equalsNc("data", contentDisposition)) {
-
-            final HttpRequestHeader rh = transientContext.getRequestHeader();
-            CharSequence name = rh.getUrlParam("name");
-            if (name == null) {
-                name = partHeader.getContentDispositionFilename();
-            }
-            if (name == null) {
-                transientContext.simpleResponse().sendStatus(400, "no file name given");
-                throw ServerDisconnectException.INSTANCE;
-            }
-
-            CharSequence partitionedBy = rh.getUrlParam("partitionBy");
-            if (partitionedBy == null) {
-                partitionedBy = "NONE";
-            }
-            int partitionBy = PartitionBy.fromString(partitionedBy);
-            if (partitionBy == -1) {
-                transientContext.simpleResponse().sendStatus(400, "invalid partitionBy");
-                throw ServerDisconnectException.INSTANCE;
-            }
-
-            CharSequence timestampIndexCol = rh.getUrlParam("timestamp");
-            if (partitionBy != PartitionBy.NONE && timestampIndexCol == null) {
-                transientContext.simpleResponse().sendStatus(400, "when specifying partitionBy you must also specify timestamp");
-                throw ServerDisconnectException.INSTANCE;
-            }
-
-            transientState.analysed = false;
-            transientState.textLoader.configureDestination(
-                    name,
-                    Chars.equalsNc("true", rh.getUrlParam("overwrite")),
-                    Chars.equalsNc("true", rh.getUrlParam("durable")),
-                    getAtomicity(rh.getUrlParam("atomicity")),
-                    partitionBy,
-                    timestampIndexCol
-            );
-            transientState.textLoader.setForceHeaders(Chars.equalsNc("true", rh.getUrlParam("forceHeader")));
-            transientState.textLoader.setSkipRowsWithExtraValues(Chars.equalsNc("true", rh.getUrlParam("skipLev")));
-            transientState.textLoader.setState(TextLoader.ANALYZE_STRUCTURE);
-
-            transientState.forceHeader = Chars.equalsNc("true", rh.getUrlParam("forceHeader"));
-            transientState.messagePart = MESSAGE_DATA;
-        } else if (Chars.equalsNc("schema", contentDisposition)) {
-            transientState.textLoader.setState(TextLoader.LOAD_JSON_METADATA);
-            transientState.messagePart = MESSAGE_SCHEMA;
-        } else {
-            if (partHeader.getContentDisposition() == null) {
-                transientContext.simpleResponse().sendStatus(400, "'Content-Disposition' multipart header missing'");
-            } else {
-                transientContext.simpleResponse().sendStatus(400, "invalid value in 'Content-Disposition' multipart header");
-            }
-            throw ServerDisconnectException.INSTANCE;
-        }
-    }
-
-    @Override
-    public void onPartEnd() throws PeerDisconnectedException, PeerIsSlowToReadException, ServerDisconnectException {
-        try {
-            LOG.debug().$("part end").$();
-            transientState.textLoader.wrapUp();
-            if (transientState.messagePart == MESSAGE_DATA) {
-                sendResponse(transientContext);
-            }
-        } catch (TextException | CairoException | CairoError e) {
-            handleTextException(e);
-        }
-    }
-
-    @Override
-    public void onRequestComplete(HttpConnectionContext context) {
-        transientState.clear();
-    }
-
-    @Override
-    public void resumeRecv(HttpConnectionContext context) {
-        this.transientContext = context;
-        this.transientState = LV.get(context);
-        if (this.transientState == null) {
-            LOG.debug().$("new text state").$();
-            LV.set(context, this.transientState = new TextImportProcessorState(engine));
-            transientState.json = Chars.equalsNc("json", context.getRequestHeader().getUrlParam("fmt"));
-        }
-    }
-
-    @Override
-    public void resumeSend(
-            HttpConnectionContext context
-    ) throws PeerDisconnectedException, PeerIsSlowToReadException, ServerDisconnectException {
-        doResumeSend(LV.get(context), context.getChunkedResponseSocket());
-    }
-
-=======
->>>>>>> 1043970d
     private void doResumeSend(
             TextImportProcessorState state,
             HttpChunkedResponseSocket socket
     ) throws PeerDisconnectedException, PeerIsSlowToReadException, ServerDisconnectException {
         try {
+
             if (state.errorMessage != null) {
                 resumeError(state, socket);
             } else if (state.json) {
@@ -556,7 +437,6 @@
         final TextImportProcessorState state = LV.get(context);
         final HttpChunkedResponseSocket socket = context.getChunkedResponseSocket();
         state.errorMessage = message;
-
         if (json) {
             socket.status(200, CONTENT_TYPE_JSON);
             socket.sendHeader();
@@ -589,7 +469,6 @@
         // Copy written state to state, text loader, parser can be closed before re-attempt to send the response
         state.copyCompleteState();
         state.clear();
-
         if (state.state == TextImportProcessorState.STATE_OK) {
             if (state.json) {
                 socket.status(200, CONTENT_TYPE_JSON);
