--- conflicted
+++ resolved
@@ -50,17 +50,11 @@
         return SecurityContext.AUTH_TYPE_NONE;
     }
 
-<<<<<<< HEAD
-    default ObjList<CharSequence> getGroups() {
-        return null;
-    }
-=======
     /**
      * Returns list of groups provided by external identity provider, such as OpenID Connect provider.
      * For other authentication types returns null.
      */
     @Nullable ObjList<CharSequence> getGroups();
->>>>>>> 307d9f5f
 
     CharSequence getPrincipal();
 }