--- conflicted
+++ resolved
@@ -232,7 +232,6 @@
             return true;
         }
     }
-<<<<<<< HEAD
 
     private static int compareRetriesInQueue(Retry r1, Retry r2) {
         // r1, r2 are always not null, null retries are not queued
@@ -240,6 +239,4 @@
         RetryAttemptAttributes a2 = r2.getAttemptDetails();
         return Long.compare(a1.nextRunTimestamp, a2.nextRunTimestamp);
     }
-=======
->>>>>>> 3f68ac52
 }