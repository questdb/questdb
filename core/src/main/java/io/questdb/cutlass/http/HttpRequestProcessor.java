/*******************************************************************************
 *     ___                  _   ____  ____
 *    / _ \ _   _  ___  ___| |_|  _ \| __ )
 *   | | | | | | |/ _ \/ __| __| | | |  _ \
 *   | |_| | |_| |  __/\__ \ |_| |_| | |_) |
 *    \__\_\\__,_|\___||___/\__|____/|____/
 *
 *  Copyright (c) 2014-2019 Appsicle
 *  Copyright (c) 2019-2024 QuestDB
 *
 *  Licensed under the Apache License, Version 2.0 (the "License");
 *  you may not use this file except in compliance with the License.
 *  You may obtain a copy of the License at
 *
 *  http://www.apache.org/licenses/LICENSE-2.0
 *
 *  Unless required by applicable law or agreed to in writing, software
 *  distributed under the License is distributed on an "AS IS" BASIS,
 *  WITHOUT WARRANTIES OR CONDITIONS OF ANY KIND, either express or implied.
 *  See the License for the specific language governing permissions and
 *  limitations under the License.
 *
 ******************************************************************************/

package io.questdb.cutlass.http;

import io.questdb.Metrics;
import io.questdb.cairo.SecurityContext;
import io.questdb.metrics.AtomicLongGauge;
import io.questdb.network.PeerDisconnectedException;
import io.questdb.network.PeerIsSlowToReadException;
import io.questdb.network.QueryPausedException;
import io.questdb.network.ServerDisconnectException;

import static io.questdb.cutlass.http.HttpRequestValidator.METHOD_GET;

public interface HttpRequestProcessor {
    default AtomicLongGauge connectionCountGauge(Metrics metrics) {
        return metrics.jsonQueryMetrics().connectionCountGauge();
    }

    // after this callback is invoked, the server will disconnect the client.
    // if a processor desires to write a goodbye letter to the client,
    // it must also send TCP FIN by invoking socket.shutdownWrite()
    default void failRequest(
            HttpConnectionContext context,
            HttpException exception
    ) throws PeerDisconnectedException, PeerIsSlowToReadException, ServerDisconnectException {
    }

    default int getConnectionLimit(HttpContextConfiguration configuration) {
        return configuration.getJsonQueryConnectionLimit();
    }

    default byte getRequiredAuthType() {
        return SecurityContext.AUTH_TYPE_CREDENTIALS;
    }

<<<<<<< HEAD
    default boolean ignoreConnectionLimitCheck() {
        return false;
    }

    default boolean isErrorProcessor() {
        return false;
=======
    default short getSupportedRequestTypes() {
        return METHOD_GET;
>>>>>>> 392b04ed
    }

    default void onConnectionClosed(HttpConnectionContext context) {
    }

    default void onHeadersReady(HttpConnectionContext context) {
    }

    default void onRequestComplete(
            HttpConnectionContext context
    ) throws PeerDisconnectedException, PeerIsSlowToReadException, ServerDisconnectException, QueryPausedException {
    }

    default void onRequestRetry(
            HttpConnectionContext context
    ) throws PeerDisconnectedException, PeerIsSlowToReadException, ServerDisconnectException, QueryPausedException {
    }

    default void parkRequest(HttpConnectionContext context, boolean pausedQuery) {
    }

    default boolean processCookies(HttpConnectionContext context, SecurityContext securityContext) throws PeerIsSlowToReadException, PeerDisconnectedException {
        return true;
    }

    default boolean requiresAuthentication() {
        return getRequiredAuthType() != SecurityContext.AUTH_TYPE_NONE;
    }

    default void resumeRecv(HttpConnectionContext context) {
    }

    default void resumeSend(
            HttpConnectionContext context
    ) throws PeerDisconnectedException, PeerIsSlowToReadException, ServerDisconnectException, QueryPausedException {
    }
}<|MERGE_RESOLUTION|>--- conflicted
+++ resolved
@@ -56,17 +56,12 @@
         return SecurityContext.AUTH_TYPE_CREDENTIALS;
     }
 
-<<<<<<< HEAD
     default boolean ignoreConnectionLimitCheck() {
         return false;
     }
 
-    default boolean isErrorProcessor() {
-        return false;
-=======
     default short getSupportedRequestTypes() {
         return METHOD_GET;
->>>>>>> 392b04ed
     }
 
     default void onConnectionClosed(HttpConnectionContext context) {
