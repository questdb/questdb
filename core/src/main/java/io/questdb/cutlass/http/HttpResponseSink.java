--- conflicted
+++ resolved
@@ -59,11 +59,8 @@
 import static java.net.HttpURLConnection.*;
 
 public class HttpResponseSink implements Closeable, Mutable {
-<<<<<<< HEAD
     public static final int HTTP_MISDIRECTED_REQUEST = 421;
-=======
     private static final Utf8String EMPTY_JSON = new Utf8String("{}");
->>>>>>> dea713f0
     private static final int HTTP_RANGE_NOT_SATISFIABLE = 416;
     private static final int HTTP_REQUEST_HEADER_FIELDS_TOO_LARGE = 431;
     private static final Log LOG = LogFactory.getLog(HttpResponseSink.class);
