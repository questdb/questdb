/*******************************************************************************
 *     ___                  _   ____  ____
 *    / _ \ _   _  ___  ___| |_|  _ \| __ )
 *   | | | | | | |/ _ \/ __| __| | | |  _ \
 *   | |_| | |_| |  __/\__ \ |_| |_| | |_) |
 *    \__\_\\__,_|\___||___/\__|____/|____/
 *
 *  Copyright (c) 2014-2019 Appsicle
 *  Copyright (c) 2019-2024 QuestDB
 *
 *  Licensed under the Apache License, Version 2.0 (the "License");
 *  you may not use this file except in compliance with the License.
 *  You may obtain a copy of the License at
 *
 *  http://www.apache.org/licenses/LICENSE-2.0
 *
 *  Unless required by applicable law or agreed to in writing, software
 *  distributed under the License is distributed on an "AS IS" BASIS,
 *  WITHOUT WARRANTIES OR CONDITIONS OF ANY KIND, either express or implied.
 *  See the License for the specific language governing permissions and
 *  limitations under the License.
 *
 ******************************************************************************/

package io.questdb.cutlass.http;

import io.questdb.log.Log;
import io.questdb.log.LogFactory;
import io.questdb.network.Net;
import io.questdb.network.NetworkFacade;
import io.questdb.network.NoSpaceLeftInResponseBufferException;
import io.questdb.network.PeerDisconnectedException;
import io.questdb.network.PeerIsSlowToReadException;
import io.questdb.network.Socket;
import io.questdb.std.IntObjHashMap;
import io.questdb.std.MemoryTag;
import io.questdb.std.Misc;
import io.questdb.std.Mutable;
import io.questdb.std.Numbers;
import io.questdb.std.Unsafe;
import io.questdb.std.Vect;
import io.questdb.std.Zip;
import io.questdb.std.bytes.Bytes;
import io.questdb.std.datetime.millitime.DateFormatUtils;
import io.questdb.std.datetime.millitime.MillisecondClock;
import io.questdb.std.ex.ZLibException;
import io.questdb.std.str.StdoutSink;
import io.questdb.std.str.Utf8Sequence;
import io.questdb.std.str.Utf8Sink;
import io.questdb.std.str.Utf8String;
import io.questdb.std.str.Utf8s;
import org.jetbrains.annotations.NotNull;
import org.jetbrains.annotations.Nullable;

import java.io.Closeable;

import static io.questdb.cutlass.http.HttpConstants.*;
import static io.questdb.std.Chars.isBlank;
import static java.net.HttpURLConnection.*;

public class HttpResponseSink implements Closeable, Mutable {
    public static final int HTTP_MISDIRECTED_REQUEST = 421;
    private static final Utf8String EMPTY_JSON = new Utf8String("{}");
    private static final int HTTP_RANGE_NOT_SATISFIABLE = 416;
    private static final int HTTP_REQUEST_HEADER_FIELDS_TOO_LARGE = 431;
    private static final Log LOG = LogFactory.getLog(HttpResponseSink.class);
    private static final IntObjHashMap<Utf8Sequence> httpJsonStatusMap = new IntObjHashMap<>();
    private static final IntObjHashMap<Utf8Sequence> httpStatusMap = new IntObjHashMap<>();
    private final ChunkUtf8Sink buffer;
    private final ChunkedResponseImpl chunkedResponse = new ChunkedResponseImpl();
    private final ChunkUtf8Sink compressOutBuffer;
    private final boolean connectionCloseHeader;
    private final boolean cookiesEnabled;
    private final boolean dumpNetworkTraffic;
    private final int forceSendFragmentationChunkSize;
    private final HttpResponseHeaderImpl headerImpl;
    private final String httpVersion;
    private final NetworkFacade nf;
    private final HttpRawSocketImpl rawSocket = new HttpRawSocketImpl();
    private final SimpleResponseImpl simpleResponse = new SimpleResponseImpl();
    private final ResponseSinkImpl sink = new ResponseSinkImpl();
    private boolean chunkedRequestDone;
    private boolean compressedHeaderDone;
    private boolean compressedOutputReady;
    private boolean compressionComplete;
    private int crc = 0;
    private boolean deflateBeforeSend = false;
    private boolean headersSent;
    private Socket socket;
    private long total = 0;
    private long totalBytesSent = 0;
    private long zStreamPtr = 0;

    public HttpResponseSink(HttpServerConfiguration configuration) {
        final int responseBufferSize = configuration.getSendBufferSize();
        this.nf = configuration.getNetworkFacade();
        this.buffer = new ChunkUtf8Sink(responseBufferSize);
        this.compressOutBuffer = new ChunkUtf8Sink(responseBufferSize);
        final HttpContextConfiguration contextConfiguration = configuration.getHttpContextConfiguration();
        this.headerImpl = new HttpResponseHeaderImpl(contextConfiguration.getMillisecondClock());
        this.dumpNetworkTraffic = contextConfiguration.getDumpNetworkTraffic();
        this.httpVersion = contextConfiguration.getHttpVersion();
        this.connectionCloseHeader = !contextConfiguration.getServerKeepAlive();
        this.cookiesEnabled = contextConfiguration.areCookiesEnabled();
        this.forceSendFragmentationChunkSize = contextConfiguration.getForceSendFragmentationChunkSize();
    }

    @Override
    public void clear() {
        headerImpl.clear();
        totalBytesSent = 0;
        headersSent = false;
        chunkedRequestDone = false;
        simpleResponse.clear();
        resetZip();
    }

    @Override
    public void close() {
        if (zStreamPtr != 0) {
            Zip.deflateEnd(zStreamPtr);
            zStreamPtr = 0;
            compressOutBuffer.close();
        }
        buffer.close();
        socket = null;
    }

    public HttpChunkedResponse getChunkedResponse() {
        return chunkedResponse;
    }

    public int getCode() {
        return headerImpl.getCode();
    }

    public void resumeSend() throws PeerDisconnectedException, PeerIsSlowToReadException {
        if (!headersSent || !deflateBeforeSend) {
            sendBuffer(buffer);
            return;
        }

        while (true) {
            if (!compressedOutputReady && !compressionComplete) {
                deflate();
            }

            if (compressedOutputReady) {
                sendBuffer(compressOutBuffer);
                compressedOutputReady = false;
                if (compressionComplete) {
                    break;
                }
            } else {
                break;
            }
        }
    }

    public void setDeflateBeforeSend(boolean deflateBeforeSend, long bufferSize) {
        this.deflateBeforeSend = deflateBeforeSend;
        if (zStreamPtr == 0 && deflateBeforeSend) {
            zStreamPtr = Zip.deflateInit();
            compressOutBuffer.reopen(bufferSize);
        }
    }

    public SimpleResponseImpl simpleResponse() {
        return simpleResponse;
    }

    private void deflate() {
        if (!compressedHeaderDone) {
            int len = Zip.gzipHeaderLen;
            Vect.memcpy(compressOutBuffer.getWriteAddress(len), Zip.gzipHeader, len);
            compressOutBuffer.onWrite(len);
            compressedHeaderDone = true;
        }

        int nInAvailable = (int) buffer.getReadNAvailable();
        if (nInAvailable > 0) {
            long inAddress = buffer.getReadAddress();
            LOG.debug().$("Zip.setInput [inAddress=").$(inAddress).$(", nInAvailable=").$(nInAvailable).I$();
            buffer.write64BitZeroPadding();
            Zip.setInput(zStreamPtr, inAddress, nInAvailable);
        }

        int ret;
        int len;
        // compress input until we run out of either input or output
        do {
            int sz = (int) compressOutBuffer.getWriteNAvailable() - 8;
            long p = compressOutBuffer.getWriteAddress(0);
            LOG.debug().$("deflate starting [p=").$(p).$(", sz=").$(sz).$(", chunkedRequestDone=").$(chunkedRequestDone).I$();
            ret = Zip.deflate(zStreamPtr, p, sz, chunkedRequestDone);
            len = sz - Zip.availOut(zStreamPtr);
            compressOutBuffer.onWrite(len);
            if (ret < 0) {
                // This is not an error, zlib just couldn't do any work with the input/output buffers it was provided.
                // This happens often (will depend on output buffer size) when there is no new input and zlib has finished generating
                // output from previously provided input
                if (ret != Zip.Z_BUF_ERROR || len != 0) {
                    throw HttpException.instance("could not deflate [ret=").put(ret);
                }
            }

            int availIn = Zip.availIn(zStreamPtr);
            int nInConsumed = nInAvailable - availIn;
            if (nInConsumed > 0) {
                this.crc = Zip.crc32(this.crc, buffer.getReadAddress(), nInConsumed);
                this.total += nInConsumed;
                buffer.onRead(nInConsumed);
                nInAvailable = availIn;
            }

            LOG.debug().$("deflate finished [ret=").$(ret).$(", len=").$(len).$(", availIn=").$(availIn).I$();
        } while (len == 0 && nInAvailable > 0);

        if (nInAvailable == 0) {
            buffer.clearAndPrepareToWriteToBuffer();
        }

        if (len == 0) {
            compressedOutputReady = false;
            return;
        }
        compressedOutputReady = true;

        // this is ZLib error, can't continue
        if (len < 0) {
            throw ZLibException.INSTANCE;
        }

        // trailer
        boolean finished = chunkedRequestDone && ret == Zip.Z_STREAM_END;
        if (finished) {
            long p = compressOutBuffer.getWriteAddress(0);
            Unsafe.getUnsafe().putInt(p, crc); // crc
            Unsafe.getUnsafe().putInt(p + 4, (int) total); // total
            compressOutBuffer.onWrite(8);
            compressionComplete = true;
        }
        compressOutBuffer.prepareToReadFromBuffer(true, finished);
    }

    private void dumpBuffer(long buffer, int size) {
        if (dumpNetworkTraffic && size > 0) {
            StdoutSink.INSTANCE.put('<');
            Net.dump(buffer, size);
        }
    }

    private void flushSingle() throws PeerDisconnectedException, PeerIsSlowToReadException {
        sendBuffer(buffer);
    }

    private long getFd() {
        return socket != null ? socket.getFd() : -1;
    }

    private void prepareHeaderSink() {
        buffer.prepareToReadFromBuffer(false, false);
        headerImpl.prepareToSend();
    }

    private void resetZip() {
        if (zStreamPtr != 0) {
            Zip.deflateReset(zStreamPtr);
            compressOutBuffer.clear();
            crc = 0;
            total = 0;
            compressedHeaderDone = false;
            compressedOutputReady = false;
            compressionComplete = false;
        }
    }

    private void sendBuffer(ChunkUtf8Sink sendBuf) throws PeerDisconnectedException, PeerIsSlowToReadException {
        int available = (int) sendBuf.getReadNAvailable();
        int nSend = Math.min(forceSendFragmentationChunkSize, available);
        while (nSend > 0) {
            int n = socket.send(sendBuf.getReadAddress(), nSend);
            if (n < 0) {
                // disconnected
                LOG.error()
                        .$("disconnected [errno=").$(nf.errno())
                        .$(", fd=").$(socket.getFd())
                        .I$();
                throw PeerDisconnectedException.INSTANCE;
            }
            if (n == 0) {
                // test how many times we tried to send before parking up
                throw PeerIsSlowToReadException.INSTANCE;
            } else if (available <= forceSendFragmentationChunkSize) {
                dumpBuffer(sendBuf.getReadAddress(), n);
                sendBuf.onRead(n);
                nSend -= n;
                totalBytesSent += n;
            } else {
                // This branch is for tests only
                sendBuf.onRead(n);
                throw PeerIsSlowToReadException.INSTANCE;
            }
        }
        assert sendBuf.getReadNAvailable() == 0;
        sendBuf.clearAndPrepareToWriteToBuffer();
    }

    HttpResponseHeader getHeader() {
        return headerImpl;
    }

    HttpRawSocket getRawSocket() {
        return rawSocket;
    }

    long getTotalBytesSent() {
        return totalBytesSent;
    }

    void of(Socket socket, long bufferSize) {
        this.socket = socket;
        if (socket != null) {
            buffer.reopen(bufferSize);
        }
    }

    void open(long bufferSize) {
        buffer.reopen(bufferSize);
    }

    private class ChunkUtf8Sink implements Utf8Sink, Closeable, Mutable {
        private static final String EOF_CHUNK = "\r\n00\r\n\r\n";
        private static final int MAX_CHUNK_HEADER_SIZE = 12;
        private long _rptr;
        private long _wptr;
        private long bufSize;
        private long bufStart;
        private long bufStartOfData;

        private ChunkUtf8Sink(int bufSize) {
            this.bufSize = bufSize;
        }

        @Override
        public void clear() {
            _wptr = _rptr = bufStartOfData;
        }

        @Override
        public void close() {
            if (bufStart != 0) {
                Unsafe.free(bufStart, bufSize + MAX_CHUNK_HEADER_SIZE + EOF_CHUNK.length(), MemoryTag.NATIVE_HTTP_CONN);
                bufStart = bufStartOfData = _wptr = _rptr = 0;
            }
        }

        @Override
        public Utf8Sink put(byte b) {
            Unsafe.getUnsafe().putByte(getWriteAddress(1), b);
            onWrite(1);
            return this;
        }

        @Override
        public Utf8Sink put(@Nullable Utf8Sequence us) {
            if (us != null) {
                int size = us.size();
                Utf8s.strCpy(us, size, getWriteAddress(size));
                onWrite(size);
            }
            return this;
        }

        @Override
        public Utf8Sink putNonAscii(long lo, long hi) {
            final int size = Bytes.checkedLoHiSize(lo, hi, 0);
            final long dest = getWriteAddress(size);
            Vect.memcpy(dest, lo, size);
            onWrite(size);
            return this;
        }

        public void reopen(long bufSize) {
            if (bufStart == 0) {
                this.bufSize = bufSize;
                bufStart = Unsafe.malloc(bufSize + MAX_CHUNK_HEADER_SIZE + EOF_CHUNK.length(), MemoryTag.NATIVE_HTTP_CONN);
                bufStartOfData = bufStart + MAX_CHUNK_HEADER_SIZE;
                clear();
            }
        }

        void clearAndPrepareToWriteToBuffer() {
            _rptr = _wptr = bufStartOfData;
        }

        long getReadAddress() {
            assert _rptr != 0;
            return _rptr;
        }

        long getReadNAvailable() {
            return _wptr - _rptr;
        }

        long getWriteAddress(long size) {
            assert _wptr != 0;
            if (getWriteNAvailable() >= size) {
                return _wptr;
            }
            throw NoSpaceLeftInResponseBufferException.instance(size);
        }

        long getWriteNAvailable() {
            return bufStartOfData + bufSize - _wptr;
        }

        void onRead(int nRead) {
            assert nRead >= 0 && nRead <= getReadNAvailable();
            _rptr += nRead;
        }

        void onWrite(int nWrite) {
            assert nWrite >= 0 && nWrite <= getWriteNAvailable();
            _wptr += nWrite;
        }

        void prepareToReadFromBuffer(boolean addChunkHeader, boolean addEofChunk) {
            if (addChunkHeader) {
                int len = (int) (_wptr - bufStartOfData);
                int padding = len == 0 ? 6 : (Integer.numberOfLeadingZeros(len) >> 3) << 1;
                long tmp = _wptr;
                _rptr = _wptr = bufStart + padding;
                putEOL();
                Numbers.appendHex(this, len);
                putEOL();
                _wptr = tmp;
            }
            if (addEofChunk) {
                int len = EOF_CHUNK.length();
                Utf8s.strCpyAscii(EOF_CHUNK, len, _wptr);
                _wptr += len;
                LOG.debug().$("end chunk sent [fd=").$(getFd()).I$();
            }
        }

        void write64BitZeroPadding() {
            Unsafe.getUnsafe().putLong(bufStartOfData - 8, 0);
            Unsafe.getUnsafe().putLong(_wptr, 0);
        }
    }

    private class ChunkedResponseImpl extends ResponseSinkImpl implements HttpChunkedResponse {
        private long bookmark = 0L;

        @Override
        public void bookmark() {
            bookmark = buffer._wptr;
        }

        @Override
        public void done() throws PeerDisconnectedException, PeerIsSlowToReadException {
            if (!chunkedRequestDone) {
                sendChunk(true);
            }
        }

        @Override
        public HttpResponseHeader headers() {
            return headerImpl;
        }

        @Override
        public boolean resetToBookmark() {
            if (bookmark != 0) {
                buffer._wptr = bookmark;
                return bookmark != buffer.bufStartOfData;
            }
            return false;
        }

        @Override
        public void sendChunk(boolean done) throws PeerDisconnectedException, PeerIsSlowToReadException {
            headersSent = true;
            chunkedRequestDone = done;
            if (buffer.getReadNAvailable() > 0 || done) {
                if (!deflateBeforeSend) {
                    buffer.prepareToReadFromBuffer(true, chunkedRequestDone);
                }
                resumeSend();
            }
        }

        @Override
        public void sendHeader() throws PeerDisconnectedException, PeerIsSlowToReadException {
            chunkedRequestDone = false;
            prepareHeaderSink();
            flushSingle();
            buffer.clearAndPrepareToWriteToBuffer();
        }

        @Override
        public void shutdownWrite() {
            socket.shutdown(Net.SHUT_WR);
        }

        @Override
        public void status(int status, CharSequence contentType) {
            super.status(status, contentType);
            if (deflateBeforeSend) {
                headerImpl.putAscii("Content-Encoding: gzip").putEOL();
            }
        }

        /**
         * Variant of `put(long lo, long hi)` that writes up to the available space in the buffer.
         * If there isn't enough space to write the whole length, the written length is returned.
         */
        @Override
        public int writeBytes(long srcAddr, int len) {
            assert len > 0;
            len = (int) Math.min(len, buffer.getWriteNAvailable());
            putNonAscii(srcAddr, srcAddr + len);
            return len;
        }
    }

    public class HttpRawSocketImpl implements HttpRawSocket {

        @Override
        public long getBufferAddress() {
            return buffer.getWriteAddress(1);
        }

        @Override
        public int getBufferSize() {
            return (int) buffer.getWriteNAvailable();
        }

        @Override
        public void send(int size) throws PeerDisconnectedException, PeerIsSlowToReadException {
            buffer.onWrite(size);
            buffer.prepareToReadFromBuffer(false, false);
            flushSingle();
            buffer.clearAndPrepareToWriteToBuffer();
        }
    }

    public class HttpResponseHeaderImpl implements Utf8Sink, HttpResponseHeader, Mutable {
        private final MillisecondClock clock;
        private boolean chunked;
        private int code;

        public HttpResponseHeaderImpl(MillisecondClock clock) {
            this.clock = clock;
        }

        @Override
        public void clear() {
            buffer.clearAndPrepareToWriteToBuffer();
            chunked = false;
        }

        // this is used for HTTP access logging
        public int getCode() {
            return code;
        }

        public boolean isChunked() {
            return chunked;
        }

        @Override
        public Utf8Sink put(byte b) {
            Unsafe.getUnsafe().putByte(buffer.getWriteAddress(1), b);
            buffer.onWrite(1);
            return this;
        }

        @Override
        public Utf8Sink put(@Nullable Utf8Sequence us) {
            if (us != null) {
                int size = us.size();
                Utf8s.strCpy(us, size, buffer.getWriteAddress(size));
                buffer.onWrite(size);
            }
            return this;
        }

        @Override
        public Utf8Sink putNonAscii(long lo, long hi) {
            buffer.putNonAscii(lo, hi);
            return this;
        }

        @Override
        public void send() throws PeerDisconnectedException, PeerIsSlowToReadException {
            headerImpl.prepareToSend();
            flushSingle();
        }

        @Override
        public void setCookie(CharSequence name, CharSequence value) {
            if (cookiesEnabled) {
                put(HEADER_SET_COOKIE).putAscii(": ").put(name).putAscii(COOKIE_VALUE_SEPARATOR).put(value).putEOL();
            }
        }

        @Override
        public void status(CharSequence httpProtocolVersion, int code, CharSequence contentType, long contentLength) {
            this.code = code;
            Utf8Sequence status = httpStatusMap.get(code);
            if (status == null) {
                throw new IllegalArgumentException("Illegal status code: " + code);
            }
            buffer.clearAndPrepareToWriteToBuffer();
            putAscii(httpProtocolVersion).put(code).put(' ').put(status).putEOL();
            putAscii("Server: ").putAscii("questDB/1.0").putEOL();
            putAscii("Date: ");
            DateFormatUtils.formatHTTP(this, clock.getTicks());
            putEOL();
            if (contentLength > -2) {
                chunked = (contentLength == -1);
                if (chunked) {
                    putAscii("Transfer-Encoding: chunked").putEOL();
                } else {
                    putAscii("Content-Length: ").put(contentLength).putEOL();
                }
                putAscii("Content-Type: ").put(contentType).putEOL();
            }

            if (connectionCloseHeader) {
                putAscii("Connection: close").putEOL();
            }
        }

        private void prepareToSend() {
            if (!chunked) {
                putEOL();
            }
        }
    }

    private class ResponseSinkImpl implements Utf8Sink {

        @Override
        public Utf8Sink put(@Nullable Utf8Sequence us) {
            buffer.put(us);
            return this;
        }

        @Override
        public Utf8Sink put(byte b) {
            buffer.put(b);
            return this;
        }

        @Override
        public Utf8Sink put(double value) {
            if (Numbers.isNull(value)) {
                putAscii("null");
                return this;
            }
            return Utf8Sink.super.put(value);
        }

        @Override
        public Utf8Sink put(float value) {
            if (Numbers.isNull(value)) {
                putAscii("null");
                return this;
            }
            return Utf8Sink.super.put(value);
        }

        @Override
        public Utf8Sink putNonAscii(long lo, long hi) {
            buffer.putNonAscii(lo, hi);
            return this;
        }

        public void status(int status, CharSequence contentType) {
            buffer.clearAndPrepareToWriteToBuffer();
            headerImpl.status("HTTP/1.1 ", status, contentType, -1);
        }
    }

    public class SimpleResponseImpl {
        private boolean contentSent = false;
        private boolean headerSent = false;

        public void clear() {
            contentSent = false;
            headerSent = false;
        }

        public void sendStatusJsonContent(
                int code
        ) throws PeerDisconnectedException, PeerIsSlowToReadException {
            final Utf8Sequence message = httpJsonStatusMap.get(code);
            sendStatusJsonContent(code, message != null ? message : EMPTY_JSON, true);
        }

        public void sendStatusJsonContent(
                int code,
                @NotNull Utf8Sequence message
        ) throws PeerDisconnectedException, PeerIsSlowToReadException {
            sendStatusJsonContent(code, message, true);
        }

        public void sendStatusJsonContent(
                int code,
                @NotNull Utf8Sequence message,
                boolean appendEOL
        ) throws PeerDisconnectedException, PeerIsSlowToReadException {
            final long contentLength = message.size();
            assert contentLength > 0 : "json content is missing";
            sendStatusWithContent(CONTENT_TYPE_JSON, code, message, null, null, null, contentLength, appendEOL);
        }

        public void sendStatusNoContent(int code, @Nullable CharSequence header) throws PeerDisconnectedException, PeerIsSlowToReadException {
            if (!headerSent) {
                buffer.clearAndPrepareToWriteToBuffer();
                headerImpl.status(httpVersion, code, null, -2L);
                if (header != null) {
                    headerImpl.put(header).put(Misc.EOL);
                }
                prepareHeaderSink();
                headerSent = true;
            }
            flushSingle();
        }

        public void sendStatusNoContent(int code, @NotNull Utf8Sequence header) throws PeerDisconnectedException, PeerIsSlowToReadException {
            if (!headerSent) {
                buffer.clearAndPrepareToWriteToBuffer();
                headerImpl.status(httpVersion, code, null, -2L);
                headerImpl.put(header).put(Misc.EOL);
                prepareHeaderSink();
                headerSent = true;
            }
            flushSingle();
        }

        public void sendStatusNoContent(int code) throws PeerDisconnectedException, PeerIsSlowToReadException {
            sendStatusNoContent(code, (CharSequence) null);
        }

        /**
         * Sends "text/plain" content type response with customised message and
         * optional additional header and cookie.
         *
         * @param code        response code, has to be compatible with "text" response type
         * @param message     optional message, if not provided, a standard message for the response code will be used
         * @param header      optional header
         * @param cookieName  optional cookie name, when name is not null the value must be not-null too
         * @param cookieValue optional cookie value
         * @throws PeerDisconnectedException exception if HTTP client disconnects during us sending
         * @throws PeerIsSlowToReadException exception if HTTP client does not keep up with us sending
         */
        public void sendStatusTextContent(
                int code,
                @Nullable Utf8Sequence message,
                @Nullable CharSequence header,
                @Nullable CharSequence cookieName,
                @Nullable CharSequence cookieValue
        ) throws PeerDisconnectedException, PeerIsSlowToReadException {
            sendStatusWithContent(CONTENT_TYPE_TEXT, code, message, header, cookieName, cookieValue, -1L, true);
        }

        public void sendStatusTextContent(
                int code,
                Utf8Sequence message,
                CharSequence header
        ) throws PeerDisconnectedException, PeerIsSlowToReadException {
            sendStatusTextContent(code, message, header, null, null);
        }

        public void sendStatusTextContent(int code) throws PeerDisconnectedException, PeerIsSlowToReadException {
            sendStatusTextContent(code, null, null);
        }

        public void sendStatusTextContent(int code, CharSequence header) throws PeerDisconnectedException, PeerIsSlowToReadException {
            sendStatusTextContent(code, null, header);
        }

        public void sendStatusWithCookie(int code, Utf8Sequence message, CharSequence cookieName, CharSequence cookieValue) throws PeerDisconnectedException, PeerIsSlowToReadException {
            sendStatusTextContent(code, message, null, cookieName, cookieValue);
        }

        public void shutdownWrite() {
            socket.shutdown(Net.SHUT_WR);
        }

        private void sendStatusWithContent(
                String contentType,
                int code,
                @Nullable Utf8Sequence message,
                @Nullable CharSequence header,
                @Nullable CharSequence cookieName,
                @Nullable CharSequence cookieValue,
                long contentLength,
                boolean appendEOL
        ) throws PeerDisconnectedException, PeerIsSlowToReadException {
            if (!headerSent) {
                buffer.clearAndPrepareToWriteToBuffer();
                headerImpl.status(httpVersion, code, contentType, contentLength);
                if (header != null) {
                    headerImpl.put(header).put(Misc.EOL);
                }
                if (cookieName != null) {
                    setCookie(cookieName, cookieValue);
                }
                prepareHeaderSink();
                headerSent = true;
            }

            if (!contentSent) {
                flushSingle();
                buffer.clearAndPrepareToWriteToBuffer();
                sink.put(message == null ? httpStatusMap.get(code) : message);
                if (appendEOL) {
                    sink.putEOL();
                }
                final boolean chunked = headerImpl.isChunked();
                buffer.prepareToReadFromBuffer(chunked, chunked);
                contentSent = true;
            }
            resumeSend();
        }

        private void setCookie(CharSequence name, CharSequence value) {
            if (cookiesEnabled) {
                headerImpl.put(HEADER_SET_COOKIE).putAscii(": ").put(name).putAscii(COOKIE_VALUE_SEPARATOR).put(!isBlank(value) ? value : "").putEOL();
            }
        }
    }

    static {
        httpStatusMap.put(HTTP_OK, new Utf8String("OK"));
        httpStatusMap.put(HTTP_NO_CONTENT, new Utf8String("OK"));
        httpStatusMap.put(HTTP_PARTIAL, new Utf8String("Partial content"));
        httpStatusMap.put(HTTP_MOVED_PERM, new Utf8String("Moved Permanently"));
        httpStatusMap.put(HTTP_MOVED_TEMP, new Utf8String("Temporarily Moved"));
        httpStatusMap.put(HTTP_NOT_MODIFIED, new Utf8String("Not Modified"));
        httpStatusMap.put(HTTP_BAD_REQUEST, new Utf8String("Bad request"));
        httpStatusMap.put(HTTP_UNAUTHORIZED, new Utf8String("Unauthorized"));
        httpStatusMap.put(HTTP_FORBIDDEN, new Utf8String("Forbidden"));
        httpStatusMap.put(HTTP_NOT_FOUND, new Utf8String("Not Found"));
        httpStatusMap.put(HTTP_BAD_METHOD, new Utf8String("Method Not Allowed"));
        httpStatusMap.put(HTTP_CONFLICT, new Utf8String("Conflict"));
        httpStatusMap.put(HTTP_CLIENT_TIMEOUT, new Utf8String("Request Timeout"));
        httpStatusMap.put(HTTP_LENGTH_REQUIRED, new Utf8String("Length Required"));
        httpStatusMap.put(HTTP_ENTITY_TOO_LARGE, new Utf8String("Content Too Large"));
        httpStatusMap.put(HTTP_UNSUPPORTED_TYPE, new Utf8String("Bad request"));
        httpStatusMap.put(HTTP_RANGE_NOT_SATISFIABLE, new Utf8String("Request range not satisfiable"));
        httpStatusMap.put(HTTP_REQUEST_HEADER_FIELDS_TOO_LARGE, new Utf8String("Headers too large"));
        httpStatusMap.put(HTTP_INTERNAL_ERROR, new Utf8String("Internal server error"));
<<<<<<< HEAD
        httpStatusMap.put(HTTP_CREATED, new Utf8String("Created"));
=======
        httpStatusMap.put(HTTP_MISDIRECTED_REQUEST, new Utf8String("Misdirected Request"));
    }

    static {
        httpJsonStatusMap.put(HTTP_OK, new Utf8String("{\"status\":\"OK\"}"));
        httpJsonStatusMap.put(HTTP_UNAUTHORIZED, new Utf8String("{\"status\":\"Unauthorized\"}"));
        httpJsonStatusMap.put(HTTP_FORBIDDEN, new Utf8String("{\"status\":\"Forbidden\"}"));
>>>>>>> 10fff598
    }
}<|MERGE_RESOLUTION|>--- conflicted
+++ resolved
@@ -856,9 +856,7 @@
         httpStatusMap.put(HTTP_RANGE_NOT_SATISFIABLE, new Utf8String("Request range not satisfiable"));
         httpStatusMap.put(HTTP_REQUEST_HEADER_FIELDS_TOO_LARGE, new Utf8String("Headers too large"));
         httpStatusMap.put(HTTP_INTERNAL_ERROR, new Utf8String("Internal server error"));
-<<<<<<< HEAD
         httpStatusMap.put(HTTP_CREATED, new Utf8String("Created"));
-=======
         httpStatusMap.put(HTTP_MISDIRECTED_REQUEST, new Utf8String("Misdirected Request"));
     }
 
@@ -866,6 +864,5 @@
         httpJsonStatusMap.put(HTTP_OK, new Utf8String("{\"status\":\"OK\"}"));
         httpJsonStatusMap.put(HTTP_UNAUTHORIZED, new Utf8String("{\"status\":\"Unauthorized\"}"));
         httpJsonStatusMap.put(HTTP_FORBIDDEN, new Utf8String("{\"status\":\"Forbidden\"}"));
->>>>>>> 10fff598
     }
 }