--- conflicted
+++ resolved
@@ -60,11 +60,8 @@
 
 public class HttpResponseSink implements Closeable, Mutable {
     public static final int HTTP_MISDIRECTED_REQUEST = 421;
-<<<<<<< HEAD
     public static final int HTTP_MULTI_STATUS = 207;
-=======
     public static final int HTTP_TOO_MANY_REQUESTS = 429;
->>>>>>> b56f96f9
     private static final Utf8String EMPTY_JSON = new Utf8String("{}");
     private static final int HTTP_RANGE_NOT_SATISFIABLE = 416;
     private static final int HTTP_REQUEST_HEADER_FIELDS_TOO_LARGE = 431;
