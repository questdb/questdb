/*******************************************************************************
 *     ___                  _   ____  ____
 *    / _ \ _   _  ___  ___| |_|  _ \| __ )
 *   | | | | | | |/ _ \/ __| __| | | |  _ \
 *   | |_| | |_| |  __/\__ \ |_| |_| | |_) |
 *    \__\_\\__,_|\___||___/\__|____/|____/
 *
 *  Copyright (c) 2014-2019 Appsicle
 *  Copyright (c) 2019-2023 QuestDB
 *
 *  Licensed under the Apache License, Version 2.0 (the "License");
 *  you may not use this file except in compliance with the License.
 *  You may obtain a copy of the License at
 *
 *  http://www.apache.org/licenses/LICENSE-2.0
 *
 *  Unless required by applicable law or agreed to in writing, software
 *  distributed under the License is distributed on an "AS IS" BASIS,
 *  WITHOUT WARRANTIES OR CONDITIONS OF ANY KIND, either express or implied.
 *  See the License for the specific language governing permissions and
 *  limitations under the License.
 *
 ******************************************************************************/

package io.questdb.cutlass.http.processors;

import io.questdb.cairo.ColumnType;
import io.questdb.cairo.DataUnavailableException;
import io.questdb.cairo.GeoHashes;
import io.questdb.cairo.sql.Record;
import io.questdb.cairo.sql.*;
import io.questdb.cutlass.http.HttpChunkedResponse;
import io.questdb.cutlass.http.HttpConnectionContext;
import io.questdb.cutlass.http.HttpRequestHeader;
import io.questdb.cutlass.text.Utf8Exception;
import io.questdb.griffin.SqlException;
import io.questdb.griffin.SqlExecutionContextImpl;
import io.questdb.log.Log;
import io.questdb.log.LogFactory;
import io.questdb.log.LogRecord;
import io.questdb.mp.SCSequence;
import io.questdb.network.PeerDisconnectedException;
import io.questdb.network.PeerIsSlowToReadException;
import io.questdb.std.*;
import io.questdb.std.str.DirectUtf8Sequence;
import io.questdb.std.str.StringSink;
import io.questdb.std.str.Utf8Sequence;
import io.questdb.std.str.Utf8s;

import java.io.Closeable;

import static io.questdb.cutlass.http.HttpConstants.*;

public class JsonQueryProcessorState implements Mutable, Closeable {
    public static final String HIDDEN = "hidden";
    static final int QUERY_METADATA = 2;
    static final int QUERY_METADATA_SUFFIX = 3;
    static final int QUERY_PREFIX = 1;
    static final int QUERY_RECORD = 5;
    static final int QUERY_RECORD_PREFIX = 9;
    static final int QUERY_RECORD_START = 4;
    static final int QUERY_RECORD_SUFFIX = 6;
    static final int QUERY_SEND_RECORDS_LOOP = 8;
    static final int QUERY_SETUP_FIRST_RECORD = 0;
    static final int QUERY_SUFFIX = 7;
    private static final Log LOG = LogFactory.getLog(JsonQueryProcessorState.class);
    private final ObjList<String> columnNames = new ObjList<>();
    private final IntList columnSkewList = new IntList();
    private final IntList columnTypesAndFlags = new IntList();
    private final StringSink columnsQueryParameter = new StringSink();
    private final RecordCursor.Counter counter = new RecordCursor.Counter();
    private final int doubleScale;
    private final SCSequence eventSubSequence = new SCSequence();
    private final int floatScale;
    private final HttpConnectionContext httpConnectionContext;
    private final CharSequence keepAliveHeader;
    private final NanosecondClock nanosecondClock;
    private final StringSink query = new StringSink();
    private final ObjList<StateResumeAction> resumeActions = new ObjList<>();
    private final long statementTimeout;
    private SqlExecutionCircuitBreaker circuitBreaker;
    private int columnCount;
    private int columnIndex;
    private long compilerNanos;
    private boolean containsSecret;
    private long count;
    private boolean countRows = false;
    private RecordCursor cursor;
    private boolean cursorHasRows;
    private long executeStartNanos;
    private boolean explain = false;
    private boolean noMeta = false;
    private OperationFuture operationFuture;
    private boolean pausedQuery = false;
    private boolean queryCacheable = false;
    private boolean queryJitCompiled = false;
    private int queryState = QUERY_SETUP_FIRST_RECORD;
    private int queryTimestampIndex;
    private short queryType;
    private boolean quoteLargeNum = false;
    private Record record;
    private long recordCountNanos;
    private RecordCursorFactory recordCursorFactory;
    private Rnd rnd;
    private long skip;
    private long stop;
    private boolean timings = false;

    public JsonQueryProcessorState(
            HttpConnectionContext httpConnectionContext,
            NanosecondClock nanosecondClock,
            int floatScale,
            int doubleScale,
            CharSequence keepAliveHeader
    ) {
        this.httpConnectionContext = httpConnectionContext;
        resumeActions.extendAndSet(QUERY_SETUP_FIRST_RECORD, this::onSetupFirstRecord);
        resumeActions.extendAndSet(QUERY_PREFIX, this::onQueryPrefix);
        resumeActions.extendAndSet(QUERY_METADATA, this::onQueryMetadata);
        resumeActions.extendAndSet(QUERY_METADATA_SUFFIX, this::onQueryMetadataSuffix);
        resumeActions.extendAndSet(QUERY_SEND_RECORDS_LOOP, this::onSendRecordsLoop);
        resumeActions.extendAndSet(QUERY_RECORD_PREFIX, this::onQueryRecordPrefix);
        resumeActions.extendAndSet(QUERY_RECORD, this::onQueryRecord);
        resumeActions.extendAndSet(QUERY_RECORD_SUFFIX, this::onQueryRecordSuffix);
        resumeActions.extendAndSet(QUERY_SUFFIX, this::doQuerySuffix);

        this.nanosecondClock = nanosecondClock;
        this.floatScale = floatScale;
        this.doubleScale = doubleScale;
        this.statementTimeout = httpConnectionContext.getRequestHeader().getStatementTimeout();
        this.keepAliveHeader = keepAliveHeader;
    }

    @Override
    public void clear() {
        columnCount = 0;
        columnSkewList.clear();
        columnTypesAndFlags.clear();
        columnNames.clear();
        queryTimestampIndex = -1;
        cursor = Misc.free(cursor);
        circuitBreaker = null;
        record = null;
        if (recordCursorFactory != null) {
            if (queryCacheable) {
                httpConnectionContext.getSelectCache().put(query, recordCursorFactory);
            } else {
                recordCursorFactory.close();
            }
            recordCursorFactory = null;
        }
        query.clear();
        columnsQueryParameter.clear();
        queryState = QUERY_SETUP_FIRST_RECORD;
        columnIndex = 0;
        countRows = false;
        explain = false;
        noMeta = false;
        timings = false;
        pausedQuery = false;
        quoteLargeNum = false;
        queryJitCompiled = false;
        operationFuture = Misc.free(operationFuture);
        skip = 0;
        count = 0;
        counter.clear();
        stop = 0;
        containsSecret = false;
    }

    @Override
    public void close() {
        cursor = Misc.free(cursor);
        recordCursorFactory = Misc.free(recordCursorFactory);
        circuitBreaker = null;
        freeAsyncOperation();
    }

    public void configure(
            HttpRequestHeader request,
            DirectUtf8Sequence query,
            long skip,
            long stop
    ) throws Utf8Exception {
        this.query.clear();
        if (!Utf8s.utf8ToUtf16(query.lo(), query.hi(), this.query)) {
            throw Utf8Exception.INSTANCE;
        }
        this.skip = skip;
        this.stop = stop;
        count = 0L;
        counter.clear();
        noMeta = Utf8s.equalsNcAscii("true", request.getUrlParam(URL_PARAM_NM));
        countRows = Utf8s.equalsNcAscii("true", request.getUrlParam(URL_PARAM_COUNT));
        timings = Utf8s.equalsNcAscii("true", request.getUrlParam(URL_PARAM_TIMINGS));
        explain = Utf8s.equalsNcAscii("true", request.getUrlParam(URL_PARAM_EXPLAIN));
        quoteLargeNum = Utf8s.equalsNcAscii("true", request.getUrlParam(URL_PARAM_QUOTE_LARGE_NUM))
                || Utf8s.equalsNcAscii("con", request.getUrlParam(URL_PARAM_SRC));
    }

    public LogRecord critical() {
        return LOG.critical().$('[').$(getFd()).$("] ");
    }

    public LogRecord error() {
        return LOG.error().$('[').$(getFd()).$("] ");
    }

    public void freeAsyncOperation() {
        operationFuture = Misc.free(operationFuture);
    }

    public SCSequence getEventSubSequence() {
        return eventSubSequence;
    }

    public long getExecutionTimeNanos() {
        return nanosecondClock.getTicks() - this.executeStartNanos;
    }

    public HttpConnectionContext getHttpConnectionContext() {
        return httpConnectionContext;
    }

    public OperationFuture getOperationFuture() {
        return operationFuture;
    }

    public CharSequence getQuery() {
        return query;
    }

    public CharSequence getQueryOrHidden() {
        return containsSecret ? HIDDEN : query;
    }

    public short getQueryType() {
        return queryType;
    }

    public Rnd getRnd() {
        return rnd;
    }

    public long getStatementTimeout() {
        return statementTimeout;
    }

    public LogRecord info() {
        return LOG.info().$('[').$(getFd()).$("] ");
    }

    public boolean isPausedQuery() {
        return pausedQuery;
    }

    public void logBufferTooSmall() {
        info().$("Response buffer is too small, state=").$(queryState).$();
    }

    public void logExecuteCached() {
        info().$("execute-cached [skip: ").$(skip)
                .$(", stop: ").$(stop).I$();
    }

    public void logExecuteNew() {
        info().$("execute-new [skip: ").$(skip)
                .$(", stop: ").$(stop).I$();
    }

    public void logSqlError(FlyweightMessageContainer container) {
        info().$("sql error [q=`").utf8(getQueryOrHidden())
                .$("`, at=").$(container.getPosition())
                .$(", message=`").utf8(container.getFlyweightMessage()).$('`').$(']').$();
    }

    public void logTimings() {
        info().$("timings ")
                .$("[compiler: ").$(compilerNanos)
                .$(", count: ").$(recordCountNanos)
                .$(", execute: ").$(nanosecondClock.getTicks() - executeStartNanos)
                .$(", q=`").utf8(getQueryOrHidden())
                .$("`]").$();
    }

    public void setCompilerNanos(long compilerNanos) {
        this.compilerNanos = compilerNanos;
    }

    public void setContainsSecret(boolean containsSecret) {
        this.containsSecret = containsSecret;
    }

    public void setOperationFuture(OperationFuture fut) {
        operationFuture = fut;
    }

    public void setPausedQuery(boolean pausedQuery) {
        this.pausedQuery = pausedQuery;
    }

    public void setQueryType(short type) {
        queryType = type;
    }

    public void setRnd(Rnd rnd) {
        this.rnd = rnd;
    }

    public void startExecutionTimer() {
        this.executeStartNanos = nanosecondClock.getTicks();
    }

    private static void putBooleanValue(HttpChunkedResponse response, Record rec, int col) {
        response.put(rec.getBool(col));
    }

    private static void putByteValue(HttpChunkedResponse response, Record rec, int col) {
        response.put((int) rec.getByte(col));
    }

    private static void putCharValue(HttpChunkedResponse response, Record rec, int col) {
        char c = rec.getChar(col);
        if (c == 0) {
            response.putAscii("\"\"");
        } else {
            response.putAscii('"').put(c).putAscii('"');
        }
    }

    private static void putDateValue(HttpChunkedResponse response, Record rec, int col) {
        final long d = rec.getDate(col);
        if (d == Long.MIN_VALUE) {
            response.putAscii("null");
            return;
        }
        response.putAscii('"').putISODateMillis(d).putAscii('"');
    }

    private static void putGeoHashStringByteValue(HttpChunkedResponse response, Record rec, int col, int bitFlags) {
        byte l = rec.getGeoByte(col);
        GeoHashes.append(l, bitFlags, response);
    }

    private static void putGeoHashStringIntValue(HttpChunkedResponse response, Record rec, int col, int bitFlags) {
        int l = rec.getGeoInt(col);
        GeoHashes.append(l, bitFlags, response);
    }

    private static void putGeoHashStringLongValue(HttpChunkedResponse response, Record rec, int col, int bitFlags) {
        long l = rec.getGeoLong(col);
        GeoHashes.append(l, bitFlags, response);
    }

    private static void putGeoHashStringShortValue(HttpChunkedResponse response, Record rec, int col, int bitFlags) {
        short l = rec.getGeoShort(col);
        GeoHashes.append(l, bitFlags, response);
    }

    private static void putIPv4Value(HttpChunkedResponse response, Record rec, int col) {
        final int i = rec.getIPv4(col);
        if (i == Numbers.IPv4_NULL) {
            response.putAscii("null");
        } else {
            response.putAscii('"');
            Numbers.intToIPv4Sink(response, i);
            response.putAscii('"');
        }
    }

    private static void putIntValue(HttpChunkedResponse response, Record rec, int col) {
        final int i = rec.getInt(col);
        if (i == Integer.MIN_VALUE) {
            response.putAscii("null");
        } else {
            response.put(i);
        }
    }

    private static void putLong256Value(HttpChunkedResponse response, Record rec, int col) {
        response.putAscii('"');
        rec.getLong256(col, response);
        response.putAscii('"');
    }

    private static void putLongValue(HttpChunkedResponse response, Record rec, int col, boolean quoteLargeNum) {
        final long l = rec.getLong(col);
        if (l == Long.MIN_VALUE) {
            response.putAscii("null");
        } else if (quoteLargeNum) {
            response.putAscii('"').put(l).putAscii('"');
        } else {
            response.put(l);
        }
    }

    private static void putRecValue(HttpChunkedResponse response) {
        putStringOrNull(response, null);
    }

    private static void putShortValue(HttpChunkedResponse response, Record rec, int col) {
        response.put(rec.getShort(col));
    }

    private static void putStrValue(HttpChunkedResponse response, Record rec, int col) {
        putStringOrNull(response, rec.getStr(col));
    }

    private static void putStringOrNull(HttpChunkedResponse response, CharSequence str) {
        if (str == null) {
            response.putAscii("null");
        } else {
            response.putQuote().escapeJsonStr(str).putQuote();
        }
    }

    private static void putSymValue(HttpChunkedResponse response, Record rec, int col) {
        putStringOrNull(response, rec.getSym(col));
    }

    private static void putTimestampValue(HttpChunkedResponse response, Record rec, int col) {
        final long t = rec.getTimestamp(col);
        if (t == Long.MIN_VALUE) {
            response.putAscii("null");
            return;
        }
        response.putAscii('"').putISODate(t).putAscii('"');
    }

    private static void putUuidValue(HttpChunkedResponse response, Record rec, int col) {
        long lo = rec.getLong128Lo(col);
        long hi = rec.getLong128Hi(col);
        if (Uuid.isNull(lo, hi)) {
            response.putAscii("null");
            return;
        }
        response.putAscii('"');
        Numbers.appendUuid(lo, hi, response);
        response.putAscii('"');
    }

    private boolean addColumnToOutput(
            RecordMetadata metadata,
            CharSequence columnNames,
            int start,
            int hi
    ) throws PeerDisconnectedException, PeerIsSlowToReadException {
        if (start == hi) {
            info().$("empty column in list '").$(columnNames).$('\'').$();
            HttpChunkedResponse response = getHttpConnectionContext().getChunkedResponse();
            JsonQueryProcessor.header(response, getHttpConnectionContext(), "", 400);
            response.putAscii('{')
                    .putAsciiQuoted("query").putAscii(':').putAscii("\"").escapeJsonStr(query).put("\"").putAscii(',')
                    .putAsciiQuoted("error").putAscii(':').putAsciiQuoted("empty column in list")
                    .putAscii('}');
            response.sendChunk(true);
            return true;
        }

        int columnIndex = metadata.getColumnIndexQuiet(columnNames, start, hi);
        if (columnIndex == RecordMetadata.COLUMN_NOT_FOUND) {
            info().$("invalid column in list: '").$(columnNames, start, hi).$('\'').$();
            HttpChunkedResponse response = getHttpConnectionContext().getChunkedResponse();
            JsonQueryProcessor.header(response, getHttpConnectionContext(), "", 400);
            response.putAscii('{')
                    .putAsciiQuoted("query").putAscii(':').putQuote().escapeJsonStr(query).putQuote().putAscii(',')
                    .putAsciiQuoted("error").putAscii(':').putAscii('\'').putAscii("invalid column in list: ").put(columnNames, start, hi).putAscii('\'')
                    .putAscii('}');
            response.sendChunk(true);
            return true;
        }

        addColumnTypeAndName(metadata, columnIndex);
        this.columnSkewList.add(columnIndex);
        return false;
    }

    private void addColumnTypeAndName(RecordMetadata metadata, int i) {
        int columnType = metadata.getColumnType(i);
        int flags = GeoHashes.getBitFlags(columnType);
        this.columnTypesAndFlags.add(columnType);
        this.columnTypesAndFlags.add(flags);
        this.columnNames.add(metadata.getColumnName(i));
    }

    private void doNextRecordLoop(
            HttpChunkedResponse response,
            int columnCount
    ) throws PeerDisconnectedException, PeerIsSlowToReadException {
        if (doQueryNextRecord()) {
            doRecordFetchLoop(response, columnCount);
        } else {
            doQuerySuffix(response, columnCount);
        }
    }

    private void doQueryMetadata(HttpChunkedResponse response, int columnCount) {
        queryState = QUERY_METADATA;
        for (; columnIndex < columnCount; columnIndex++) {
            response.bookmark();
            if (columnIndex > 0) {
                response.putAscii(',');
            }
            int columnType = columnTypesAndFlags.getQuick(2 * columnIndex);
            response.putAscii('{')
                    .putAsciiQuoted("name").putAscii(':').putQuote().escapeJsonStr(columnNames.getQuick(columnIndex)).putQuote()
                    .putAscii(',')
                    .putAsciiQuoted("type").putAscii(':').putAsciiQuoted(ColumnType.nameOf(columnType == ColumnType.NULL ? ColumnType.STRING : columnType))
                    .putAscii('}');
        }
    }

    private void doQueryMetadataSuffix(HttpChunkedResponse response) {
        queryState = QUERY_METADATA_SUFFIX;
        response.bookmark();
        response.putAscii("],\"timestamp\":").put(queryTimestampIndex);
        response.putAscii(",\"dataset\":[");
    }

    private boolean doQueryNextRecord() {
        if (cursor.hasNext()) {
            if (count < stop) {
                return true;
            } else {
                onNoMoreData();
            }
        }
        return false;
    }

    private boolean doQueryPrefix(HttpChunkedResponse response) {
        if (noMeta) {
            response.bookmark();
            response.putAscii('{').putAsciiQuoted("dataset").putAscii(":[");
            return false;
        }
        response.bookmark();
        response.putAscii('{')
                .putAsciiQuoted("query").putAscii(':').putQuote().escapeJsonStr(query).putQuote().putAscii(',')
                .putAsciiQuoted("columns").putAscii(':').putAscii('[');
        columnIndex = 0;
        return true;
    }

    private void doQueryRecord(HttpChunkedResponse response, int columnCount) {
        queryState = QUERY_RECORD;
        for (; columnIndex < columnCount; columnIndex++) {
            response.bookmark();
            if (columnIndex > 0) {
                response.putAscii(',');
            }

            int columnIdx = columnSkewList.size() > 0 ? columnSkewList.getQuick(columnIndex) : columnIndex;
            int columnType = columnTypesAndFlags.getQuick(2 * columnIndex);
            switch (ColumnType.tagOf(columnType)) {
                case ColumnType.BOOLEAN:
                    putBooleanValue(response, record, columnIdx);
                    break;
                case ColumnType.BYTE:
                    putByteValue(response, record, columnIdx);
                    break;
                case ColumnType.DOUBLE:
                    putDoubleValue(response, record, columnIdx);
                    break;
                case ColumnType.FLOAT:
                    putFloatValue(response, record, columnIdx);
                    break;
                case ColumnType.INT:
                    putIntValue(response, record, columnIdx);
                    break;
                case ColumnType.LONG:
                    putLongValue(response, record, columnIdx, quoteLargeNum);
                    break;
                case ColumnType.DATE:
                    putDateValue(response, record, columnIdx);
                    break;
                case ColumnType.TIMESTAMP:
                    putTimestampValue(response, record, columnIdx);
                    break;
                case ColumnType.SHORT:
                    putShortValue(response, record, columnIdx);
                    break;
                case ColumnType.CHAR:
                    putCharValue(response, record, columnIdx);
                    break;
                case ColumnType.STRING:
                    putStrValue(response, record, columnIdx);
                    break;
                case ColumnType.VARCHAR:
                    putVarcharValue(response, columnIdx);
                    break;
                case ColumnType.SYMBOL:
                    putSymValue(response, record, columnIdx);
                    break;
                case ColumnType.BINARY:
                    putBinValue(response);
                    break;
                case ColumnType.LONG256:
                    putLong256Value(response, record, columnIdx);
                    break;
                case ColumnType.GEOBYTE:
                    putGeoHashStringByteValue(response, record, columnIdx, columnTypesAndFlags.getQuick(2 * columnIndex + 1));
                    break;
                case ColumnType.GEOSHORT:
                    putGeoHashStringShortValue(response, record, columnIdx, columnTypesAndFlags.getQuick(2 * columnIndex + 1));
                    break;
                case ColumnType.GEOINT:
                    putGeoHashStringIntValue(response, record, columnIdx, columnTypesAndFlags.getQuick(2 * columnIndex + 1));
                    break;
                case ColumnType.GEOLONG:
                    putGeoHashStringLongValue(response, record, columnIdx, columnTypesAndFlags.getQuick(2 * columnIndex + 1));
                    break;
                case ColumnType.RECORD:
                    putRecValue(response);
                    break;
                case ColumnType.NULL:
                    response.putAscii("null");
                    break;
                case ColumnType.LONG128:
                    throw new UnsupportedOperationException();
                case ColumnType.UUID:
                    putUuidValue(response, record, columnIdx);
                    break;
                case ColumnType.IPv4:
                    putIPv4Value(response, record, columnIdx);
                    break;
                default:
                    assert false : "Not supported type in output " + ColumnType.nameOf(columnType);
                    response.putAscii("null"); // To make JSON valid
                    break;
            }
        }
    }

    private void doQueryRecordPrefix(HttpChunkedResponse response) {
        queryState = QUERY_RECORD_PREFIX;
        response.bookmark();
        if (count > skip) {
            response.putAscii(',');
        }
        response.putAscii('[');
        columnIndex = 0;
        count++;
        counter.inc();
    }

    private void doQueryRecordSuffix(HttpChunkedResponse response) {
        queryState = QUERY_RECORD_SUFFIX;
        response.bookmark();
        response.putAscii(']');
    }

    private void doQuerySuffix(
            HttpChunkedResponse response,
            int columnCount
    ) throws PeerDisconnectedException, PeerIsSlowToReadException {
        // we no longer need cursor when we reached query suffix
        // closing cursor here guarantees that by the time http client finished reading response the table
        // is released
        cursor = Misc.free(cursor);
        circuitBreaker = null;
        queryState = QUERY_SUFFIX;
        if (count > -1) {
            logTimings();
            response.bookmark();
            response.putAscii(']');
            response.putAscii(',').putAsciiQuoted("count").putAscii(':').put(count);
            if (timings) {
                response.putAscii(',').putAsciiQuoted("timings").putAscii(':')
                        .putAscii('{')
                        .putAsciiQuoted("authentication").putAscii(':').put(httpConnectionContext.getAuthenticationNanos()).putAscii(',')
                        .putAsciiQuoted("compiler").putAscii(':').put(compilerNanos).putAscii(',')
                        .putAsciiQuoted("execute").putAscii(':').put(nanosecondClock.getTicks() - executeStartNanos).putAscii(',')
                        .putAsciiQuoted("count").putAscii(':').put(recordCountNanos)
                        .putAscii('}');
            }
            if (explain) {
                response.putAscii(',').putAsciiQuoted("explain").putAscii(':')
                        .putAscii('{')
                        .putAsciiQuoted("jitCompiled").putAscii(':').putAscii(queryJitCompiled ? "true" : "false")
                        .putAscii('}');
            }
            response.putAscii('}');
            count = -1;
            counter.set(-1);
            response.sendChunk(true);
            return;
        }
        response.done();
    }

    private void doRecordFetchLoop(
            HttpChunkedResponse response,
            int columnCount
    ) throws PeerDisconnectedException, PeerIsSlowToReadException {
        do {
            doQueryRecordPrefix(response);
            doQueryRecord(response, columnCount);
            doQueryRecordSuffix(response);
        } while (doQueryNextRecord());
        doQuerySuffix(response, columnCount);
    }

    private int getFd() {
        return httpConnectionContext.getFd();
    }

    private void onNoMoreData() {
        long nanos = nanosecondClock.getTicks();
        if (countRows) {
            // this is the tail end of the cursor
            // we don't need to read records, just round up record count
            final RecordCursor cursor = this.cursor;
            long size = cursor.size();
            counter.clear();
            if (size < 0) {
                try {
                    cursor.calculateSize(circuitBreaker, counter);
                    this.count += counter.get() + 1;
                } catch (DataUnavailableException e) {
                    this.count += counter.get();
                    throw e;
                }
            } else {
                this.count = size;
            }
        }
        recordCountNanos = nanosecondClock.getTicks() - nanos;
    }

    private void onQueryMetadata(
            HttpChunkedResponse response,
            int columnCount
    ) throws PeerDisconnectedException, PeerIsSlowToReadException {
        doQueryMetadata(response, columnCount);
        onQueryMetadataSuffix(response, columnCount);
    }

    private void onQueryMetadataSuffix(
            HttpChunkedResponse response,
            int columnCount
    ) throws PeerDisconnectedException, PeerIsSlowToReadException {
        doQueryMetadataSuffix(response);
        onSendRecordsLoop(response, columnCount);
    }

    private void onQueryPrefix(HttpChunkedResponse response, int columnCount) throws PeerDisconnectedException, PeerIsSlowToReadException {
        if (doQueryPrefix(response)) {
            doQueryMetadata(response, columnCount);
            doQueryMetadataSuffix(response);
        }
        onSendRecordsLoop(response, columnCount);
    }

    private void onQueryRecord(HttpChunkedResponse response, int columnCount) throws PeerDisconnectedException, PeerIsSlowToReadException {
        doQueryRecord(response, columnCount);
        onQueryRecordSuffix(response, columnCount);
    }

    private void onQueryRecordPrefix(
            HttpChunkedResponse response,
            int columnCount
    ) throws PeerDisconnectedException, PeerIsSlowToReadException {
        doQueryRecordPrefix(response);
        onQueryRecord(response, columnCount);
    }

    private void onQueryRecordSuffix(
            HttpChunkedResponse response,
            int columnCount
    ) throws PeerDisconnectedException, PeerIsSlowToReadException {
        doQueryRecordSuffix(response);
        doNextRecordLoop(response, columnCount);
    }

    private void onSendRecordsLoop(
            HttpChunkedResponse response,
            int columnCount
    ) throws PeerDisconnectedException, PeerIsSlowToReadException {
        if (cursorHasRows) {
            doRecordFetchLoop(response, columnCount);
        } else {
            doQuerySuffix(response, columnCount);
        }
    }

    private void onSetupFirstRecord(HttpChunkedResponse response, int columnCount) throws PeerIsSlowToReadException, PeerDisconnectedException {
        // If there is an exception in the first record setup then upper layers will handle it:
        // Either they will send error or pause execution on DataUnavailableException
        setupFirstRecord();
        // If we make it past setup then we optimistically send HTTP 200 header.
        // There is still a risk of exception while iterating over cursor, but there is not much we can do about it.
        // Trying to access the first record before sending HTTP headers will already catch many errors.
        // So we can send an appropriate HTTP error code. If there is an error past the first record then
        // we have no choice but to disconnect :( - because we have already sent HTTP 200 header.

        // We assume HTTP headers will always fit into our buffer => a state transition to the QUERY_PREFIX
        // before actually sending HTTP headers. Otherwise, we would have to make JsonQueryProcessor.header() idempotent
        queryState = QUERY_PREFIX;
        JsonQueryProcessor.header(response, getHttpConnectionContext(), keepAliveHeader, 200);
        onQueryPrefix(response, columnCount);
    }

    private void putBinValue(HttpChunkedResponse response) {
        response.putAscii('[');
        response.putAscii(']');
    }

    private void putDoubleValue(HttpChunkedResponse response, Record rec, int col) {
        response.put(rec.getDouble(col), doubleScale);
    }

    private void putFloatValue(HttpChunkedResponse response, Record rec, int col) {
        response.put(rec.getFloat(col), floatScale);
    }

    private void putVarcharValue(HttpChunkedResponse response, int columnIdx) {
        Utf8Sequence str = record.getVarcharA(columnIdx);
        if (str == null) {
            response.putAscii("null");
        } else {
            response.putQuote().escapeJsonStr(str).putQuote();
        }
    }

    private void setupFirstRecord() {
        if (skip > 0) {
            final RecordCursor cursor = this.cursor;
            long target = skip + 1;
            while (target > 0 && cursor.hasNext()) {
                target--;
            }
            if (target > 0) {
                cursorHasRows = false;
                return;
            }
            count = skip;
            counter.set(skip);
        } else {
            if (!cursor.hasNext()) {
                cursorHasRows = false;
                return;
            }
        }

        columnIndex = 0;
        record = cursor.getRecord();
        cursorHasRows = true;
    }

    static void prepareBadRequestResponse(
            HttpChunkedResponse response,
            CharSequence message,
            DirectUtf8Sequence query
    ) throws PeerDisconnectedException, PeerIsSlowToReadException {
        response.putAscii('{')
<<<<<<< HEAD
                .putAsciiQuoted("query").putAscii(':').putQuote().escapeJsonStr(query == null ? "" : query.asAsciiCharSequence()).putQuote().putAscii(',')
                .putAsciiQuoted("error").putAscii(':').putQuote().escapeJsonStr(message).putQuote().putAscii(',')
=======
                .putAsciiQuoted("query").putAscii(':').putQuoted(query == null ? "" : query.asAsciiCharSequence()).putAscii(',')
                .putAsciiQuoted("error").putAscii(':').putQuoted(message).putAscii(',')
>>>>>>> b363dc9b
                .putAsciiQuoted("position").putAscii(':').put(0)
                .putAscii('}');
        response.sendChunk(true);
    }

    static void prepareExceptionJson(
            HttpChunkedResponse response,
            int position,
            CharSequence message,
            CharSequence query
    ) throws PeerDisconnectedException, PeerIsSlowToReadException {
        response.putAscii('{')
<<<<<<< HEAD
                .putAsciiQuoted("query").putAscii(':').putQuote().escapeJsonStr(query == null ? "" : query).putQuote().putAscii(',')
                .putAsciiQuoted("error").putAscii(':').putQuote().escapeJsonStr(message == null ? "" : message).putQuote().putAscii(',')
=======
                .putAsciiQuoted("query").putAscii(':').putQuoted(query == null ? "" : query).putAscii(',')
                .putAsciiQuoted("error").putAscii(':').putQuoted(message).putAscii(',')
>>>>>>> b363dc9b
                .putAsciiQuoted("position").putAscii(':').put(position)
                .putAscii('}');
        response.sendChunk(true);
    }

    boolean of(
            RecordCursorFactory factory,
            SqlExecutionContextImpl sqlExecutionContext
    ) throws PeerDisconnectedException, PeerIsSlowToReadException, SqlException {
        return of(factory, true, sqlExecutionContext);
    }

    boolean of(
            RecordCursorFactory factory,
            boolean queryCacheable,
            SqlExecutionContextImpl sqlExecutionContext
    ) throws PeerDisconnectedException, PeerIsSlowToReadException, SqlException {
        this.recordCursorFactory = factory;
        this.queryCacheable = queryCacheable;
        this.queryJitCompiled = factory.usesCompiledFilter();
        // Enable column pre-touch in REST API only when LIMIT K,N is not specified since when limit is defined
        // we do a no-op loop over the cursor to calculate the total row count and pre-touch only slows things down.
        sqlExecutionContext.setColumnPreTouchEnabled(stop == Long.MAX_VALUE);
        this.cursor = factory.getCursor(sqlExecutionContext);
        this.circuitBreaker = sqlExecutionContext.getCircuitBreaker();
        final RecordMetadata metadata = factory.getMetadata();
        this.queryTimestampIndex = metadata.getTimestampIndex();
        HttpRequestHeader header = httpConnectionContext.getRequestHeader();
        DirectUtf8Sequence columnNames = header.getUrlParam(URL_PARAM_COLS);
        int columnCount;
        columnSkewList.clear();
        if (columnNames != null) {
            columnsQueryParameter.clear();
            if (!Utf8s.utf8ToUtf16(columnNames.lo(), columnNames.hi(), columnsQueryParameter)) {
                info().$("utf8 error when decoding column list '").$(columnNames).$('\'').$();
                HttpChunkedResponse response = getHttpConnectionContext().getChunkedResponse();
                JsonQueryProcessor.header(response, getHttpConnectionContext(), "", 400);
                response.putAscii('{')
                        .putAsciiQuoted("error").putAscii(':').putAsciiQuoted("utf8 error in column list")
                        .putAscii('}');
                response.sendChunk(true);
                return false;
            }

            columnCount = 1;
            int start = 0;
            int comma = 0;
            while (comma > -1) {
                comma = Chars.indexOf(columnsQueryParameter, start, ',');
                if (comma > -1) {
                    if (addColumnToOutput(metadata, columnsQueryParameter, start, comma)) {
                        return false;
                    }
                    start = comma + 1;
                    columnCount++;
                } else {
                    int hi = columnsQueryParameter.length();
                    if (addColumnToOutput(metadata, columnsQueryParameter, start, hi)) {
                        return false;
                    }
                }
            }
        } else {
            columnCount = metadata.getColumnCount();
            for (int i = 0; i < columnCount; i++) {
                addColumnTypeAndName(metadata, i);
            }
        }
        this.columnCount = columnCount;
        return true;
    }

    void resume(HttpChunkedResponse response) throws PeerDisconnectedException, PeerIsSlowToReadException {
        resumeActions.getQuick(queryState).onResume(response, columnCount);
    }

    void setQueryCacheable(boolean queryCacheable) {
        this.queryCacheable = queryCacheable;
    }

    @FunctionalInterface
    interface StateResumeAction {
        void onResume(
                HttpChunkedResponse response,
                int columnCount
        ) throws PeerDisconnectedException, PeerIsSlowToReadException;
    }
}<|MERGE_RESOLUTION|>--- conflicted
+++ resolved
@@ -854,13 +854,8 @@
             DirectUtf8Sequence query
     ) throws PeerDisconnectedException, PeerIsSlowToReadException {
         response.putAscii('{')
-<<<<<<< HEAD
-                .putAsciiQuoted("query").putAscii(':').putQuote().escapeJsonStr(query == null ? "" : query.asAsciiCharSequence()).putQuote().putAscii(',')
-                .putAsciiQuoted("error").putAscii(':').putQuote().escapeJsonStr(message).putQuote().putAscii(',')
-=======
                 .putAsciiQuoted("query").putAscii(':').putQuoted(query == null ? "" : query.asAsciiCharSequence()).putAscii(',')
                 .putAsciiQuoted("error").putAscii(':').putQuoted(message).putAscii(',')
->>>>>>> b363dc9b
                 .putAsciiQuoted("position").putAscii(':').put(0)
                 .putAscii('}');
         response.sendChunk(true);
@@ -873,13 +868,8 @@
             CharSequence query
     ) throws PeerDisconnectedException, PeerIsSlowToReadException {
         response.putAscii('{')
-<<<<<<< HEAD
-                .putAsciiQuoted("query").putAscii(':').putQuote().escapeJsonStr(query == null ? "" : query).putQuote().putAscii(',')
-                .putAsciiQuoted("error").putAscii(':').putQuote().escapeJsonStr(message == null ? "" : message).putQuote().putAscii(',')
-=======
                 .putAsciiQuoted("query").putAscii(':').putQuoted(query == null ? "" : query).putAscii(',')
                 .putAsciiQuoted("error").putAscii(':').putQuoted(message).putAscii(',')
->>>>>>> b363dc9b
                 .putAsciiQuoted("position").putAscii(':').put(position)
                 .putAscii('}');
         response.sendChunk(true);
