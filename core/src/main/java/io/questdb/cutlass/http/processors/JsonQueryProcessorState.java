--- conflicted
+++ resolved
@@ -399,7 +399,6 @@
         socket.put('"').putISODate(t).put('"');
     }
 
-<<<<<<< HEAD
     private static void putUuidValue(HttpChunkedResponseSocket socket, Record rec, int col) {
         long hi = rec.getUuidHi(col);
         long lo = rec.getUuidLo(col);
@@ -412,16 +411,12 @@
         socket.put('"');
     }
 
-    private boolean addColumnToOutput(RecordMetadata metadata, CharSequence columnNames, int start, int hi) throws PeerDisconnectedException, PeerIsSlowToReadException {
-
-=======
     private boolean addColumnToOutput(
             RecordMetadata metadata,
             CharSequence columnNames,
             int start,
             int hi
     ) throws PeerDisconnectedException, PeerIsSlowToReadException {
->>>>>>> bd8fcffc
         if (start == hi) {
             info().$("empty column in list '").$(columnNames).$('\'').$();
             HttpChunkedResponseSocket socket = getHttpConnectionContext().getChunkedResponseSocket();
