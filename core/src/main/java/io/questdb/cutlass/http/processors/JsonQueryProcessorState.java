--- conflicted
+++ resolved
@@ -363,27 +363,12 @@
         }
     }
     private static void putIPv4Value(HttpChunkedResponseSocket socket, Record rec, int col) {
-<<<<<<< HEAD
-        final int i = rec.getInt(col);
-        if (i == Integer.MIN_VALUE) {
-            socket.put("null");
-        } else {
-            socket.put('"');
-            Numbers.append(socket, (i >> 24) & 0xff);
-            socket.put('.');
-            Numbers.append(socket, (i >> 16) & 0xff);
-            socket.put('.');
-            Numbers.append(socket, (i >> 8) & 0xff);
-            socket.put('.');
-            Numbers.append(socket, i & 0xff);
-=======
         final int i = rec.getIPv4(col);
         if(i == Numbers.IPv4_NULL) {
             socket.put("null");
         } else {
             socket.put('"');
             Numbers.intToIPv4Sink(socket, i);
->>>>>>> 0643b7e7
             socket.put('"');
         }
     }
