/*******************************************************************************
 *     ___                  _   ____  ____
 *    / _ \ _   _  ___  ___| |_|  _ \| __ )
 *   | | | | | | |/ _ \/ __| __| | | |  _ \
 *   | |_| | |_| |  __/\__ \ |_| |_| | |_) |
 *    \__\_\\__,_|\___||___/\__|____/|____/
 *
 *  Copyright (c) 2014-2019 Appsicle
 *  Copyright (c) 2019-2024 QuestDB
 *
 *  Licensed under the Apache License, Version 2.0 (the "License");
 *  you may not use this file except in compliance with the License.
 *  You may obtain a copy of the License at
 *
 *  http://www.apache.org/licenses/LICENSE-2.0
 *
 *  Unless required by applicable law or agreed to in writing, software
 *  distributed under the License is distributed on an "AS IS" BASIS,
 *  WITHOUT WARRANTIES OR CONDITIONS OF ANY KIND, either express or implied.
 *  See the License for the specific language governing permissions and
 *  limitations under the License.
 *
 ******************************************************************************/

package io.questdb.cutlass.http.processors;

import io.questdb.metrics.AtomicCounter;
import io.questdb.metrics.Counter;
import io.questdb.metrics.LongGauge;
import io.questdb.metrics.MetricsRegistry;
import io.questdb.std.Mutable;
import org.jetbrains.annotations.TestOnly;

public class JsonQueryMetrics implements Mutable {
    private final Counter cacheHitCounter;
    private final Counter cacheMissCounter;
    private final LongGauge cachedQueriesGauge;
    private final Counter completedQueriesCounter;
<<<<<<< HEAD
    private final LongGauge connectionCountGauge;
    private final AtomicCounter jsonConnectionCounter;
    private final Counter startedQueriesCounter;

    public JsonQueryMetrics(MetricsRegistry metricsRegistry) {
        this.connectionCountGauge = metricsRegistry.newLongGauge("http_connections");
        this.jsonConnectionCounter = metricsRegistry.newAtomicCounter("json_http_connections");
=======
    private final Counter startedQueriesCounter;

    public JsonQueryMetrics(MetricsRegistry metricsRegistry) {
>>>>>>> 459b8988
        this.startedQueriesCounter = metricsRegistry.newCounter("json_queries");
        this.completedQueriesCounter = metricsRegistry.newCounter("json_queries_completed");
        this.cachedQueriesGauge = metricsRegistry.newLongGauge("json_queries_cached");
        this.cacheHitCounter = metricsRegistry.newCounter("json_queries_cache_hits");
        this.cacheMissCounter = metricsRegistry.newCounter("json_queries_cache_misses");
    }

    public Counter cacheHitCounter() {
        return cacheHitCounter;
    }

    public Counter cacheMissCounter() {
        return cacheMissCounter;
    }

    public LongGauge cachedQueriesGauge() {
        return cachedQueriesGauge;
    }

    @Override
    public void clear() {
        cacheHitCounter.reset();
        cacheHitCounter.reset();
        cacheMissCounter.reset();
        cachedQueriesGauge.setValue(0);
        completedQueriesCounter.reset();
        startedQueriesCounter.reset();
    }

    @TestOnly
    public long completedQueriesCount() {
        return completedQueriesCounter.getValue();
    }

<<<<<<< HEAD
    public LongGauge connectionCountGauge() {
        return connectionCountGauge;
    }

    public AtomicCounter jsonConnectionCounter() {
        return jsonConnectionCounter;
    }

=======
>>>>>>> 459b8988
    public void markComplete() {
        completedQueriesCounter.inc();
    }

    public void markStart() {
        startedQueriesCounter.inc();
    }

    @TestOnly
    public long startedQueriesCount() {
        return startedQueriesCounter.getValue();
    }
}<|MERGE_RESOLUTION|>--- conflicted
+++ resolved
@@ -36,19 +36,11 @@
     private final Counter cacheMissCounter;
     private final LongGauge cachedQueriesGauge;
     private final Counter completedQueriesCounter;
-<<<<<<< HEAD
-    private final LongGauge connectionCountGauge;
     private final AtomicCounter jsonConnectionCounter;
     private final Counter startedQueriesCounter;
 
     public JsonQueryMetrics(MetricsRegistry metricsRegistry) {
-        this.connectionCountGauge = metricsRegistry.newLongGauge("http_connections");
         this.jsonConnectionCounter = metricsRegistry.newAtomicCounter("json_http_connections");
-=======
-    private final Counter startedQueriesCounter;
-
-    public JsonQueryMetrics(MetricsRegistry metricsRegistry) {
->>>>>>> 459b8988
         this.startedQueriesCounter = metricsRegistry.newCounter("json_queries");
         this.completedQueriesCounter = metricsRegistry.newCounter("json_queries_completed");
         this.cachedQueriesGauge = metricsRegistry.newLongGauge("json_queries_cached");
@@ -70,7 +62,7 @@
 
     @Override
     public void clear() {
-        cacheHitCounter.reset();
+        jsonConnectionCounter.reset();
         cacheHitCounter.reset();
         cacheMissCounter.reset();
         cachedQueriesGauge.setValue(0);
@@ -83,17 +75,10 @@
         return completedQueriesCounter.getValue();
     }
 
-<<<<<<< HEAD
-    public LongGauge connectionCountGauge() {
-        return connectionCountGauge;
-    }
-
     public AtomicCounter jsonConnectionCounter() {
         return jsonConnectionCounter;
     }
 
-=======
->>>>>>> 459b8988
     public void markComplete() {
         completedQueriesCounter.inc();
     }
