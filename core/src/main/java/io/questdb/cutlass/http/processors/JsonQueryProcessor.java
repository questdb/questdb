--- conflicted
+++ resolved
@@ -200,11 +200,7 @@
                     e.isAuthorizationError() ? 403 : 400, e, state, context.getMetrics()
             );
             readyForNextRequest(context);
-<<<<<<< HEAD
-            if (e instanceof CairoException && ((CairoException) e).isEntityDisabled()) {
-=======
             if (e.isEntityDisabled()) {
->>>>>>> 39abc30b
                 throw ServerDisconnectException.INSTANCE;
             }
         } catch (PeerIsSlowToReadException | PeerDisconnectedException | QueryPausedException e) {
@@ -219,17 +215,8 @@
     }
 
     @Override
-<<<<<<< HEAD
     public void notifyRetryFailed(HttpConnectionContext context, HttpException e) {
         logInternalError(e, LV.get(context), metrics);
-=======
-    public void failRequest(HttpConnectionContext context, HttpException e) throws PeerDisconnectedException, PeerIsSlowToReadException {
-        final JsonQueryProcessorState state = LV.get(context);
-        final HttpChunkedResponseSocket socket = context.getChunkedResponseSocket();
-        logInternalError(e, state, metrics);
-        sendException(socket, context, 0, e.getFlyweightMessage(), state.getQuery(), configuration.getKeepAliveHeader(), 400);
-        socket.shutdownWrite();
->>>>>>> 39abc30b
     }
 
     @Override
@@ -275,19 +262,13 @@
     }
 
     @Override
-<<<<<<< HEAD
+    public boolean processCookies(HttpConnectionContext context, SecurityContext securityContext) throws PeerIsSlowToReadException, PeerDisconnectedException {
+        return context.getCookieHandler().processCookies(context, securityContext);
+    }
+
+    @Override
     public void resumeSend(HttpConnectionContext context)
             throws PeerDisconnectedException, PeerIsSlowToReadException, ServerDisconnectException, QueryPausedException {
-=======
-    public boolean processCookies(HttpConnectionContext context, SecurityContext securityContext) throws PeerIsSlowToReadException, PeerDisconnectedException {
-        return context.getCookieHandler().processCookies(context, securityContext);
-    }
-
-    @Override
-    public void resumeSend(
-            HttpConnectionContext context
-    ) throws PeerDisconnectedException, PeerIsSlowToReadException, ServerDisconnectException, QueryPausedException {
->>>>>>> 39abc30b
         final JsonQueryProcessorState state = LV.get(context);
         if (state != null) {
             // we are resuming request execution, we need to copy random to execution context
