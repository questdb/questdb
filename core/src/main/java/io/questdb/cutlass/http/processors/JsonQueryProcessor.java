/*******************************************************************************
 *     ___                  _   ____  ____
 *    / _ \ _   _  ___  ___| |_|  _ \| __ )
 *   | | | | | | |/ _ \/ __| __| | | |  _ \
 *   | |_| | |_| |  __/\__ \ |_| |_| | |_) |
 *    \__\_\\__,_|\___||___/\__|____/|____/
 *
 *  Copyright (c) 2014-2019 Appsicle
 *  Copyright (c) 2019-2020 QuestDB
 *
 *  Licensed under the Apache License, Version 2.0 (the "License");
 *  you may not use this file except in compliance with the License.
 *  You may obtain a copy of the License at
 *
 *  http://www.apache.org/licenses/LICENSE-2.0
 *
 *  Unless required by applicable law or agreed to in writing, software
 *  distributed under the License is distributed on an "AS IS" BASIS,
 *  WITHOUT WARRANTIES OR CONDITIONS OF ANY KIND, either express or implied.
 *  See the License for the specific language governing permissions and
 *  limitations under the License.
 *
 ******************************************************************************/

package io.questdb.cutlass.http.processors;

import java.io.Closeable;

import org.jetbrains.annotations.Nullable;

import io.questdb.MessageBus;
import io.questdb.TelemetryOrigin;
import io.questdb.cairo.CairoEngine;
import io.questdb.cairo.CairoError;
import io.questdb.cairo.CairoException;
import io.questdb.cairo.sql.InsertMethod;
import io.questdb.cairo.sql.InsertStatement;
import io.questdb.cairo.sql.ReaderOutOfDateException;
import io.questdb.cairo.sql.RecordCursorFactory;
import io.questdb.cutlass.http.HttpChunkedResponseSocket;
import io.questdb.cutlass.http.HttpConnectionContext;
import io.questdb.cutlass.http.HttpRequestHeader;
import io.questdb.cutlass.http.HttpRequestProcessor;
import io.questdb.cutlass.http.LocalValue;
import io.questdb.cutlass.text.Utf8Exception;
import io.questdb.griffin.*;
import io.questdb.log.Log;
import io.questdb.log.LogFactory;
import io.questdb.network.IOOperation;
import io.questdb.network.NoSpaceLeftInResponseBufferException;
import io.questdb.network.PeerDisconnectedException;
import io.questdb.network.PeerIsSlowToReadException;
import io.questdb.network.ServerDisconnectException;
import io.questdb.std.Chars;
import io.questdb.std.Misc;
import io.questdb.std.NanosecondClock;
import io.questdb.std.Numbers;
import io.questdb.std.NumericException;
import io.questdb.std.ObjList;
import io.questdb.std.str.DirectByteCharSequence;
import io.questdb.std.str.Path;

public class JsonQueryProcessor implements HttpRequestProcessor, Closeable {
    private static final LocalValue<JsonQueryProcessorState> LV = new LocalValue<>();
    private static final Log LOG = LogFactory.getLog(JsonQueryProcessor.class);
    private final SqlCompiler compiler;
    private final JsonQueryProcessorConfiguration configuration;
    private final SqlExecutionContextImpl sqlExecutionContext;
    private final Path path = new Path();
    protected final ObjList<QueryExecutor> queryExecutors = new ObjList<>();
    private final NanosecondClock nanosecondClock;

    public JsonQueryProcessor(
            JsonQueryProcessorConfiguration configuration,
            CairoEngine engine,
            @Nullable MessageBus messageBus,
            int workerCount
    ) {
<<<<<<< HEAD
        this(configuration, engine, messageBus, workerCount, new SqlCompiler(engine));
=======
        this(configuration, engine, messageBus, workerCount, null);
>>>>>>> 393b7734
    }

    public JsonQueryProcessor(
            JsonQueryProcessorConfiguration configuration,
            CairoEngine engine,
            @Nullable MessageBus messageBus,
            int workerCount,
<<<<<<< HEAD
            SqlCompiler sqlCompiler
    ) {
        this.configuration = configuration;
        this.compiler = sqlCompiler;
=======
            @Nullable FunctionFactoryCache functionFactoryCache
    ) {
        this.configuration = configuration;
        this.compiler = new SqlCompiler(engine, messageBus, functionFactoryCache);
>>>>>>> 393b7734
        final QueryExecutor sendConfirmation = JsonQueryProcessor::sendConfirmation;
        this.queryExecutors.extendAndSet(CompiledQuery.SELECT, this::executeNewSelect);
        this.queryExecutors.extendAndSet(CompiledQuery.INSERT, this::executeInsert);
        this.queryExecutors.extendAndSet(CompiledQuery.TRUNCATE, sendConfirmation);
        this.queryExecutors.extendAndSet(CompiledQuery.ALTER, sendConfirmation);
        this.queryExecutors.extendAndSet(CompiledQuery.REPAIR, sendConfirmation);
        this.queryExecutors.extendAndSet(CompiledQuery.SET, sendConfirmation);
        this.queryExecutors.extendAndSet(CompiledQuery.DROP, sendConfirmation);
        this.queryExecutors.extendAndSet(CompiledQuery.RENAME_TABLE, sendConfirmation);
        this.queryExecutors.extendAndSet(CompiledQuery.COPY_LOCAL, sendConfirmation);
        this.queryExecutors.extendAndSet(CompiledQuery.CREATE_TABLE, sendConfirmation);
        this.queryExecutors.extendAndSet(CompiledQuery.INSERT_AS_SELECT, sendConfirmation);
        this.queryExecutors.extendAndSet(CompiledQuery.COPY_REMOTE, JsonQueryProcessor::cannotCopyRemote);
        this.queryExecutors.extendAndSet(CompiledQuery.BACKUP_TABLE, sendConfirmation);
        this.sqlExecutionContext = new SqlExecutionContextImpl(messageBus, workerCount, engine);
        this.nanosecondClock = engine.getConfiguration().getNanosecondClock();
    }

    private static void doResumeSend(
            JsonQueryProcessorState state,
            HttpConnectionContext context
    ) throws PeerDisconnectedException, PeerIsSlowToReadException {
        if (state.noCursor()) {
            return;
        }

        LOG.debug().$("resume [fd=").$(context.getFd()).$(']').$();

        final HttpChunkedResponseSocket socket = context.getChunkedResponseSocket();
        while (true) {
            try {
                state.resume(socket);
                break;
            } catch (NoSpaceLeftInResponseBufferException ignored) {
                if (socket.resetToBookmark()) {
                    socket.sendChunk();
                } else {
                    // what we have here is out unit of data, column value or query
                    // is larger that response content buffer
                    // all we can do in this scenario is to log appropriately
                    // and disconnect socket
                    state.logBufferTooSmall();
                    throw PeerDisconnectedException.INSTANCE;
                }
            }
        }
        // reached the end naturally?
        readyForNextRequest(context);
    }

    private static void cannotCopyRemote(
            JsonQueryProcessorState state,
            CompiledQuery cc,
            CharSequence keepAliveHeader
    ) throws SqlException {
        throw SqlException.$(0, "copy from STDIN is not supported over REST");
    }

    protected static void header(
            HttpChunkedResponseSocket socket,
            int status,
            CharSequence keepAliveHeader
    ) throws PeerDisconnectedException, PeerIsSlowToReadException {
        socket.status(status, "application/json; charset=utf-8");
        socket.headers().setKeepAlive(keepAliveHeader);
        socket.sendHeader();
    }

    private static void readyForNextRequest(HttpConnectionContext context) {
        LOG.info().$("all sent [fd=").$(context.getFd()).$(", lastRequestBytesSent=").$(context.getLastRequestBytesSent()).$(", nCompletedRequests=").$(context.getNCompletedRequests() + 1)
                .$(", totalBytesSent=").$(context.getTotalBytesSent()).$(']').$();
        context.clear();
        context.getDispatcher().registerChannel(context, IOOperation.READ);
    }

    private static void sendConfirmation(
            JsonQueryProcessorState state,
            CompiledQuery cq,
            CharSequence keepAliveHeader
    ) throws PeerDisconnectedException, PeerIsSlowToReadException {
        final HttpConnectionContext context = state.getHttpConnectionContext();
        final HttpChunkedResponseSocket socket = context.getChunkedResponseSocket();
        header(socket, 200, keepAliveHeader);
        socket.put('{').putQuoted("ddl").put(':').putQuoted("OK").put('}');
        socket.sendChunk();
        socket.done();
        readyForNextRequest(context);
    }

    static void sendException(
            HttpChunkedResponseSocket socket,
            int position,
            CharSequence message,
            int status,
            CharSequence query,
            CharSequence keepAliveHeader
    ) throws PeerDisconnectedException, PeerIsSlowToReadException {
        header(socket, status, keepAliveHeader);
        socket.put('{').
                putQuoted("query").put(':').encodeUtf8AndQuote(query == null ? "" : query).put(',').
                putQuoted("error").put(':').encodeUtf8AndQuote(message).put(',').
                putQuoted("position").put(':').put(position);
        socket.put('}');
        socket.sendChunk();
        socket.done();
    }

    private static void syntaxError(
            HttpChunkedResponseSocket socket,
            SqlException sqlException,
            JsonQueryProcessorState state,
            CharSequence keepAliveHeader
    ) throws PeerDisconnectedException, PeerIsSlowToReadException {
        state.logSyntaxError(sqlException);
        sendException(
                socket,
                sqlException.getPosition(),
                sqlException.getFlyweightMessage(),
                400,
                state.getQuery(),
                keepAliveHeader
        );
    }

    @Override
    public void close() {
        Misc.free(compiler);
        Misc.free(path);
    }

    public void execute0(JsonQueryProcessorState state) throws PeerDisconnectedException, PeerIsSlowToReadException, ServerDisconnectException {
        state.startExecutionTimer();
        final HttpConnectionContext context = state.getHttpConnectionContext();
        // do not set random for new request to avoid copying random from previous request into next one
        // the only time we need to copy random from state is when we resume request execution
        sqlExecutionContext.with(context.getCairoSecurityContext(), null, null, context.getFd(), context.getSqlExecutionInterruptor());
        state.info().$("exec [q='").utf8(state.getQuery()).$("']").$();
        final RecordCursorFactory factory = QueryCache.getInstance().poll(state.getQuery());
        try {
            if (factory != null) {
                try {
                    sqlExecutionContext.storeTelemetry(CompiledQuery.SELECT, TelemetryOrigin.HTTP);
                    executeCachedSelect(
                            state,
                            factory,
                            configuration.getKeepAliveHeader());
                } catch (ReaderOutOfDateException e) {
                    Misc.free(factory);
                    compileQuery(state);
                }
            } else {
                // new query
                compileQuery(state);
            }
        } catch (SqlException e) {
            syntaxError(context.getChunkedResponseSocket(), e, state, configuration.getKeepAliveHeader());
            readyForNextRequest(context);
        } catch (CairoError | CairoException e) {
            internalError(context.getChunkedResponseSocket(), e.getFlyweightMessage(), e, state);
            readyForNextRequest(context);
        } catch (PeerIsSlowToReadException | PeerDisconnectedException e) {
            // re-throw the exception
            throw e;
        } catch (Throwable e) {
            state.error().$("Uh-oh. Error!").$(e).$();
            throw ServerDisconnectException.INSTANCE;
        }
    }

    @Override
    public void onHeadersReady(HttpConnectionContext context) {
    }

    @Override
    public void onRequestComplete(
            HttpConnectionContext context
    ) throws PeerDisconnectedException, PeerIsSlowToReadException, ServerDisconnectException {
        JsonQueryProcessorState state = LV.get(context);
        if (state == null) {
            LV.set(context, state = new JsonQueryProcessorState(
                    context,
                    configuration.getConnectionCheckFrequency(),
                    nanosecondClock,
                    configuration.getFloatScale(),
                    configuration.getDoubleScale()
            ));
        }

        // clear random for new request to avoid reusing random between requests
        state.setRnd(null);

        if (parseUrl(state, configuration.getKeepAliveHeader())) {
            execute0(state);
        } else {
            readyForNextRequest(context);
        }
    }

    @Override
    public void resumeSend(
            HttpConnectionContext context
    ) throws PeerDisconnectedException, PeerIsSlowToReadException {
        final JsonQueryProcessorState state = LV.get(context);
        if (state != null) {
            // we are resuming request execution, we need to copy random to execution context
            sqlExecutionContext.with(context.getCairoSecurityContext(), null, state.getRnd(), context.getFd(), context.getSqlExecutionInterruptor());
            doResumeSend(state, context);
        }
    }

    @Override
    public void parkRequest(HttpConnectionContext context) {
        final JsonQueryProcessorState state = LV.get(context);
        if (state != null) {
            // preserve random when we park the context
            state.setRnd(sqlExecutionContext.getRandom());
        }
    }

    private void executeCachedSelect(
            JsonQueryProcessorState state,
            RecordCursorFactory factory,
            CharSequence keepAliveHeader
    ) throws PeerDisconnectedException, PeerIsSlowToReadException {
        state.setCompilerNanos(0);
        state.logExecuteCached();
        executeSelect(state, factory, keepAliveHeader);
    }

    private void executeSelect(
            JsonQueryProcessorState state,
            RecordCursorFactory factory,
            CharSequence keepAliveHeader
    ) throws PeerDisconnectedException, PeerIsSlowToReadException {
        final HttpConnectionContext context = state.getHttpConnectionContext();
        try {
            if (state.of(factory, sqlExecutionContext)) {
                header(context.getChunkedResponseSocket(), 200, keepAliveHeader);
                doResumeSend(state, context);
            } else {
                readyForNextRequest(context);
            }
        } catch (CairoException ex) {
            state.setQueryCacheable(ex.isCacheable());
            throw ex;
        }
    }

<<<<<<< HEAD
    protected static void header(
            HttpChunkedResponseSocket socket,
            int status,
            CharSequence keepAliveHeader
    ) throws PeerDisconnectedException, PeerIsSlowToReadException {
        socket.status(status, "application/json; charset=utf-8");
        socket.headers().setKeepAlive(keepAliveHeader);
        socket.sendHeader();
    }

    private static void readyForNextRequest(HttpConnectionContext context) {
        LOG.info().$("all sent [fd=").$(context.getFd()).$(", lastRequestBytesSent=").$(context.getLastRequestBytesSent()).$(", nCompletedRequests=").$(context.getNCompletedRequests() + 1)
                .$(", totalBytesSent=").$(context.getTotalBytesSent()).$(']').$();
        context.clear();
        context.getDispatcher().registerChannel(context, IOOperation.READ);
    }

    protected static void sendConfirmation(
            JsonQueryProcessorState state,
            CompiledQuery cq,
            CharSequence keepAliveHeader
    ) throws PeerDisconnectedException, PeerIsSlowToReadException {
        final HttpConnectionContext context = state.getHttpConnectionContext();
        final HttpChunkedResponseSocket socket = context.getChunkedResponseSocket();
        header(socket, 200, keepAliveHeader);
        socket.put('{').putQuoted("ddl").put(':').putQuoted("OK").put('}');
        socket.sendChunk();
        socket.done();
        readyForNextRequest(context);
    }

    static void sendException(
            HttpChunkedResponseSocket socket,
            int position,
            CharSequence message,
            int status,
            CharSequence query,
            CharSequence keepAliveHeader
    ) throws PeerDisconnectedException, PeerIsSlowToReadException {
        header(socket, status, keepAliveHeader);
        socket.put('{').
                putQuoted("query").put(':').encodeUtf8AndQuote(query == null ? "" : query).put(',').
                putQuoted("error").put(':').encodeUtf8AndQuote(message).put(',').
                putQuoted("position").put(':').put(position);
        socket.put('}');
        socket.sendChunk();
        socket.done();
    }

    private static void syntaxError(
            HttpChunkedResponseSocket socket,
            SqlException sqlException,
            JsonQueryProcessorState state,
            CharSequence keepAliveHeader
    ) throws PeerDisconnectedException, PeerIsSlowToReadException {
        state.logSyntaxError(sqlException);
        sendException(
                socket,
                sqlException.getPosition(),
                sqlException.getFlyweightMessage(),
                400,
                state.getQuery(),
                keepAliveHeader
        );
    }

=======
>>>>>>> 393b7734
    private void compileQuery(JsonQueryProcessorState state) throws SqlException, PeerDisconnectedException, PeerIsSlowToReadException {
        final long nanos = nanosecondClock.getTicks();
        final CompiledQuery cc = compiler.compile(state.getQuery(), sqlExecutionContext);
        sqlExecutionContext.storeTelemetry(cc.getType(), TelemetryOrigin.HTTP);
        state.setCompilerNanos(nanosecondClock.getTicks() - nanos);
        queryExecutors.getQuick(cc.getType()).execute(
                state,
                cc,
                configuration.getKeepAliveHeader()
        );
    }

    private void executeInsert(
            JsonQueryProcessorState state,
            CompiledQuery cc,
            CharSequence keepAliveHeader
    ) throws PeerDisconnectedException, PeerIsSlowToReadException {
        final InsertStatement insertStatement = cc.getInsertStatement();
        try (InsertMethod insertMethod = insertStatement.createMethod(sqlExecutionContext)) {
            insertMethod.execute();
            insertMethod.commit();
        }
        sendConfirmation(state, cc, keepAliveHeader);
    }

    private void executeNewSelect(
            JsonQueryProcessorState state,
            CompiledQuery cc,
            CharSequence keepAliveHeader
    ) throws PeerDisconnectedException, PeerIsSlowToReadException {
        state.logExecuteNew();
        final RecordCursorFactory factory = cc.getRecordCursorFactory();
        executeSelect(
                state,
                factory,
                keepAliveHeader);
    }

    private void internalError(
            HttpChunkedResponseSocket socket,
            CharSequence message,
            Throwable e,
            JsonQueryProcessorState state
    ) throws PeerDisconnectedException, PeerIsSlowToReadException {
        if (e instanceof CairoException && ((CairoException) e).isInterruption()) {
            state.info().$("query cancelled [q=`").utf8(state.getQuery()).$("`, reason=`").$(((CairoException) e).getFlyweightMessage()).$("`]").$();
        } else {
            state.error().$("internal error [q=`").utf8(state.getQuery()).$("`, ex=").$(e).$(']').$();
        }
        sendException(socket, 0, message, 500, state.getQuery(), configuration.getKeepAliveHeader());
    }

    private boolean parseUrl(
            JsonQueryProcessorState state,
            CharSequence keepAliveHeader
    ) throws PeerDisconnectedException, PeerIsSlowToReadException {
        // Query text.
        final HttpRequestHeader header = state.getHttpConnectionContext().getRequestHeader();
        final DirectByteCharSequence query = header.getUrlParam("query");
        if (query == null || query.length() == 0) {
            state.info().$("Empty query header received. Sending empty reply.").$();
            sendException(state.getHttpConnectionContext().getChunkedResponseSocket(), 0, "No query text", 400, query, keepAliveHeader);
            return false;
        }

        // Url Params.
        long skip = 0;
        long stop = Long.MAX_VALUE;

        CharSequence limit = header.getUrlParam("limit");
        if (limit != null) {
            int sepPos = Chars.indexOf(limit, ',');
            try {
                if (sepPos > 0) {
                    skip = Numbers.parseLong(limit, 0, sepPos) - 1;
                    if (sepPos + 1 < limit.length()) {
                        stop = Numbers.parseLong(limit, sepPos + 1, limit.length());
                    }
                } else {
                    stop = Numbers.parseLong(limit);
                }
            } catch (NumericException ex) {
                // Skip or stop will have default value.
            }
        }
        if (stop < 0) {
            stop = 0;
        }

        if (skip < 0) {
            skip = 0;
        }

        if ((stop - skip) > configuration.getMaxQueryResponseRowLimit()) {
            stop = skip + configuration.getMaxQueryResponseRowLimit();
        }

        try {
            state.configure(header, query, skip, stop);
        } catch (Utf8Exception e) {
            state.info().$("Bad UTF8 encoding").$();
            sendException(state.getHttpConnectionContext().getChunkedResponseSocket(), 0, "Bad UTF8 encoding in query text", 400, query, keepAliveHeader);
            return false;
        }
        return true;
    }

    @FunctionalInterface
    public interface QueryExecutor {
        void execute(
                JsonQueryProcessorState state,
                CompiledQuery cc,
                CharSequence keepAliveHeader
        ) throws PeerDisconnectedException, PeerIsSlowToReadException, SqlException;
    }

}<|MERGE_RESOLUTION|>--- conflicted
+++ resolved
@@ -76,11 +76,7 @@
             @Nullable MessageBus messageBus,
             int workerCount
     ) {
-<<<<<<< HEAD
-        this(configuration, engine, messageBus, workerCount, new SqlCompiler(engine));
-=======
         this(configuration, engine, messageBus, workerCount, null);
->>>>>>> 393b7734
     }
 
     public JsonQueryProcessor(
@@ -88,17 +84,21 @@
             CairoEngine engine,
             @Nullable MessageBus messageBus,
             int workerCount,
-<<<<<<< HEAD
+            @Nullable FunctionFactoryCache functionFactoryCache
+    ) {
+        this(configuration, engine, messageBus, workerCount, null, new SqlCompiler(engine, messageBus, functionFactoryCache));
+    }
+
+    public JsonQueryProcessor(
+            JsonQueryProcessorConfiguration configuration,
+            CairoEngine engine,
+            @Nullable MessageBus messageBus,
+            int workerCount,
+            @Nullable FunctionFactoryCache functionFactoryCache,
             SqlCompiler sqlCompiler
     ) {
         this.configuration = configuration;
         this.compiler = sqlCompiler;
-=======
-            @Nullable FunctionFactoryCache functionFactoryCache
-    ) {
-        this.configuration = configuration;
-        this.compiler = new SqlCompiler(engine, messageBus, functionFactoryCache);
->>>>>>> 393b7734
         final QueryExecutor sendConfirmation = JsonQueryProcessor::sendConfirmation;
         this.queryExecutors.extendAndSet(CompiledQuery.SELECT, this::executeNewSelect);
         this.queryExecutors.extendAndSet(CompiledQuery.INSERT, this::executeInsert);
@@ -174,7 +174,7 @@
         context.getDispatcher().registerChannel(context, IOOperation.READ);
     }
 
-    private static void sendConfirmation(
+    protected static void sendConfirmation(
             JsonQueryProcessorState state,
             CompiledQuery cq,
             CharSequence keepAliveHeader
@@ -347,75 +347,6 @@
         }
     }
 
-<<<<<<< HEAD
-    protected static void header(
-            HttpChunkedResponseSocket socket,
-            int status,
-            CharSequence keepAliveHeader
-    ) throws PeerDisconnectedException, PeerIsSlowToReadException {
-        socket.status(status, "application/json; charset=utf-8");
-        socket.headers().setKeepAlive(keepAliveHeader);
-        socket.sendHeader();
-    }
-
-    private static void readyForNextRequest(HttpConnectionContext context) {
-        LOG.info().$("all sent [fd=").$(context.getFd()).$(", lastRequestBytesSent=").$(context.getLastRequestBytesSent()).$(", nCompletedRequests=").$(context.getNCompletedRequests() + 1)
-                .$(", totalBytesSent=").$(context.getTotalBytesSent()).$(']').$();
-        context.clear();
-        context.getDispatcher().registerChannel(context, IOOperation.READ);
-    }
-
-    protected static void sendConfirmation(
-            JsonQueryProcessorState state,
-            CompiledQuery cq,
-            CharSequence keepAliveHeader
-    ) throws PeerDisconnectedException, PeerIsSlowToReadException {
-        final HttpConnectionContext context = state.getHttpConnectionContext();
-        final HttpChunkedResponseSocket socket = context.getChunkedResponseSocket();
-        header(socket, 200, keepAliveHeader);
-        socket.put('{').putQuoted("ddl").put(':').putQuoted("OK").put('}');
-        socket.sendChunk();
-        socket.done();
-        readyForNextRequest(context);
-    }
-
-    static void sendException(
-            HttpChunkedResponseSocket socket,
-            int position,
-            CharSequence message,
-            int status,
-            CharSequence query,
-            CharSequence keepAliveHeader
-    ) throws PeerDisconnectedException, PeerIsSlowToReadException {
-        header(socket, status, keepAliveHeader);
-        socket.put('{').
-                putQuoted("query").put(':').encodeUtf8AndQuote(query == null ? "" : query).put(',').
-                putQuoted("error").put(':').encodeUtf8AndQuote(message).put(',').
-                putQuoted("position").put(':').put(position);
-        socket.put('}');
-        socket.sendChunk();
-        socket.done();
-    }
-
-    private static void syntaxError(
-            HttpChunkedResponseSocket socket,
-            SqlException sqlException,
-            JsonQueryProcessorState state,
-            CharSequence keepAliveHeader
-    ) throws PeerDisconnectedException, PeerIsSlowToReadException {
-        state.logSyntaxError(sqlException);
-        sendException(
-                socket,
-                sqlException.getPosition(),
-                sqlException.getFlyweightMessage(),
-                400,
-                state.getQuery(),
-                keepAliveHeader
-        );
-    }
-
-=======
->>>>>>> 393b7734
     private void compileQuery(JsonQueryProcessorState state) throws SqlException, PeerDisconnectedException, PeerIsSlowToReadException {
         final long nanos = nanosecondClock.getTicks();
         final CompiledQuery cc = compiler.compile(state.getQuery(), sqlExecutionContext);
