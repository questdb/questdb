/*******************************************************************************
 *     ___                  _   ____  ____
 *    / _ \ _   _  ___  ___| |_|  _ \| __ )
 *   | | | | | | |/ _ \/ __| __| | | |  _ \
 *   | |_| | |_| |  __/\__ \ |_| |_| | |_) |
 *    \__\_\\__,_|\___||___/\__|____/|____/
 *
 *  Copyright (c) 2014-2019 Appsicle
 *  Copyright (c) 2019-2022 QuestDB
 *
 *  Licensed under the Apache License, Version 2.0 (the "License");
 *  you may not use this file except in compliance with the License.
 *  You may obtain a copy of the License at
 *
 *  http://www.apache.org/licenses/LICENSE-2.0
 *
 *  Unless required by applicable law or agreed to in writing, software
 *  distributed under the License is distributed on an "AS IS" BASIS,
 *  WITHOUT WARRANTIES OR CONDITIONS OF ANY KIND, either express or implied.
 *  See the License for the specific language governing permissions and
 *  limitations under the License.
 *
 ******************************************************************************/

package io.questdb.cutlass.http;

import io.questdb.cutlass.http.processors.JsonQueryProcessorConfiguration;
import io.questdb.cutlass.http.processors.StaticContentProcessorConfiguration;
import io.questdb.network.DefaultIODispatcherConfiguration;
import io.questdb.network.IODispatcherConfiguration;
import io.questdb.std.FilesFacade;
import io.questdb.std.FilesFacadeImpl;
import io.questdb.std.Numbers;
import io.questdb.std.Os;
import io.questdb.std.datetime.millitime.MillisecondClock;
import io.questdb.std.datetime.millitime.MillisecondClockImpl;
import io.questdb.std.str.Path;

public class DefaultHttpServerConfiguration implements HttpServerConfiguration {
    protected final MimeTypesCache mimeTypesCache;
    private final IODispatcherConfiguration dispatcherConfiguration;
    private final HttpContextConfiguration httpContextConfiguration;

    private final StaticContentProcessorConfiguration staticContentProcessorConfiguration = new StaticContentProcessorConfiguration() {
        @Override
        public FilesFacade getFilesFacade() {
            return FilesFacadeImpl.INSTANCE;
        }

        @Override
        public CharSequence getIndexFileName() {
            return "index.html";
        }

        @Override
        public MimeTypesCache getMimeTypesCache() {
            return mimeTypesCache;
        }

        @Override
        public CharSequence getPublicDirectory() {
            return ".";
        }

        @Override
        public String getKeepAliveHeader() {
            return null;
        }
    };
    private final JsonQueryProcessorConfiguration jsonQueryProcessorConfiguration = new JsonQueryProcessorConfiguration() {
        @Override
        public MillisecondClock getClock() {
            return httpContextConfiguration.getClock();
        }

        @Override
        public int getConnectionCheckFrequency() {
            return 1_000_000;
        }

        @Override
        public FilesFacade getFilesFacade() {
            return FilesFacadeImpl.INSTANCE;
        }

        @Override
        public int getFloatScale() {
            return 10;
        }

        @Override
        public int getDoubleScale() {
            return Numbers.MAX_SCALE;
        }

        @Override
        public CharSequence getKeepAliveHeader() {
            return "Keep-Alive: timeout=5, max=10000\r\n";
        }

        @Override
        public long getMaxQueryResponseRowLimit() {
            return Long.MAX_VALUE;
        }
    };

    public DefaultHttpServerConfiguration() {
        this(new DefaultHttpContextConfiguration());
    }

    public DefaultHttpServerConfiguration(HttpContextConfiguration httpContextConfiguration) {
        this(httpContextConfiguration, new DefaultIODispatcherConfiguration());
    }

    public DefaultHttpServerConfiguration(HttpContextConfiguration httpContextConfiguration, IODispatcherConfiguration ioDispatcherConfiguration) {
        String defaultFilePath = this.getClass().getResource("/site/conf/mime.types").getFile();
        if (Os.type == Os.WINDOWS) {
            // on Windows Java returns "/C:/dir/file". This leading slash is Java specific and doesn't bode well
            // with OS file open methods.
            defaultFilePath = defaultFilePath.substring(1);
        }
        try (Path path = new Path().of(defaultFilePath).$()) {
            this.mimeTypesCache = new MimeTypesCache(FilesFacadeImpl.INSTANCE, path);
        }
        this.httpContextConfiguration = httpContextConfiguration;
        this.dispatcherConfiguration = ioDispatcherConfiguration;
    }

    @Override
    public IODispatcherConfiguration getDispatcherConfiguration() {
        return dispatcherConfiguration;
    }

    @Override
    public HttpContextConfiguration getHttpContextConfiguration() {
        return httpContextConfiguration;
    }

    @Override
    public JsonQueryProcessorConfiguration getJsonQueryProcessorConfiguration() {
        return jsonQueryProcessorConfiguration;
    }

    @Override
    public boolean isQueryCacheEnabled() {
        return true;
    }

    @Override
    public int getQueryCacheBlockCount() {
        return 4;
    }

    @Override
    public int getQueryCacheRowCount() {
        return 4;
    }

    @Override
    public WaitProcessorConfiguration getWaitProcessorConfiguration() {
        return new WaitProcessorConfiguration() {
            @Override
            public MillisecondClock getClock() {
                return MillisecondClockImpl.INSTANCE;
            }

            @Override
            public long getMaxWaitCapMs() {
                return 1000;
            }

            @Override
            public double getExponentialWaitMultiplier() {
                return 2.0;
            }

            @Override
            public int getInitialWaitQueueSize() {
                return 64;
            }

            @Override
            public int getMaxProcessingQueueSize() {
                return 4096;
            }
        };
    }

    @Override
    public StaticContentProcessorConfiguration getStaticContentProcessorConfiguration() {
        return staticContentProcessorConfiguration;
    }

    @Override
    public boolean isEnabled() {
        return true;
    }

    @Override
    public int getWorkerCount() {
        return 2;
    }
<<<<<<< HEAD

    @Override
    public boolean haltOnError() {
        return false;
    }

    @Override
    public String getPoolName() {
        return "http";
    }
=======
>>>>>>> a44dede8
}<|MERGE_RESOLUTION|>--- conflicted
+++ resolved
@@ -200,7 +200,6 @@
     public int getWorkerCount() {
         return 2;
     }
-<<<<<<< HEAD
 
     @Override
     public boolean haltOnError() {
@@ -211,6 +210,4 @@
     public String getPoolName() {
         return "http";
     }
-=======
->>>>>>> a44dede8
 }