--- conflicted
+++ resolved
@@ -206,11 +206,7 @@
     }
 
     @Override
-<<<<<<< HEAD
-    public boolean isHealthCheck() {
-=======
     public boolean preAllocateBuffers() {
->>>>>>> c01de42e
         return false;
     }
 
