/*******************************************************************************
 *     ___                  _   ____  ____
 *    / _ \ _   _  ___  ___| |_|  _ \| __ )
 *   | | | | | | |/ _ \/ __| __| | | |  _ \
 *   | |_| | |_| |  __/\__ \ |_| |_| | |_) |
 *    \__\_\\__,_|\___||___/\__|____/|____/
 *
 *  Copyright (c) 2014-2019 Appsicle
 *  Copyright (c) 2019-2024 QuestDB
 *
 *  Licensed under the Apache License, Version 2.0 (the "License");
 *  you may not use this file except in compliance with the License.
 *  You may obtain a copy of the License at
 *
 *  http://www.apache.org/licenses/LICENSE-2.0
 *
 *  Unless required by applicable law or agreed to in writing, software
 *  distributed under the License is distributed on an "AS IS" BASIS,
 *  WITHOUT WARRANTIES OR CONDITIONS OF ANY KIND, either express or implied.
 *  See the License for the specific language governing permissions and
 *  limitations under the License.
 *
 ******************************************************************************/

package io.questdb.cutlass.http.processors;

import io.questdb.ServerConfiguration;
import io.questdb.cairo.CairoEngine;
import io.questdb.cairo.CairoException;
import io.questdb.cairo.SecurityContext;
import io.questdb.cutlass.http.HttpConnectionContext;
import io.questdb.cutlass.http.HttpPostPutProcessor;
import io.questdb.cutlass.http.HttpRequestHandler;
import io.questdb.cutlass.http.HttpRequestHeader;
import io.questdb.cutlass.http.HttpRequestProcessor;
import io.questdb.cutlass.http.LocalValue;
import io.questdb.log.Log;
import io.questdb.log.LogFactory;
import io.questdb.network.PeerDisconnectedException;
import io.questdb.network.PeerIsSlowToReadException;
import io.questdb.network.ServerDisconnectException;
import io.questdb.preferences.SettingsStore;
import io.questdb.std.Numbers;
import io.questdb.std.NumericException;
import io.questdb.std.str.StringSink;
import io.questdb.std.str.Utf8String;

import static io.questdb.PropServerConfiguration.JsonPropertyValueFormatter.integer;
import static java.net.HttpURLConnection.*;

public class SettingsProcessor implements HttpRequestHandler {
    private static final Log LOG = LogFactory.getLog(SettingsProcessor.class);
    // Local value has to be static because each thread will have its own instance of
    // processor. For different threads to lookup the same value from local value map the key,
    // which is LV, has to be the same between processor instances
    private static final LocalValue<SettingsProcessorState> LV = new LocalValue<>();
    private static final LocalValue<StringSink> LV_GET = new LocalValue<>();
    private static final String PREFERENCES_VERSION = "preferences.version";
    private static final Utf8String URL_PARAM_VERSION = new Utf8String("version");
    private final GetProcessor getProcessor = new GetProcessor();
    private final PostPutProcessor postPutProcessor = new PostPutProcessor();
    private final byte requiredAuthTypeForUpdate;
    private final ServerConfiguration serverConfiguration;
    private final SettingsStore settingsStore;

    public SettingsProcessor(CairoEngine engine, ServerConfiguration serverConfiguration) {
        this.serverConfiguration = serverConfiguration;
        this.settingsStore = engine.getSettingsStore();

        requiredAuthTypeForUpdate = serverConfiguration.getHttpServerConfiguration().getJsonQueryProcessorConfiguration().getRequiredAuthType();
    }

    @Override
<<<<<<< HEAD
    public boolean ignoreConnectionLimitCheck() {
        return true;
    }

    @Override
    public byte getRequiredAuthType() {
        return SecurityContext.AUTH_TYPE_NONE;
=======
    public HttpRequestProcessor getProcessor(HttpRequestHeader requestHeader) {
        return requestHeader.isGetRequest() ? getProcessor : postPutProcessor;
>>>>>>> 392b04ed
    }

    class GetProcessor implements HttpRequestProcessor {
        @Override
        public byte getRequiredAuthType() {
            return SecurityContext.AUTH_TYPE_NONE;
        }

        @Override
        public void onHeadersReady(HttpConnectionContext context) {
            final StringSink settings = LV_GET.get(context);
            if (settings == null) {
                LOG.debug().$("new settings sink").$();
                LV_GET.set(context, new StringSink());
            }
        }

        @Override
        public void onRequestComplete(HttpConnectionContext context) throws PeerDisconnectedException, PeerIsSlowToReadException {
            final StringSink settings = LV_GET.get(context);
            settings.clear();
            settings.putAscii('{');
            serverConfiguration.exportConfiguration(settings);
            integer(PREFERENCES_VERSION, settingsStore.getVersion(), settings);
            settingsStore.exportPreferences(settings);
            settings.putAscii('}');

            context.simpleResponse().sendStatusJsonContent(HTTP_OK, settings, false);
        }

        @Override
        public void resumeSend(HttpConnectionContext context) throws PeerDisconnectedException, PeerIsSlowToReadException, ServerDisconnectException {
            final StringSink settings = LV_GET.get(context);
            context.simpleResponse().sendStatusJsonContent(HTTP_OK, settings, false);
        }
    }

    class PostPutProcessor implements HttpPostPutProcessor {
        private HttpConnectionContext transientContext;
        private SettingsProcessorState transientState;

        @Override
        public byte getRequiredAuthType() {
            return requiredAuthTypeForUpdate;
        }

        @Override
        public void onChunk(long lo, long hi) throws PeerDisconnectedException, PeerIsSlowToReadException, ServerDisconnectException {
            if (hi > lo) {
                transientState.utf8Sink.putNonAscii(lo, hi);
            }
        }

        @Override
        public void onHeadersReady(HttpConnectionContext context) {
            transientContext = context;
            transientState = LV.get(context);
            if (transientState == null) {
                LOG.debug().$("new settings state").$();
                LV.set(context, transientState = new SettingsProcessorState(serverConfiguration.getHttpServerConfiguration().getRecvBufferSize()));
            }

            transientState.mode = SettingsStore.Mode.of(context.getRequestHeader().getMethod());

            transientState.utf16Sink.clear();
            transientState.utf16Sink.put(context.getRequestHeader().getUrlParam(URL_PARAM_VERSION));
        }

        @Override
        public void onRequestComplete(HttpConnectionContext context) throws PeerDisconnectedException, PeerIsSlowToReadException, ServerDisconnectException {
            try {
                context.getSecurityContext().authorizeSettings();
                settingsStore.save(transientState.utf8Sink, transientState.mode, parseVersion(transientState.utf16Sink));
                sendOk();
            } catch (CairoException e) {
                LOG.error().$("could not save preferences").$((Throwable) e).$();
                sendErr(e);
            }
            transientState.clear();
        }

        @Override
        public void resumeRecv(HttpConnectionContext context) {
            transientContext = context;
            transientState = LV.get(context);
        }

        @Override
        public void resumeSend(HttpConnectionContext context) throws PeerDisconnectedException, PeerIsSlowToReadException, ServerDisconnectException {
            context.resumeResponseSend();
        }

        private long parseVersion(CharSequence version) {
            try {
                return Numbers.parseLong(version);
            } catch (NumericException e) {
                LOG.error().$("could not parse version, numeric value expected [version='").$(version).$('\'').I$();
                throw CairoException.nonCritical().put("Invalid version, numeric value expected [version='").put(version).put("']");
            }
        }

        private void sendErr(CairoException e) throws PeerDisconnectedException, PeerIsSlowToReadException {
            transientState.utf16Sink.clear();
            transientState.utf16Sink.put("{\"error\":\"").escapeJsonStr(e.getFlyweightMessage()).put("\"}");
            transientContext.simpleResponse().sendStatusJsonContent(
                    e.isPreferencesOutOfDateError() ? HTTP_CONFLICT
                            : e.isAuthorizationError() ? HTTP_UNAUTHORIZED
                            : HTTP_BAD_REQUEST,
                    transientState.utf16Sink
            );
        }

        private void sendOk() throws PeerDisconnectedException, PeerIsSlowToReadException {
            transientContext.simpleResponse().sendStatusJsonContent(HTTP_OK, "");
        }
    }
}<|MERGE_RESOLUTION|>--- conflicted
+++ resolved
@@ -71,18 +71,8 @@
     }
 
     @Override
-<<<<<<< HEAD
-    public boolean ignoreConnectionLimitCheck() {
-        return true;
-    }
-
-    @Override
-    public byte getRequiredAuthType() {
-        return SecurityContext.AUTH_TYPE_NONE;
-=======
     public HttpRequestProcessor getProcessor(HttpRequestHeader requestHeader) {
         return requestHeader.isGetRequest() ? getProcessor : postPutProcessor;
->>>>>>> 392b04ed
     }
 
     class GetProcessor implements HttpRequestProcessor {
