/*******************************************************************************
 *     ___                  _   ____  ____
 *    / _ \ _   _  ___  ___| |_|  _ \| __ )
 *   | | | | | | |/ _ \/ __| __| | | |  _ \
 *   | |_| | |_| |  __/\__ \ |_| |_| | |_) |
 *    \__\_\\__,_|\___||___/\__|____/|____/
 *
 *  Copyright (c) 2014-2019 Appsicle
 *  Copyright (c) 2019-2024 QuestDB
 *
 *  Licensed under the Apache License, Version 2.0 (the "License");
 *  you may not use this file except in compliance with the License.
 *  You may obtain a copy of the License at
 *
 *  http://www.apache.org/licenses/LICENSE-2.0
 *
 *  Unless required by applicable law or agreed to in writing, software
 *  distributed under the License is distributed on an "AS IS" BASIS,
 *  WITHOUT WARRANTIES OR CONDITIONS OF ANY KIND, either express or implied.
 *  See the License for the specific language governing permissions and
 *  limitations under the License.
 *
 ******************************************************************************/

package io.questdb.cutlass.http;

import io.questdb.FactoryProvider;
import io.questdb.Metrics;
import io.questdb.network.NetworkFacade;
import io.questdb.std.NanosecondClock;
import io.questdb.std.datetime.millitime.MillisecondClock;

public interface HttpContextConfiguration {

    boolean allowDeflateBeforeSend();

    boolean areCookiesEnabled();

    int getConnectionPoolInitialCapacity();

    int getConnectionStringPoolCapacity();

    boolean getDumpNetworkTraffic();

    FactoryProvider getFactoryProvider();

    int getForceRecvFragmentationChunkSize();

    int getForceSendFragmentationChunkSize();

    String getHttpVersion();

    int getIlpConnectionLimit();

    MillisecondClock getMillisecondClock();

    int getMultipartHeaderBufferSize();

    long getMultipartIdleSpinCount();

    NanosecondClock getNanosecondClock();

    NetworkFacade getNetworkFacade();

<<<<<<< HEAD
    int getQueryConnectionLimit();

    int getRecvBufferSize();

=======
>>>>>>> 459b8988
    int getRequestHeaderBufferSize();

    boolean getServerKeepAlive();

    boolean readOnlySecurityContext();

    Metrics getMetrics();
}<|MERGE_RESOLUTION|>--- conflicted
+++ resolved
@@ -62,13 +62,8 @@
 
     NetworkFacade getNetworkFacade();
 
-<<<<<<< HEAD
     int getQueryConnectionLimit();
 
-    int getRecvBufferSize();
-
-=======
->>>>>>> 459b8988
     int getRequestHeaderBufferSize();
 
     boolean getServerKeepAlive();
