/*******************************************************************************
 *     ___                  _   ____  ____
 *    / _ \ _   _  ___  ___| |_|  _ \| __ )
 *   | | | | | | |/ _ \/ __| __| | | |  _ \
 *   | |_| | |_| |  __/\__ \ |_| |_| | |_) |
 *    \__\_\\__,_|\___||___/\__|____/|____/
 *
 *  Copyright (c) 2014-2019 Appsicle
 *  Copyright (c) 2019-2024 QuestDB
 *
 *  Licensed under the Apache License, Version 2.0 (the "License");
 *  you may not use this file except in compliance with the License.
 *  You may obtain a copy of the License at
 *
 *  http://www.apache.org/licenses/LICENSE-2.0
 *
 *  Unless required by applicable law or agreed to in writing, software
 *  distributed under the License is distributed on an "AS IS" BASIS,
 *  WITHOUT WARRANTIES OR CONDITIONS OF ANY KIND, either express or implied.
 *  See the License for the specific language governing permissions and
 *  limitations under the License.
 *
 ******************************************************************************/

package io.questdb.cutlass.http.processors;

import io.questdb.Metrics;
import io.questdb.cutlass.http.HttpContextConfiguration;
import io.questdb.cutlass.http.HttpRequestProcessor;
import io.questdb.metrics.AtomicLongGauge;

<<<<<<< HEAD
import static io.questdb.cutlass.http.HttpConstants.CONTENT_TYPE_JSON;
import static io.questdb.cutlass.http.processors.LineHttpProcessorState.Status.*;
import static io.questdb.cutlass.line.tcp.LineTcpParser.*;

public class LineHttpProcessor implements HttpRequestProcessor, HttpMultipartContentListener {
    private static final Utf8String CONTENT_ENCODING = new Utf8String("Content-Encoding");
    private static final Log LOG = LogFactory.getLog(StaticContentProcessor.class);
    private static final LocalValue<LineHttpProcessorState> LV = new LocalValue<>();
    private static final Utf8String URL_PARAM_PRECISION = new Utf8String("precision");
    private final LineHttpProcessorConfiguration configuration;
    private final CairoEngine engine;
    private final int maxResponseContentLength;
    private final int recvBufferSize;
    private LineHttpProcessorState state;

    public LineHttpProcessor(CairoEngine engine, int recvBufferSize, int maxResponseContentLength, LineHttpProcessorConfiguration configuration) {
        this.engine = engine;
        this.recvBufferSize = recvBufferSize;
        this.maxResponseContentLength = maxResponseContentLength;
        this.configuration = configuration;
    }

    @Override
    public void onChunk(long lo, long hi) {
        this.state.parse(lo, hi);
    }

    @Override
    public void onConnectionClosed(HttpConnectionContext context) {
        state = LV.get(context);
        if (state != null) {
            state.onDisconnected();
        }
    }

    public void onHeadersReady(HttpConnectionContext context) {
        state = LV.get(context);
        if (state == null) {
            state = new LineHttpProcessorState(recvBufferSize, maxResponseContentLength, engine, configuration);
            LV.set(context, state);
        } else {
            state.clear();
        }

        // Method
        HttpRequestHeader requestHeader = context.getRequestHeader();
        if (!Utf8s.equalsNcAscii("POST", requestHeader.getMethod())) {
            state.reject(METHOD_NOT_SUPPORTED, "Not Found", context.getFd());
            return;
        }

        // Encoding
        Utf8Sequence encoding = requestHeader.getHeader(CONTENT_ENCODING);
        if (encoding != null && Utf8s.endsWithAscii(encoding, "gzip")) {
            state.reject(ENCODING_NOT_SUPPORTED, "gzip encoding is not supported", context.getFd());
            return;
        }

        byte timestampPrecision;
        DirectUtf8Sequence precision = requestHeader.getUrlParam(URL_PARAM_PRECISION);
        if (precision != null) {
            int len = precision.size();
            if ((len == 1 && precision.byteAt(0) == 'n') || (len == 2 && precision.byteAt(0) == 'n' && precision.byteAt(1) == 's')) {
                // V2 influx client sends "n" and V3 sends "ns"
                timestampPrecision = ENTITY_UNIT_NANO;
            } else if ((len == 1 && precision.byteAt(0) == 'u') || (len == 2 && precision.byteAt(0) == 'u' && precision.byteAt(1) == 's')) {
                // V2 influx client sends "u" and V3 sends "us"
                timestampPrecision = ENTITY_UNIT_MICRO;
            } else if (len == 2 && precision.byteAt(0) == 'm' && precision.byteAt(1) == 's') {
                timestampPrecision = ENTITY_UNIT_MILLI;
            } else if (len == 1 && precision.byteAt(0) == 's') {
                timestampPrecision = ENTITY_UNIT_SECOND;
            } else if (len == 1 && precision.byteAt(0) == 'm') {
                timestampPrecision = ENTITY_UNIT_MINUTE;
            } else if (len == 1 && precision.byteAt(0) == 'h') {
                timestampPrecision = ENTITY_UNIT_HOUR;
            } else {
                LOG.info().$("unsupported precision [url=")
                        .$(requestHeader.getUrl())
                        .$(", precision=").$(precision)
                        .I$();
                state.reject(PRECISION_NOT_SUPPORTED, "unsupported precision", context.getFd());
                return;
            }
        } else {
            timestampPrecision = ENTITY_UNIT_NANO;
        }

        state.of(context.getFd(), timestampPrecision, context.getSecurityContext());
    }
=======
public interface LineHttpProcessor extends HttpRequestProcessor {
>>>>>>> aea7b513

    @Override
    default AtomicLongGauge connectionCountGauge(Metrics metrics) {
        return metrics.lineMetrics().httpConnectionCountGauge();
    }

    @Override
    default int getConnectionLimit(HttpContextConfiguration configuration) {
        return configuration.getIlpConnectionLimit();
    }
}<|MERGE_RESOLUTION|>--- conflicted
+++ resolved
@@ -29,100 +29,7 @@
 import io.questdb.cutlass.http.HttpRequestProcessor;
 import io.questdb.metrics.AtomicLongGauge;
 
-<<<<<<< HEAD
-import static io.questdb.cutlass.http.HttpConstants.CONTENT_TYPE_JSON;
-import static io.questdb.cutlass.http.processors.LineHttpProcessorState.Status.*;
-import static io.questdb.cutlass.line.tcp.LineTcpParser.*;
-
-public class LineHttpProcessor implements HttpRequestProcessor, HttpMultipartContentListener {
-    private static final Utf8String CONTENT_ENCODING = new Utf8String("Content-Encoding");
-    private static final Log LOG = LogFactory.getLog(StaticContentProcessor.class);
-    private static final LocalValue<LineHttpProcessorState> LV = new LocalValue<>();
-    private static final Utf8String URL_PARAM_PRECISION = new Utf8String("precision");
-    private final LineHttpProcessorConfiguration configuration;
-    private final CairoEngine engine;
-    private final int maxResponseContentLength;
-    private final int recvBufferSize;
-    private LineHttpProcessorState state;
-
-    public LineHttpProcessor(CairoEngine engine, int recvBufferSize, int maxResponseContentLength, LineHttpProcessorConfiguration configuration) {
-        this.engine = engine;
-        this.recvBufferSize = recvBufferSize;
-        this.maxResponseContentLength = maxResponseContentLength;
-        this.configuration = configuration;
-    }
-
-    @Override
-    public void onChunk(long lo, long hi) {
-        this.state.parse(lo, hi);
-    }
-
-    @Override
-    public void onConnectionClosed(HttpConnectionContext context) {
-        state = LV.get(context);
-        if (state != null) {
-            state.onDisconnected();
-        }
-    }
-
-    public void onHeadersReady(HttpConnectionContext context) {
-        state = LV.get(context);
-        if (state == null) {
-            state = new LineHttpProcessorState(recvBufferSize, maxResponseContentLength, engine, configuration);
-            LV.set(context, state);
-        } else {
-            state.clear();
-        }
-
-        // Method
-        HttpRequestHeader requestHeader = context.getRequestHeader();
-        if (!Utf8s.equalsNcAscii("POST", requestHeader.getMethod())) {
-            state.reject(METHOD_NOT_SUPPORTED, "Not Found", context.getFd());
-            return;
-        }
-
-        // Encoding
-        Utf8Sequence encoding = requestHeader.getHeader(CONTENT_ENCODING);
-        if (encoding != null && Utf8s.endsWithAscii(encoding, "gzip")) {
-            state.reject(ENCODING_NOT_SUPPORTED, "gzip encoding is not supported", context.getFd());
-            return;
-        }
-
-        byte timestampPrecision;
-        DirectUtf8Sequence precision = requestHeader.getUrlParam(URL_PARAM_PRECISION);
-        if (precision != null) {
-            int len = precision.size();
-            if ((len == 1 && precision.byteAt(0) == 'n') || (len == 2 && precision.byteAt(0) == 'n' && precision.byteAt(1) == 's')) {
-                // V2 influx client sends "n" and V3 sends "ns"
-                timestampPrecision = ENTITY_UNIT_NANO;
-            } else if ((len == 1 && precision.byteAt(0) == 'u') || (len == 2 && precision.byteAt(0) == 'u' && precision.byteAt(1) == 's')) {
-                // V2 influx client sends "u" and V3 sends "us"
-                timestampPrecision = ENTITY_UNIT_MICRO;
-            } else if (len == 2 && precision.byteAt(0) == 'm' && precision.byteAt(1) == 's') {
-                timestampPrecision = ENTITY_UNIT_MILLI;
-            } else if (len == 1 && precision.byteAt(0) == 's') {
-                timestampPrecision = ENTITY_UNIT_SECOND;
-            } else if (len == 1 && precision.byteAt(0) == 'm') {
-                timestampPrecision = ENTITY_UNIT_MINUTE;
-            } else if (len == 1 && precision.byteAt(0) == 'h') {
-                timestampPrecision = ENTITY_UNIT_HOUR;
-            } else {
-                LOG.info().$("unsupported precision [url=")
-                        .$(requestHeader.getUrl())
-                        .$(", precision=").$(precision)
-                        .I$();
-                state.reject(PRECISION_NOT_SUPPORTED, "unsupported precision", context.getFd());
-                return;
-            }
-        } else {
-            timestampPrecision = ENTITY_UNIT_NANO;
-        }
-
-        state.of(context.getFd(), timestampPrecision, context.getSecurityContext());
-    }
-=======
 public interface LineHttpProcessor extends HttpRequestProcessor {
->>>>>>> aea7b513
 
     @Override
     default AtomicLongGauge connectionCountGauge(Metrics metrics) {
