--- conflicted
+++ resolved
@@ -89,15 +89,9 @@
         this.appender = new LineWalAppender(
                 configuration.autoCreateNewColumns(),
                 configuration.isStringToCharCastAllowed(),
-<<<<<<< HEAD
-                configuration.getTimestampAdapter(),
-                engine.getConfiguration().getMaxFileNameLength(),
+                configuration.getTimestampUnit(),
                 sink,
-                configuration.getMicrosecondClock()
-=======
-                configuration.getTimestampUnit(),
                 engine.getConfiguration().getMaxFileNameLength()
->>>>>>> f0ba2861
         );
         final DefaultColumnTypes defaultColumnTypes = new DefaultColumnTypes(configuration);
         this.ilpTudCache = new LineHttpTudCache(
