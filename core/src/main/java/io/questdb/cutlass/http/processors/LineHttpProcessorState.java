--- conflicted
+++ resolved
@@ -45,6 +45,7 @@
 import io.questdb.std.Unsafe;
 import io.questdb.std.WeakClosableObjectPool;
 import io.questdb.std.Zip;
+import io.questdb.std.str.DirectUtf16Sink;
 import io.questdb.std.str.DirectUtf8Sink;
 import io.questdb.std.str.StringSink;
 import io.questdb.std.str.Utf8Sink;
@@ -67,9 +68,8 @@
     private final int maxResponseErrorMessageLength;
     private final LineTcpParser parser;
     private final AdaptiveRecvBuffer recvBuffer;
-    private final DirectUtf8Sink sink = new DirectUtf8Sink(16);
-    private final StringSink stringSink = new StringSink(16);
     private final WeakClosableObjectPool<SymbolCache> symbolCachePool;
+    private final DirectUtf16Sink utf16Sink = new DirectUtf16Sink(16);
     private final DirectUtf8Sink utf8Sink = new DirectUtf8Sink(16);
     int errorLine = -1;
     private Status currentStatus = Status.OK;
@@ -98,12 +98,8 @@
                 configuration.autoCreateNewColumns(),
                 configuration.isStringToCharCastAllowed(),
                 configuration.getTimestampUnit(),
-<<<<<<< HEAD
-                sink,
-                stringSink,
-=======
                 utf8Sink,
->>>>>>> 9ebcd3d2
+                utf16Sink,
                 engine.getConfiguration().getMaxFileNameLength()
         );
         final DefaultColumnTypes defaultColumnTypes = new DefaultColumnTypes(configuration);
@@ -146,6 +142,7 @@
         Misc.free(symbolCachePool);
         Misc.free(parser);
         Misc.free(utf8Sink);
+        Misc.free(utf16Sink);
         cleanupGzip();
     }
 
