/*******************************************************************************
 *     ___                  _   ____  ____
 *    / _ \ _   _  ___  ___| |_|  _ \| __ )
 *   | | | | | | |/ _ \/ __| __| | | |  _ \
 *   | |_| | |_| |  __/\__ \ |_| |_| | |_) |
 *    \__\_\\__,_|\___||___/\__|____/|____/
 *
 *  Copyright (c) 2014-2019 Appsicle
 *  Copyright (c) 2019-2023 QuestDB
 *
 *  Licensed under the Apache License, Version 2.0 (the "License");
 *  you may not use this file except in compliance with the License.
 *  You may obtain a copy of the License at
 *
 *  http://www.apache.org/licenses/LICENSE-2.0
 *
 *  Unless required by applicable law or agreed to in writing, software
 *  distributed under the License is distributed on an "AS IS" BASIS,
 *  WITHOUT WARRANTIES OR CONDITIONS OF ANY KIND, either express or implied.
 *  See the License for the specific language governing permissions and
 *  limitations under the License.
 *
 ******************************************************************************/

package io.questdb.cutlass.http;

import io.questdb.Metrics;
import io.questdb.cairo.CairoException;
import io.questdb.cairo.SecurityContext;
import io.questdb.cairo.security.DenyAllSecurityContext;
import io.questdb.cairo.security.SecurityContextFactory;
import io.questdb.cairo.sql.RecordCursorFactory;
import io.questdb.cutlass.http.ex.*;
import io.questdb.log.Log;
import io.questdb.log.LogFactory;
import io.questdb.network.*;
import io.questdb.std.*;
import io.questdb.std.str.DirectByteCharSequence;
import io.questdb.std.str.StdoutSink;
import org.jetbrains.annotations.NotNull;

import static io.questdb.network.IODispatcher.*;

public class HttpConnectionContext extends IOContext<HttpConnectionContext> implements Locality, Retry {
    private static final Log LOG = LogFactory.getLog(HttpConnectionContext.class);
    private final HttpAuthenticator authenticator;
    private final HttpContextConfiguration configuration;
    private final ObjectPool<DirectByteCharSequence> csPool;
    private final boolean dumpNetworkTraffic;
    private final HttpHeaderParser headerParser;
    private final LocalValueMap localValueMap = new LocalValueMap();
    private final Metrics metrics;
    private final HttpHeaderParser multipartContentHeaderParser;
    private final HttpMultipartContentParser multipartContentParser;
    private final long multipartIdleSpinCount;
    private final MultipartParserState multipartParserState = new MultipartParserState();
    private final NetworkFacade nf;
    private final int recvBufferSize;
    private final HttpResponseSink responseSink;
    private final RetryAttemptAttributes retryAttemptAttributes = new RetryAttemptAttributes();
    private final RescheduleContext retryRescheduleContext = retry -> {
        LOG.info().$("Retry is requested after successful writer allocation. Retry will be re-scheduled [thread=").$(Thread.currentThread().getId()).$(']');
        throw RetryOperationException.INSTANCE;
    };
    private final AssociativeCache<RecordCursorFactory> selectCache;
    private int nCompletedRequests;
    private boolean pendingRetry = false;
    private int receivedBytes;
    private long recvBuffer;
    private HttpRequestProcessor resumeProcessor = null;
    private SecurityContext securityContext;
    private SuspendEvent suspendEvent;
    private long totalBytesSent;

<<<<<<< HEAD
    public HttpConnectionContext(HttpContextConfiguration configuration, Metrics metrics, boolean forcePlainText) {
        super(forcePlainText ? PlainSocketFactory.INSTANCE : configuration.getFactoryProvider().getHttpSocketFactory(), configuration.getNetworkFacade(), LOG);
        this.configuration = configuration;
        this.nf = configuration.getNetworkFacade();
        this.csPool = new ObjectPool<>(DirectByteCharSequence.FACTORY, configuration.getConnectionStringPoolCapacity());
        this.headerParser = new HttpHeaderParser(configuration.getRequestHeaderBufferSize(), csPool);
        this.multipartContentHeaderParser = new HttpHeaderParser(configuration.getMultipartHeaderBufferSize(), csPool);
=======
    public HttpConnectionContext(HttpMinServerConfiguration configuration, Metrics metrics) {
        super(
                configuration.getHttpContextConfiguration().getFactoryProvider().getHttpSocketFactory(),
                configuration.getHttpContextConfiguration().getNetworkFacade(),
                LOG
        );
        final HttpContextConfiguration contextConfiguration = configuration.getHttpContextConfiguration();
        this.configuration = contextConfiguration;
        this.nf = contextConfiguration.getNetworkFacade();
        this.csPool = new ObjectPool<>(DirectByteCharSequence.FACTORY, contextConfiguration.getConnectionStringPoolCapacity());
        this.headerParser = new HttpHeaderParser(contextConfiguration.getRequestHeaderBufferSize(), csPool);
        this.multipartContentHeaderParser = new HttpHeaderParser(contextConfiguration.getMultipartHeaderBufferSize(), csPool);
>>>>>>> c33d4edb
        this.multipartContentParser = new HttpMultipartContentParser(multipartContentHeaderParser);
        this.responseSink = new HttpResponseSink(contextConfiguration);
        this.recvBufferSize = contextConfiguration.getRecvBufferSize();
        this.multipartIdleSpinCount = contextConfiguration.getMultipartIdleSpinCount();
        this.dumpNetworkTraffic = contextConfiguration.getDumpNetworkTraffic();
        // This is default behaviour until the security context is overridden with correct principal.
        this.securityContext = DenyAllSecurityContext.INSTANCE;
        this.metrics = metrics;
        this.authenticator = contextConfiguration.getFactoryProvider().getHttpAuthenticatorFactory().getHttpAuthenticator();

        if (configuration instanceof HttpServerConfiguration) {
            final HttpServerConfiguration serverConfiguration = (HttpServerConfiguration) configuration;
            final boolean enableQueryCache = serverConfiguration.isQueryCacheEnabled();
            final int blockCount = enableQueryCache ? serverConfiguration.getQueryCacheBlockCount() : 1;
            final int rowCount = enableQueryCache ? serverConfiguration.getQueryCacheRowCount() : 1;
            this.selectCache = new AssociativeCache<>(
                    blockCount,
                    rowCount,
                    metrics.jsonQuery().cachedQueriesGauge(),
                    metrics.jsonQuery().cacheHitCounter(),
                    metrics.jsonQuery().cacheMissCounter()
            );
        } else {
            // Min server doesn't need select cache, so we use no-op settings.
            this.selectCache = new AssociativeCache<>(1, 1);
        }
    }

    @Override
    public void clear() {
        LOG.debug().$("clear [fd=").$(getFd()).I$();
        super.clear();
        reset();
        if (this.pendingRetry) {
            LOG.error().$("reused context with retry pending").$();
        }
        this.pendingRetry = false;
        this.recvBuffer = Unsafe.free(recvBuffer, recvBufferSize, MemoryTag.NATIVE_HTTP_CONN);
    }

    @Override
    public void clearSuspendEvent() {
        suspendEvent = Misc.free(suspendEvent);
    }

    @Override
    public void close() {
        final int fd = getFd();
        LOG.debug().$("close [fd=").$(fd).I$();
        super.close();
        if (this.pendingRetry) {
            this.pendingRetry = false;
            LOG.info().$("closed context with retry pending [fd=").$(getFd()).I$();
        }
        this.nCompletedRequests = 0;
        this.totalBytesSent = 0;
        this.csPool.clear();
        this.multipartContentParser.close();
        this.multipartContentHeaderParser.close();
        this.headerParser.close();
        this.localValueMap.close();
        this.recvBuffer = Unsafe.free(recvBuffer, recvBufferSize, MemoryTag.NATIVE_HTTP_CONN);
        this.responseSink.close();
        this.receivedBytes = 0;
        this.securityContext = DenyAllSecurityContext.INSTANCE;
        this.authenticator.close();
        Misc.free(selectCache);
        LOG.debug().$("closed [fd=").$(fd).I$();
    }

    @Override
    public void fail(HttpRequestProcessorSelector selector, HttpException e) {
        LOG.info().$("failed to retry query [fd=").$(getFd()).I$();
        HttpRequestProcessor processor = getHttpRequestProcessor(selector);
        failProcessor(processor, e, DISCONNECT_REASON_RETRY_FAILED);
    }

    @Override
    public RetryAttemptAttributes getAttemptDetails() {
        return retryAttemptAttributes;
    }

    public HttpChunkedResponseSocket getChunkedResponseSocket() {
        return responseSink.getChunkedSocket();
    }

    public long getLastRequestBytesSent() {
        return responseSink.getTotalBytesSent();
    }

    @Override
    public LocalValueMap getMap() {
        return localValueMap;
    }

    public Metrics getMetrics() {
        return metrics;
    }

    public int getNCompletedRequests() {
        return nCompletedRequests;
    }

    public HttpRawSocket getRawResponseSocket() {
        return responseSink.getRawSocket();
    }

    public HttpRequestHeader getRequestHeader() {
        return headerParser;
    }

    public HttpResponseHeader getResponseHeader() {
        return responseSink.getHeader();
    }

    public SecurityContext getSecurityContext() {
        return securityContext;
    }

    public AssociativeCache<RecordCursorFactory> getSelectCache() {
        return selectCache;
    }

    @Override
    public SuspendEvent getSuspendEvent() {
        return suspendEvent;
    }

    public long getTotalBytesSent() {
        return totalBytesSent;
    }

    public boolean handleClientOperation(int operation, HttpRequestProcessorSelector selector, RescheduleContext rescheduleContext) {
        boolean keepGoing;
        switch (operation) {
            case IOOperation.READ:
                keepGoing = handleClientRecv(selector, rescheduleContext);
                break;
            case IOOperation.WRITE:
                keepGoing = handleClientSend();
                break;
            case IOOperation.HEARTBEAT:
                dispatcher.registerChannel(this, IOOperation.HEARTBEAT);
                return false;
            default:
                dispatcher.disconnect(this, DISCONNECT_REASON_UNKNOWN_OPERATION);
                keepGoing = false;
                break;
        }

        boolean useful = keepGoing;
        if (keepGoing) {
            if (configuration.getServerKeepAlive()) {
                do {
                    keepGoing = handleClientRecv(selector, rescheduleContext);
                } while (keepGoing);
            } else {
                dispatcher.disconnect(this, DISCONNECT_REASON_KEEPALIVE_OFF);
            }
        }
        return useful;
    }

    @Override
    public void init() {
        if (socket.supportsTls()) {
            if (socket.startTlsSession() != 0) {
                throw CairoException.nonCritical().put("failed to start TLS session");
            }
        }
    }

    @Override
    public boolean invalid() {
        return pendingRetry || receivedBytes > 0 || this.socket == null;
    }

    @Override
    public HttpConnectionContext of(int fd, @NotNull IODispatcher<HttpConnectionContext> dispatcher) {
        super.of(fd, dispatcher);
        // The context is obtained from the pool, so we should initialize the memory.
        if (recvBuffer == 0) {
            recvBuffer = Unsafe.malloc(recvBufferSize, MemoryTag.NATIVE_HTTP_CONN);
        }
        responseSink.of(socket);
        return this;
    }

    public void reset() {
        LOG.debug().$("reset [fd=").$(getFd()).$(']').$();
        this.totalBytesSent += responseSink.getTotalBytesSent();
        this.responseSink.clear();
        this.nCompletedRequests++;
        this.resumeProcessor = null;
        this.headerParser.clear();
        this.multipartContentParser.clear();
        this.multipartContentHeaderParser.clear();
        this.csPool.clear();
        this.localValueMap.clear();
        this.multipartParserState.multipartRetry = false;
        this.retryAttemptAttributes.waitStartTimestamp = 0;
        this.retryAttemptAttributes.lastRunTimestamp = 0;
        this.retryAttemptAttributes.attempt = 0;
        this.receivedBytes = 0;
        this.securityContext = DenyAllSecurityContext.INSTANCE;
        this.authenticator.clear();
        clearSuspendEvent();
    }

    public void resumeResponseSend() throws PeerIsSlowToReadException, PeerDisconnectedException {
        responseSink.resumeSend();
    }

    public void scheduleRetry(HttpRequestProcessor processor, RescheduleContext rescheduleContext) {
        try {
            pendingRetry = true;
            rescheduleContext.reschedule(this);
        } catch (RetryFailedOperationException e) {
            failProcessor(processor, e, DISCONNECT_REASON_RETRY_FAILED);
        }
    }

    public HttpResponseSink.SimpleResponseImpl simpleResponse() {
        return responseSink.getSimple();
    }

    public boolean tryRerun(HttpRequestProcessorSelector selector, RescheduleContext rescheduleContext) {
        if (pendingRetry) {
            pendingRetry = false;
            HttpRequestProcessor processor = getHttpRequestProcessor(selector);
            try {
                LOG.info().$("retrying query [fd=").$(getFd()).I$();
                processor.onRequestRetry(this);
                if (multipartParserState.multipartRetry) {
                    if (continueConsumeMultipart(
                            socket,
                            multipartParserState.start,
                            multipartParserState.buf,
                            multipartParserState.bufRemaining,
                            (HttpMultipartContentListener) processor,
                            processor,
                            retryRescheduleContext
                    )) {
                        LOG.info().$("success retried multipart import [fd=").$(getFd()).I$();
                        busyRcvLoop(selector, rescheduleContext);
                    } else {
                        LOG.info().$("retry success but import not finished [fd=").$(getFd()).I$();
                    }
                } else {
                    busyRcvLoop(selector, rescheduleContext);
                }
            } catch (RetryOperationException e2) {
                pendingRetry = true;
                return false;
            } catch (PeerDisconnectedException ignore) {
                dispatcher.disconnect(this, DISCONNECT_REASON_PEER_DISCONNECT_AT_RERUN);
            } catch (PeerIsSlowToReadException e2) {
                LOG.info().$("peer is slow on running the rerun [fd=").$(getFd())
                        .$(", thread=").$(Thread.currentThread().getId()).I$();
                processor.parkRequest(this, false);
                resumeProcessor = processor;
                dispatcher.registerChannel(this, IOOperation.WRITE);
            } catch (QueryPausedException e) {
                LOG.info().$("partition is in cold storage, suspending query [fd=").$(getFd())
                        .$(", thread=").$(Thread.currentThread().getId()).I$();
                processor.parkRequest(this, true);
                resumeProcessor = processor;
                suspendEvent = e.getEvent();
                dispatcher.registerChannel(this, IOOperation.WRITE);
            } catch (ServerDisconnectException e) {
                LOG.info().$("kicked out [fd=").$(getFd()).I$();
                dispatcher.disconnect(this, DISCONNECT_REASON_KICKED_OUT_AT_RERUN);
            }
        }
        return true;
    }

    @SuppressWarnings("StatementWithEmptyBody")
    private void busyRcvLoop(HttpRequestProcessorSelector selector, RescheduleContext rescheduleContext) {
        reset();
        if (configuration.getServerKeepAlive()) {
            while (handleClientRecv(selector, rescheduleContext)) ;
        } else {
            dispatcher.disconnect(this, DISCONNECT_REASON_KEEPALIVE_OFF_RECV);
        }
    }

    private void completeRequest(
            HttpRequestProcessor processor,
            RescheduleContext rescheduleContext
    ) throws PeerDisconnectedException, PeerIsSlowToReadException, ServerDisconnectException, QueryPausedException {
        LOG.debug().$("complete [fd=").$(getFd()).I$();
        try {
            processor.onRequestComplete(this);
            reset();
        } catch (RetryOperationException e) {
            pendingRetry = true;
            scheduleRetry(processor, rescheduleContext);
        }
    }

    private boolean configureSecurityContext() {
        if (securityContext == DenyAllSecurityContext.INSTANCE) {
            if (!authenticator.authenticate(headerParser)) {
                return false;
            }
            securityContext = configuration.getFactoryProvider().getSecurityContextFactory().getInstance(
                    authenticator.getPrincipal(),
                    SecurityContextFactory.HTTP
            );
        }
        return true;
    }

    private boolean consumeMultipart(
            Socket socket,
            HttpRequestProcessor processor,
            long headerEnd,
            int read,
            boolean newRequest,
            RescheduleContext rescheduleContext
    ) throws PeerDisconnectedException, PeerIsSlowToReadException, ServerDisconnectException, QueryPausedException {
        if (newRequest) {
            if (!headerParser.hasBoundary()) {
                return rejectRequest("Bad request. Form data in multipart POST expected.");
            }
            processor.onHeadersReady(this);
            multipartContentParser.of(headerParser.getBoundary());
        }

        processor.resumeRecv(this);

        final HttpMultipartContentListener multipartListener = (HttpMultipartContentListener) processor;
        final long bufferEnd = recvBuffer + read;

        LOG.debug().$("multipart").$();

        // read socket into buffer until there is nothing to read
        long start;
        long buf;
        int bufRemaining;

        if (headerEnd < bufferEnd) {
            start = headerEnd;
            buf = bufferEnd;
            bufRemaining = (int) (recvBufferSize - (bufferEnd - recvBuffer));
        } else {
            start = recvBuffer;
            buf = start + receivedBytes;
            bufRemaining = recvBufferSize - receivedBytes;
            receivedBytes = 0;
        }

        return continueConsumeMultipart(socket, start, buf, bufRemaining, multipartListener, processor, rescheduleContext);
    }

    private boolean continueConsumeMultipart(
            Socket socket,
            long start,
            long buf,
            int bufRemaining,
            HttpMultipartContentListener multipartListener,
            HttpRequestProcessor processor,
            RescheduleContext rescheduleContext
    ) throws PeerDisconnectedException, PeerIsSlowToReadException, ServerDisconnectException, QueryPausedException {
        boolean keepGoing = false;

        if (buf > start) {
            try {
                if (parseMultipartResult(start, buf, bufRemaining, multipartListener, processor, rescheduleContext)) {
                    return true;
                }

                buf = start = recvBuffer;
                bufRemaining = recvBufferSize;
            } catch (TooFewBytesReceivedException e) {
                start = multipartContentParser.getResumePtr();
            }
        }

        long spinsRemaining = multipartIdleSpinCount;

        while (true) {
            final int n = socket.recv(buf, bufRemaining);
            if (n < 0) {
                dispatcher.disconnect(this, DISCONNECT_REASON_PEER_DISCONNECT_AT_MULTIPART_RECV);
                break;
            }

            if (n == 0) {
                // Text loader needs as big of a data chunk as possible
                // to analyse columns and delimiters correctly. To make sure we
                // can deliver large data chunk we have to implement mini-Nagle
                // algorithm by accumulating small data chunks client could be
                // sending into our receive buffer. To make sure we don't
                // sit around accumulating for too long we have spin limit
                if (spinsRemaining-- > 0) {
                    continue;
                }

                // do we have anything in the buffer?
                if (buf > start) {
                    try {
                        if (parseMultipartResult(start, buf, bufRemaining, multipartListener, processor, rescheduleContext)) {
                            keepGoing = true;
                            break;
                        }

                        buf = start = recvBuffer;
                        bufRemaining = recvBufferSize;
                        continue;
                    } catch (TooFewBytesReceivedException e) {
                        start = multipartContentParser.getResumePtr();
                        shiftReceiveBufferUnprocessedBytes(start, (int) (buf - start));
                        dispatcher.registerChannel(this, IOOperation.READ);
                        break;
                    }
                }

                LOG.debug().$("peer is slow [multipart]").$();
                dispatcher.registerChannel(this, IOOperation.READ);
                break;
            }

            LOG.debug().$("multipart recv [len=").$(n).I$();

            dumpBuffer(buf, n);

            bufRemaining -= n;
            buf += n;

            if (bufRemaining == 0) {
                try {
                    if (buf - start > 1) {
                        if (parseMultipartResult(start, buf, bufRemaining, multipartListener, processor, rescheduleContext)) {
                            keepGoing = true;
                            break;
                        }
                    }

                    buf = start = recvBuffer;
                    bufRemaining = recvBufferSize;
                } catch (TooFewBytesReceivedException e) {
                    start = multipartContentParser.getResumePtr();
                    int unprocessedSize = (int) (buf - start);
                    // Shift to start
                    if (unprocessedSize < recvBufferSize) {
                        start = multipartContentParser.getResumePtr();
                        shiftReceiveBufferUnprocessedBytes(start, unprocessedSize);
                        dispatcher.registerChannel(this, IOOperation.READ);
                    } else {
                        // Header does not fit receive buffer
                        failProcessor(processor, BufferOverflowException.INSTANCE, DISCONNECT_REASON_MULTIPART_HEADER_TOO_BIG);
                    }
                    break;
                }
            }
        }
        return keepGoing;
    }

    private void dumpBuffer(long buffer, int size) {
        if (dumpNetworkTraffic && size > 0) {
            StdoutSink.INSTANCE.put('>');
            Net.dump(buffer, size);
        }
    }

    private void failProcessor(HttpRequestProcessor processor, HttpException e, int reason) {
        pendingRetry = false;
        boolean canReset = true;
        try {
            LOG.info()
                    .$("failed query result cannot be delivered. Kicked out [fd=").$(getFd())
                    .$(", error=").$(e.getFlyweightMessage())
                    .I$();
            processor.failRequest(this, e);
            dispatcher.disconnect(this, reason);
        } catch (PeerDisconnectedException peerDisconnectedException) {
            dispatcher.disconnect(this, DISCONNECT_REASON_PEER_DISCONNECT_AT_SEND);
        } catch (PeerIsSlowToReadException peerIsSlowToReadException) {
            LOG.info().$("peer is slow to receive failed to retry response [fd=").$(getFd()).I$();
            processor.parkRequest(this, false);
            resumeProcessor = processor;
            dispatcher.registerChannel(this, IOOperation.WRITE);
            canReset = false;
        } catch (ServerDisconnectException serverDisconnectException) {
            dispatcher.disconnect(this, reason);
        } finally {
            if (canReset) {
                reset();
            }
        }
    }

    private HttpRequestProcessor getHttpRequestProcessor(HttpRequestProcessorSelector selector) {
        HttpRequestProcessor processor;
        final CharSequence url = headerParser.getUrl();
        processor = selector.select(url);
        if (processor == null) {
            return selector.getDefaultProcessor();
        }
        return processor;
    }

    private boolean handleClientRecv(HttpRequestProcessorSelector selector, RescheduleContext rescheduleContext) {
        boolean busyRecv = true;
        try {
            // this is address of where header ended in our receive buffer
            // we need to being processing request content starting from this address
            long headerEnd = recvBuffer;
            int read = 0;
            final boolean newRequest = headerParser.isIncomplete();
            if (newRequest) {
                while (headerParser.isIncomplete()) {
                    // read headers
                    read = socket.recv(recvBuffer, recvBufferSize);
                    LOG.debug().$("recv [fd=").$(getFd()).$(", count=").$(read).I$();
                    if (read < 0) {
                        LOG.debug()
                                .$("done [fd=").$(getFd())
                                .$(", errno=").$(nf.errno())
                                .I$();
                        // peer disconnect
                        dispatcher.disconnect(this, DISCONNECT_REASON_PEER_DISCONNECT_AT_HEADER_RECV);
                        return false;
                    }

                    if (read == 0) {
                        // client is not sending anything
                        dispatcher.registerChannel(this, IOOperation.READ);
                        return false;
                    }

                    dumpBuffer(recvBuffer, read);
                    headerEnd = headerParser.parse(recvBuffer, recvBuffer + read, true, false);
                }
            }

            final CharSequence url = headerParser.getUrl();
            if (url == null) {
                throw HttpException.instance("missing URL");
            }
            HttpRequestProcessor processor = getHttpRequestProcessor(selector);

            final boolean multipartRequest = Chars.equalsNc("multipart/form-data", headerParser.getContentType());
            final boolean multipartProcessor = processor instanceof HttpMultipartContentListener;

            if (configuration.allowDeflateBeforeSend() && Chars.contains(headerParser.getHeader("Accept-Encoding"), "gzip")) {
                responseSink.setDeflateBeforeSend(true);
            }

            try {
                if (newRequest && processor.requiresAuthentication() && !configureSecurityContext()) {
                    return rejectUnauthenticatedRequest();
                }

                if (multipartRequest && !multipartProcessor) {
                    // bad request - multipart request for processor that doesn't expect multipart
                    busyRecv = rejectRequest("Bad request. Non-multipart GET expected.");
                } else if (!multipartRequest && multipartProcessor) {
                    // bad request - regular request for processor that expects multipart
                    busyRecv = rejectRequest("Bad request. Multipart POST expected.");
                } else if (multipartProcessor) {
                    busyRecv = consumeMultipart(socket, processor, headerEnd, read, newRequest, rescheduleContext);
                } else {
                    // Do not expect any more bytes to be sent to us before
                    // we respond back to client. We will disconnect the client when
                    // they abuse protocol. In addition, we will not call processor
                    // if client has disconnected before we had a chance to reply.
                    read = socket.recv(recvBuffer, 1);
                    if (read != 0) {
                        dumpBuffer(recvBuffer, read);
                        LOG.info().$("disconnect after request [fd=").$(getFd()).I$();
                        dispatcher.disconnect(this, DISCONNECT_REASON_KICKED_OUT_AT_EXTRA_BYTES);
                        busyRecv = false;
                    } else {
                        processor.onHeadersReady(this);
                        LOG.debug().$("good [fd=").$(getFd()).I$();
                        processor.onRequestComplete(this);
                        resumeProcessor = null;
                        reset();
                    }
                }
            } catch (RetryOperationException e) {
                pendingRetry = true;
                scheduleRetry(processor, rescheduleContext);
                busyRecv = false;
            } catch (PeerDisconnectedException e) {
                dispatcher.disconnect(this, DISCONNECT_REASON_PEER_DISCONNECT_AT_RECV);
                busyRecv = false;
            } catch (ServerDisconnectException e) {
                LOG.info().$("kicked out [fd=").$(getFd()).I$();
                dispatcher.disconnect(this, DISCONNECT_REASON_KICKED_OUT_AT_RECV);
                busyRecv = false;
            } catch (PeerIsSlowToReadException e) {
                LOG.debug().$("peer is slow reader [two]").$();
                // it is important to assign resume processor before we fire
                // event off to dispatcher
                processor.parkRequest(this, false);
                resumeProcessor = processor;
                dispatcher.registerChannel(this, IOOperation.WRITE);
                busyRecv = false;
            } catch (QueryPausedException e) {
                LOG.debug().$("partition is in cold storage").$();
                // it is important to assign resume processor before we fire
                // event off to dispatcher
                processor.parkRequest(this, true);
                resumeProcessor = processor;
                suspendEvent = e.getEvent();
                dispatcher.registerChannel(this, IOOperation.WRITE);
                busyRecv = false;
            }
        } catch (HttpException e) {
            LOG.error().$("http error [fd=").$(getFd()).$(", e=`").$(e.getFlyweightMessage()).$("`]").$();
            dispatcher.disconnect(this, DISCONNECT_REASON_PROTOCOL_VIOLATION);
            busyRecv = false;
        }
        return busyRecv;
    }

    private boolean handleClientSend() {
        if (resumeProcessor != null) {
            try {
                resumeProcessor.resumeSend(this);
                reset();
                return true;
            } catch (PeerIsSlowToReadException ignore) {
                resumeProcessor.parkRequest(this, false);
                LOG.debug().$("peer is slow reader").$();
                dispatcher.registerChannel(this, IOOperation.WRITE);
            } catch (QueryPausedException e) {
                resumeProcessor.parkRequest(this, true);
                suspendEvent = e.getEvent();
                LOG.debug().$("partition is in cold storage").$();
                dispatcher.registerChannel(this, IOOperation.WRITE);
            } catch (PeerDisconnectedException ignore) {
                dispatcher.disconnect(this, DISCONNECT_REASON_PEER_DISCONNECT_AT_SEND);
            } catch (ServerDisconnectException ignore) {
                LOG.info().$("kicked out [fd=").$(getFd()).I$();
                dispatcher.disconnect(this, DISCONNECT_REASON_KICKED_OUT_AT_SEND);
            }
        } else {
            LOG.error().$("spurious write request [fd=").$(getFd()).I$();
        }
        return false;
    }

    private boolean parseMultipartResult(
            long start,
            long buf,
            int bufRemaining,
            HttpMultipartContentListener multipartListener,
            HttpRequestProcessor processor,
            RescheduleContext rescheduleContext
    ) throws PeerDisconnectedException, PeerIsSlowToReadException, ServerDisconnectException, QueryPausedException, TooFewBytesReceivedException {
        boolean parseResult;
        try {
            parseResult = multipartContentParser.parse(start, buf, multipartListener);
        } catch (RetryOperationException e) {
            this.multipartParserState.saveFdBufferPosition(multipartContentParser.getResumePtr(), buf, bufRemaining);
            throw e;
        } catch (NotEnoughLinesException e) {
            failProcessor(processor, e, DISCONNECT_REASON_KICKED_TXT_NOT_ENOUGH_LINES);
            parseResult = false;
        }

        if (parseResult) {
            // request is complete
            completeRequest(processor, rescheduleContext);
            return true;
        }
        return false;
    }

    private boolean rejectRequest(CharSequence userMessage) throws PeerDisconnectedException, PeerIsSlowToReadException {
        reset();
        LOG.error().$(userMessage).$();
        simpleResponse().sendStatus(404, userMessage);
        dispatcher.registerChannel(this, IOOperation.READ);
        return false;
    }

    private boolean rejectUnauthenticatedRequest() throws PeerDisconnectedException, PeerIsSlowToReadException {
        reset();
        LOG.error().$("rejecting unauthenticated request [fd=").$(getFd()).I$();
        simpleResponse().sendStatusWithHeader(401, "WWW-Authenticate: Basic realm=\"questdb\", charset=\"UTF-8\"");
        dispatcher.registerChannel(this, IOOperation.READ);
        return false;
    }

    private void shiftReceiveBufferUnprocessedBytes(long start, int receivedBytes) {
        // Shift to start
        this.receivedBytes = receivedBytes;
        Vect.memcpy(recvBuffer, start, receivedBytes);
        LOG.debug().$("peer is slow, waiting for bigger part to parse [multipart]").$();
    }
}<|MERGE_RESOLUTION|>--- conflicted
+++ resolved
@@ -72,18 +72,9 @@
     private SuspendEvent suspendEvent;
     private long totalBytesSent;
 
-<<<<<<< HEAD
-    public HttpConnectionContext(HttpContextConfiguration configuration, Metrics metrics, boolean forcePlainText) {
-        super(forcePlainText ? PlainSocketFactory.INSTANCE : configuration.getFactoryProvider().getHttpSocketFactory(), configuration.getNetworkFacade(), LOG);
-        this.configuration = configuration;
-        this.nf = configuration.getNetworkFacade();
-        this.csPool = new ObjectPool<>(DirectByteCharSequence.FACTORY, configuration.getConnectionStringPoolCapacity());
-        this.headerParser = new HttpHeaderParser(configuration.getRequestHeaderBufferSize(), csPool);
-        this.multipartContentHeaderParser = new HttpHeaderParser(configuration.getMultipartHeaderBufferSize(), csPool);
-=======
-    public HttpConnectionContext(HttpMinServerConfiguration configuration, Metrics metrics) {
+    public HttpConnectionContext(HttpMinServerConfiguration configuration, Metrics metrics, boolean forcePlainText) {
         super(
-                configuration.getHttpContextConfiguration().getFactoryProvider().getHttpSocketFactory(),
+                forcePlainText ? PlainSocketFactory.INSTANCE : configuration.getHttpContextConfiguration().getFactoryProvider().getHttpSocketFactory(),
                 configuration.getHttpContextConfiguration().getNetworkFacade(),
                 LOG
         );
@@ -93,7 +84,6 @@
         this.csPool = new ObjectPool<>(DirectByteCharSequence.FACTORY, contextConfiguration.getConnectionStringPoolCapacity());
         this.headerParser = new HttpHeaderParser(contextConfiguration.getRequestHeaderBufferSize(), csPool);
         this.multipartContentHeaderParser = new HttpHeaderParser(contextConfiguration.getMultipartHeaderBufferSize(), csPool);
->>>>>>> c33d4edb
         this.multipartContentParser = new HttpMultipartContentParser(multipartContentHeaderParser);
         this.responseSink = new HttpResponseSink(contextConfiguration);
         this.recvBufferSize = contextConfiguration.getRecvBufferSize();
