/*******************************************************************************
 *     ___                  _   ____  ____
 *    / _ \ _   _  ___  ___| |_|  _ \| __ )
 *   | | | | | | |/ _ \/ __| __| | | |  _ \
 *   | |_| | |_| |  __/\__ \ |_| |_| | |_) |
 *    \__\_\\__,_|\___||___/\__|____/|____/
 *
 *  Copyright (c) 2014-2019 Appsicle
 *  Copyright (c) 2019-2020 QuestDB
 *
 *  Licensed under the Apache License, Version 2.0 (the "License");
 *  you may not use this file except in compliance with the License.
 *  You may obtain a copy of the License at
 *
 *  http://www.apache.org/licenses/LICENSE-2.0
 *
 *  Unless required by applicable law or agreed to in writing, software
 *  distributed under the License is distributed on an "AS IS" BASIS,
 *  WITHOUT WARRANTIES OR CONDITIONS OF ANY KIND, either express or implied.
 *  See the License for the specific language governing permissions and
 *  limitations under the License.
 *
 ******************************************************************************/

package io.questdb.cutlass.http;

import io.questdb.cairo.CairoSecurityContext;
import io.questdb.cairo.pool.ex.RetryFailedOperationException;
import io.questdb.cairo.pool.ex.RetryOperationException;
import io.questdb.cairo.security.CairoSecurityContextImpl;
import io.questdb.griffin.HttpSqlExecutionInterruptor;
import io.questdb.griffin.SqlExecutionInterruptor;
import io.questdb.log.Log;
import io.questdb.log.LogFactory;
import io.questdb.network.*;
import io.questdb.std.*;
import io.questdb.std.str.DirectByteCharSequence;
import io.questdb.std.str.StdoutSink;

public class HttpConnectionContext implements IOContext, Locality, Mutable, Retry {
    private static final Log LOG = LogFactory.getLog(HttpConnectionContext.class);
    private final HttpHeaderParser headerParser;
    private final long recvBuffer;
    private final int recvBufferSize;
    private final HttpMultipartContentParser multipartContentParser;
    private final HttpHeaderParser multipartContentHeaderParser;
    private final HttpResponseSink responseSink;
    private final ObjectPool<DirectByteCharSequence> csPool;
    private final HttpServerConfiguration configuration;
    private final LocalValueMap localValueMap = new LocalValueMap();
    private final NetworkFacade nf;
    private final long multipartIdleSpinCount;
    private final CairoSecurityContext cairoSecurityContext;
    private final boolean dumpNetworkTraffic;
    private final boolean allowDeflateBeforeSend;
    private final HttpSqlExecutionInterruptor execInterruptor;
    private final MultipartParserState multipartParserState = new MultipartParserState();
    private final RetryAttemptAttributes retryAttemptAttributes = new RetryAttemptAttributes();
    private final RescheduleContext retryRescheduleContext = retry -> {
        LOG.info().$("Retry is requested after successful writer allocation. Retry will be re-scheduled [thread=").$(Thread.currentThread().getId()).$(']');
        throw RetryOperationException.INSTANCE;
    };
    private long fd;
    private HttpRequestProcessor resumeProcessor = null;
    private boolean pendingRetry = false;
    private IODispatcher<HttpConnectionContext> dispatcher;
    private int nCompletedRequests;
    private long totalBytesSent;
    private final boolean serverKeepAlive;

    public HttpConnectionContext(HttpServerConfiguration configuration) {
        this.configuration = configuration;
        this.nf = configuration.getDispatcherConfiguration().getNetworkFacade();
        this.csPool = new ObjectPool<>(DirectByteCharSequence.FACTORY, configuration.getConnectionStringPoolCapacity());
        this.headerParser = new HttpHeaderParser(configuration.getRequestHeaderBufferSize(), csPool);
        this.multipartContentHeaderParser = new HttpHeaderParser(configuration.getMultipartHeaderBufferSize(), csPool);
        this.multipartContentParser = new HttpMultipartContentParser(multipartContentHeaderParser);
        this.recvBufferSize = configuration.getRecvBufferSize();
        this.recvBuffer = Unsafe.malloc(recvBufferSize);
        this.responseSink = new HttpResponseSink(configuration);
        this.multipartIdleSpinCount = configuration.getMultipartIdleSpinCount();
        this.dumpNetworkTraffic = configuration.getDumpNetworkTraffic();
        this.allowDeflateBeforeSend = configuration.allowDeflateBeforeSend();
        cairoSecurityContext = new CairoSecurityContextImpl(!configuration.readOnlySecurityContext());
        execInterruptor = configuration.isInterruptOnClosedConnection()
                ? new HttpSqlExecutionInterruptor(this.nf, configuration.getInterruptorNIterationsPerCheck(), configuration.getInterruptorBufferSize())
                : null;
        this.serverKeepAlive = configuration.getServerKeepAlive();
    }

    @Override
    public void clear() {
        LOG.debug().$("clear").$();
        totalBytesSent += responseSink.getTotalBytesSent();
        nCompletedRequests++;
        this.resumeProcessor = null;
        this.headerParser.clear();
        this.multipartContentParser.clear();
        this.multipartContentHeaderParser.clear();
        this.csPool.clear();
        this.localValueMap.clear();
        this.responseSink.clear();
        if (this.pendingRetry) {
            LOG.error().$("Reused context with retry pending.").$();
        }
        this.pendingRetry = false;
        this.multipartParserState.multipartRetry = false;
    }

    @Override
    public void close() {
        this.fd = -1;
        Misc.free(execInterruptor);
        nCompletedRequests = 0;
        totalBytesSent = 0;
        csPool.clear();
        multipartContentParser.close();
        multipartContentHeaderParser.close();
        responseSink.close();
        headerParser.close();
        localValueMap.close();
        Unsafe.free(recvBuffer, recvBufferSize);
        if (this.pendingRetry) {
            LOG.error().$("Closed context with retry pending.").$();
        }
        this.pendingRetry = false;
        LOG.debug().$("closed").$();
    }

    @Override
    public long getFd() {
        return fd;
    }

    @Override
    public boolean invalid() {
        return pendingRetry || this.fd == -1;
    }

    @Override
    public IODispatcher<HttpConnectionContext> getDispatcher() {
        return dispatcher;
    }

    public CairoSecurityContext getCairoSecurityContext() {
        return cairoSecurityContext;
    }

    public HttpChunkedResponseSocket getChunkedResponseSocket() {
        return responseSink.getChunkedSocket();
    }

    @Override
    public LocalValueMap getMap() {
        return localValueMap;
    }

    public HttpRawSocket getRawResponseSocket() {
        return responseSink.getRawSocket();
    }

    public HttpRequestHeader getRequestHeader() {
        return headerParser;
    }

    public HttpResponseHeader getResponseHeader() {
        return responseSink.getHeader();
    }

<<<<<<< HEAD
    public void handleClientOperation(int operation, HttpRequestProcessorSelector selector, RescheduleContext rescheduleContext) {
        switch (operation) {
            case IOOperation.READ:
                handleClientRecv(selector, rescheduleContext);
=======
    public void handleClientOperation(int operation, HttpRequestProcessorSelector selector) {
        boolean keepGoing;
        switch (operation) {
            case IOOperation.READ:
                keepGoing = handleClientRecv(selector);
>>>>>>> cf17a26b
                break;
            case IOOperation.WRITE:
                keepGoing = handleClientSend();
                break;
            default:
                dispatcher.disconnect(this);
                keepGoing = false;
                break;
        }

        if (keepGoing) {
            if (serverKeepAlive) {
                do {
                    keepGoing = handleClientRecv(selector);
                } while (keepGoing);
            } else {
                dispatcher.disconnect(this);
            }
        }
    }

    public HttpConnectionContext of(long fd, IODispatcher<HttpConnectionContext> dispatcher) {
        this.fd = fd;
        this.dispatcher = dispatcher;
        this.responseSink.of(fd);
        if (null != execInterruptor) {
            this.execInterruptor.of(fd);
        }
        return this;
    }

    public HttpResponseSink.SimpleResponseImpl simpleResponse() {
        return responseSink.getSimple();
    }

    private void completeRequest(HttpRequestProcessor processor, RescheduleContext rescheduleContext) throws PeerDisconnectedException, PeerIsSlowToReadException, ServerDisconnectException {
        LOG.debug().$("complete [fd=").$(fd).$(']').$();
<<<<<<< HEAD
        try {
            processor.onRequestComplete(this);
        } catch (RetryOperationException e) {
            pendingRetry = true;
            scheduleRetry(processor, rescheduleContext);
        }
    }

    public void scheduleRetry(HttpRequestProcessor processor, RescheduleContext rescheduleContext) {
        try {
            pendingRetry = true;
            rescheduleContext.reschedule(this);
        } catch (RetryFailedOperationException e) {
            fail(e, processor);
        }
=======
        processor.onRequestComplete(this);
        clear();
>>>>>>> cf17a26b
    }

    private boolean consumeMultipart(
            long fd,
            HttpRequestProcessor processor,
            long headerEnd,
            int read,
            boolean newRequest,
            RescheduleContext rescheduleContext
    ) throws PeerDisconnectedException, PeerIsSlowToReadException, ServerDisconnectException {
        boolean keepGoing = false;
        if (newRequest) {
            processor.onHeadersReady(this);
            multipartContentParser.of(headerParser.getBoundary());
        }

        processor.resumeRecv(this);

        final HttpMultipartContentListener multipartListener = (HttpMultipartContentListener) processor;
        final long bufferEnd = recvBuffer + read;

        LOG.debug().$("multipart").$();

        // read socket into buffer until there is nothing to read
        long start;
        long buf;
        int bufRemaining;

        if (headerEnd < bufferEnd) {
            start = headerEnd;
            buf = bufferEnd;
            bufRemaining = (int) (recvBufferSize - (bufferEnd - recvBuffer));
        } else {
            buf = start = recvBuffer;
            bufRemaining = recvBufferSize;
        }

        continueConsumeMultipart(fd, start, buf, bufRemaining, multipartListener, processor, rescheduleContext);
    }

    private void continueConsumeMultipart(long fd, long start, long buf, int bufRemaining, HttpMultipartContentListener multipartListener, HttpRequestProcessor processor, RescheduleContext rescheduleContext) throws PeerDisconnectedException, PeerIsSlowToReadException, ServerDisconnectException {
        // do we have anything in the buffer?
        if (buf > start) {
            if (parseMultipartResult(start, buf, bufRemaining, multipartListener, processor, rescheduleContext)) {
                return;
            }

            buf = start = recvBuffer;
            bufRemaining = recvBufferSize;
        }

        long spinsRemaining = multipartIdleSpinCount;

        while (true) {
            final int n = nf.recv(fd, buf, bufRemaining);
            if (n < 0) {
                dispatcher.disconnect(this);
                break;
            }

            if (n == 0) {
                // Text loader needs as big of a data chunk as possible
                // to analyse columns and delimiters correctly. To make sure we
                // can deliver large data chunk we have to implement mini-Nagle
                // algorithm by accumulating small data chunks client could be
                // sending into our receive buffer. To make sure we don't
                // sit around accumulating for too long we have spin limit
                if (spinsRemaining-- > 0) {
                    continue;
                }

                // do we have anything in the buffer?
                if (buf > start) {
<<<<<<< HEAD
                    if (parseMultipartResult(start, buf, bufRemaining, multipartListener, processor, rescheduleContext)) {
=======
                    if (buf - start > 0 && multipartContentParser.parse(start, buf, multipartListener)) {
                        // request is complete
                        completeRequest(processor);
                        keepGoing = true;
>>>>>>> cf17a26b
                        break;
                    }

                    buf = start = recvBuffer;
                    bufRemaining = recvBufferSize;
                    continue;

                }

                LOG.debug().$("peer is slow [multipart]").$();
                dispatcher.registerChannel(this, IOOperation.READ);
                break;
            }

            LOG.debug().$("multipart recv [len=").$(n).$(']').$();

            dumpBuffer(buf, n);

            bufRemaining -= n;
            buf += n;

            if (bufRemaining == 0) {
<<<<<<< HEAD
                if (buf - start > 1) {
                    if (parseMultipartResult(start, buf, bufRemaining, multipartListener, processor, rescheduleContext)) {
                        break;
                    }
=======
                if (buf - start > 1 && multipartContentParser.parse(start, buf, multipartListener)) {
                    // request is complete
                    completeRequest(processor);
                    keepGoing = true;
                    break;
>>>>>>> cf17a26b
                }

                buf = start = recvBuffer;
                bufRemaining = recvBufferSize;
            }
        }
        return keepGoing;
    }

    private boolean parseMultipartResult(long start, long buf, int bufRemaining, HttpMultipartContentListener multipartListener, HttpRequestProcessor processor, RescheduleContext rescheduleContext) throws PeerDisconnectedException, PeerIsSlowToReadException, ServerDisconnectException {
        boolean parseResult;
        try {
            parseResult = multipartContentParser.parse(start, buf, multipartListener);
        } catch (RetryOperationException e) {
            this.multipartParserState.saveFdBufferPosition(multipartContentParser.getResumePtr(), buf, bufRemaining);
            throw e;
        }

        if (parseResult) {
            // request is complete
            completeRequest(processor, rescheduleContext);
            return true;
        }
        return false;
    }

    private void dumpBuffer(long buffer, int size) {
        if (dumpNetworkTraffic && size > 0) {
            StdoutSink.INSTANCE.put('>');
            Net.dump(buffer, size);
        }
    }

<<<<<<< HEAD
    private void handleClientRecv(HttpRequestProcessorSelector selector, RescheduleContext rescheduleContext) {
=======
    private boolean handleClientRecv(HttpRequestProcessorSelector selector) {
        boolean keepGoing = true;
>>>>>>> cf17a26b
        try {
            final long fd = this.fd;
            // this is address of where header ended in our receive buffer
            // we need to being processing request content starting from this address
            long headerEnd = recvBuffer;
            int read = 0;
            final boolean newRequest = headerParser.isIncomplete();
            if (newRequest) {
                while (headerParser.isIncomplete()) {
                    // read headers
                    read = nf.recv(fd, recvBuffer, recvBufferSize);
                    LOG.debug().$("recv [fd=").$(fd).$(", count=").$(read).$(']').$();
                    if (read < 0) {
                        LOG.debug().$("done [fd=").$(fd).$(']').$();
                        // peer disconnect
                        dispatcher.disconnect(this);
                        return false;
                    }

                    if (read == 0) {
                        // client is not sending anything
                        dispatcher.registerChannel(this, IOOperation.READ);
                        return false;
                    }

                    dumpBuffer(recvBuffer, read);
                    headerEnd = headerParser.parse(recvBuffer, recvBuffer + read, true);
                }
            }

            final CharSequence url = headerParser.getUrl();
            if (url == null) {
                throw HttpException.instance("missing URL");
            }
            HttpRequestProcessor processor = getHttpRequestProcessor(selector);

            final boolean multipartRequest = Chars.equalsNc("multipart/form-data", headerParser.getContentType());
            final boolean multipartProcessor = processor instanceof HttpMultipartContentListener;

            if (allowDeflateBeforeSend && Chars.contains(headerParser.getHeader("Accept-Encoding"), "gzip")) {
                responseSink.setDeflateBeforeSend(true);
            }

            try {
                if (multipartRequest && !multipartProcessor) {
                    // bad request - multipart request for processor that doesn't expect multipart
                    keepGoing = rejectRequest("Bad request. non-multipart GET expected.");
                } else if (!multipartRequest && multipartProcessor) {
                    // bad request - regular request for processor that expects multipart
                    keepGoing = rejectRequest("Bad request. Multipart POST expected.");
                } else if (multipartProcessor) {
<<<<<<< HEAD
                    consumeMultipart(fd, processor, headerEnd, read, newRequest, rescheduleContext);
=======
                    keepGoing = consumeMultipart(fd, processor, headerEnd, read, newRequest);
>>>>>>> cf17a26b
                } else {

                    // Do not expect any more bytes to be sent to us before
                    // we respond back to client. We will disconnect the client when
                    // they abuse protocol. In addition, we will not call processor
                    // if client has disconnected before we had a chance to reply.
                    read = nf.recv(fd, recvBuffer, 1);
                    if (read != 0) {
                        dumpBuffer(recvBuffer, read);
                        LOG.info().$("disconnect after request [fd=").$(fd).$(']').$();
                        dispatcher.disconnect(this);
                        keepGoing = false;
                    } else {
                        processor.onHeadersReady(this);
                        LOG.debug().$("good [fd=").$(fd).$(']').$();
                        processor.onRequestComplete(this);
                        resumeProcessor = null;
                        clear();
                    }
                }
            } catch (RetryOperationException e) {
                pendingRetry = true;
                scheduleRetry(processor, rescheduleContext);
            } catch (PeerDisconnectedException e) {
                dispatcher.disconnect(this);
                keepGoing = false;
            } catch (ServerDisconnectException e) {
                LOG.info().$("kicked out [fd=").$(fd).$(']').$();
                dispatcher.disconnect(this);
                keepGoing = false;
            } catch (PeerIsSlowToReadException e) {
                LOG.debug().$("peer is slow reader [two]").$();
                // it is important to assign resume processor before we fire
                // event off to dispatcher
                processor.parkRequest(this);
                resumeProcessor = processor;
                dispatcher.registerChannel(this, IOOperation.WRITE);
                keepGoing = false;
            }
        } catch (HttpException e) {
            LOG.error().$("http error [fd=").$(fd).$(", e=`").$(e.getFlyweightMessage()).$("`]").$();
            dispatcher.disconnect(this);
            keepGoing = false;
        }
        return keepGoing;
    }

    private boolean rejectRequest(CharSequence userMessage) throws PeerDisconnectedException, PeerIsSlowToReadException {
        clear();
        LOG.error().$(userMessage).$();
        simpleResponse().sendStatus(400, userMessage);
        dispatcher.registerChannel(this, IOOperation.READ);
        return false;
    }

<<<<<<< HEAD
    private HttpRequestProcessor getHttpRequestProcessor(HttpRequestProcessorSelector selector) {
        HttpRequestProcessor processor = selector.select(headerParser.getUrl());

        if (processor == null) {
            processor = selector.getDefaultProcessor();
        }
        return processor;
    }

    private void handleClientSend() {
=======
    private boolean handleClientSend() {
>>>>>>> cf17a26b
        assert resumeProcessor != null;
        try {
            responseSink.resumeSend();
            resumeProcessor.resumeSend(this);
            clear();
            return true;
        } catch (PeerIsSlowToReadException ignore) {
            resumeProcessor.parkRequest(this);
            LOG.debug().$("peer is slow reader").$();
            dispatcher.registerChannel(this, IOOperation.WRITE);
        } catch (PeerDisconnectedException ignore) {
            dispatcher.disconnect(this);
        } catch (ServerDisconnectException ignore) {
            LOG.info().$("kicked out [fd=").$(fd).$(']').$();
            dispatcher.disconnect(this);
        }
        return false;
    }

    public int getNCompletedRequests() {
        return nCompletedRequests;
    }

    public long getTotalBytesSent() {
        return totalBytesSent;
    }

    public long getLastRequestBytesSent() {
        return responseSink.getTotalBytesSent();
    }

    public SqlExecutionInterruptor getSqlExecutionInterruptor() {
        return execInterruptor;
    }

    public boolean tryRerun(HttpRequestProcessorSelector selector, RescheduleContext rescheduleContext) {
        if (pendingRetry) {
            pendingRetry = false;
            HttpRequestProcessor processor = getHttpRequestProcessor(selector);
            try {
                processor.onRequestRetry(this);
                if (multipartParserState.multipartRetry) {
                    continueConsumeMultipart(fd, multipartParserState.start, multipartParserState.buf, multipartParserState.bufRemaining, (HttpMultipartContentListener) processor, processor, retryRescheduleContext);
                }
            } catch (RetryOperationException e2) {
                pendingRetry = true;
                return false;
            } catch (PeerDisconnectedException ignore) {
                dispatcher.disconnect(this);
            } catch (PeerIsSlowToReadException e2) {
                dispatcher.registerChannel(this, IOOperation.WRITE);
            } catch (ServerDisconnectException e) {
                LOG.info().$("kicked out [fd=").$(fd).$(']').$();
                dispatcher.disconnect(this);
            }
        }
        return true;
    }

    @Override
    public RetryAttemptAttributes getAttemptDetails() {
        return retryAttemptAttributes;
    }

    @Override
    public void fail(HttpRequestProcessorSelector selector, RetryFailedOperationException e) {
        pendingRetry = false;
        HttpRequestProcessor processor = getHttpRequestProcessor(selector);
        fail(e, processor);
    }

    private void fail(RetryFailedOperationException e, HttpRequestProcessor processor) {
        pendingRetry = false;
        try {
            processor.failRequest(this, e);
        } catch (PeerDisconnectedException peerDisconnectedException) {
            dispatcher.disconnect(this);
        } catch (PeerIsSlowToReadException peerIsSlowToReadException) {
            dispatcher.registerChannel(this, IOOperation.WRITE);
        } catch (ServerDisconnectException serverDisconnectException) {
            LOG.info().$("kicked out [fd=").$(fd).$(']').$();
            dispatcher.disconnect(this);
        }
    }
}<|MERGE_RESOLUTION|>--- conflicted
+++ resolved
@@ -167,18 +167,11 @@
         return responseSink.getHeader();
     }
 
-<<<<<<< HEAD
     public void handleClientOperation(int operation, HttpRequestProcessorSelector selector, RescheduleContext rescheduleContext) {
-        switch (operation) {
-            case IOOperation.READ:
-                handleClientRecv(selector, rescheduleContext);
-=======
-    public void handleClientOperation(int operation, HttpRequestProcessorSelector selector) {
         boolean keepGoing;
         switch (operation) {
             case IOOperation.READ:
-                keepGoing = handleClientRecv(selector);
->>>>>>> cf17a26b
+                keepGoing = handleClientRecv(selector, rescheduleContext);
                 break;
             case IOOperation.WRITE:
                 keepGoing = handleClientSend();
@@ -192,7 +185,7 @@
         if (keepGoing) {
             if (serverKeepAlive) {
                 do {
-                    keepGoing = handleClientRecv(selector);
+                    keepGoing = handleClientRecv(selector, rescheduleContext);
                 } while (keepGoing);
             } else {
                 dispatcher.disconnect(this);
@@ -216,9 +209,9 @@
 
     private void completeRequest(HttpRequestProcessor processor, RescheduleContext rescheduleContext) throws PeerDisconnectedException, PeerIsSlowToReadException, ServerDisconnectException {
         LOG.debug().$("complete [fd=").$(fd).$(']').$();
-<<<<<<< HEAD
         try {
             processor.onRequestComplete(this);
+            clear();
         } catch (RetryOperationException e) {
             pendingRetry = true;
             scheduleRetry(processor, rescheduleContext);
@@ -232,10 +225,6 @@
         } catch (RetryFailedOperationException e) {
             fail(e, processor);
         }
-=======
-        processor.onRequestComplete(this);
-        clear();
->>>>>>> cf17a26b
     }
 
     private boolean consumeMultipart(
@@ -273,14 +262,15 @@
             bufRemaining = recvBufferSize;
         }
 
-        continueConsumeMultipart(fd, start, buf, bufRemaining, multipartListener, processor, rescheduleContext);
-    }
-
-    private void continueConsumeMultipart(long fd, long start, long buf, int bufRemaining, HttpMultipartContentListener multipartListener, HttpRequestProcessor processor, RescheduleContext rescheduleContext) throws PeerDisconnectedException, PeerIsSlowToReadException, ServerDisconnectException {
+        return continueConsumeMultipart(fd, start, buf, bufRemaining, multipartListener, processor, rescheduleContext);
+    }
+
+    private boolean continueConsumeMultipart(long fd, long start, long buf, int bufRemaining, HttpMultipartContentListener multipartListener, HttpRequestProcessor processor, RescheduleContext rescheduleContext) throws PeerDisconnectedException, PeerIsSlowToReadException, ServerDisconnectException {
+        boolean keepGoing = false;
         // do we have anything in the buffer?
         if (buf > start) {
             if (parseMultipartResult(start, buf, bufRemaining, multipartListener, processor, rescheduleContext)) {
-                return;
+                return keepGoing;
             }
 
             buf = start = recvBuffer;
@@ -309,14 +299,8 @@
 
                 // do we have anything in the buffer?
                 if (buf > start) {
-<<<<<<< HEAD
                     if (parseMultipartResult(start, buf, bufRemaining, multipartListener, processor, rescheduleContext)) {
-=======
-                    if (buf - start > 0 && multipartContentParser.parse(start, buf, multipartListener)) {
-                        // request is complete
-                        completeRequest(processor);
                         keepGoing = true;
->>>>>>> cf17a26b
                         break;
                     }
 
@@ -339,18 +323,11 @@
             buf += n;
 
             if (bufRemaining == 0) {
-<<<<<<< HEAD
                 if (buf - start > 1) {
                     if (parseMultipartResult(start, buf, bufRemaining, multipartListener, processor, rescheduleContext)) {
+                        keepGoing = true;
                         break;
                     }
-=======
-                if (buf - start > 1 && multipartContentParser.parse(start, buf, multipartListener)) {
-                    // request is complete
-                    completeRequest(processor);
-                    keepGoing = true;
-                    break;
->>>>>>> cf17a26b
                 }
 
                 buf = start = recvBuffer;
@@ -384,12 +361,8 @@
         }
     }
 
-<<<<<<< HEAD
-    private void handleClientRecv(HttpRequestProcessorSelector selector, RescheduleContext rescheduleContext) {
-=======
-    private boolean handleClientRecv(HttpRequestProcessorSelector selector) {
+    private boolean handleClientRecv(HttpRequestProcessorSelector selector, RescheduleContext rescheduleContext) {
         boolean keepGoing = true;
->>>>>>> cf17a26b
         try {
             final long fd = this.fd;
             // this is address of where header ended in our receive buffer
@@ -441,11 +414,7 @@
                     // bad request - regular request for processor that expects multipart
                     keepGoing = rejectRequest("Bad request. Multipart POST expected.");
                 } else if (multipartProcessor) {
-<<<<<<< HEAD
-                    consumeMultipart(fd, processor, headerEnd, read, newRequest, rescheduleContext);
-=======
-                    keepGoing = consumeMultipart(fd, processor, headerEnd, read, newRequest);
->>>>>>> cf17a26b
+                    keepGoing = consumeMultipart(fd, processor, headerEnd, read, newRequest, rescheduleContext);
                 } else {
 
                     // Do not expect any more bytes to be sent to us before
@@ -469,6 +438,7 @@
             } catch (RetryOperationException e) {
                 pendingRetry = true;
                 scheduleRetry(processor, rescheduleContext);
+                keepGoing = false;
             } catch (PeerDisconnectedException e) {
                 dispatcher.disconnect(this);
                 keepGoing = false;
@@ -501,7 +471,6 @@
         return false;
     }
 
-<<<<<<< HEAD
     private HttpRequestProcessor getHttpRequestProcessor(HttpRequestProcessorSelector selector) {
         HttpRequestProcessor processor = selector.select(headerParser.getUrl());
 
@@ -511,10 +480,7 @@
         return processor;
     }
 
-    private void handleClientSend() {
-=======
     private boolean handleClientSend() {
->>>>>>> cf17a26b
         assert resumeProcessor != null;
         try {
             responseSink.resumeSend();
