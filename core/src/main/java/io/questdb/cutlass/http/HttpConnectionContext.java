--- conflicted
+++ resolved
@@ -806,13 +806,8 @@
             if (url == null) {
                 throw HttpException.instance("missing URL");
             }
-<<<<<<< HEAD
             HttpRequestProcessor processor = isRequestBeingRejected() ? rejectProcessor : getHttpRequestProcessor(selector);
-            int contentLength = headerParser.getContentLength();
-=======
-            HttpRequestProcessor processor = getHttpRequestProcessor(selector);
             long contentLength = headerParser.getContentLength();
->>>>>>> 4ec709d8
             final boolean chunked = Utf8s.equalsNcAscii("chunked", headerParser.getHeader(HEADER_TRANSFER_ENCODING));
             final boolean multipartRequest = Utf8s.equalsNcAscii("multipart/form-data", headerParser.getContentType())
                     || Utf8s.equalsNcAscii("multipart/mixed", headerParser.getContentType());
