/*******************************************************************************
 *     ___                  _   ____  ____
 *    / _ \ _   _  ___  ___| |_|  _ \| __ )
 *   | | | | | | |/ _ \/ __| __| | | |  _ \
 *   | |_| | |_| |  __/\__ \ |_| |_| | |_) |
 *    \__\_\\__,_|\___||___/\__|____/|____/
 *
 *  Copyright (c) 2014-2019 Appsicle
 *  Copyright (c) 2019-2024 QuestDB
 *
 *  Licensed under the Apache License, Version 2.0 (the "License");
 *  you may not use this file except in compliance with the License.
 *  You may obtain a copy of the License at
 *
 *  http://www.apache.org/licenses/LICENSE-2.0
 *
 *  Unless required by applicable law or agreed to in writing, software
 *  distributed under the License is distributed on an "AS IS" BASIS,
 *  WITHOUT WARRANTIES OR CONDITIONS OF ANY KIND, either express or implied.
 *  See the License for the specific language governing permissions and
 *  limitations under the License.
 *
 ******************************************************************************/

package io.questdb.cutlass.http;

import io.questdb.Metrics;
import io.questdb.cairo.CairoException;
import io.questdb.cairo.SecurityContext;
import io.questdb.cairo.security.DenyAllSecurityContext;
import io.questdb.cairo.security.SecurityContextFactory;
import io.questdb.cairo.sql.RecordCursorFactory;
import io.questdb.cutlass.http.ex.BufferOverflowException;
import io.questdb.cutlass.http.ex.NotEnoughLinesException;
import io.questdb.cutlass.http.ex.RetryFailedOperationException;
import io.questdb.cutlass.http.ex.RetryOperationException;
import io.questdb.cutlass.http.ex.TooFewBytesReceivedException;
import io.questdb.cutlass.http.processors.RejectProcessor;
import io.questdb.log.Log;
import io.questdb.log.LogFactory;
import io.questdb.metrics.AtomicLongGauge;
import io.questdb.network.HeartBeatException;
import io.questdb.network.IOContext;
import io.questdb.network.IODispatcher;
import io.questdb.network.IOOperation;
import io.questdb.network.Net;
import io.questdb.network.NetworkFacade;
import io.questdb.network.PeerDisconnectedException;
import io.questdb.network.PeerIsSlowToReadException;
import io.questdb.network.PeerIsSlowToWriteException;
import io.questdb.network.QueryPausedException;
import io.questdb.network.ServerDisconnectException;
import io.questdb.network.Socket;
import io.questdb.network.SocketFactory;
import io.questdb.network.SuspendEvent;
import io.questdb.std.AssociativeCache;
import io.questdb.std.MemoryTag;
import io.questdb.std.Misc;
import io.questdb.std.NanosecondClock;
import io.questdb.std.ObjectPool;
import io.questdb.std.Unsafe;
import io.questdb.std.Vect;
import io.questdb.std.str.DirectUtf8Sequence;
import io.questdb.std.str.DirectUtf8String;
import io.questdb.std.str.StdoutSink;
import io.questdb.std.str.Utf16Sink;
import io.questdb.std.str.Utf8s;
import org.jetbrains.annotations.NotNull;
import org.jetbrains.annotations.TestOnly;

import static io.questdb.cutlass.http.HttpConstants.HEADER_CONTENT_ACCEPT_ENCODING;
import static io.questdb.cutlass.http.HttpConstants.HEADER_TRANSFER_ENCODING;
import static io.questdb.network.IODispatcher.*;
import static java.net.HttpURLConnection.*;

public class HttpConnectionContext extends IOContext<HttpConnectionContext> implements Locality, Retry {
    private static final Log LOG = LogFactory.getLog(HttpConnectionContext.class);
    private final HttpAuthenticator authenticator;
    private final ChunkedContentParser chunkedContentParser = new ChunkedContentParser();
    private final HttpServerConfiguration configuration;
    private final HttpCookieHandler cookieHandler;
    private final ObjectPool<DirectUtf8String> csPool;
    private final boolean dumpNetworkTraffic;
    private final int forceFragmentationReceiveChunkSize;
    private final HttpHeaderParser headerParser;
    private final LocalValueMap localValueMap = new LocalValueMap();
    private final Metrics metrics;
    private final HttpHeaderParser multipartContentHeaderParser;
    private final HttpMultipartContentParser multipartContentParser;
    private final long multipartIdleSpinCount;
    private final MultipartParserState multipartParserState = new MultipartParserState();
    private final NetworkFacade nf;
    private final boolean preAllocateBuffers;
    private final RejectProcessor rejectProcessor;
    private final HttpRequestValidator requestValidator = new HttpRequestValidator();
    private final HttpResponseSink responseSink;
    private final RetryAttemptAttributes retryAttemptAttributes = new RetryAttemptAttributes();
    private final RescheduleContext retryRescheduleContext = retry -> {
        LOG.info().$("Retry is requested after successful writer allocation. Retry will be re-scheduled [thread=").$(Thread.currentThread().getId()).I$();
        throw RetryOperationException.INSTANCE;
    };
    private final AssociativeCache<RecordCursorFactory> selectCache;
    private long authenticationNanos = 0L;
    private AtomicLongGauge connectionCountGauge;
    private boolean connectionCounted;
    private int nCompletedRequests;
    private boolean pendingRetry = false;
    private int receivedBytes;
    private long recvBuffer;
    private int recvBufferReadSize;
    private int recvBufferSize;
    private long recvPos;
    private HttpRequestProcessor resumeProcessor = null;
    private SecurityContext securityContext;
    private SuspendEvent suspendEvent;
    private long totalBytesSent;
    private long totalReceived;

    @TestOnly
    public HttpConnectionContext(
            HttpServerConfiguration configuration,
            SocketFactory socketFactory
    ) {
        this(
                configuration,
                socketFactory,
                DefaultHttpCookieHandler.INSTANCE,
                DefaultHttpHeaderParserFactory.INSTANCE,
                HttpServer.NO_OP_CACHE
        );
    }

    public HttpConnectionContext(
            HttpServerConfiguration configuration,
            SocketFactory socketFactory,
            HttpCookieHandler cookieHandler,
            HttpHeaderParserFactory headerParserFactory,
            AssociativeCache<RecordCursorFactory> selectCache
    ) {
        super(
                socketFactory,
                configuration.getHttpContextConfiguration().getNetworkFacade(),
                LOG
        );
        this.configuration = configuration;
        this.cookieHandler = cookieHandler;
        final HttpContextConfiguration contextConfiguration = configuration.getHttpContextConfiguration();
        this.nf = contextConfiguration.getNetworkFacade();
        this.csPool = new ObjectPool<>(DirectUtf8String.FACTORY, contextConfiguration.getConnectionStringPoolCapacity());
        this.headerParser = headerParserFactory.newParser(contextConfiguration.getRequestHeaderBufferSize(), csPool);
        this.multipartContentHeaderParser = new HttpHeaderParser(contextConfiguration.getMultipartHeaderBufferSize(), csPool);
        this.multipartContentParser = new HttpMultipartContentParser(multipartContentHeaderParser);
        this.responseSink = new HttpResponseSink(configuration);
        this.recvBufferSize = configuration.getRecvBufferSize();
        this.preAllocateBuffers = configuration.preAllocateBuffers();
        if (preAllocateBuffers) {
            recvBuffer = Unsafe.malloc(recvBufferSize, MemoryTag.NATIVE_HTTP_CONN);
            this.responseSink.open(configuration.getSendBufferSize());
        }
        this.multipartIdleSpinCount = contextConfiguration.getMultipartIdleSpinCount();
        this.dumpNetworkTraffic = contextConfiguration.getDumpNetworkTraffic();
        // This is default behaviour until the security context is overridden with correct principal.
        this.securityContext = DenyAllSecurityContext.INSTANCE;
        this.metrics = contextConfiguration.getMetrics();
        this.authenticator = contextConfiguration.getFactoryProvider().getHttpAuthenticatorFactory().getHttpAuthenticator();
        this.rejectProcessor = contextConfiguration.getFactoryProvider().getRejectProcessorFactory().getRejectProcessor(this);
        this.forceFragmentationReceiveChunkSize = contextConfiguration.getForceRecvFragmentationChunkSize();
        this.recvBufferReadSize = Math.min(forceFragmentationReceiveChunkSize, recvBufferSize);
        this.selectCache = selectCache;
    }

    @Override
    public void clear() {
        LOG.debug().$("clear [fd=").$(getFd()).I$();
        super.clear();
        reset();
        if (this.pendingRetry) {
            LOG.error().$("reused context with retry pending").$();
        }
        this.pendingRetry = false;
        if (!preAllocateBuffers) {
            this.recvBuffer = Unsafe.free(recvBuffer, recvBufferSize, MemoryTag.NATIVE_HTTP_CONN);
            this.responseSink.close();
            this.headerParser.close();
            this.multipartContentHeaderParser.close();
        }
        this.localValueMap.disconnect();

        if (connectionCountGauge != null) {
            connectionCountGauge.dec();
            connectionCounted = false;
            connectionCountGauge = null;
        }
    }

    @Override
    public void clearSuspendEvent() {
        suspendEvent = Misc.free(suspendEvent);
    }

    @Override
    public void close() {
        final long fd = getFd();
        LOG.debug().$("close [fd=").$(fd).I$();
        super.close();
        if (this.pendingRetry) {
            this.pendingRetry = false;
            LOG.info().$("closed context with retry pending [fd=").$(getFd()).I$();
        }
        this.nCompletedRequests = 0;
        this.totalBytesSent = 0;
        this.csPool.clear();
        this.multipartContentParser.close();
        this.multipartContentHeaderParser.close();
        this.headerParser.close();
        this.localValueMap.close();
        this.recvBuffer = Unsafe.free(recvBuffer, recvBufferSize, MemoryTag.NATIVE_HTTP_CONN);
        this.responseSink.close();
        this.receivedBytes = 0;
        this.securityContext = DenyAllSecurityContext.INSTANCE;
        this.authenticator.close();
        Misc.free(selectCache);
        LOG.debug().$("closed [fd=").$(fd).I$();
    }

    @Override
    public void fail(HttpRequestProcessorSelector selector, HttpException e) throws PeerIsSlowToReadException, ServerDisconnectException {
        LOG.info().$("failed to retry query [fd=").$(getFd()).I$();
        HttpRequestProcessor processor = getHttpRequestProcessor(selector);
        failProcessor(processor, e, DISCONNECT_REASON_RETRY_FAILED);
    }

    @Override
    public RetryAttemptAttributes getAttemptDetails() {
        return retryAttemptAttributes;
    }

    public long getAuthenticationNanos() {
        return authenticationNanos;
    }

    public HttpChunkedResponse getChunkedResponse() {
        return responseSink.getChunkedResponse();
    }

    public HttpCookieHandler getCookieHandler() {
        return cookieHandler;
    }

    public long getLastRequestBytesSent() {
        return responseSink.getTotalBytesSent();
    }

    @Override
    public LocalValueMap getMap() {
        return localValueMap;
    }

    public Metrics getMetrics() {
        return metrics;
    }

    public int getNCompletedRequests() {
        return nCompletedRequests;
    }

    public HttpRawSocket getRawResponseSocket() {
        return responseSink.getRawSocket();
    }

    public RejectProcessor getRejectProcessor() {
        return rejectProcessor;
    }

    public HttpRequestHeader getRequestHeader() {
        return headerParser;
    }

    public HttpResponseHeader getResponseHeader() {
        return responseSink.getHeader();
    }

    public SecurityContext getSecurityContext() {
        return securityContext;
    }

    public AssociativeCache<RecordCursorFactory> getSelectCache() {
        return selectCache;
    }

    @Override
    public SuspendEvent getSuspendEvent() {
        return suspendEvent;
    }

    public long getTotalBytesSent() {
        return totalBytesSent;
    }

    public long getTotalReceived() {
        return totalReceived;
    }

    public boolean handleClientOperation(int operation, HttpRequestProcessorSelector selector, RescheduleContext rescheduleContext)
            throws HeartBeatException, PeerIsSlowToReadException, ServerDisconnectException, PeerIsSlowToWriteException {
        boolean keepGoing;
        switch (operation) {
            case IOOperation.READ:
                keepGoing = handleClientRecv(selector, rescheduleContext);
                break;
            case IOOperation.WRITE:
                keepGoing = handleClientSend();
                break;
            case IOOperation.HEARTBEAT:
                throw registerDispatcherHeartBeat();
            default:
                throw registerDispatcherDisconnect(DISCONNECT_REASON_UNKNOWN_OPERATION);
        }

        boolean useful = keepGoing;
        if (keepGoing) {
            if (configuration.getHttpContextConfiguration().getServerKeepAlive()) {
                do {
                    keepGoing = handleClientRecv(selector, rescheduleContext);
                } while (keepGoing);
            } else {
                throw registerDispatcherDisconnect(DISCONNECT_REASON_KEEPALIVE_OFF);
            }
        }
        return useful;
    }

    @Override
    public void init() {
        if (socket.supportsTls()) {
            if (socket.startTlsSession(null) != 0) {
                throw CairoException.nonCritical().put("failed to start TLS session");
            }
        }
        connectionCounted = false;
    }

    @Override
    public boolean invalid() {
        return pendingRetry || receivedBytes > 0 || this.socket == null;
    }

    @Override
    public HttpConnectionContext of(long fd, @NotNull IODispatcher<HttpConnectionContext> dispatcher) {
        super.of(fd, dispatcher);
        // The context is obtained from the pool, so we should initialize the memory.
        if (recvBuffer == 0) {
            // re-read recv buffer size in case the config was reloaded
            recvBufferSize = configuration.getRecvBufferSize();
            recvBufferReadSize = Math.min(forceFragmentationReceiveChunkSize, recvBufferSize);
            recvBuffer = Unsafe.malloc(recvBufferSize, MemoryTag.NATIVE_HTTP_CONN);
        }
        // re-read buffer sizes in case the config was reloaded
        responseSink.of(socket, configuration.getSendBufferSize());
        headerParser.reopen(configuration.getHttpContextConfiguration().getRequestHeaderBufferSize());
        multipartContentHeaderParser.reopen(configuration.getHttpContextConfiguration().getMultipartHeaderBufferSize());
        return this;
    }

    public void reset() {
        LOG.debug().$("reset [fd=").$(getFd()).$(']').$();
        this.totalBytesSent += responseSink.getTotalBytesSent();
        this.responseSink.clear();
        this.nCompletedRequests++;
        this.resumeProcessor = null;
        this.headerParser.clear();
        this.multipartContentParser.clear();
        this.multipartContentHeaderParser.clear();
        this.csPool.clear();
        this.localValueMap.clear();
        this.multipartParserState.multipartRetry = false;
        this.retryAttemptAttributes.waitStartTimestamp = 0;
        this.retryAttemptAttributes.lastRunTimestamp = 0;
        this.retryAttemptAttributes.attempt = 0;
        this.receivedBytes = 0;
        this.authenticationNanos = 0L;
        this.securityContext = DenyAllSecurityContext.INSTANCE;
        this.authenticator.clear();
        this.totalReceived = 0;
        this.chunkedContentParser.clear();
        this.recvPos = recvBuffer;
        this.rejectProcessor.clear();
        clearSuspendEvent();
    }

    public void resumeResponseSend() throws PeerIsSlowToReadException, PeerDisconnectedException {
        responseSink.resumeSend();
    }

    public void scheduleRetry(HttpRequestProcessor processor, RescheduleContext rescheduleContext) throws PeerIsSlowToReadException, ServerDisconnectException {
        try {
            pendingRetry = true;
            rescheduleContext.reschedule(this);
        } catch (RetryFailedOperationException e) {
            failProcessor(processor, e, DISCONNECT_REASON_RETRY_FAILED);
        }
    }

    public HttpResponseSink.SimpleResponseImpl simpleResponse() {
        return responseSink.simpleResponse();
    }

    @Override
    public boolean tryRerun(HttpRequestProcessorSelector selector, RescheduleContext rescheduleContext) throws PeerIsSlowToReadException, PeerIsSlowToWriteException, ServerDisconnectException {
        if (pendingRetry) {
            pendingRetry = false;
            HttpRequestProcessor processor = getHttpRequestProcessor(selector);
            try {
                LOG.info().$("retrying query [fd=").$(getFd()).I$();
                processor.onRequestRetry(this);
                if (multipartParserState.multipartRetry) {
                    if (continueConsumeMultipart(
                            socket,
                            multipartParserState.start,
                            multipartParserState.buf,
                            multipartParserState.bufRemaining,
                            (HttpMultipartContentProcessor) processor,
                            retryRescheduleContext
                    )) {
                        LOG.info().$("success retried multipart import [fd=").$(getFd()).I$();
                        busyRcvLoop(selector, rescheduleContext);
                    } else {
                        LOG.info().$("retry success but import not finished [fd=").$(getFd()).I$();
                    }
                } else {
                    busyRcvLoop(selector, rescheduleContext);
                }
            } catch (RetryOperationException e2) {
                pendingRetry = true;
                return false;
            } catch (PeerDisconnectedException ignore) {
                throw registerDispatcherDisconnect(DISCONNECT_REASON_PEER_DISCONNECT_AT_RERUN);
            } catch (PeerIsSlowToReadException e2) {
                LOG.info().$("peer is slow on running the rerun [fd=").$(getFd())
                        .$(", thread=").$(Thread.currentThread().getId()).I$();
                processor.parkRequest(this, false);
                resumeProcessor = processor;
                throw registerDispatcherWrite();
            } catch (QueryPausedException e) {
                LOG.info().$("partition is in cold storage, suspending query [fd=").$(getFd())
                        .$(", thread=").$(Thread.currentThread().getId()).I$();
                processor.parkRequest(this, true);
                resumeProcessor = processor;
                suspendEvent = e.getEvent();
                throw registerDispatcherWrite();
            } catch (ServerDisconnectException e) {
                LOG.info().$("kicked out [fd=").$(getFd()).I$();
                throw registerDispatcherDisconnect(DISCONNECT_REASON_KICKED_OUT_AT_RERUN);
            }
        }
        return true;
    }

    @SuppressWarnings("StatementWithEmptyBody")
    private void busyRcvLoop(HttpRequestProcessorSelector selector, RescheduleContext rescheduleContext)
            throws PeerIsSlowToReadException, ServerDisconnectException, PeerIsSlowToWriteException {
        reset();
        if (configuration.getHttpContextConfiguration().getServerKeepAlive()) {
            while (handleClientRecv(selector, rescheduleContext)) ;
        } else {
            throw registerDispatcherDisconnect(DISCONNECT_REASON_KEEPALIVE_OFF);
        }
    }

    private HttpRequestProcessor checkConnectionLimit(HttpRequestProcessor processor) {
        final int connectionLimit = processor.getConnectionLimit(configuration.getHttpContextConfiguration());
        if (connectionLimit > -1) {
            connectionCountGauge = processor.connectionCountGauge(metrics);
            final long numOfConnections = connectionCountGauge.incrementAndGet();
            if (numOfConnections > connectionLimit) {
                Utf16Sink utf16Sink = rejectProcessor.getMessageSink();
                utf16Sink
                        .put("exceeded connection limit [name=").put(connectionCountGauge.getName())
                        .put(", numOfConnections=").put(numOfConnections)
                        .put(", connectionLimit=").put(connectionLimit)
                        .put(']');
                return rejectProcessor.withShutdownWrite().reject(HTTP_BAD_REQUEST);
            }
            if (numOfConnections == connectionLimit && !securityContext.isSystemAdmin()) {
                Utf16Sink utf16Sink = rejectProcessor.getMessageSink();
                utf16Sink.put("non-admin user reached connection limit [name=").put(connectionCountGauge.getName())
                        .put(", numOfConnections=").put(numOfConnections)
                        .put(", connectionLimit=").put(connectionLimit)
                        .put(']');
                return rejectProcessor.withShutdownWrite().reject(HTTP_BAD_REQUEST);
            }
        }
        return processor;
    }

    private void completeRequest(
            HttpRequestProcessor processor,
            RescheduleContext rescheduleContext
    ) throws PeerDisconnectedException, PeerIsSlowToReadException, ServerDisconnectException, QueryPausedException {
        LOG.debug().$("complete [fd=").$(getFd()).I$();
        try {
            processor.onRequestComplete(this);
            reset();
        } catch (RetryOperationException e) {
            pendingRetry = true;
            scheduleRetry(processor, rescheduleContext);
        }
    }

    private boolean configureSecurityContext() {
        if (securityContext == DenyAllSecurityContext.INSTANCE) {
            final NanosecondClock clock = configuration.getHttpContextConfiguration().getNanosecondClock();
            final long authenticationStart = clock.getTicks();
            if (!authenticator.authenticate(headerParser)) {
                // authenticationNanos stays 0, when it fails this value is irrelevant
                return false;
            }
            securityContext = configuration.getFactoryProvider().getSecurityContextFactory().getInstance(
                    authenticator.getPrincipal(),
                    authenticator.getGroups(),
                    authenticator.getAuthType(),
                    SecurityContextFactory.HTTP
            );
            authenticationNanos = clock.getTicks() - authenticationStart;
        }
        return true;
    }

    private boolean consumeChunked(HttpPostPutProcessor processor, long headerEnd, long read, boolean newRequest) throws PeerIsSlowToReadException, ServerDisconnectException, PeerDisconnectedException, QueryPausedException, PeerIsSlowToWriteException {
        if (!newRequest) {
            processor.resumeRecv(this);
        }

        while (true) {
            long lo, hi;
            int bufferLenLeft = (int) (recvBuffer + recvBufferSize - recvPos);
            if (newRequest) {
                processor.onHeadersReady(this);
                totalReceived -= headerEnd - recvBuffer;
                lo = headerEnd;
                hi = recvBuffer + read;
                newRequest = false;
            } else {
                read = socket.recv(recvPos, Math.min(forceFragmentationReceiveChunkSize, bufferLenLeft));
                lo = recvBuffer;
                hi = recvPos + read;
            }

            if (read > 0) {
                lo = chunkedContentParser.handleRecv(lo, hi, processor);
                if (lo == Long.MAX_VALUE) {
                    // done
                    processor.onRequestComplete(this);
                    reset();
                    if (configuration.getHttpContextConfiguration().getServerKeepAlive()) {
                        return true;
                    } else {
                        return disconnectHttp(processor, DISCONNECT_REASON_KEEPALIVE_OFF_RECV);
                    }
                } else if (lo == Long.MIN_VALUE) {
                    // protocol violation
                    LOG.error().$("cannot parse chunk length, chunked protocol violation, disconnecting [fd=").$(getFd()).I$();
                    return disconnectHttp(processor, DISCONNECT_REASON_KICKED_OUT_AT_EXTRA_BYTES);
                } else if (lo != hi) {
                    lo = -lo;
                    assert lo >= recvBuffer && lo <= hi && lo < recvBuffer + recvBufferSize;
                    if (lo != recvBuffer) {
                        // Compact recv buffer
                        Vect.memmove(recvBuffer, lo, hi - lo);
                    }
                    recvPos = recvBuffer + (hi - lo);
                } else {
                    recvPos = recvBuffer;
                }
            }

            if (read == 0 || read == forceFragmentationReceiveChunkSize) {
                // Schedule for read
                throw registerDispatcherRead();
            } else if (read < 0) {
                // client disconnected
                return disconnectHttp(processor, DISCONNECT_REASON_KICKED_OUT_AT_RECV);
            }
        }
    }

    private boolean consumeContent(
            long contentLength,
            Socket socket,
            HttpPostPutProcessor processor,
            long headerEnd,
            int read,
            boolean newRequest
    ) throws PeerDisconnectedException, PeerIsSlowToReadException, ServerDisconnectException, QueryPausedException, PeerIsSlowToWriteException {
        if (!newRequest) {
            processor.resumeRecv(this);
        }

        while (true) {
            long lo;
            if (newRequest) {
                processor.onHeadersReady(this);
                totalReceived -= headerEnd - recvBuffer;
                lo = headerEnd;
                newRequest = false;
            } else {
                read = socket.recv(recvBuffer, recvBufferReadSize);
                lo = recvBuffer;
            }

            if (read > 0) {
                if (totalReceived + read > contentLength) {
                    // HTTP protocol violation
                    // client sent more data than it promised in Content-Length header
                    // we will disconnect client and roll back
                    return disconnectHttp(processor, DISCONNECT_REASON_KICKED_OUT_AT_EXTRA_BYTES);
                }

                processor.onChunk(lo, recvBuffer + read);
                totalReceived += read;

                if (totalReceived == contentLength) {
                    // we have received all content, commit
                    // check that client has not disconnected
                    read = socket.recv(recvBuffer, recvBufferSize);
                    if (read < 0) {
                        // client disconnected, don't commit, rollback instead
                        return disconnectHttp(processor, DISCONNECT_REASON_KICKED_OUT_AT_RECV);
                    } else if (read > 0) {
                        // HTTP protocol violation
                        // client sent more data than it promised in Content-Length header
                        // we will disconnect client and roll back
                        return disconnectHttp(processor, DISCONNECT_REASON_KICKED_OUT_AT_EXTRA_BYTES);
                    }

                    processor.onRequestComplete(this);
                    reset();
                    if (configuration.getHttpContextConfiguration().getServerKeepAlive()) {
                        return true;
                    } else {
                        return disconnectHttp(processor, DISCONNECT_REASON_KEEPALIVE_OFF_RECV);
                    }
                }
            }

            if (read == 0 || read == forceFragmentationReceiveChunkSize) {
                // Schedule for read
                throw registerDispatcherRead();
            } else if (read < 0) {
                // client disconnected
                return disconnectHttp(processor, DISCONNECT_REASON_KICKED_OUT_AT_RECV);
            }
        }
    }

    private boolean consumeMultipart(
            Socket socket,
            HttpMultipartContentProcessor processor,
            long headerEnd,
            int read,
            boolean newRequest,
            RescheduleContext rescheduleContext
    ) throws PeerDisconnectedException, PeerIsSlowToReadException, ServerDisconnectException, QueryPausedException, PeerIsSlowToWriteException {
        if (newRequest) {
            if (!headerParser.hasBoundary()) {
                LOG.error().$("Bad request. Form data in multipart POST expected.").$(". Disconnecting [fd=").$(getFd()).I$();
                throw registerDispatcherDisconnect(DISCONNECT_REASON_PROTOCOL_VIOLATION);
            }
            processor.onHeadersReady(this);
            multipartContentParser.of(headerParser.getBoundary());
        }

        processor.resumeRecv(this);

        final long bufferEnd = recvBuffer + read;

        LOG.debug().$("multipart").$();

        // read socket into buffer until there is nothing to read
        long start;
        long buf;
        int bufRemaining;

        if (headerEnd < bufferEnd) {
            start = headerEnd;
            buf = bufferEnd;
            bufRemaining = (int) (recvBufferSize - (bufferEnd - recvBuffer));
        } else {
            start = recvBuffer;
            buf = start + receivedBytes;
            bufRemaining = recvBufferSize - receivedBytes;
            receivedBytes = 0;
        }

        return continueConsumeMultipart(socket, start, buf, bufRemaining, processor, rescheduleContext);
    }

    private boolean continueConsumeMultipart(
            Socket socket,
            long start,
            long buf,
            int bufRemaining,
            HttpMultipartContentProcessor processor,
            RescheduleContext rescheduleContext
    ) throws PeerDisconnectedException, PeerIsSlowToReadException, ServerDisconnectException, QueryPausedException, PeerIsSlowToWriteException {
        boolean keepGoing = false;

        if (buf > start) {
            try {
                if (parseMultipartResult(start, buf, bufRemaining, processor, rescheduleContext)) {
                    return true;
                }

                buf = start = recvBuffer;
                bufRemaining = recvBufferSize;
            } catch (TooFewBytesReceivedException e) {
                start = multipartContentParser.getResumePtr();
            }
        }

        long spinsRemaining = multipartIdleSpinCount;

        while (true) {
            final int n = socket.recv(buf, bufRemaining);
            if (n < 0) {
                throw registerDispatcherDisconnect(DISCONNECT_REASON_PEER_DISCONNECT_AT_MULTIPART_RECV);
            }

            if (n == 0) {
                // Text loader needs as big of a data chunk as possible
                // to analyse columns and delimiters correctly. To make sure we
                // can deliver large data chunk we have to implement mini-Nagle
                // algorithm by accumulating small data chunks client could be
                // sending into our receive buffer. To make sure we don't
                // sit around accumulating for too long we have spin limit
                if (spinsRemaining-- > 0) {
                    continue;
                }

                // do we have anything in the buffer?
                if (buf > start) {
                    try {
                        if (parseMultipartResult(start, buf, bufRemaining, processor, rescheduleContext)) {
                            keepGoing = true;
                            break;
                        }

                        buf = start = recvBuffer;
                        bufRemaining = recvBufferSize;
                        continue;
                    } catch (TooFewBytesReceivedException e) {
                        start = multipartContentParser.getResumePtr();
                        shiftReceiveBufferUnprocessedBytes(start, (int) (buf - start));
                        throw registerDispatcherRead();
                    }
                }

                LOG.debug().$("peer is slow [multipart]").$();
                throw registerDispatcherRead();
            }

            LOG.debug().$("multipart recv [len=").$(n).I$();

            dumpBuffer(buf, n);

            bufRemaining -= n;
            buf += n;

            if (bufRemaining == 0) {
                try {
                    if (buf - start > 1) {
                        if (parseMultipartResult(start, buf, bufRemaining, processor, rescheduleContext)) {
                            keepGoing = true;
                            break;
                        }
                    }

                    buf = start = recvBuffer;
                    bufRemaining = recvBufferSize;
                } catch (TooFewBytesReceivedException e) {
                    start = multipartContentParser.getResumePtr();
                    int unprocessedSize = (int) (buf - start);
                    // Shift to start
                    if (unprocessedSize < recvBufferSize) {
                        start = multipartContentParser.getResumePtr();
                        shiftReceiveBufferUnprocessedBytes(start, unprocessedSize);
                        throw registerDispatcherRead();
                    } else {
                        // Header does not fit receive buffer
                        failProcessor(processor, BufferOverflowException.INSTANCE, DISCONNECT_REASON_MULTIPART_HEADER_TOO_BIG);
                    }
                    break;
                }
            }
        }
        return keepGoing;
    }

    private boolean disconnectHttp(HttpRequestProcessor processor, int reason) throws ServerDisconnectException {
        processor.onConnectionClosed(this);
        reset();
        throw registerDispatcherDisconnect(reason);
    }

    private void dumpBuffer(long buffer, int size) {
        if (dumpNetworkTraffic && size > 0) {
            StdoutSink.INSTANCE.put('>');
            Net.dump(buffer, size);
        }
    }

    private void failProcessor(HttpRequestProcessor processor, HttpException e, int reason) throws PeerIsSlowToReadException, ServerDisconnectException {
        pendingRetry = false;
        boolean canReset = true;
        try {
            LOG.info()
                    .$("failed query result cannot be delivered. Kicked out [fd=").$(getFd())
                    .$(", error=").$(e.getFlyweightMessage())
                    .I$();
            processor.failRequest(this, e);
            throw registerDispatcherDisconnect(reason);
        } catch (PeerDisconnectedException peerDisconnectedException) {
            throw registerDispatcherDisconnect(DISCONNECT_REASON_PEER_DISCONNECT_AT_SEND);
        } catch (PeerIsSlowToReadException peerIsSlowToReadException) {
            LOG.info().$("peer is slow to receive failed to retry response [fd=").$(getFd()).I$();
            processor.parkRequest(this, false);
            resumeProcessor = processor;
            canReset = false;
            throw registerDispatcherWrite();
        } finally {
            if (canReset) {
                reset();
            }
        }
    }

    private HttpRequestProcessor getHttpRequestProcessor(HttpRequestProcessorSelector selector) {
        HttpRequestProcessor processor = selector.select(headerParser);
        if (processor == null) {
            processor = selector.getDefaultProcessor();
        }
        return requestValidator.validateRequestType(processor, rejectProcessor);
    }

    private boolean handleClientRecv(HttpRequestProcessorSelector selector, RescheduleContext rescheduleContext) throws PeerIsSlowToReadException, PeerIsSlowToWriteException, ServerDisconnectException {
        boolean busyRecv = true;
        try {
            // this is address of where header ended in our receiving buffer
            // we need to process request content starting from this address
            long headerEnd = recvBuffer;
            int read = 0;
            final boolean newRequest = headerParser.isIncomplete();
            if (newRequest) {
                while (headerParser.isIncomplete()) {
                    // read headers
                    read = socket.recv(recvBuffer, recvBufferReadSize);
                    LOG.debug().$("recv [fd=").$(getFd()).$(", count=").$(read).I$();
                    if (read < 0 && !headerParser.onRecvError(read)) {
                        LOG.debug()
                                .$("done [fd=").$(getFd())
                                .$(", errno=").$(nf.errno())
                                .I$();
                        // peer disconnect
                        throw registerDispatcherDisconnect(DISCONNECT_REASON_PEER_DISCONNECT_AT_HEADER_RECV);
                    }

                    if (read == 0) {
                        // client is not sending anything
                        throw registerDispatcherRead();
                    }

                    dumpBuffer(recvBuffer, read);
                    headerEnd = headerParser.parse(recvBuffer, recvBuffer + read, true, false);
                }
                requestValidator.of(headerParser);
            }

            requestValidator.validateRequestHeader(rejectProcessor);
            HttpRequestProcessor processor = rejectProcessor.isRequestBeingRejected() ? rejectProcessor : getHttpRequestProcessor(selector);

            DirectUtf8Sequence acceptEncoding = headerParser.getHeader(HEADER_CONTENT_ACCEPT_ENCODING);
            if (configuration.getHttpContextConfiguration().allowDeflateBeforeSend()
                    && acceptEncoding != null
                    && Utf8s.containsAscii(acceptEncoding, "gzip")) {
                // re-read send buffer size in case the config was reloaded
                responseSink.setDeflateBeforeSend(true, configuration.getSendBufferSize());
            }

            try {
                if (newRequest) {
                    if (processor.requiresAuthentication() && !configureSecurityContext()) {
                        final byte requiredAuthType = processor.getRequiredAuthType();
                        processor = rejectProcessor.withAuthenticationType(requiredAuthType).reject(HTTP_UNAUTHORIZED);
                    }

                    if (configuration.getHttpContextConfiguration().areCookiesEnabled()) {
                        if (!processor.processCookies(this, securityContext)) {
                            processor = rejectProcessor;
                        }
                    }

                    try {
                        securityContext.checkEntityEnabled();
                    } catch (CairoException e) {
                        processor = rejectProcessor.reject(HTTP_FORBIDDEN, e.getFlyweightMessage());
                    }
                }

<<<<<<< HEAD
                processor = checkProcessorValidForRequest(
                        headerParser.getMethod(),
                        processor,
                        chunked,
                        multipartRequest,
                        contentLength,
                        multipartProcessor
                );

                if (!connectionCounted && !processor.ignoreConnectionLimitCheck()) {
=======
                if (!connectionCounted) {
>>>>>>> 392b04ed
                    processor = checkConnectionLimit(processor);
                    connectionCounted = true;
                }

                final long contentLength = headerParser.getContentLength();
                final boolean chunked = Utf8s.equalsNcAscii("chunked", headerParser.getHeader(HEADER_TRANSFER_ENCODING));
                final boolean multipartRequest = Utf8s.equalsNcAscii("multipart/form-data", headerParser.getContentType())
                        || Utf8s.equalsNcAscii("multipart/mixed", headerParser.getContentType());

                if (multipartRequest) {
                    busyRecv = consumeMultipart(socket, (HttpMultipartContentProcessor) processor, headerEnd, read, newRequest, rescheduleContext);
                } else if (chunked) {
                    busyRecv = consumeChunked((HttpPostPutProcessor) processor, headerEnd, read, newRequest);
                } else if (contentLength > 0) {
                    busyRecv = consumeContent(contentLength, socket, (HttpPostPutProcessor) processor, headerEnd, read, newRequest);
                } else {
                    // Do not expect any more bytes to be sent to us before
                    // we respond back to client. We will disconnect the client when
                    // they abuse protocol. In addition, we will not call processor
                    // if client has disconnected before we had a chance to reply.
                    read = socket.recv(recvBuffer, 1);

                    if (read != 0) {
                        dumpBuffer(recvBuffer, read);
                        LOG.info().$("disconnect after request [fd=").$(getFd()).$(", read=").$(read).I$();
                        int reason = read > 0 ? DISCONNECT_REASON_KICKED_OUT_AT_EXTRA_BYTES : DISCONNECT_REASON_PEER_DISCONNECT_AT_RECV;
                        throw registerDispatcherDisconnect(reason);
                    } else {
                        processor.onHeadersReady(this);
                        LOG.debug().$("good [fd=").$(getFd()).I$();
                        processor.onRequestComplete(this);
                        resumeProcessor = null;
                        reset();
                    }
                }
            } catch (RetryOperationException e) {
                pendingRetry = true;
                scheduleRetry(processor, rescheduleContext);
                busyRecv = false;
            } catch (PeerDisconnectedException e) {
                return disconnectHttp(processor, DISCONNECT_REASON_PEER_DISCONNECT_AT_RECV);
            } catch (PeerIsSlowToReadException e) {
                LOG.debug().$("peer is slow reader [two]").$();
                // it is important to assign resume processor before we fire
                // event off to dispatcher
                processor.parkRequest(this, false);
                resumeProcessor = processor;
                throw registerDispatcherWrite();
            } catch (QueryPausedException e) {
                LOG.debug().$("partition is in cold storage").$();
                // it is important to assign resume processor before we fire
                // event off to dispatcher
                processor.parkRequest(this, true);
                resumeProcessor = processor;
                suspendEvent = e.getEvent();
                throw registerDispatcherWrite();
            }
        } catch (ServerDisconnectException | PeerIsSlowToReadException | PeerIsSlowToWriteException e) {
            throw e;
        } catch (HttpException e) {
            LOG.error().$("http error [fd=").$(getFd()).$(", e=`").$(e.getFlyweightMessage()).$("`]").$();
            throw registerDispatcherDisconnect(DISCONNECT_REASON_PROTOCOL_VIOLATION);
        } catch (Throwable e) {
            LOG.error().$("internal error [fd=").$(getFd()).$(", e=`").$(e).$("`]").$();
            throw registerDispatcherDisconnect(DISCONNECT_REASON_SERVER_ERROR);
        }
        return busyRecv;
    }

    private boolean handleClientSend() throws PeerIsSlowToReadException, ServerDisconnectException {
        if (resumeProcessor != null) {
            try {
                resumeProcessor.resumeSend(this);
                reset();
                return true;
            } catch (PeerIsSlowToReadException ignore) {
                resumeProcessor.parkRequest(this, false);
                LOG.debug().$("peer is slow reader").$();
                throw registerDispatcherWrite();
            } catch (QueryPausedException e) {
                resumeProcessor.parkRequest(this, true);
                suspendEvent = e.getEvent();
                LOG.debug().$("partition is in cold storage").$();
                throw registerDispatcherWrite();
            } catch (PeerDisconnectedException ignore) {
                throw registerDispatcherDisconnect(DISCONNECT_REASON_PEER_DISCONNECT_AT_SEND);
            } catch (ServerDisconnectException ignore) {
                LOG.info().$("kicked out [fd=").$(getFd()).I$();
                throw registerDispatcherDisconnect(DISCONNECT_REASON_KICKED_OUT_AT_SEND);
            }
        } else {
            LOG.error().$("spurious write request [fd=").$(getFd()).I$();
        }
        return false;
    }

    private boolean parseMultipartResult(
            long start,
            long buf,
            int bufRemaining,
            HttpMultipartContentProcessor processor,
            RescheduleContext rescheduleContext
    ) throws PeerDisconnectedException, PeerIsSlowToReadException, ServerDisconnectException, QueryPausedException, TooFewBytesReceivedException {
        boolean parseResult;
        try {
            parseResult = multipartContentParser.parse(start, buf, processor);
        } catch (RetryOperationException e) {
            this.multipartParserState.saveFdBufferPosition(multipartContentParser.getResumePtr(), buf, bufRemaining);
            throw e;
        } catch (NotEnoughLinesException e) {
            failProcessor(processor, e, DISCONNECT_REASON_KICKED_TXT_NOT_ENOUGH_LINES);
            parseResult = false;
        }

        if (parseResult) {
            // request is complete
            completeRequest(processor, rescheduleContext);
            return true;
        }
        return false;
    }

    private void shiftReceiveBufferUnprocessedBytes(long start, int receivedBytes) {
        // Shift to start
        this.receivedBytes = receivedBytes;
        Vect.memmove(recvBuffer, start, receivedBytes);
        LOG.debug().$("peer is slow, waiting for bigger part to parse [multipart]").$();
    }
}<|MERGE_RESOLUTION|>--- conflicted
+++ resolved
@@ -906,20 +906,7 @@
                     }
                 }
 
-<<<<<<< HEAD
-                processor = checkProcessorValidForRequest(
-                        headerParser.getMethod(),
-                        processor,
-                        chunked,
-                        multipartRequest,
-                        contentLength,
-                        multipartProcessor
-                );
-
                 if (!connectionCounted && !processor.ignoreConnectionLimitCheck()) {
-=======
-                if (!connectionCounted) {
->>>>>>> 392b04ed
                     processor = checkConnectionLimit(processor);
                     connectionCounted = true;
                 }
