--- conflicted
+++ resolved
@@ -42,6 +42,7 @@
 import org.jetbrains.annotations.NotNull;
 import org.jetbrains.annotations.TestOnly;
 
+import static io.questdb.cairo.SecurityContext.AUTH_TYPE_NONE;
 import static io.questdb.cutlass.http.HttpConstants.HEADER_CONTENT_ACCEPT_ENCODING;
 import static io.questdb.cutlass.http.HttpConstants.HEADER_TRANSFER_ENCODING;
 import static io.questdb.network.IODispatcher.*;
@@ -248,8 +249,7 @@
     }
 
     public boolean handleClientOperation(int operation, HttpRequestProcessorSelector selector, RescheduleContext rescheduleContext)
-            throws HeartBeatException, PeerIsSlowToReadException, ServerDisconnectException, PeerIsSlowToWriteException
-    {
+            throws HeartBeatException, PeerIsSlowToReadException, ServerDisconnectException, PeerIsSlowToWriteException {
         boolean keepGoing;
         switch (operation) {
             case IOOperation.READ:
@@ -306,12 +306,21 @@
         return rejectRequest(code, userMessage, null, null);
     }
 
+    public HttpRequestProcessor rejectRequest(int code, byte authenticationType) {
+        return rejectRequest(code, null, null, null, authenticationType);
+    }
+
     public HttpRequestProcessor rejectRequest(int code, CharSequence userMessage, CharSequence cookieName, CharSequence cookieValue) {
+        return rejectRequest(code, userMessage, cookieName, cookieValue, AUTH_TYPE_NONE);
+    }
+
+    public HttpRequestProcessor rejectRequest(int code, CharSequence userMessage, CharSequence cookieName, CharSequence cookieValue, byte authenticationType) {
         LOG.error().$(userMessage).$(" [code=").$(code).I$();
         rejectProcessor.rejectCode = code;
         rejectProcessor.rejectMessage = userMessage;
         rejectProcessor.rejectCookieName = cookieName;
         rejectProcessor.rejectCookieValue = cookieValue;
+        rejectProcessor.authenticationType = authenticationType;
         return rejectProcessor;
     }
 
@@ -815,17 +824,11 @@
             }
 
             try {
-<<<<<<< HEAD
                 final byte requiredAuthType = processor.getRequiredAuthType();
-                if (newRequest && processor.requiresAuthentication() && !configureSecurityContext()) {
-                    return rejectUnauthenticatedRequest(url, requiredAuthType);
-                }
-=======
                 if (newRequest) {
                     if (processor.requiresAuthentication() && !configureSecurityContext()) {
-                        processor = rejectRequest(HTTP_UNAUTHORIZED, null, null, null);
-                    }
->>>>>>> 61191173
+                        processor = rejectRequest(HTTP_UNAUTHORIZED, requiredAuthType);
+                    }
 
                     if (configuration.areCookiesEnabled()) {
                         if (!processor.processCookies(this, securityContext)) {
@@ -836,7 +839,7 @@
                     try {
                         securityContext.checkEntityEnabled();
                     } catch (CairoException e) {
-                        processor = rejectForbiddenRequest(e.getFlyweightMessage());
+                        processor = rejectRequest(HTTP_FORBIDDEN, e.getFlyweightMessage());
                     }
                 }
 
@@ -860,8 +863,7 @@
                 } else {
                     if (multipartProcessor) {
                         // bad request - regular request for processor that expects multipart
-                        rejectRequest(HTTP_BAD_REQUEST, "Bad request. Multipart POST expected.");
-                        processor = rejectProcessor;
+                        processor = rejectRequest(HTTP_BAD_REQUEST, "Bad request. Multipart POST expected.");
                     }
 
                     // Do not expect any more bytes to be sent to us before
@@ -912,13 +914,9 @@
             throw registerDispatcherDisconnect(DISCONNECT_REASON_PROTOCOL_VIOLATION);
         } catch (Throwable e) {
             LOG.error().$("internal error [fd=").$(getFd()).$(", e=`").$(e).$("`]").$();
-            throw registerDispatcherDisconnect( DISCONNECT_REASON_SERVER_ERROR);
+            throw registerDispatcherDisconnect(DISCONNECT_REASON_SERVER_ERROR);
         }
         return busyRecv;
-    }
-
-    private boolean isRequestBeingRejected() {
-        return rejectProcessor.rejectCode != 0;
     }
 
     private boolean handleClientSend() throws PeerIsSlowToReadException, ServerDisconnectException {
@@ -937,15 +935,19 @@
                 LOG.debug().$("partition is in cold storage").$();
                 throw registerDispatcherWrite();
             } catch (PeerDisconnectedException ignore) {
-                throw registerDispatcherDisconnect( DISCONNECT_REASON_PEER_DISCONNECT_AT_SEND);
+                throw registerDispatcherDisconnect(DISCONNECT_REASON_PEER_DISCONNECT_AT_SEND);
             } catch (ServerDisconnectException ignore) {
                 LOG.info().$("kicked out [fd=").$(getFd()).I$();
-                throw registerDispatcherDisconnect( DISCONNECT_REASON_KICKED_OUT_AT_SEND);
+                throw registerDispatcherDisconnect(DISCONNECT_REASON_KICKED_OUT_AT_SEND);
             }
         } else {
             LOG.error().$("spurious write request [fd=").$(getFd()).I$();
         }
         return false;
+    }
+
+    private boolean isRequestBeingRejected() {
+        return rejectProcessor.rejectCode != 0;
     }
 
     private boolean parseMultipartResult(
@@ -975,29 +977,6 @@
         return false;
     }
 
-    private HttpRequestProcessor rejectForbiddenRequest(CharSequence userMessage) throws PeerDisconnectedException, PeerIsSlowToReadException {
-        return rejectRequest(HTTP_FORBIDDEN, userMessage, null, null);
-    }
-
-<<<<<<< HEAD
-    private boolean rejectRequest(CharSequence userMessage) throws PeerDisconnectedException, PeerIsSlowToReadException {
-        return rejectRequest(HTTP_NOT_FOUND, userMessage, null, null);
-    }
-
-    private boolean rejectUnauthenticatedRequest(Utf8Sequence url, byte requiredAuthType) throws PeerDisconnectedException, PeerIsSlowToReadException {
-        reset();
-        LOG.error().$("rejecting unauthenticated request [fd=").$(getFd()).$(", url=").$(url).I$();
-        if (requiredAuthType == SecurityContext.AUTH_TYPE_CREDENTIALS) {
-            simpleResponse().sendStatusWithHeader(HTTP_UNAUTHORIZED, "WWW-Authenticate: Basic realm=\"questdb\", charset=\"UTF-8\"");
-        } else {
-            simpleResponse().sendStatusWithDefaultMessage(HTTP_UNAUTHORIZED);
-        }
-        dispatcher.registerChannel(this, IOOperation.READ);
-        return false;
-    }
-
-=======
->>>>>>> 61191173
     private void shiftReceiveBufferUnprocessedBytes(long start, int receivedBytes) {
         // Shift to start
         this.receivedBytes = receivedBytes;
@@ -1006,6 +985,7 @@
     }
 
     private class RejectProcessor implements HttpRequestProcessor, HttpMultipartContentListener {
+        private byte authenticationType = AUTH_TYPE_NONE;
         private int rejectCode;
         private CharSequence rejectCookieName = null;
         private CharSequence rejectCookieValue = null;
@@ -1013,6 +993,7 @@
 
         public void clear() {
             rejectCode = 0;
+            authenticationType = AUTH_TYPE_NONE;
             rejectCookieName = null;
             rejectCookieValue = null;
             rejectMessage = null;
@@ -1035,8 +1016,12 @@
                 HttpConnectionContext context
         ) throws PeerDisconnectedException, PeerIsSlowToReadException {
             if (rejectCode == HTTP_UNAUTHORIZED) {
-                // Special case, include WWW-Authenticate header
-                context.simpleResponse().sendStatusTextContent(HTTP_UNAUTHORIZED, "WWW-Authenticate: Basic realm=\"questdb\", charset=\"UTF-8\"");
+                if (authenticationType == SecurityContext.AUTH_TYPE_CREDENTIALS) {
+                    // Special case, include WWW-Authenticate header
+                    simpleResponse().sendStatusTextContent(HTTP_UNAUTHORIZED, "WWW-Authenticate: Basic realm=\"questdb\", charset=\"UTF-8\"");
+                } else {
+                    simpleResponse().sendStatusTextContent(HTTP_UNAUTHORIZED);
+                }
             } else {
                 simpleResponse().sendStatusWithCookie(rejectCode, rejectMessage, rejectCookieName, rejectCookieValue);
             }
