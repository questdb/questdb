/*******************************************************************************
 *     ___                  _   ____  ____
 *    / _ \ _   _  ___  ___| |_|  _ \| __ )
 *   | | | | | | |/ _ \/ __| __| | | |  _ \
 *   | |_| | |_| |  __/\__ \ |_| |_| | |_) |
 *    \__\_\\__,_|\___||___/\__|____/|____/
 *
 *  Copyright (c) 2014-2019 Appsicle
 *  Copyright (c) 2019-2024 QuestDB
 *
 *  Licensed under the Apache License, Version 2.0 (the "License");
 *  you may not use this file except in compliance with the License.
 *  You may obtain a copy of the License at
 *
 *  http://www.apache.org/licenses/LICENSE-2.0
 *
 *  Unless required by applicable law or agreed to in writing, software
 *  distributed under the License is distributed on an "AS IS" BASIS,
 *  WITHOUT WARRANTIES OR CONDITIONS OF ANY KIND, either express or implied.
 *  See the License for the specific language governing permissions and
 *  limitations under the License.
 *
 ******************************************************************************/

package io.questdb.cutlass.http;

import io.questdb.Metrics;
import io.questdb.cairo.CairoException;
import io.questdb.cairo.SecurityContext;
import io.questdb.cairo.security.DenyAllSecurityContext;
import io.questdb.cairo.security.PrincipalContext;
import io.questdb.cairo.security.SecurityContextFactory;
import io.questdb.cairo.sql.RecordCursorFactory;
import io.questdb.cutlass.http.ex.BufferOverflowException;
import io.questdb.cutlass.http.ex.NotEnoughLinesException;
import io.questdb.cutlass.http.ex.RetryFailedOperationException;
import io.questdb.cutlass.http.ex.RetryOperationException;
import io.questdb.cutlass.http.ex.TooFewBytesReceivedException;
import io.questdb.cutlass.http.processors.RejectProcessor;
import io.questdb.log.Log;
import io.questdb.log.LogFactory;
import io.questdb.network.HeartBeatException;
import io.questdb.network.IOContext;
import io.questdb.network.IOOperation;
import io.questdb.network.Net;
import io.questdb.network.NetworkFacade;
import io.questdb.network.PeerDisconnectedException;
import io.questdb.network.PeerIsSlowToReadException;
import io.questdb.network.PeerIsSlowToWriteException;
import io.questdb.network.QueryPausedException;
import io.questdb.network.ServerDisconnectException;
import io.questdb.network.Socket;
import io.questdb.network.SocketFactory;
import io.questdb.network.SuspendEvent;
import io.questdb.network.TlsSessionInitFailedException;
import io.questdb.std.AssociativeCache;
import io.questdb.std.CharSequenceObjHashMap;
import io.questdb.std.Chars;
import io.questdb.std.MemoryTag;
import io.questdb.std.Misc;
import io.questdb.std.ObjectPool;
import io.questdb.std.Unsafe;
import io.questdb.std.Vect;
import io.questdb.std.datetime.Clock;
import io.questdb.std.str.DirectUtf8Sequence;
import io.questdb.std.str.DirectUtf8String;
import io.questdb.std.str.StdoutSink;
import io.questdb.std.str.StringSink;
import io.questdb.std.str.Utf8s;
import org.jetbrains.annotations.NotNull;
import org.jetbrains.annotations.TestOnly;

<<<<<<< HEAD
import static io.questdb.cutlass.http.HttpConstants.*;
=======
import static io.questdb.cutlass.http.HttpConstants.HEADER_CONTENT_ACCEPT_ENCODING;
import static io.questdb.cutlass.http.HttpConstants.HEADER_TRANSFER_ENCODING;
import static io.questdb.cutlass.http.HttpResponseSink.HTTP_TOO_MANY_REQUESTS;
>>>>>>> b56f96f9
import static io.questdb.network.IODispatcher.*;
import static java.net.HttpURLConnection.HTTP_FORBIDDEN;
import static java.net.HttpURLConnection.HTTP_UNAUTHORIZED;

public class HttpConnectionContext extends IOContext<HttpConnectionContext> implements Locality, Retry {
    private static final String FALSE = "false";
    private static final Log LOG = LogFactory.getLog(HttpConnectionContext.class);
    private static final String TRUE = "true";
    private final HttpAuthenticator authenticator;
    private final ChunkedContentParser chunkedContentParser = new ChunkedContentParser();
    private final HttpServerConfiguration configuration;
    private final HttpCookieHandler cookieHandler;
    private final ObjectPool<DirectUtf8String> csPool;
    private final boolean dumpNetworkTraffic;
    private final int forceFragmentationReceiveChunkSize;
    private final HttpHeaderParser headerParser;
    private final LocalValueMap localValueMap = new LocalValueMap();
    private final Metrics metrics;
    private final HttpHeaderParser multipartContentHeaderParser;
    private final HttpMultipartContentParser multipartContentParser;
    private final long multipartIdleSpinCount;
    private final MultipartParserState multipartParserState = new MultipartParserState();
    private final NetworkFacade nf;
    private final CharSequenceObjHashMap<CharSequence> parsedCookies = new CharSequenceObjHashMap<>();
    private final boolean preAllocateBuffers;
    private final RejectProcessor rejectProcessor;
    private final ActiveConnectionTracker activeConnectionTracker;
    private final HttpRequestValidator requestValidator = new HttpRequestValidator();
    private final HttpResponseSink responseSink;
    private final RetryAttemptAttributes retryAttemptAttributes = new RetryAttemptAttributes();
    private final RescheduleContext retryRescheduleContext = retry -> {
        LOG.info().$("Retry is requested after successful writer allocation. Retry will be re-scheduled [thread=").$(Thread.currentThread().getId()).I$();
        throw RetryOperationException.INSTANCE;
    };
    private final AssociativeCache<RecordCursorFactory> selectCache;
    private final StringSink sessionIdSink = new StringSink();
    private final HttpSessionStore sessionStore;
    private long authenticationNanos = 0L;
    private boolean connectionCounted;
    private boolean forceDisconnectOnComplete;
    private int nCompletedRequests;
    private boolean pendingRetry = false;
    private String processorName;
    private int receivedBytes;
    private long recvBuffer;
    private int recvBufferReadSize;
    private int recvBufferSize;
    private long recvPos;
    private HttpRequestProcessor resumeProcessor = null;
    private SecurityContext securityContext;
    private SuspendEvent suspendEvent;
    private long totalBytesSent;
    private long totalReceived;

    @TestOnly
    public HttpConnectionContext(
            HttpServerConfiguration configuration,
            SocketFactory socketFactory
    ) {
        this(
                configuration,
                socketFactory,
<<<<<<< HEAD
                HttpServer.NO_OP_CACHE
=======
                DefaultHttpCookieHandler.INSTANCE,
                DefaultHttpHeaderParserFactory.INSTANCE,
                HttpServer.NO_OP_CACHE,
                ActiveConnectionTracker.NO_TRACKING
>>>>>>> b56f96f9
        );
    }

    public HttpConnectionContext(
            HttpServerConfiguration configuration,
            SocketFactory socketFactory,
<<<<<<< HEAD
            AssociativeCache<RecordCursorFactory> selectCache
=======
            HttpCookieHandler cookieHandler,
            HttpHeaderParserFactory headerParserFactory,
            AssociativeCache<RecordCursorFactory> selectCache,
            ActiveConnectionTracker activeConnectionTracker
>>>>>>> b56f96f9
    ) {
        super(
                socketFactory,
                configuration.getHttpContextConfiguration().getNetworkFacade(),
                LOG
        );
        this.configuration = configuration;
<<<<<<< HEAD
        this.cookieHandler = configuration.getFactoryProvider().getHttpCookieHandler();
        this.sessionStore = configuration.getFactoryProvider().getHttpSessionStore();
=======
        this.cookieHandler = cookieHandler;
        this.activeConnectionTracker = activeConnectionTracker;
>>>>>>> b56f96f9
        final HttpContextConfiguration contextConfiguration = configuration.getHttpContextConfiguration();
        this.nf = contextConfiguration.getNetworkFacade();
        this.csPool = new ObjectPool<>(DirectUtf8String.FACTORY, contextConfiguration.getConnectionStringPoolCapacity());
        this.headerParser = configuration.getFactoryProvider().getHttpHeaderParserFactory().newParser(contextConfiguration.getRequestHeaderBufferSize(), csPool);
        this.multipartContentHeaderParser = new HttpHeaderParser(contextConfiguration.getMultipartHeaderBufferSize(), csPool);
        this.multipartContentParser = new HttpMultipartContentParser(multipartContentHeaderParser);
        this.responseSink = new HttpResponseSink(configuration);
        this.recvBufferSize = configuration.getRecvBufferSize();
        this.preAllocateBuffers = configuration.preAllocateBuffers();
        if (preAllocateBuffers) {
            recvBuffer = Unsafe.malloc(recvBufferSize, MemoryTag.NATIVE_HTTP_CONN);
            this.responseSink.open(configuration.getSendBufferSize());
        }
        this.multipartIdleSpinCount = contextConfiguration.getMultipartIdleSpinCount();
        this.dumpNetworkTraffic = contextConfiguration.getDumpNetworkTraffic();
        // This is default behaviour until the security context is overridden with correct principal.
        this.securityContext = DenyAllSecurityContext.INSTANCE;
        this.metrics = contextConfiguration.getMetrics();
        this.authenticator = contextConfiguration.getFactoryProvider().getHttpAuthenticatorFactory().getHttpAuthenticator();
        this.rejectProcessor = contextConfiguration.getFactoryProvider().getRejectProcessorFactory().getRejectProcessor(this);
        this.forceFragmentationReceiveChunkSize = contextConfiguration.getForceRecvFragmentationChunkSize();
        this.recvBufferReadSize = Math.min(forceFragmentationReceiveChunkSize, recvBufferSize);
        this.selectCache = selectCache;
    }

    @Override
    public void clear() {
        LOG.debug().$("clear [fd=").$(getFd()).I$();
        decrementActiveConnections(getFd());
        super.clear();
        reset();
        if (this.pendingRetry) {
            LOG.error().$("reused context with retry pending").$();
        }
        this.pendingRetry = false;
        if (!preAllocateBuffers) {
            this.recvBuffer = Unsafe.free(recvBuffer, recvBufferSize, MemoryTag.NATIVE_HTTP_CONN);
            this.responseSink.close();
            this.headerParser.close();
            this.multipartContentHeaderParser.close();
        }
        this.forceDisconnectOnComplete = false;
        this.localValueMap.disconnect();
    }

    @Override
    public void clearSuspendEvent() {
        suspendEvent = Misc.free(suspendEvent);
    }

    @Override
    public void close() {
        final long fd = getFd();
        LOG.debug().$("close [fd=").$(fd).I$();
        decrementActiveConnections(fd);
        super.close();
        if (this.pendingRetry) {
            this.pendingRetry = false;
            LOG.info().$("closed context with retry pending [fd=").$(getFd()).I$();
        }
        this.nCompletedRequests = 0;
        this.totalBytesSent = 0;
        this.csPool.clear();
        this.multipartContentParser.close();
        this.multipartContentHeaderParser.close();
        this.headerParser.close();
        this.localValueMap.close();
        this.recvBuffer = Unsafe.free(recvBuffer, recvBufferSize, MemoryTag.NATIVE_HTTP_CONN);
        this.responseSink.close();
        this.receivedBytes = 0;
        this.securityContext = DenyAllSecurityContext.INSTANCE;
        this.sessionIdSink.clear();
        this.authenticator.close();
        LOG.debug().$("closed [fd=").$(fd).I$();
    }

    @Override
    public void fail(HttpRequestProcessorSelector selector, HttpException e) throws PeerIsSlowToReadException, ServerDisconnectException {
        LOG.info().$("failed to retry query [fd=").$(getFd()).I$();
        HttpRequestProcessor processor = getHttpRequestProcessor(selector);
        failProcessor(processor, e, DISCONNECT_REASON_RETRY_FAILED);
    }

    @Override
    public RetryAttemptAttributes getAttemptDetails() {
        return retryAttemptAttributes;
    }

    public long getAuthenticationNanos() {
        return authenticationNanos;
    }

    public HttpChunkedResponse getChunkedResponse() {
        return responseSink.getChunkedResponse();
    }

    public HttpCookieHandler getCookieHandler() {
        return cookieHandler;
    }

    public long getLastRequestBytesSent() {
        return responseSink.getTotalBytesSent();
    }

    @Override
    public LocalValueMap getMap() {
        return localValueMap;
    }

    public Metrics getMetrics() {
        return metrics;
    }

    public int getNCompletedRequests() {
        return nCompletedRequests;
    }

    public CharSequenceObjHashMap<CharSequence> getParsedCookiesMap() {
        return parsedCookies;
    }

    public HttpRawSocket getRawResponseSocket() {
        return responseSink.getRawSocket();
    }

    @SuppressWarnings("unused")
    public RejectProcessor getRejectProcessor() {
        return rejectProcessor;
    }

    public HttpRequestHeader getRequestHeader() {
        return headerParser;
    }

    public HttpResponseHeader getResponseHeader() {
        return responseSink.getHeader();
    }

    public SecurityContext getSecurityContext() {
        return securityContext;
    }

    public AssociativeCache<RecordCursorFactory> getSelectCache() {
        return selectCache;
    }

    public @NotNull StringSink getSessionIdSink() {
        return sessionIdSink;
    }

    @Override
    public SuspendEvent getSuspendEvent() {
        return suspendEvent;
    }

    public long getTotalBytesSent() {
        return totalBytesSent;
    }

    public long getTotalReceived() {
        return totalReceived;
    }

    public boolean handleClientOperation(int operation, HttpRequestProcessorSelector selector, RescheduleContext rescheduleContext)
            throws HeartBeatException, PeerIsSlowToReadException, ServerDisconnectException, PeerIsSlowToWriteException {
        boolean keepGoing = switch (operation) {
            case IOOperation.READ -> handleClientRecv(selector, rescheduleContext);
            case IOOperation.WRITE -> handleClientSend();
            case IOOperation.HEARTBEAT -> throw registerDispatcherHeartBeat();
            default -> throw registerDispatcherDisconnect(DISCONNECT_REASON_UNKNOWN_OPERATION);
        };

        boolean useful = keepGoing;
        if (keepGoing) {
            if (keepConnectionAlive()) {
                do {
                    keepGoing = handleClientRecv(selector, rescheduleContext);
                } while (keepGoing);
            } else {
                throw registerDispatcherDisconnect(DISCONNECT_REASON_KEEPALIVE_OFF);
            }
        }
        return useful;
    }

    @Override
    public boolean invalid() {
        return pendingRetry || receivedBytes > 0 || this.socket == null;
    }

    public void reset() {
        LOG.debug().$("reset [fd=").$(getFd()).$(']').$();
        this.totalBytesSent += responseSink.getTotalBytesSent();
        this.responseSink.clear();
        this.nCompletedRequests++;
        this.resumeProcessor = null;
        this.headerParser.clear();
        this.multipartContentParser.clear();
        this.multipartContentHeaderParser.clear();
        this.csPool.clear();
        this.localValueMap.clear();
        this.multipartParserState.multipartRetry = false;
        this.retryAttemptAttributes.waitStartTimestamp = 0;
        this.retryAttemptAttributes.lastRunTimestamp = 0;
        this.retryAttemptAttributes.attempt = 0;
        this.receivedBytes = 0;
        this.authenticationNanos = 0L;
        this.securityContext = DenyAllSecurityContext.INSTANCE;
        this.sessionIdSink.clear();
        this.authenticator.clear();
        this.totalReceived = 0;
        this.chunkedContentParser.clear();
        this.recvPos = recvBuffer;
        this.rejectProcessor.clear();
        clearSuspendEvent();
    }

    public void resumeResponseSend() throws PeerIsSlowToReadException, PeerDisconnectedException {
        responseSink.resumeSend();
    }

    public void scheduleRetry(HttpRequestProcessor processor, RescheduleContext rescheduleContext) throws PeerIsSlowToReadException, ServerDisconnectException {
        try {
            pendingRetry = true;
            rescheduleContext.reschedule(this);
        } catch (RetryFailedOperationException e) {
            failProcessor(processor, e, DISCONNECT_REASON_RETRY_FAILED);
        }
    }

    public HttpResponseSink.SimpleResponseImpl simpleResponse() {
        return responseSink.simpleResponse();
    }

    @Override
    public boolean tryRerun(HttpRequestProcessorSelector selector, RescheduleContext rescheduleContext) throws PeerIsSlowToReadException, PeerIsSlowToWriteException, ServerDisconnectException {
        if (pendingRetry) {
            pendingRetry = false;
            HttpRequestProcessor processor = getHttpRequestProcessor(selector);
            try {
                LOG.info().$("retrying query [fd=").$(getFd()).I$();
                processor.onRequestRetry(this);
                if (multipartParserState.multipartRetry) {
                    if (continueConsumeMultipart(
                            socket,
                            multipartParserState.start,
                            multipartParserState.buf,
                            multipartParserState.bufRemaining,
                            (HttpMultipartContentProcessor) processor,
                            retryRescheduleContext
                    )) {
                        LOG.info().$("success retried multipart import [fd=").$(getFd()).I$();
                        busyRcvLoop(selector, rescheduleContext);
                    } else {
                        LOG.info().$("retry success but import not finished [fd=").$(getFd()).I$();
                    }
                } else {
                    busyRcvLoop(selector, rescheduleContext);
                }
            } catch (RetryOperationException e2) {
                pendingRetry = true;
                return false;
            } catch (PeerDisconnectedException ignore) {
                throw registerDispatcherDisconnect(DISCONNECT_REASON_PEER_DISCONNECT_AT_RERUN);
            } catch (PeerIsSlowToReadException e2) {
                LOG.info().$("peer is slow on running the rerun [fd=").$(getFd())
                        .$(", thread=").$(Thread.currentThread().getId()).I$();
                processor.parkRequest(this, false);
                resumeProcessor = processor;
                throw registerDispatcherWrite();
            } catch (QueryPausedException e) {
                LOG.info().$("partition is in cold storage, suspending query [fd=").$(getFd())
                        .$(", thread=").$(Thread.currentThread().getId()).I$();
                processor.parkRequest(this, true);
                resumeProcessor = processor;
                suspendEvent = e.getEvent();
                throw registerDispatcherWrite();
            } catch (ServerDisconnectException e) {
                LOG.info().$("kicked out [fd=").$(getFd()).I$();
                throw registerDispatcherDisconnect(DISCONNECT_REASON_KICKED_OUT_AT_RERUN);
            }
        }
        return true;
    }

    @SuppressWarnings("StatementWithEmptyBody")
    private void busyRcvLoop(HttpRequestProcessorSelector selector, RescheduleContext rescheduleContext)
            throws PeerIsSlowToReadException, ServerDisconnectException, PeerIsSlowToWriteException {
        reset();
        if (keepConnectionAlive()) {
            while (handleClientRecv(selector, rescheduleContext)) ;
        } else {
            throw registerDispatcherDisconnect(DISCONNECT_REASON_KEEPALIVE_OFF);
        }
    }

    private HttpRequestProcessor checkConnectionLimit(HttpRequestProcessor processor) {
        processorName = processor.getName();
        final int connectionLimit = activeConnectionTracker.getLimit(processorName);
        if (connectionLimit != ActiveConnectionTracker.UNLIMITED) {
            assert processorName != null;
            final long numOfConnections = activeConnectionTracker.incrementActiveConnection(processorName);
            if (numOfConnections > connectionLimit) {
                rejectProcessor.getMessageSink()
                        .put("exceeded connection limit [name=").put(processorName)
                        .put(", numOfConnections=").put(numOfConnections)
                        .put(", connectionLimit=").put(connectionLimit)
                        .put(", fd=").put(getFd())
                        .put(']');
                activeConnectionTracker.decrementActiveConnection(processorName);
                processorName = null;
                forceDisconnectOnComplete = true;
                return rejectProcessor.withShutdownWrite().reject(HTTP_TOO_MANY_REQUESTS);
            }
            if (processor.reservedOneAdminConnection() && numOfConnections == connectionLimit && !securityContext.isSystemAdmin()) {
                rejectProcessor.getMessageSink()
                        .put("non-admin user reached connection limit [name=").put(processorName)
                        .put(", numOfConnections=").put(numOfConnections)
                        .put(", connectionLimit=").put(connectionLimit)
                        .put(", fd=").put(getFd())
                        .put(']');
                activeConnectionTracker.decrementActiveConnection(processorName);
                processorName = null;
                forceDisconnectOnComplete = true;
                return rejectProcessor.withShutdownWrite().reject(HTTP_TOO_MANY_REQUESTS);
            }
            LOG.debug().$("counted connection [name=").$(processorName)
                    .$(", numOfConnections=").$(numOfConnections)
                    .$(", connectionLimit=").$(connectionLimit)
                    .$(", fd=").$(getFd())
                    .I$();
        }
        return processor;
    }

    private void completeRequest(
            HttpRequestProcessor processor,
            RescheduleContext rescheduleContext
    ) throws PeerDisconnectedException, PeerIsSlowToReadException, ServerDisconnectException, QueryPausedException {
        LOG.debug().$("complete [fd=").$(getFd()).I$();
        try {
            processor.onRequestComplete(this);
            reset();
        } catch (RetryOperationException e) {
            pendingRetry = true;
            scheduleRetry(processor, rescheduleContext);
        }
    }

    private boolean configureSecurityContext() {
        if (securityContext == DenyAllSecurityContext.INSTANCE) {
            final Clock clock = configuration.getHttpContextConfiguration().getNanosecondClock();
            final long authenticationStart = clock.getTicks();

            final CharSequence sessionId = cookieHandler.processSessionCookie(this);
            HttpSessionStore.SessionInfo sessionInfo = null;
            if (sessionId != null) {
                sessionInfo = sessionStore.verifySession(sessionId, this);
            }

            final PrincipalContext principalContext;
            if (authenticator.authenticate(headerParser)) {
                principalContext = authenticator;
            } else if (sessionInfo != null) {
                principalContext = sessionInfo;
            } else {
                // authenticationNanos stays 0, when it fails this value is irrelevant
                return false;
            }

            // auth successful, create security context from auth info
            final SecurityContextFactory scf = configuration.getFactoryProvider().getSecurityContextFactory();
            securityContext = scf.getInstance(principalContext, SecurityContextFactory.HTTP);

            if (configuration.getHttpContextConfiguration().areCookiesEnabled()) {
                // the client can request a session by sending 'session=true',
                // and close the session by sending 'session=false'
                // we do not create a session for clients by default to avoid excessive session creating
                // for clients which do not support/care about cookies, such as apps using the REST API
                final DirectUtf8Sequence sessionParam = getRequestHeader().getUrlParam(URL_PARAM_SESSION);

                // create session if
                // - we do not have one yet and the client requested one with 'session=true' or
                // - the client sent an expired/evicted session id or
                // - changed credentials without sending logout
                if (
                        (Utf8s.equalsNcAscii(TRUE, sessionParam) && sessionId == null)
                                || (sessionId != null && sessionInfo == null)
                                || (sessionInfo != null && !Chars.equals(sessionInfo.getPrincipal(), securityContext.getSessionPrincipal()))
                ) {
                    sessionStore.createSession(authenticator, this);
                } else if (Utf8s.equalsNcAscii(FALSE, sessionParam) && sessionInfo != null) {
                    // close session if client requested it
                    // note that this request is still going to be processed
                    sessionStore.destroySession(sessionInfo.getSessionId(), this);
                }
            }
            authenticationNanos = clock.getTicks() - authenticationStart;
        }
        return true;
    }

    private boolean consumeChunked(HttpPostPutProcessor processor, long headerEnd, long read, boolean newRequest) throws PeerIsSlowToReadException, ServerDisconnectException, PeerDisconnectedException, QueryPausedException, PeerIsSlowToWriteException {
        if (!newRequest) {
            processor.resumeRecv(this);
        }

        while (true) {
            long lo, hi;
            int bufferLenLeft = (int) (recvBuffer + recvBufferSize - recvPos);
            if (newRequest) {
                processor.onHeadersReady(this);
                totalReceived -= headerEnd - recvBuffer;
                lo = headerEnd;
                hi = recvBuffer + read;
                newRequest = false;
            } else {
                read = socket.recv(recvPos, Math.min(forceFragmentationReceiveChunkSize, bufferLenLeft));
                lo = recvBuffer;
                hi = recvPos + read;
            }

            if (read > 0) {
                lo = chunkedContentParser.handleRecv(lo, hi, processor);
                if (lo == Long.MAX_VALUE) {
                    // done
                    processor.onRequestComplete(this);
                    reset();
                    if (keepConnectionAlive()) {
                        return true;
                    } else {
                        return disconnectHttp(processor, DISCONNECT_REASON_KEEPALIVE_OFF_RECV);
                    }
                } else if (lo == Long.MIN_VALUE) {
                    // protocol violation
                    LOG.error().$("cannot parse chunk length, chunked protocol violation, disconnecting [fd=").$(getFd()).I$();
                    return disconnectHttp(processor, DISCONNECT_REASON_KICKED_OUT_AT_EXTRA_BYTES);
                } else if (lo != hi) {
                    lo = -lo;
                    assert lo >= recvBuffer && lo <= hi && lo < recvBuffer + recvBufferSize;
                    if (lo != recvBuffer) {
                        // Compact recv buffer
                        Vect.memmove(recvBuffer, lo, hi - lo);
                    }
                    recvPos = recvBuffer + (hi - lo);
                } else {
                    recvPos = recvBuffer;
                }
            }

            if (read == 0 || read == forceFragmentationReceiveChunkSize) {
                // Schedule for read
                throw registerDispatcherRead();
            } else if (read < 0) {
                // client disconnected
                return disconnectHttp(processor, DISCONNECT_REASON_KICKED_OUT_AT_RECV);
            }
        }
    }

    private boolean consumeContent(
            long contentLength,
            Socket socket,
            HttpPostPutProcessor processor,
            long headerEnd,
            int read,
            boolean newRequest
    ) throws PeerDisconnectedException, PeerIsSlowToReadException, ServerDisconnectException, QueryPausedException, PeerIsSlowToWriteException {
        if (!newRequest) {
            processor.resumeRecv(this);
        }

        while (true) {
            long lo;
            if (newRequest) {
                processor.onHeadersReady(this);
                totalReceived -= headerEnd - recvBuffer;
                lo = headerEnd;
                newRequest = false;
            } else {
                read = socket.recv(recvBuffer, recvBufferReadSize);
                lo = recvBuffer;
            }

            if (read > 0) {
                if (totalReceived + read > contentLength) {
                    // HTTP protocol violation
                    // client sent more data than it promised in Content-Length header
                    // we will disconnect client and roll back
                    return disconnectHttp(processor, DISCONNECT_REASON_KICKED_OUT_AT_EXTRA_BYTES);
                }

                processor.onChunk(lo, recvBuffer + read);
                totalReceived += read;

                if (totalReceived == contentLength) {
                    // we have received all content, commit
                    // check that client has not disconnected
                    read = socket.recv(recvBuffer, recvBufferSize);
                    if (read < 0) {
                        // client disconnected, don't commit, rollback instead
                        return disconnectHttp(processor, DISCONNECT_REASON_KICKED_OUT_AT_RECV);
                    } else if (read > 0) {
                        // HTTP protocol violation
                        // client sent more data than it promised in Content-Length header
                        // we will disconnect client and roll back
                        return disconnectHttp(processor, DISCONNECT_REASON_KICKED_OUT_AT_EXTRA_BYTES);
                    }

                    processor.onRequestComplete(this);
                    reset();
                    if (keepConnectionAlive()) {
                        return true;
                    } else {
                        return disconnectHttp(processor, DISCONNECT_REASON_KEEPALIVE_OFF_RECV);
                    }
                }
            }

            if (read == 0 || read == forceFragmentationReceiveChunkSize) {
                // Schedule for read
                throw registerDispatcherRead();
            } else if (read < 0) {
                // client disconnected
                return disconnectHttp(processor, DISCONNECT_REASON_KICKED_OUT_AT_RECV);
            }
        }
    }

    private boolean consumeMultipart(
            Socket socket,
            HttpMultipartContentProcessor processor,
            long headerEnd,
            int read,
            boolean newRequest,
            RescheduleContext rescheduleContext
    ) throws PeerDisconnectedException, PeerIsSlowToReadException, ServerDisconnectException, QueryPausedException, PeerIsSlowToWriteException {
        if (newRequest) {
            if (!headerParser.hasBoundary()) {
                LOG.error().$("Bad request. Form data in multipart POST expected.").$(". Disconnecting [fd=").$(getFd()).I$();
                throw registerDispatcherDisconnect(DISCONNECT_REASON_PROTOCOL_VIOLATION);
            }
            processor.onHeadersReady(this);
            multipartContentParser.of(headerParser.getBoundary());
        }

        processor.resumeRecv(this);

        final long bufferEnd = recvBuffer + read;

        LOG.debug().$("multipart").$();

        // read socket into buffer until there is nothing to read
        long start;
        long buf;
        int bufRemaining;

        if (headerEnd < bufferEnd) {
            start = headerEnd;
            buf = bufferEnd;
            bufRemaining = (int) (recvBufferSize - (bufferEnd - recvBuffer));
        } else {
            start = recvBuffer;
            buf = start + receivedBytes;
            bufRemaining = recvBufferSize - receivedBytes;
            receivedBytes = 0;
        }

        return continueConsumeMultipart(socket, start, buf, bufRemaining, processor, rescheduleContext);
    }

    private boolean continueConsumeMultipart(
            Socket socket,
            long start,
            long buf,
            int bufRemaining,
            HttpMultipartContentProcessor processor,
            RescheduleContext rescheduleContext
    ) throws PeerDisconnectedException, PeerIsSlowToReadException, ServerDisconnectException, QueryPausedException, PeerIsSlowToWriteException {
        boolean keepGoing = false;

        if (buf > start) {
            try {
                if (parseMultipartResult(start, buf, bufRemaining, processor, rescheduleContext)) {
                    return true;
                }

                buf = start = recvBuffer;
                bufRemaining = recvBufferSize;
            } catch (TooFewBytesReceivedException e) {
                start = multipartContentParser.getResumePtr();
            }
        }

        long spinsRemaining = multipartIdleSpinCount;

        while (true) {
            final int n = socket.recv(buf, bufRemaining);
            if (n < 0) {
                throw registerDispatcherDisconnect(DISCONNECT_REASON_PEER_DISCONNECT_AT_MULTIPART_RECV);
            }

            if (n == 0) {
                // Text loader needs as big of a data chunk as possible
                // to analyse columns and delimiters correctly. To make sure we
                // can deliver large data chunk we have to implement mini-Nagle
                // algorithm by accumulating small data chunks client could be
                // sending into our receive buffer. To make sure we don't
                // sit around accumulating for too long we have spin limit
                if (spinsRemaining-- > 0) {
                    continue;
                }

                // do we have anything in the buffer?
                if (buf > start) {
                    try {
                        if (parseMultipartResult(start, buf, bufRemaining, processor, rescheduleContext)) {
                            keepGoing = true;
                            break;
                        }

                        buf = start = recvBuffer;
                        bufRemaining = recvBufferSize;
                        continue;
                    } catch (TooFewBytesReceivedException e) {
                        start = multipartContentParser.getResumePtr();
                        shiftReceiveBufferUnprocessedBytes(start, (int) (buf - start));
                        throw registerDispatcherRead();
                    }
                }

                LOG.debug().$("peer is slow [multipart]").$();
                throw registerDispatcherRead();
            }

            LOG.debug().$("multipart recv [len=").$(n).I$();

            dumpBuffer(buf, n);

            bufRemaining -= n;
            buf += n;

            if (bufRemaining == 0) {
                try {
                    if (buf - start > 1) {
                        if (parseMultipartResult(start, buf, bufRemaining, processor, rescheduleContext)) {
                            keepGoing = true;
                            break;
                        }
                    }

                    buf = start = recvBuffer;
                    bufRemaining = recvBufferSize;
                } catch (TooFewBytesReceivedException e) {
                    start = multipartContentParser.getResumePtr();
                    int unprocessedSize = (int) (buf - start);
                    // Shift to start
                    if (unprocessedSize < recvBufferSize) {
                        start = multipartContentParser.getResumePtr();
                        shiftReceiveBufferUnprocessedBytes(start, unprocessedSize);
                        throw registerDispatcherRead();
                    } else {
                        // Header does not fit receive buffer
                        failProcessor(processor, BufferOverflowException.INSTANCE, DISCONNECT_REASON_MULTIPART_HEADER_TOO_BIG);
                    }
                    break;
                }
            }
        }
        return keepGoing;
    }

    private void decrementActiveConnections(long fd) {
        if (processorName != null) {
            long activeConnections = activeConnectionTracker.decrementActiveConnection(processorName);
            LOG.debug().$("decrementing active connections [name=").$(processorName)
                    .$(", activeConnections=").$(activeConnections)
                    .$(", fd=").$(fd)
                    .I$();
            processorName = null;
        }
        connectionCounted = false;
    }

    private boolean disconnectHttp(HttpRequestProcessor processor, int reason) throws ServerDisconnectException {
        processor.onConnectionClosed(this);
        reset();
        throw registerDispatcherDisconnect(reason);
    }

    private void dumpBuffer(long buffer, int size) {
        if (dumpNetworkTraffic && size > 0) {
            StdoutSink.INSTANCE.put('>');
            Net.dump(buffer, size);
        }
    }

    private void failProcessor(HttpRequestProcessor processor, HttpException e, int reason) throws PeerIsSlowToReadException, ServerDisconnectException {
        pendingRetry = false;
        boolean canReset = true;
        try {
            LOG.info()
                    .$("failed query result cannot be delivered. Kicked out [fd=").$(getFd())
                    .$(", error=").$safe(e.getFlyweightMessage())
                    .I$();
            processor.failRequest(this, e);
            throw registerDispatcherDisconnect(reason);
        } catch (PeerDisconnectedException peerDisconnectedException) {
            throw registerDispatcherDisconnect(DISCONNECT_REASON_PEER_DISCONNECT_AT_SEND);
        } catch (PeerIsSlowToReadException peerIsSlowToReadException) {
            LOG.info().$("peer is slow to receive failed to retry response [fd=").$(getFd()).I$();
            processor.parkRequest(this, false);
            resumeProcessor = processor;
            canReset = false;
            throw registerDispatcherWrite();
        } finally {
            if (canReset) {
                reset();
            }
        }
    }

    private HttpRequestProcessor getHttpRequestProcessor(HttpRequestProcessorSelector selector) {
        final HttpRequestProcessor processor = selector.select(headerParser);
        return requestValidator.validateRequestType(processor, rejectProcessor);
    }

    private boolean handleClientRecv(HttpRequestProcessorSelector selector, RescheduleContext rescheduleContext) throws PeerIsSlowToReadException, PeerIsSlowToWriteException, ServerDisconnectException {
        boolean busyRecv = true;
        try {
            // this is address of where header ended in our receiving buffer
            // we need to process request content starting from this address
            long headerEnd = recvBuffer;
            int read = 0;
            final boolean newRequest = headerParser.isIncomplete();
            if (newRequest) {
                while (headerParser.isIncomplete()) {
                    // read headers
                    read = socket.recv(recvBuffer, recvBufferReadSize);
                    LOG.debug().$("recv [fd=").$(getFd()).$(", count=").$(read).I$();
                    if (read < 0 && !headerParser.onRecvError(read)) {
                        LOG.debug()
                                .$("done [fd=").$(getFd())
                                .$(", errno=").$(nf.errno())
                                .I$();
                        // peer disconnect
                        throw registerDispatcherDisconnect(DISCONNECT_REASON_PEER_DISCONNECT_AT_HEADER_RECV);
                    }

                    if (read == 0) {
                        // client is not sending anything
                        throw registerDispatcherRead();
                    }

                    dumpBuffer(recvBuffer, read);
                    headerEnd = headerParser.parse(recvBuffer, recvBuffer + read, true, false);
                }
                requestValidator.of(headerParser);
            }

            requestValidator.validateRequestHeader(rejectProcessor);
            HttpRequestProcessor processor = rejectProcessor.isRequestBeingRejected() ? rejectProcessor : getHttpRequestProcessor(selector);

            DirectUtf8Sequence acceptEncoding = headerParser.getHeader(HEADER_CONTENT_ACCEPT_ENCODING);
            if (configuration.getHttpContextConfiguration().allowDeflateBeforeSend()
                    && acceptEncoding != null
                    && Utf8s.containsAscii(acceptEncoding, "gzip")) {
                // re-read send buffer size in case the config was reloaded
                responseSink.setDeflateBeforeSend(true, configuration.getSendBufferSize());
            }

            try {
                if (newRequest) {
                    final boolean cookiesEnabled = configuration.getHttpContextConfiguration().areCookiesEnabled();
                    if (cookiesEnabled) {
                        if (!cookieHandler.parseCookies(this)) {
                            processor = rejectProcessor;
                        }
                    }

                    if (processor.requiresAuthentication() && !configureSecurityContext()) {
                        final byte requiredAuthType = processor.getRequiredAuthType();
                        processor = rejectProcessor.withAuthenticationType(requiredAuthType).reject(HTTP_UNAUTHORIZED);
                    }

                    if (cookiesEnabled) {
                        if (!processor.processServiceAccountCookie(this, securityContext)) {
                            processor = rejectProcessor;
                        }
                    }

                    try {
                        securityContext.checkEntityEnabled();
                    } catch (CairoException e) {
                        processor = rejectProcessor.reject(HTTP_FORBIDDEN, e.getFlyweightMessage());
                    }
                }

                if (!connectionCounted && !processor.ignoreConnectionLimitCheck()) {
                    processor = checkConnectionLimit(processor);
                    connectionCounted = true;
                }

                final long contentLength = headerParser.getContentLength();
                final boolean chunked = HttpKeywords.isChunked(headerParser.getHeader(HEADER_TRANSFER_ENCODING));
                final boolean multipartRequest = HttpKeywords.isContentTypeMultipartFormData(headerParser.getContentType())
                        || HttpKeywords.isContentTypeMultipartMixed(headerParser.getContentType());

                if (multipartRequest) {
                    busyRecv = consumeMultipart(socket, (HttpMultipartContentProcessor) processor, headerEnd, read, newRequest, rescheduleContext);
                } else if (chunked) {
                    busyRecv = consumeChunked((HttpPostPutProcessor) processor, headerEnd, read, newRequest);
                } else if (contentLength > 0) {
                    busyRecv = consumeContent(contentLength, socket, (HttpPostPutProcessor) processor, headerEnd, read, newRequest);
                } else {
                    // Do not expect any more bytes to be sent to us before
                    // we respond back to client. We will disconnect the client when
                    // they abuse protocol. In addition, we will not call processor
                    // if client has disconnected before we had a chance to reply.
                    read = socket.recv(recvBuffer, 1);

                    if (read != 0) {
                        dumpBuffer(recvBuffer, read);
                        LOG.info().$("disconnect after request [fd=").$(getFd()).$(", read=").$(read).I$();
                        int reason = read > 0 ? DISCONNECT_REASON_KICKED_OUT_AT_EXTRA_BYTES : DISCONNECT_REASON_PEER_DISCONNECT_AT_RECV;
                        throw registerDispatcherDisconnect(reason);
                    } else {
                        processor.onHeadersReady(this);
                        LOG.debug().$("good [fd=").$(getFd()).I$();
                        processor.onRequestComplete(this);
                        resumeProcessor = null;
                        reset();
                    }
                }
            } catch (RetryOperationException e) {
                pendingRetry = true;
                scheduleRetry(processor, rescheduleContext);
                busyRecv = false;
            } catch (PeerDisconnectedException e) {
                return disconnectHttp(processor, DISCONNECT_REASON_PEER_DISCONNECT_AT_RECV);
            } catch (PeerIsSlowToReadException e) {
                LOG.debug().$("peer is slow reader [two]").$();
                // it is important to assign resume processor before we fire
                // event off to dispatcher
                processor.parkRequest(this, false);
                resumeProcessor = processor;
                throw registerDispatcherWrite();
            } catch (QueryPausedException e) {
                LOG.debug().$("partition is in cold storage").$();
                // it is important to assign resume processor before we fire
                // event off to dispatcher
                processor.parkRequest(this, true);
                resumeProcessor = processor;
                suspendEvent = e.getEvent();
                throw registerDispatcherWrite();
            }
        } catch (ServerDisconnectException | PeerIsSlowToReadException | PeerIsSlowToWriteException e) {
            throw e;
        } catch (HttpException e) {
            LOG.error().$("http error [fd=").$(getFd()).$(", e=`").$safe(e.getFlyweightMessage()).$("`]").$();
            throw registerDispatcherDisconnect(DISCONNECT_REASON_PROTOCOL_VIOLATION);
        } catch (Throwable e) {
            LOG.error().$("internal error [fd=").$(getFd()).$(", e=`").$(e).$("`]").$();
            throw registerDispatcherDisconnect(DISCONNECT_REASON_SERVER_ERROR);
        }
        return busyRecv;
    }

    private boolean handleClientSend() throws PeerIsSlowToReadException, ServerDisconnectException {
        if (resumeProcessor != null) {
            try {
                resumeProcessor.resumeSend(this);
                reset();
                return true;
            } catch (PeerIsSlowToReadException ignore) {
                resumeProcessor.parkRequest(this, false);
                LOG.debug().$("peer is slow reader").$();
                throw registerDispatcherWrite();
            } catch (QueryPausedException e) {
                resumeProcessor.parkRequest(this, true);
                suspendEvent = e.getEvent();
                LOG.debug().$("partition is in cold storage").$();
                throw registerDispatcherWrite();
            } catch (PeerDisconnectedException ignore) {
                throw registerDispatcherDisconnect(DISCONNECT_REASON_PEER_DISCONNECT_AT_SEND);
            } catch (ServerDisconnectException ignore) {
                LOG.info().$("kicked out [fd=").$(getFd()).I$();
                throw registerDispatcherDisconnect(DISCONNECT_REASON_KICKED_OUT_AT_SEND);
            }
        } else {
            LOG.error().$("spurious write request [fd=").$(getFd()).I$();
        }
        return false;
    }

    private boolean keepConnectionAlive() {
        return !forceDisconnectOnComplete && configuration.getHttpContextConfiguration().getServerKeepAlive();
    }

    private boolean parseMultipartResult(
            long start,
            long buf,
            int bufRemaining,
            HttpMultipartContentProcessor processor,
            RescheduleContext rescheduleContext
    ) throws PeerDisconnectedException, PeerIsSlowToReadException, ServerDisconnectException, QueryPausedException, TooFewBytesReceivedException {
        boolean parseResult;
        try {
            parseResult = multipartContentParser.parse(start, buf, processor);
        } catch (RetryOperationException e) {
            this.multipartParserState.saveFdBufferPosition(multipartContentParser.getResumePtr(), buf, bufRemaining);
            throw e;
        } catch (NotEnoughLinesException e) {
            failProcessor(processor, e, DISCONNECT_REASON_KICKED_TXT_NOT_ENOUGH_LINES);
            parseResult = false;
        }

        if (parseResult) {
            // request is complete
            completeRequest(processor, rescheduleContext);
            return true;
        }
        return false;
    }

    private void shiftReceiveBufferUnprocessedBytes(long start, int receivedBytes) {
        // Shift to start
        this.receivedBytes = receivedBytes;
        Vect.memmove(recvBuffer, start, receivedBytes);
        LOG.debug().$("peer is slow, waiting for bigger part to parse [multipart]").$();
    }

    @Override
    protected void doInit() throws TlsSessionInitFailedException {
        // the context is obtained from the pool, so we should initialize the memory
        if (recvBuffer == 0) {
            // re-read recv buffer size in case the config was reloaded
            recvBufferSize = configuration.getRecvBufferSize();
            recvBufferReadSize = Math.min(forceFragmentationReceiveChunkSize, recvBufferSize);
            recvBuffer = Unsafe.malloc(recvBufferSize, MemoryTag.NATIVE_HTTP_CONN);
        }
        // re-read buffer sizes in case the config was reloaded
        responseSink.of(socket, configuration.getSendBufferSize());
        headerParser.reopen(configuration.getHttpContextConfiguration().getRequestHeaderBufferSize());
        multipartContentHeaderParser.reopen(configuration.getHttpContextConfiguration().getMultipartHeaderBufferSize());

        if (socket.supportsTls()) {
            socket.startTlsSession(null);
        }
        connectionCounted = false;
    }
}<|MERGE_RESOLUTION|>--- conflicted
+++ resolved
@@ -70,13 +70,8 @@
 import org.jetbrains.annotations.NotNull;
 import org.jetbrains.annotations.TestOnly;
 
-<<<<<<< HEAD
 import static io.questdb.cutlass.http.HttpConstants.*;
-=======
-import static io.questdb.cutlass.http.HttpConstants.HEADER_CONTENT_ACCEPT_ENCODING;
-import static io.questdb.cutlass.http.HttpConstants.HEADER_TRANSFER_ENCODING;
 import static io.questdb.cutlass.http.HttpResponseSink.HTTP_TOO_MANY_REQUESTS;
->>>>>>> b56f96f9
 import static io.questdb.network.IODispatcher.*;
 import static java.net.HttpURLConnection.HTTP_FORBIDDEN;
 import static java.net.HttpURLConnection.HTTP_UNAUTHORIZED;
@@ -85,6 +80,7 @@
     private static final String FALSE = "false";
     private static final Log LOG = LogFactory.getLog(HttpConnectionContext.class);
     private static final String TRUE = "true";
+    private final ActiveConnectionTracker activeConnectionTracker;
     private final HttpAuthenticator authenticator;
     private final ChunkedContentParser chunkedContentParser = new ChunkedContentParser();
     private final HttpServerConfiguration configuration;
@@ -103,7 +99,6 @@
     private final CharSequenceObjHashMap<CharSequence> parsedCookies = new CharSequenceObjHashMap<>();
     private final boolean preAllocateBuffers;
     private final RejectProcessor rejectProcessor;
-    private final ActiveConnectionTracker activeConnectionTracker;
     private final HttpRequestValidator requestValidator = new HttpRequestValidator();
     private final HttpResponseSink responseSink;
     private final RetryAttemptAttributes retryAttemptAttributes = new RetryAttemptAttributes();
@@ -139,28 +134,16 @@
         this(
                 configuration,
                 socketFactory,
-<<<<<<< HEAD
-                HttpServer.NO_OP_CACHE
-=======
-                DefaultHttpCookieHandler.INSTANCE,
-                DefaultHttpHeaderParserFactory.INSTANCE,
                 HttpServer.NO_OP_CACHE,
                 ActiveConnectionTracker.NO_TRACKING
->>>>>>> b56f96f9
         );
     }
 
     public HttpConnectionContext(
             HttpServerConfiguration configuration,
             SocketFactory socketFactory,
-<<<<<<< HEAD
-            AssociativeCache<RecordCursorFactory> selectCache
-=======
-            HttpCookieHandler cookieHandler,
-            HttpHeaderParserFactory headerParserFactory,
             AssociativeCache<RecordCursorFactory> selectCache,
             ActiveConnectionTracker activeConnectionTracker
->>>>>>> b56f96f9
     ) {
         super(
                 socketFactory,
@@ -168,13 +151,9 @@
                 LOG
         );
         this.configuration = configuration;
-<<<<<<< HEAD
         this.cookieHandler = configuration.getFactoryProvider().getHttpCookieHandler();
         this.sessionStore = configuration.getFactoryProvider().getHttpSessionStore();
-=======
-        this.cookieHandler = cookieHandler;
         this.activeConnectionTracker = activeConnectionTracker;
->>>>>>> b56f96f9
         final HttpContextConfiguration contextConfiguration = configuration.getHttpContextConfiguration();
         this.nf = contextConfiguration.getNetworkFacade();
         this.csPool = new ObjectPool<>(DirectUtf8String.FACTORY, contextConfiguration.getConnectionStringPoolCapacity());
