--- conflicted
+++ resolved
@@ -121,18 +121,7 @@
             LOG.error().$("reused context with retry pending").$();
         }
         this.pendingRetry = false;
-<<<<<<< HEAD
-        this.multipartParserState.multipartRetry = false;
-        this.retryAttemptAttributes.waitStartTimestamp = 0;
-        this.retryAttemptAttributes.lastRunTimestamp = 0;
-        this.retryAttemptAttributes.attempt = 0;
-        this.receivedBytes = 0;
-        this.securityContext = DenyAllSecurityContext.INSTANCE;
-        this.authenticator.clear();
-        clearYieldEvent();
-=======
         this.recvBuffer = Unsafe.free(recvBuffer, recvBufferSize, MemoryTag.NATIVE_HTTP_CONN);
->>>>>>> d8493680
     }
 
     @Override
@@ -161,13 +150,8 @@
         this.receivedBytes = 0;
         this.securityContext = DenyAllSecurityContext.INSTANCE;
         this.authenticator.close();
-<<<<<<< HEAD
-        clearYieldEvent();
-        LOG.debug().$("closed").$();
-=======
         Misc.free(selectCache);
         LOG.debug().$("closed [fd=").$(fd).I$();
->>>>>>> d8493680
     }
 
     @Override
@@ -219,18 +203,10 @@
         return securityContext;
     }
 
-<<<<<<< HEAD
-=======
     public AssociativeCache<RecordCursorFactory> getSelectCache() {
         return selectCache;
     }
 
-    @Override
-    public SuspendEvent getSuspendEvent() {
-        return suspendEvent;
-    }
-
->>>>>>> d8493680
     public long getTotalBytesSent() {
         return totalBytesSent;
     }
@@ -314,7 +290,7 @@
         this.receivedBytes = 0;
         this.securityContext = DenyAllSecurityContext.INSTANCE;
         this.authenticator.clear();
-        clearSuspendEvent();
+        clearYieldEvent();
     }
 
     public void resumeResponseSend() throws PeerIsSlowToReadException, PeerDisconnectedException {
@@ -371,13 +347,8 @@
                 resumeProcessor = processor;
                 dispatcher.registerChannel(this, IOOperation.WRITE);
             } catch (QueryPausedException e) {
-<<<<<<< HEAD
-                LOG.info().$("partition is in cold storage, pausing query [fd=").$(fd).$(", thread=")
-                        .$(Thread.currentThread().getId()).$(']').$();
-=======
                 LOG.info().$("partition is in cold storage, suspending query [fd=").$(getFd())
                         .$(", thread=").$(Thread.currentThread().getId()).I$();
->>>>>>> d8493680
                 processor.parkRequest(this, true);
                 resumeProcessor = processor;
                 yieldEvent = e.getEvent();
