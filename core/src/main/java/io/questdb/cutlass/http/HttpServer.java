--- conflicted
+++ resolved
@@ -202,32 +202,8 @@
                 sharedWorkerPool,
                 workerPoolLog,
                 cairoEngine,
-<<<<<<< HEAD
-                (FunctionFactoryCache) null,
-                metrics
-        );
-    }
-
-    @Nullable
-    public static HttpServer create(
-            HttpServerConfiguration configuration,
-            WorkerPool sharedWorkerPool,
-            Log workerPoolLog,
-            CairoEngine cairoEngine,
-            ServerFactory<HttpServer, HttpServerConfiguration> factory,
-            Metrics metrics
-    ) {
-        return WorkerPoolAwareConfiguration.create(
-                configuration,
-                sharedWorkerPool,
-                workerPoolLog,
-                cairoEngine,
-                factory,
                 null,
                 metrics
-=======
-                null
->>>>>>> 8d521d50
         );
     }
 
