/*******************************************************************************
 *     ___                  _   ____  ____
 *    / _ \ _   _  ___  ___| |_|  _ \| __ )
 *   | | | | | | |/ _ \/ __| __| | | |  _ \
 *   | |_| | |_| |  __/\__ \ |_| |_| | |_) |
 *    \__\_\\__,_|\___||___/\__|____/|____/
 *
 *  Copyright (c) 2014-2019 Appsicle
 *  Copyright (c) 2019-2022 QuestDB
 *
 *  Licensed under the Apache License, Version 2.0 (the "License");
 *  you may not use this file except in compliance with the License.
 *  You may obtain a copy of the License at
 *
 *  http://www.apache.org/licenses/LICENSE-2.0
 *
 *  Unless required by applicable law or agreed to in writing, software
 *  distributed under the License is distributed on an "AS IS" BASIS,
 *  WITHOUT WARRANTIES OR CONDITIONS OF ANY KIND, either express or implied.
 *  See the License for the specific language governing permissions and
 *  limitations under the License.
 *
 ******************************************************************************/

package io.questdb.cutlass.http;

import io.questdb.Metrics;
import io.questdb.WorkerPoolAwareConfiguration;
import io.questdb.cairo.CairoEngine;
import io.questdb.cairo.ColumnIndexerJob;
import io.questdb.cutlass.http.processors.*;
import io.questdb.griffin.FunctionFactoryCache;
import io.questdb.griffin.engine.groupby.vect.GroupByJob;
import io.questdb.griffin.engine.table.LatestByAllIndexedJob;
import io.questdb.log.Log;
import io.questdb.log.LogFactory;
import io.questdb.mp.EagerThreadSetup;
import io.questdb.mp.Job;
import io.questdb.mp.WorkerPool;
import io.questdb.network.IOContextFactory;
import io.questdb.network.IODispatcher;
import io.questdb.network.IODispatchers;
import io.questdb.network.IORequestProcessor;
import io.questdb.std.ThreadLocal;
import io.questdb.std.*;
import org.jetbrains.annotations.Nullable;

import java.io.Closeable;

public class HttpServer implements Closeable {
    private static final Log LOG = LogFactory.getLog(HttpServer.class);
    private static final WorkerPoolAwareConfiguration.ServerFactory<HttpServer, HttpServerConfiguration> CREATE0 = HttpServer::create0;
    private static final WorkerPoolAwareConfiguration.ServerFactory<HttpServer, HttpMinServerConfiguration> CREATE_MIN = HttpServer::createMin;
    private final ObjList<HttpRequestProcessorSelectorImpl> selectors;
    private final IODispatcher<HttpConnectionContext> dispatcher;
    private final int workerCount;
    private final HttpContextFactory httpContextFactory;
    private final WorkerPool workerPool;
    private final WaitProcessor rescheduleContext;


    public HttpServer(HttpMinServerConfiguration configuration, WorkerPool pool, boolean localPool) {
        this.workerCount = pool.getWorkerCount();
        this.selectors = new ObjList<>(workerCount);

        if (localPool) {
            workerPool = pool;
        } else {
            workerPool = null;
        }
        for (int i = 0; i < workerCount; i++) {
            selectors.add(new HttpRequestProcessorSelectorImpl());
        }

        this.httpContextFactory = new HttpContextFactory(configuration.getHttpContextConfiguration());
        this.dispatcher = IODispatchers.create(
                configuration.getDispatcherConfiguration(),
                httpContextFactory
        );
        pool.assign(dispatcher);
        this.rescheduleContext = new WaitProcessor(configuration.getWaitProcessorConfiguration());
        pool.assign(this.rescheduleContext);

        for (int i = 0; i < workerCount; i++) {
            final int index = i;
            pool.assign(i, new Job() {
                private final HttpRequestProcessorSelector selector = selectors.getQuick(index);
                private final IORequestProcessor<HttpConnectionContext> processor =
                        (operation, context) -> context.handleClientOperation(operation, selector, rescheduleContext);

                @Override
                public boolean run(int workerId) {
                    boolean useful = dispatcher.processIOQueue(processor);
                    useful |= rescheduleContext.runReruns(selector);

                    return useful;
                }
            });

            // http context factory has thread local pools
            // therefore we need each thread to clean their thread locals individually
            pool.assign(i, () -> {
                Misc.free(selectors.getQuick(index));
                httpContextFactory.closeContextPool();
                Misc.free(QueryCache.getInstance());
            });
        }
    }

    public static void addDefaultEndpoints(
            HttpServer server,
            HttpServerConfiguration configuration,
            CairoEngine cairoEngine,
            WorkerPool workerPool,
            HttpRequestProcessorBuilder jsonQueryProcessorBuilder,
            FunctionFactoryCache functionFactoryCache
    ) {
        server.bind(new HttpRequestProcessorFactory() {
            @Override
            public HttpRequestProcessor newInstance() {
                return jsonQueryProcessorBuilder.newInstance();
            }

            @Override
            public String getUrl() {
                return "/exec";
            }
        });

        server.bind(new HttpRequestProcessorFactory() {
            @Override
            public HttpRequestProcessor newInstance() {
                return new TextImportProcessor(cairoEngine);
            }

            @Override
            public String getUrl() {
                return "/imp";
            }
        });

        server.bind(new HttpRequestProcessorFactory() {
            @Override
            public HttpRequestProcessor newInstance() {
                return new TextQueryProcessor(
                        configuration.getJsonQueryProcessorConfiguration(),
                        cairoEngine,
                        workerPool.getWorkerCount(),
                        functionFactoryCache
                );
            }

            @Override
            public String getUrl() {
                return "/exp";
            }
        });

        server.bind(new HttpRequestProcessorFactory() {
            @Override
            public HttpRequestProcessor newInstance() {
                return new TableStatusCheckProcessor(cairoEngine, configuration.getJsonQueryProcessorConfiguration());
            }

            @Override
            public String getUrl() {
                return "/chk";
            }
        });

        server.bind(new HttpRequestProcessorFactory() {
            @Override
            public HttpRequestProcessor newInstance() {
                return new StaticContentProcessor(configuration);
            }

            @Override
            public String getUrl() {
                return HttpServerConfiguration.DEFAULT_PROCESSOR_URL;
            }
        });

        // jobs that help parallel execution of queries
        workerPool.assign(new ColumnIndexerJob(cairoEngine.getMessageBus()));
        workerPool.assign(new GroupByJob(cairoEngine.getMessageBus()));
<<<<<<< HEAD
        workerPool.assign(new TableBlockWriterJob(cairoEngine.getMessageBus()));
=======
>>>>>>> 8e902371
        workerPool.assign(new LatestByAllIndexedJob(cairoEngine.getMessageBus()));
    }

    @Nullable
    public static HttpServer create(
            HttpServerConfiguration configuration,
            WorkerPool sharedWorkerPool,
            Log workerPoolLog,
            CairoEngine cairoEngine,
            Metrics metrics
    ) {
        return create(
                configuration,
                sharedWorkerPool,
                workerPoolLog,
                cairoEngine,
                null,
                metrics
        );
    }

    @Nullable
    public static HttpServer create(
            HttpServerConfiguration configuration,
            WorkerPool sharedWorkerPool,
            Log workerPoolLog,
            CairoEngine cairoEngine,
            @Nullable FunctionFactoryCache functionFactoryCache,
            Metrics metrics
    ) {
        return WorkerPoolAwareConfiguration.create(
                configuration,
                sharedWorkerPool,
                workerPoolLog,
                cairoEngine,
                CREATE0,
                functionFactoryCache,
                metrics
        );
    }

    @Nullable
    public static HttpServer createMin(
            HttpMinServerConfiguration configuration,
            WorkerPool sharedWorkerPool,
            Log workerPoolLog,
            CairoEngine cairoEngine,
            @Nullable FunctionFactoryCache functionFactoryCache,
            Metrics metrics
    ) {
        return WorkerPoolAwareConfiguration.create(
                configuration,
                sharedWorkerPool,
                workerPoolLog,
                cairoEngine,
                CREATE_MIN,
                functionFactoryCache,
                metrics
        );
    }

    public void bind(HttpRequestProcessorFactory factory) {
        final String url = factory.getUrl();
        assert url != null;
        for (int i = 0; i < workerCount; i++) {
            HttpRequestProcessorSelectorImpl selector = selectors.getQuick(i);
            if (HttpServerConfiguration.DEFAULT_PROCESSOR_URL.equals(url)) {
                selector.defaultRequestProcessor = factory.newInstance();
            } else {
                selector.processorMap.put(url, factory.newInstance());
            }
        }
    }

    @Override
    public void close() {
        if (workerPool != null) {
            workerPool.halt();
        }
        Misc.free(httpContextFactory);
        Misc.free(dispatcher);
    }

    private static HttpServer create0(
            HttpServerConfiguration configuration,
            CairoEngine cairoEngine,
            WorkerPool workerPool,
            boolean localPool,
            FunctionFactoryCache functionFactoryCache,
            Metrics metrics
    ) {
        final HttpServer s = new HttpServer(configuration, workerPool, localPool);
        QueryCache.configure(configuration);
        HttpRequestProcessorBuilder jsonQueryProcessorBuilder = () -> new JsonQueryProcessor(
                configuration.getJsonQueryProcessorConfiguration(),
                cairoEngine,
                workerPool.getWorkerCount(),
                functionFactoryCache,
                metrics);
        addDefaultEndpoints(s, configuration, cairoEngine, workerPool, jsonQueryProcessorBuilder, functionFactoryCache);
        return s;
    }

    private static HttpServer createMin(
            HttpMinServerConfiguration configuration,
            CairoEngine cairoEngine,
            WorkerPool workerPool,
            boolean localPool,
            FunctionFactoryCache functionFactoryCache,
            Metrics metrics
    ) {
        final HttpServer s = new HttpServer(configuration, workerPool, localPool);
        s.bind(new HttpRequestProcessorFactory() {
            @Override
            public HttpRequestProcessor newInstance() {
                return new HealthCheckProcessor();
            }

            @Override
            public String getUrl() {
                return metrics.isEnabled() ? "/status" : "*";
            }
        });
        if (metrics.isEnabled()) {
            s.bind(new HttpRequestProcessorFactory() {
                @Override
                public HttpRequestProcessor newInstance() {
                    return new PrometheusMetricsProcessor(metrics);
                }

                @Override
                public String getUrl() {
                    return "/metrics";
                }
            });
        }
        return s;
    }

    public interface HttpRequestProcessorBuilder {
        HttpRequestProcessor newInstance();
    }

    private static class HttpRequestProcessorSelectorImpl implements HttpRequestProcessorSelector {

        private final CharSequenceObjHashMap<HttpRequestProcessor> processorMap = new CharSequenceObjHashMap<>();
        private HttpRequestProcessor defaultRequestProcessor = null;

        @Override
        public HttpRequestProcessor select(CharSequence url) {
            return processorMap.get(url);
        }

        @Override
        public HttpRequestProcessor getDefaultProcessor() {
            return defaultRequestProcessor;
        }

        @Override
        public void close() {
            Misc.free(defaultRequestProcessor);
            ObjList<CharSequence> processorKeys = processorMap.keys();
            for (int i = 0, n = processorKeys.size(); i < n; i++) {
                Misc.free(processorMap.get(processorKeys.getQuick(i)));
            }
        }
    }

    private static class HttpContextFactory implements IOContextFactory<HttpConnectionContext>, Closeable, EagerThreadSetup {
        private final ThreadLocal<WeakObjectPool<HttpConnectionContext>> contextPool;
        private boolean closed = false;

        public HttpContextFactory(HttpContextConfiguration configuration) {
            this.contextPool = new ThreadLocal<>(() -> new WeakObjectPool<>(() ->
                    new HttpConnectionContext(configuration), configuration.getConnectionPoolInitialCapacity()));
        }

        @Override
        public void close() {
            closed = true;
        }

        @Override
        public HttpConnectionContext newInstance(long fd, IODispatcher<HttpConnectionContext> dispatcher) {
            return contextPool.get().pop().of(fd, dispatcher);
        }

        @Override
        public void done(HttpConnectionContext context) {
            if (closed) {
                Misc.free(context);
            } else {
                context.of(-1, null);
                contextPool.get().push(context);
                LOG.debug().$("pushed").$();
            }
        }

        @Override
        public void setup() {
            contextPool.get();
        }

        private void closeContextPool() {
            Misc.free(this.contextPool.get());
            LOG.info().$("closed").$();
        }
    }
}<|MERGE_RESOLUTION|>--- conflicted
+++ resolved
@@ -183,10 +183,6 @@
         // jobs that help parallel execution of queries
         workerPool.assign(new ColumnIndexerJob(cairoEngine.getMessageBus()));
         workerPool.assign(new GroupByJob(cairoEngine.getMessageBus()));
-<<<<<<< HEAD
-        workerPool.assign(new TableBlockWriterJob(cairoEngine.getMessageBus()));
-=======
->>>>>>> 8e902371
         workerPool.assign(new LatestByAllIndexedJob(cairoEngine.getMessageBus()));
     }
 
