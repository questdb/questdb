--- conflicted
+++ resolved
@@ -40,15 +40,10 @@
 import io.questdb.network.IODispatcher;
 import io.questdb.network.IODispatchers;
 import io.questdb.network.IORequestProcessor;
-<<<<<<< HEAD
-import io.questdb.std.ThreadLocal;
-import io.questdb.std.*;
-=======
 import io.questdb.std.CharSequenceObjHashMap;
 import io.questdb.std.Misc;
 import io.questdb.std.ObjList;
-import org.jetbrains.annotations.Nullable;
->>>>>>> a44dede8
+import io.questdb.std.QuietCloseable;
 
 public class HttpServer implements QuietCloseable {
 
@@ -254,16 +249,9 @@
         }
     }
 
-<<<<<<< HEAD
-    private static class HttpContextFactory implements IOContextFactory<HttpConnectionContext>, QuietCloseable, EagerThreadSetup {
-        private final ThreadLocal<WeakMutableObjectPool<HttpConnectionContext>> contextPool;
-        private boolean closed = false;
-
-=======
     private static class HttpContextFactory extends MutableIOContextFactory<HttpConnectionContext> {
->>>>>>> a44dede8
         public HttpContextFactory(HttpContextConfiguration configuration, Metrics metrics) {
-            super(() -> new HttpConnectionContext(configuration, metrics),  configuration.getConnectionPoolInitialCapacity());
+            super(() -> new HttpConnectionContext(configuration, metrics), configuration.getConnectionPoolInitialCapacity());
         }
     }
 }