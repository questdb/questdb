/*******************************************************************************
 *     ___                  _   ____  ____
 *    / _ \ _   _  ___  ___| |_|  _ \| __ )
 *   | | | | | | |/ _ \/ __| __| | | |  _ \
 *   | |_| | |_| |  __/\__ \ |_| |_| | |_) |
 *    \__\_\\__,_|\___||___/\__|____/|____/
 *
 *  Copyright (c) 2014-2019 Appsicle
 *  Copyright (c) 2019-2020 QuestDB
 *
 *  Licensed under the Apache License, Version 2.0 (the "License");
 *  you may not use this file except in compliance with the License.
 *  You may obtain a copy of the License at
 *
 *  http://www.apache.org/licenses/LICENSE-2.0
 *
 *  Unless required by applicable law or agreed to in writing, software
 *  distributed under the License is distributed on an "AS IS" BASIS,
 *  WITHOUT WARRANTIES OR CONDITIONS OF ANY KIND, either express or implied.
 *  See the License for the specific language governing permissions and
 *  limitations under the License.
 *
 ******************************************************************************/

package io.questdb.cutlass.http;

import java.io.Closeable;

import org.jetbrains.annotations.Nullable;

import io.questdb.MessageBus;
import io.questdb.WorkerPoolAwareConfiguration;
import io.questdb.WorkerPoolAwareConfiguration.ServerFactory;
import io.questdb.cairo.CairoEngine;
import io.questdb.cairo.ColumnIndexerJob;
import io.questdb.cutlass.http.processors.JsonQueryProcessor;
import io.questdb.cutlass.http.processors.QueryCache;
import io.questdb.cutlass.http.processors.StaticContentProcessor;
import io.questdb.cutlass.http.processors.TableStatusCheckProcessor;
import io.questdb.cutlass.http.processors.TextImportProcessor;
import io.questdb.cutlass.http.processors.TextQueryProcessor;
import io.questdb.griffin.FunctionFactoryCache;
import io.questdb.griffin.engine.groupby.vect.GroupByJob;
import io.questdb.log.Log;
import io.questdb.log.LogFactory;
import io.questdb.mp.EagerThreadSetup;
import io.questdb.mp.Job;
import io.questdb.mp.WorkerPool;
import io.questdb.network.IOContextFactory;
import io.questdb.network.IODispatcher;
import io.questdb.network.IODispatchers;
import io.questdb.network.IORequestProcessor;
import io.questdb.std.CharSequenceObjHashMap;
import io.questdb.std.Misc;
import io.questdb.std.ObjList;
import io.questdb.std.ThreadLocal;
import io.questdb.std.WeakObjectPool;

public class HttpServer implements Closeable {
    private static final Log LOG = LogFactory.getLog(HttpServer.class);
    private static final WorkerPoolAwareConfiguration.ServerFactory<HttpServer, HttpServerConfiguration> CREATE0 = HttpServer::create0;
    private final ObjList<HttpRequestProcessorSelectorImpl> selectors;
    private final IODispatcher<HttpConnectionContext> dispatcher;
    private final int workerCount;
    private final HttpContextFactory httpContextFactory;
    private final WorkerPool workerPool;

    public HttpServer(HttpServerConfiguration configuration, WorkerPool pool, boolean localPool) {
        this.workerCount = pool.getWorkerCount();
        this.selectors = new ObjList<>(workerCount);
        QueryCache.configure(configuration);

        if (localPool) {
            workerPool = pool;
        } else {
            workerPool = null;
        }
        for (int i = 0; i < workerCount; i++) {
            selectors.add(new HttpRequestProcessorSelectorImpl());
        }

        this.httpContextFactory = new HttpContextFactory(configuration);
        this.dispatcher = IODispatchers.create(
                configuration.getDispatcherConfiguration(),
                httpContextFactory
        );

        pool.assign(dispatcher);

        for (int i = 0, n = pool.getWorkerCount(); i < n; i++) {
            final int index = i;
            pool.assign(i, new Job() {
                private final HttpRequestProcessorSelector selector = selectors.getQuick(index);
                private final IORequestProcessor<HttpConnectionContext> processor =
                        (operation, context) -> context.handleClientOperation(operation, selector);

                @Override
                public boolean run(int workerId) {
                    return dispatcher.processIOQueue(processor);
                }
            });

            // http context factory has thread local pools
            // therefore we need each thread to clean their thread locals individually
            pool.assign(i, () -> {
                Misc.free(selectors.getQuick(index));
                httpContextFactory.closeContextPool();
                Misc.free(QueryCache.getInstance());
            });
        }
    }

    @Nullable
    public static HttpServer create(
            HttpServerConfiguration configuration,
            WorkerPool sharedWorkerPool,
            Log workerPoolLog,
            CairoEngine cairoEngine,
            @Nullable FunctionFactoryCache functionFactoryCache
    ) {
        return WorkerPoolAwareConfiguration.create(
                configuration,
                sharedWorkerPool,
                workerPoolLog,
                cairoEngine,
                CREATE0,
                functionFactoryCache
        );
    }

    @Nullable
    public static HttpServer create(
            HttpServerConfiguration configuration,
            WorkerPool sharedWorkerPool,
            Log workerPoolLog,
            CairoEngine cairoEngine
    ) {
        return WorkerPoolAwareConfiguration.create(
                configuration,
                sharedWorkerPool,
                workerPoolLog,
                cairoEngine,
                CREATE0,
                null
        );
    }

    @Nullable
    public static HttpServer create(
            HttpServerConfiguration configuration,
            WorkerPool sharedWorkerPool,
            Log workerPoolLog,
            CairoEngine cairoEngine,
            ServerFactory<HttpServer, HttpServerConfiguration> factory
    ) {
        return WorkerPoolAwareConfiguration.create(
                configuration,
                sharedWorkerPool,
                workerPoolLog,
                cairoEngine,
                factory,
                null
        );
    }
    
    public interface HttpRequestProcessorBuilder {
        HttpRequestProcessor newInstance();
    }

    private static HttpServer create0(
            HttpServerConfiguration configuration,
            CairoEngine cairoEngine,
            WorkerPool workerPool,
            boolean localPool,
            MessageBus messageBus,
            FunctionFactoryCache functionFactoryCache
    ) {
        final HttpServer s = new HttpServer(configuration, workerPool, localPool);
        QueryCache.configure(configuration);
        HttpRequestProcessorBuilder jsonQueryProcessorBuilder = () -> {
            return new JsonQueryProcessor(
                    configuration.getJsonQueryProcessorConfiguration(),
                    cairoEngine,
                    messageBus,
                    workerPool.getWorkerCount(),
                    functionFactoryCache);
        };
        addDefaultEndpoints(s, configuration, cairoEngine, workerPool, localPool, messageBus, jsonQueryProcessorBuilder, functionFactoryCache);
        return s;
    }

    public static void addDefaultEndpoints(
            HttpServer server,
            HttpServerConfiguration configuration,
            CairoEngine cairoEngine,
            WorkerPool workerPool,
            boolean localPool,
            MessageBus messageBus,
            HttpRequestProcessorBuilder jsonQueryProcessorBuilder,
            FunctionFactoryCache functionFactoryCache
    ) {
        server.bind(new HttpRequestProcessorFactory() {
            @Override
            public HttpRequestProcessor newInstance() {
                return jsonQueryProcessorBuilder.newInstance();
            }

            @Override
            public String getUrl() {
                return "/exec";
            }
        });

        server.bind(new HttpRequestProcessorFactory() {
            @Override
            public HttpRequestProcessor newInstance() {
                return new TextImportProcessor(cairoEngine);
            }

            @Override
            public String getUrl() {
                return "/imp";
            }
        });

        server.bind(new HttpRequestProcessorFactory() {
            @Override
            public HttpRequestProcessor newInstance() {
                return new TextQueryProcessor(
                        configuration.getJsonQueryProcessorConfiguration(),
                        cairoEngine,
                        messageBus,
                        workerPool.getWorkerCount(),
                        functionFactoryCache
                );
            }

            @Override
            public String getUrl() {
                return "/exp";
            }
        });

        server.bind(new HttpRequestProcessorFactory() {
            @Override
            public HttpRequestProcessor newInstance() {
                return new TableStatusCheckProcessor(cairoEngine, configuration.getJsonQueryProcessorConfiguration());
            }

            @Override
            public String getUrl() {
                return "/chk";
            }
        });

        server.bind(new HttpRequestProcessorFactory() {
            @Override
            public HttpRequestProcessor newInstance() {
                return new StaticContentProcessor(configuration);
            }

            @Override
            public String getUrl() {
                return HttpServerConfiguration.DEFAULT_PROCESSOR_URL;
            }
        });

        // jobs that help parallel execution of queries
        workerPool.assign(new ColumnIndexerJob(messageBus));
<<<<<<< HEAD
        workerPool.assign(new GroupByNotKeyedJob(messageBus));
=======
        workerPool.assign(new GroupByJob(messageBus));
        return s;

>>>>>>> 30b1a4a6
    }

    public void bind(HttpRequestProcessorFactory factory) {
        final String url = factory.getUrl();
        assert url != null;
        for (int i = 0; i < workerCount; i++) {
            HttpRequestProcessorSelectorImpl selector = selectors.getQuick(i);
            if (HttpServerConfiguration.DEFAULT_PROCESSOR_URL.equals(url)) {
                selector.defaultRequestProcessor = factory.newInstance();
            } else {
                selector.processorMap.put(url, factory.newInstance());
            }
        }
    }

    @Override
    public void close() {
        if (workerPool != null) {
            workerPool.halt();
        }
        Misc.free(httpContextFactory);
        Misc.free(dispatcher);
    }

    private static class HttpRequestProcessorSelectorImpl implements HttpRequestProcessorSelector {

        private final CharSequenceObjHashMap<HttpRequestProcessor> processorMap = new CharSequenceObjHashMap<>();
        private HttpRequestProcessor defaultRequestProcessor = null;

        @Override
        public HttpRequestProcessor select(CharSequence url) {
            return processorMap.get(url);
        }

        @Override
        public HttpRequestProcessor getDefaultProcessor() {
            return defaultRequestProcessor;
        }

        @Override
        public void close() {
            Misc.free(defaultRequestProcessor);
            ObjList<CharSequence> processorKeys = processorMap.keys();
            for (int i = 0, n = processorKeys.size(); i < n; i++) {
                Misc.free(processorMap.get(processorKeys.getQuick(i)));
            }
        }
    }

    private static class HttpContextFactory implements IOContextFactory<HttpConnectionContext>, Closeable, EagerThreadSetup {
        private final ThreadLocal<WeakObjectPool<HttpConnectionContext>> contextPool;
        private boolean closed = false;

        public HttpContextFactory(HttpServerConfiguration configuration) {
            this.contextPool = new ThreadLocal<>(() -> new WeakObjectPool<>(() ->
                    new HttpConnectionContext(configuration), configuration.getConnectionPoolInitialCapacity()));
        }

        @Override
        public void close() {
            closed = true;
        }

        @Override
        public HttpConnectionContext newInstance(long fd, IODispatcher<HttpConnectionContext> dispatcher) {
            return contextPool.get().pop().of(fd, dispatcher);
        }

        @Override
        public void done(HttpConnectionContext context) {
            if (closed) {
                Misc.free(context);
            } else {
                context.of(-1, null);
                contextPool.get().push(context);
                LOG.info().$("pushed").$();
            }
        }

        @Override
        public void setup() {
            contextPool.get();
        }

        private void closeContextPool() {
            Misc.free(this.contextPool.get());
            LOG.info().$("closed").$();
        }
    }
}<|MERGE_RESOLUTION|>--- conflicted
+++ resolved
@@ -267,14 +267,8 @@
 
         // jobs that help parallel execution of queries
         workerPool.assign(new ColumnIndexerJob(messageBus));
-<<<<<<< HEAD
-        workerPool.assign(new GroupByNotKeyedJob(messageBus));
-=======
         workerPool.assign(new GroupByJob(messageBus));
-        return s;
-
->>>>>>> 30b1a4a6
-    }
+     }
 
     public void bind(HttpRequestProcessorFactory factory) {
         final String url = factory.getUrl();
