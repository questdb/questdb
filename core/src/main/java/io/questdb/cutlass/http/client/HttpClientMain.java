/*******************************************************************************
 *     ___                  _   ____  ____
 *    / _ \ _   _  ___  ___| |_|  _ \| __ )
 *   | | | | | | |/ _ \/ __| __| | | |  _ \
 *   | |_| | |_| |  __/\__ \ |_| |_| | |_) |
 *    \__\_\\__,_|\___||___/\__|____/|____/
 *
 *  Copyright (c) 2014-2019 Appsicle
 *  Copyright (c) 2019-2023 QuestDB
 *
 *  Licensed under the Apache License, Version 2.0 (the "License");
 *  you may not use this file except in compliance with the License.
 *  You may obtain a copy of the License at
 *
 *  http://www.apache.org/licenses/LICENSE-2.0
 *
 *  Unless required by applicable law or agreed to in writing, software
 *  distributed under the License is distributed on an "AS IS" BASIS,
 *  WITHOUT WARRANTIES OR CONDITIONS OF ANY KIND, either express or implied.
 *  See the License for the specific language governing permissions and
 *  limitations under the License.
 *
 ******************************************************************************/

package io.questdb.cutlass.http.client;

import io.questdb.cairo.CairoEngine;
import io.questdb.cairo.DefaultCairoConfiguration;
import io.questdb.cutlass.http.client.ser.JsonToTableSerializer;
import io.questdb.cutlass.json.JsonException;

public class HttpClientMain {
    public static void main(String[] args) throws JsonException {

        DefaultCairoConfiguration configuration = new DefaultCairoConfiguration("C:\\qdb2\\db");

        try (
                CairoEngine engine = new CairoEngine(configuration);
                JsonToTableSerializer jsonToTableSerializer = new JsonToTableSerializer(engine);
                HttpClient client = HttpClientFactory.newPlainTextInstance()
        ) {


            for (int i = 0; i < 1; i++) {
                HttpClient.Request req = client.newRequest("localhost", 9000);

                try (
                        HttpClient.ResponseHeaders rsp = req
                                .GET()
                                .url("/exec")
                                //.query("query", "cpu%20limit%20400000")
                                .query("query", "cpu limit 2")
                                //.query("query", "cpu")
                                .header("Accept", "gzip, deflate, br")
                                .header("SomethingElse", "vlad")
                                .authBasic("vlad", "hello")
                                .send()
                ) {
                    rsp.await();

                    if (rsp.isChunked()) {

                        jsonToTableSerializer.clear();

                        ChunkedResponse chunkedRsp = rsp.getChunkedResponse();
                        Chunk chunk;

                        long t = System.currentTimeMillis();
                        int chunkCount = 0;
                        while ((chunk = chunkedRsp.recv()) != null) {
                            jsonToTableSerializer.parse(chunk.lo(), chunk.hi());
                            chunkCount++;
                        }
                        System.out.println(System.currentTimeMillis() - t);
                        System.out.println("done: " + i + ", chunks: " + chunkCount);
                    }
<<<<<<< HEAD
=======
                    System.out.println(System.currentTimeMillis() - t);
                    System.out.println("done: " + i + ", chunks: " + chunkCount);
>>>>>>> 4221412e
                }
            }
        }
    }
}<|MERGE_RESOLUTION|>--- conflicted
+++ resolved
@@ -31,19 +31,14 @@
 
 public class HttpClientMain {
     public static void main(String[] args) throws JsonException {
-
         DefaultCairoConfiguration configuration = new DefaultCairoConfiguration("C:\\qdb2\\db");
-
         try (
                 CairoEngine engine = new CairoEngine(configuration);
                 JsonToTableSerializer jsonToTableSerializer = new JsonToTableSerializer(engine);
                 HttpClient client = HttpClientFactory.newPlainTextInstance()
         ) {
-
-
             for (int i = 0; i < 1; i++) {
                 HttpClient.Request req = client.newRequest("localhost", 9000);
-
                 try (
                         HttpClient.ResponseHeaders rsp = req
                                 .GET()
@@ -59,7 +54,6 @@
                     rsp.await();
 
                     if (rsp.isChunked()) {
-
                         jsonToTableSerializer.clear();
 
                         ChunkedResponse chunkedRsp = rsp.getChunkedResponse();
@@ -74,11 +68,6 @@
                         System.out.println(System.currentTimeMillis() - t);
                         System.out.println("done: " + i + ", chunks: " + chunkCount);
                     }
-<<<<<<< HEAD
-=======
-                    System.out.println(System.currentTimeMillis() - t);
-                    System.out.println("done: " + i + ", chunks: " + chunkCount);
->>>>>>> 4221412e
                 }
             }
         }
