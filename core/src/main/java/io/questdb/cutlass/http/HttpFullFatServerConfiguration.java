--- conflicted
+++ resolved
@@ -29,6 +29,7 @@
 import io.questdb.cutlass.http.processors.StaticContentProcessorConfiguration;
 import io.questdb.std.ConcurrentCacheConfiguration;
 import io.questdb.std.ObjHashSet;
+import io.questdb.std.ObjList;
 
 public interface HttpFullFatServerConfiguration extends HttpServerConfiguration {
     ObjHashSet<String> CONTEXT_PATH_EXEC = new ObjHashSet<>() {{
@@ -61,19 +62,14 @@
 
     ConcurrentCacheConfiguration getConcurrentCacheConfiguration();
 
-<<<<<<< HEAD
     default ObjList<String> getContextPathApiV1() {
         return new ObjList<>("/api/v1");
     }
 
-    default ObjList<String> getContextPathDefault() {
-        return new ObjList<>(DEFAULT_PROCESSOR_URL);
-=======
     default ObjHashSet<String> getContextPathDefault() {
         return new ObjHashSet<>() {{
             add(DEFAULT_PROCESSOR_URL);
         }};
->>>>>>> 9b83a6c9
     }
 
     default ObjHashSet<String> getContextPathExec() {
