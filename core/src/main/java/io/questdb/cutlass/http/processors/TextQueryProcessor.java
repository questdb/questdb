--- conflicted
+++ resolved
@@ -121,31 +121,17 @@
                 } else if (isExpRequest) {
                     throw SqlException.$(0, "/exp endpoint only accepts SELECT");
                 }
-<<<<<<< HEAD
                 info(state).$("execute-new [q=`").utf8(state.query)
                         .$("`, skip: ").$(state.skip)
                         .$(", stop: ").$(state.stop)
                         .I$();
-                sqlExecutionContext.storeTelemetry(cc.getType(), Telemetry.ORIGIN_HTTP_TEXT);
+                sqlExecutionContext.storeTelemetry(cc.getType(), TelemetryOrigin.HTTP_TEXT);
             } else {
                 info(state).$("execute-cached [q=`").utf8(state.query)
                         .$("`, skip: ").$(state.skip)
                         .$(", stop: ").$(state.stop)
                         .I$();
-                sqlExecutionContext.storeTelemetry(CompiledQuery.SELECT, Telemetry.ORIGIN_HTTP_TEXT);
-=======
-                info(state).$("execute-new [q=`").utf8(state.query).
-                        $("`, skip: ").$(state.skip).
-                        $(", stop: ").$(state.stop).
-                        $(']').$();
-                sqlExecutionContext.storeTelemetry(cc.getType(), TelemetryOrigin.HTTP_TEXT);
-            } else {
-                info(state).$("execute-cached [q=`").utf8(state.query).
-                        $("`, skip: ").$(state.skip).
-                        $(", stop: ").$(state.stop).
-                        $(']').$();
                 sqlExecutionContext.storeTelemetry(CompiledQuery.SELECT, TelemetryOrigin.HTTP_TEXT);
->>>>>>> c682a346
             }
 
             if (state.recordCursorFactory != null) {
