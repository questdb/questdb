--- conflicted
+++ resolved
@@ -607,23 +607,15 @@
                 response.put((int) rec.getByte(columnIndex));
                 break;
             case ColumnType.DOUBLE:
-<<<<<<< HEAD
-                double d = rec.getDouble(col);
+                double d = rec.getDouble(columnIndex);
                 //noinspection ExpressionComparedToItself
-=======
-                double d = rec.getDouble(columnIndex);
->>>>>>> 4b46f236
                 if (d == d) {
                     response.put(d);
                 }
                 break;
             case ColumnType.FLOAT:
-<<<<<<< HEAD
-                float f = rec.getFloat(col);
+                float f = rec.getFloat(columnIndex);
                 //noinspection ExpressionComparedToItself
-=======
-                float f = rec.getFloat(columnIndex);
->>>>>>> 4b46f236
                 if (f == f) {
                     response.put(f);
                 }
