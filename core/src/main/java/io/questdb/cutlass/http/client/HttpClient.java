--- conflicted
+++ resolved
@@ -47,34 +47,22 @@
     private static final String HTTP_NO_CONTENT = String.valueOf(HttpURLConnection.HTTP_NO_CONTENT);
     private static final Log LOG = LogFactory.getLog(HttpClient.class);
     protected final NetworkFacade nf;
-<<<<<<< HEAD
-    private final int bufferSize;
-=======
-    protected final Socket socket;
->>>>>>> 4221412e
     private final HttpClientCookieHandler cookieHandler;
     private final ObjectPool<DirectUtf8String> csPool = new ObjectPool<>(DirectUtf8String.FACTORY, 64);
     private final int defaultTimeout;
     private final int maxBufferSize;
     private final Request request = new Request();
-<<<<<<< HEAD
-    private final ResponseHeaders responseHeaders;
+    private final int responseParserBufSize;
     private final SocketFactory socketFactory;
     protected Socket socket;
-=======
-    private final int responseParserBufSize;
->>>>>>> 4221412e
     private long bufLo;
     private int bufferSize;
     private long contentStart = -1;
     private CharSequence host;
     private int port;
     private long ptr = bufLo;
-<<<<<<< HEAD
-=======
     private ResponseHeaders responseHeaders;
     private long responseParserBufLo;
->>>>>>> 4221412e
 
     public HttpClient(HttpClientConfiguration configuration, SocketFactory socketFactory) {
         this.nf = configuration.getNetworkFacade();
@@ -128,11 +116,6 @@
     }
 
     private void checkCapacity(long capacity) {
-<<<<<<< HEAD
-        final long requiredSize = ptr - bufLo + capacity;
-        if (requiredSize > bufferSize) {
-            throw BufferOverflowException.INSTANCE;
-=======
         long usedBytes = ptr - bufLo;
         final long requiredSize = usedBytes + capacity;
         if (requiredSize > bufferSize) {
@@ -153,22 +136,10 @@
         }
         if (byteCount == 0) {
             throw new HttpClientException("timed out [errno=").errno(nf.errno()).put(']');
->>>>>>> 4221412e
         }
         return byteCount;
     }
 
-<<<<<<< HEAD
-    private int die(int byteCount) {
-        if (byteCount < 1) {
-            throw new HttpClientException("peer disconnect [errno=").errno(nf.errno()).put(']');
-        }
-        return byteCount;
-    }
-
-    private int recvOrDie(long addr, int timeout) {
-        return recvOrDie(addr, (int) (bufferSize - (addr - bufLo)), timeout);
-=======
     private void growBuffer(long requiredSize) {
         if (requiredSize > maxBufferSize) {
             throw new HttpClientException("maximum buffer size exceeded [maxBufferSize=").put(maxBufferSize).put(", requiredSize=").put(requiredSize).put(']');
@@ -184,7 +155,6 @@
         if (contentStart > -1) {
             contentStart += offset;
         }
->>>>>>> 4221412e
     }
 
     private int recvOrDie(long lo, int len, int timeout) {
@@ -324,17 +294,6 @@
             return this;
         }
 
-        public Request authBearer(CharSequence username, CharSequence token) {
-            beforeHeader();
-            putAsciiInternal("Authorization: Bearer ");
-            putAsciiInternal(token);
-            eol();
-            if (cookieHandler != null) {
-                cookieHandler.setCookies(this, username);
-            }
-            return this;
-        }
-
         public Request authToken(CharSequence username, CharSequence token) {
             beforeHeader();
             putAsciiInternal("Authorization: Bearer ");
@@ -540,12 +499,14 @@
                 throw new HttpClientException("could not allocate a file descriptor").errno(nf.errno());
             }
             socket.of(fd);
+
             nf.configureKeepAlive(fd);
             long addrInfo = nf.getAddrInfo(host, port);
             if (addrInfo == -1) {
                 nf.close(fd);
                 throw new HttpClientException("could not resolve host ").put("[host=").put(host).put("]");
             }
+
             if (nf.connectAddrInfo(fd, addrInfo) != 0) {
                 int errno = nf.errno();
                 nf.close(fd);
@@ -553,15 +514,13 @@
                 throw new HttpClientException("could not connect to host ").put("[host=").put(host).put(", port=").put(port).put(", errno=").put(errno).put(']');
             }
             nf.freeAddrInfo(addrInfo);
-<<<<<<< HEAD
-=======
 
             if (nf.configureNonBlocking(fd) < 0) {
                 int errno = nf.errno();
                 nf.close(fd);
                 throw new HttpClientException("could not configure socket to be non-blocking [fd=").put(fd).put(", errno=").put(errno).put(']');
             }
-            socket.of(fd);
+
             if (socket.supportsTls()) {
                 if (socket.startTlsSession(host) < 0) {
                     int errno = nf.errno();
@@ -569,7 +528,6 @@
                     throw new HttpClientException("could not start TLS session [fd=").put(fd).put(", errno=").put(errno).put(']');
                 }
             }
->>>>>>> 4221412e
             setupIoWait();
         }
 
@@ -761,31 +719,22 @@
             while (isIncomplete()) {
                 final int len = recvOrDie(responseParserBufLo + totalBytesReceived, timeout);
                 if (len > 0) {
-<<<<<<< HEAD
-                    // dataLo & dataHi are boundaries of unprocessed data left in the buffer
-                    long contentStart = parse(bufLo, bufLo + len, false, true);
+                    totalBytesReceived += len;
+                    unprocessedLo = parse(unprocessedLo, responseParserBufLo + totalBytesReceived, false, true);
                     if (!isIncomplete()) {
-                        long contentLength = getContentLength();
-                        if (contentLength > bufferSize) {
-                            throw new HttpClientException("insufficient http client buffer size: " + contentLength);
-                        }
                         if (isChunked()) {
-                            chunkedResponse.begin(contentStart, bufLo + len);
+                            chunkedResponse.begin(unprocessedLo, responseParserBufLo + totalBytesReceived);
                         } else {
-                            response.begin(contentStart, bufLo + len, contentLength);
+                            long contentLength = getContentLength();
+                            if (contentLength > bufferSize) {
+                                throw new HttpClientException("insufficient http client buffer size: " + contentLength);
+                            }
+                            response.begin(unprocessedLo, responseParserBufLo + totalBytesReceived, contentLength);
                         }
                         final Utf8Sequence statusCode = getStatusCode();
                         if (statusCode != null && Utf8s.equalsNcAscii(HTTP_NO_CONTENT, getStatusCode())) {
                             incomplete = false;
                         }
-=======
-                    totalBytesReceived += len;
-                    unprocessedLo = parse(unprocessedLo, responseParserBufLo + totalBytesReceived, false, true);
-                    chunkedResponse.begin(unprocessedLo, responseParserBufLo + totalBytesReceived);
-                    final Utf8Sequence statusCode = getStatusCode();
-                    if (statusCode != null && Utf8s.equalsNcAscii(HTTP_NO_CONTENT, getStatusCode())) {
-                        incomplete = false;
->>>>>>> 4221412e
                     }
                 }
             }
