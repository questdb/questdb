/*******************************************************************************
 *     ___                  _   ____  ____
 *    / _ \ _   _  ___  ___| |_|  _ \| __ )
 *   | | | | | | |/ _ \/ __| __| | | |  _ \
 *   | |_| | |_| |  __/\__ \ |_| |_| | |_) |
 *    \__\_\\__,_|\___||___/\__|____/|____/
 *
 *  Copyright (c) 2014-2019 Appsicle
 *  Copyright (c) 2019-2023 QuestDB
 *
 *  Licensed under the Apache License, Version 2.0 (the "License");
 *  you may not use this file except in compliance with the License.
 *  You may obtain a copy of the License at
 *
 *  http://www.apache.org/licenses/LICENSE-2.0
 *
 *  Unless required by applicable law or agreed to in writing, software
 *  distributed under the License is distributed on an "AS IS" BASIS,
 *  WITHOUT WARRANTIES OR CONDITIONS OF ANY KIND, either express or implied.
 *  See the License for the specific language governing permissions and
 *  limitations under the License.
 *
 ******************************************************************************/

package io.questdb.cutlass.http.client;

import io.questdb.HttpClientConfiguration;
import io.questdb.cutlass.http.HttpHeaderParser;
import io.questdb.log.Log;
import io.questdb.log.LogFactory;
import io.questdb.network.IOOperation;
import io.questdb.network.NetworkFacade;
import io.questdb.network.Socket;
import io.questdb.network.SocketFactory;
import io.questdb.std.*;
import io.questdb.std.str.*;
import org.jetbrains.annotations.NotNull;
import org.jetbrains.annotations.Nullable;

import java.net.HttpURLConnection;

import static io.questdb.cutlass.http.HttpConstants.*;
import static java.util.concurrent.TimeUnit.NANOSECONDS;

public abstract class HttpClient implements QuietCloseable {
    private static final String HEADER_CONTENT_LENGTH = "Content-Length: ";
    private static final String HTTP_NO_CONTENT = String.valueOf(HttpURLConnection.HTTP_NO_CONTENT);
    private static final Log LOG = LogFactory.getLog(HttpClient.class);
    protected final NetworkFacade nf;
    protected final Socket socket;
    private final HttpClientCookieHandler cookieHandler;
    private final ObjectPool<DirectUtf8String> csPool = new ObjectPool<>(DirectUtf8String.FACTORY, 64);
    private final int defaultTimeout;
    private final Request request = new Request();
    private final int responseParserBufSize;
    private long bufLo;
    private int bufferSize;
    private long contentStart = -1;
    private long ptr = bufLo;
    private ResponseHeaders responseHeaders;
    private long responseParserBufLo;

    public HttpClient(HttpClientConfiguration configuration, SocketFactory socketFactory) {
        this.nf = configuration.getNetworkFacade();
        this.socket = socketFactory.newInstance(configuration.getNetworkFacade(), LOG);
        this.defaultTimeout = configuration.getTimeout();
        this.cookieHandler = configuration.getCookieHandlerFactory().getInstance();
        this.bufferSize = configuration.getBufferSize();
        this.responseParserBufSize = bufferSize;
        this.bufLo = Unsafe.malloc(bufferSize, MemoryTag.NATIVE_DEFAULT);
        this.responseParserBufLo = Unsafe.malloc(responseParserBufSize, MemoryTag.NATIVE_DEFAULT);
        this.responseHeaders = new ResponseHeaders(responseParserBufLo, responseParserBufSize, defaultTimeout, 4096, csPool);
    }

    @Override
    public void close() {
        disconnect();
        if (bufLo != 0) {
            Unsafe.free(bufLo, bufferSize, MemoryTag.NATIVE_DEFAULT);
            bufLo = 0;
            assert responseParserBufLo != 0;
            Unsafe.free(responseParserBufLo, responseParserBufSize, MemoryTag.NATIVE_DEFAULT);
            responseParserBufLo = 0;
        }
        responseHeaders = Misc.free(responseHeaders);
    }

    public void disconnect() {
        socket.close();
    }

    public Request newRequest() {
        ptr = bufLo;
        contentStart = -1;
        request.contentLengthHeaderReserved = 0;
        request.state = Request.STATE_REQUEST;
        return request;
    }

    private int dieIfNegative(int byteCount) {
        if (byteCount < 0) {
            throw new HttpClientException("peer disconnect [errno=").errno(nf.errno()).put(']');
        }
        return byteCount;
    }

    private int dieIfNotPositive(int byteCount) {
        if (byteCount < 0) {
            throw new HttpClientException("peer disconnect [errno=").errno(nf.errno()).put(']');
        }
        if (byteCount == 0) {
            throw new HttpClientException("timed out [errno=").errno(nf.errno()).put(']');
        }
        return byteCount;
    }

    private void ensureCapacity(long capacity) {
        long usedBytes = ptr - bufLo;
        final long requiredSize = usedBytes + capacity;
        if (requiredSize > bufferSize) {
            growBuffer(requiredSize);

//            throw BufferOverflowException.INSTANCE;
        }
    }

    private void growBuffer(long requiredSize) {
        // todo: check sensible boundaries and int overflow
        long newBufferSize = Numbers.ceilPow2((int) requiredSize);
        long newBufLo = Unsafe.realloc(bufLo, bufferSize, newBufferSize, MemoryTag.NATIVE_DEFAULT);

        long offset = newBufLo - bufLo;

        ptr += offset;
        bufLo = newBufLo;
        bufferSize = (int) newBufferSize;
        if (contentStart > -1) {
            contentStart += offset;
        }
    }

    private int recvOrDie(long lo, int len, int timeout) {
        long startTimeNanos = System.nanoTime();
        int n = dieIfNegative(socket.recv(lo, len));

        if (n == 0) {
            ioWait(remainingTime(timeout, startTimeNanos), IOOperation.READ);
            n = dieIfNegative(socket.recv(lo, len));
        }
        return n;
    }

    private int recvOrDie(long addr, int timeout) {
        return recvOrDie(addr, (int) (responseParserBufSize - (addr - responseParserBufLo)), timeout);
    }

    private int remainingTime(int timeoutMillis, long startTimeNanos) {
        timeoutMillis -= (int) NANOSECONDS.toMillis(System.nanoTime() - startTimeNanos);
        if (timeoutMillis <= 0) {
            throw new HttpClientException("timed out [errno=").errno(nf.errno()).put(']');
        }
        return timeoutMillis;
    }

    private int sendOrDie(long lo, int len, int timeoutMillis) {
        long startTimeNanos = System.nanoTime();
        ioWait(timeoutMillis, IOOperation.WRITE);
        int n = dieIfNotPositive(socket.send(lo, len));
        while (socket.wantsTlsWrite()) {
            timeoutMillis = remainingTime(timeoutMillis, startTimeNanos);
            ioWait(timeoutMillis, IOOperation.WRITE);
            dieIfNegative(socket.tlsIO(Socket.WRITE_FLAG));
        }
        return n;
    }

    protected void dieWaiting(int n) {
        if (n == 1) {
            return;
        }

        if (n == 0) {
            throw new HttpClientException("timed out [errno=").put(nf.errno()).put(']');
        }

        throw new HttpClientException("queue error [errno=").put(nf.errno()).put(']');
    }

    protected abstract void ioWait(int timeout, int op);

    protected abstract void setupIoWait();

    private static class BinarySequenceAdapter implements BinarySequence, Mutable {
        private final Utf8StringSink baseSink = new Utf8StringSink();

        @Override
        public byte byteAt(long index) {
            return baseSink.byteAt((int) index);
        }

        @Override
        public void clear() {
            baseSink.clear();
        }

        @Override
        public long length() {
            return baseSink.size();
        }

        BinarySequenceAdapter colon() {
            baseSink.putAscii(':');
            return this;
        }

        BinarySequenceAdapter put(CharSequence value) {
            baseSink.put(value);
            return this;
        }
    }

    private class ChunkedResponseImpl extends AbstractChunkedResponse {
        public ChunkedResponseImpl(long bufLo, long bufHi, int defaultTimeout) {
            super(bufLo, bufHi, defaultTimeout);
        }

        @Override
        protected int recvOrDie(long bufLo, long bufHi, int timeout) {
            return HttpClient.this.recvOrDie(bufLo, timeout);
        }
    }

    public class Request implements Utf8Sink {
        private static final int STATE_CONTENT = 5;
        private static final int STATE_HEADER = 4;
        private static final int STATE_QUERY = 3;
        private static final int STATE_REQUEST = 0;
        private static final int STATE_URL = 1;
        private static final int STATE_URL_DONE = 2;
        private BinarySequenceAdapter binarySequenceAdapter;
        private int contentLengthHeaderReserved = 0;
        private int state;
        private boolean urlEncode = false;

        public Request GET() {
            assert state == STATE_REQUEST;
            state = STATE_URL;
            return put("GET ");
        }

        public Request POST() {
            assert state == STATE_REQUEST;
            state = STATE_URL;
            return put("POST ");
        }

        public Request PUT() {
            assert state == STATE_REQUEST;
            state = STATE_URL;
            return put("PUT ");
        }

        public Request authBasic(CharSequence username, CharSequence password) {
            beforeHeader();
            putAsciiInternal("Authorization: Basic ");
            if (binarySequenceAdapter == null) {
                binarySequenceAdapter = new BinarySequenceAdapter();
            }
            binarySequenceAdapter.clear();
            binarySequenceAdapter.put(username).colon().put(password);
            Chars.base64Encode(binarySequenceAdapter, (int) binarySequenceAdapter.length(), this);
            eol();
            if (cookieHandler != null) {
                cookieHandler.setCookies(this, username);
            }
            return this;
        }

<<<<<<< HEAD
        public ResponseHeaders getResponse() {
            responseHeaders.clear();
            return responseHeaders;
=======
        public Request authToken(CharSequence username, CharSequence token) {
            beforeHeader();
            putAsciiInternal("Authorization: Token ");
            putAsciiInternal(token);
            eol();
            if (cookieHandler != null) {
                cookieHandler.setCookies(this, username);
            }
            return this;
>>>>>>> f4368929
        }

        public Request header(CharSequence name, CharSequence value) {
            beforeHeader();
            put(name).putAsciiInternal(": ").put(value);
            return eol();
        }

        @Override
        public Request put(@Nullable Utf8Sequence us) {
            if (us != null) {
                int size = us.size();
                ensureCapacity(size);
                Utf8s.strCpy(us, size, ptr);
                ptr += size;
            }
            return this;
        }

        @Override
        public Request put(byte b) {
            ensureCapacity(1);
            Unsafe.getUnsafe().putByte(ptr, b);
            ptr++;
            return this;
        }

        @Override
        public Request put(long lo, long hi) {
            final long size = hi - lo;
            ensureCapacity(size);
            Vect.memcpy(ptr, lo, size);
            ptr += size;
            return this;
        }

        @Override
        public Request put(@Nullable CharSequence cs) {
            Utf8Sink.super.put(cs);
            return this;
        }

        @Override
        public Request put(char c) {
            Utf8Sink.super.put(c);
            return this;
        }

        @Override
        public Request putAscii(char c) {
            if (urlEncode) {
                putUrlEncoded(c);
            } else {
                putAsciiInternal(c);
            }
            return this;
        }

        @Override
        public Request putAscii(@Nullable CharSequence cs) {
            Utf8Sink.super.putAscii(cs);
            return this;
        }

        @Override
        public Request putAsciiQuoted(@NotNull CharSequence cs) {
            putAsciiInternal('\"').putAscii(cs).putAsciiInternal('\"');
            return this;
        }

        @Override
        public Request putQuoted(@NotNull CharSequence cs) {
            putAsciiInternal('\"').put(cs).putAsciiInternal('\"');
            return this;
        }

        public Request query(CharSequence name, CharSequence value) {
            assert state == STATE_URL_DONE || state == STATE_QUERY;
            if (state == STATE_URL_DONE) {
                putAsciiInternal('?');
            } else {
                putAsciiInternal('&');
            }
            state = STATE_QUERY;
            urlEncode = true;
            try {
                put(name).putAsciiInternal('=').put(value);
            } finally {
                urlEncode = false;
            }
            return this;
        }

        public ResponseHeaders send(CharSequence host, int port) {
            return send(host, port, defaultTimeout);
        }

        public ResponseHeaders send(CharSequence host, int port, int timeout) {
            assert state == STATE_URL_DONE || state == STATE_QUERY || state == STATE_HEADER || state == STATE_CONTENT;
            if (socket.isClosed()) {
                connect(host, port);
            }

            if (state == STATE_URL_DONE || state == STATE_QUERY) {
                putAscii(" HTTP/1.1").putEOL();
            }

            if (contentStart > -1) {
                assert state == STATE_CONTENT;
                sendHeaderAndContent(Integer.MAX_VALUE, timeout);
            } else {
                eol();
                doSend(bufLo, ptr, timeout);
            }
            responseHeaders.clear();
            return responseHeaders;
        }

        public void sendPartialContent(CharSequence host, int port, int maxContentLen, int timeout) {
            if (state != STATE_CONTENT || contentStart == -1) {
                throw new IllegalStateException("No content to send");
            }
            if (socket.isClosed()) {
                connect(host, port);
            }

            sendHeaderAndContent(maxContentLen, timeout);
        }

        public Request setCookie(CharSequence name, CharSequence value) {
            beforeHeader();
            put(HEADER_COOKIE).putAscii(": ").put(name);
            if (value != null) {
                putAscii(COOKIE_VALUE_SEPARATOR).put(value);
            }
            eol();
            return this;
        }

        public Request url(CharSequence url) {
            assert state == STATE_URL;
            state = STATE_URL_DONE;
            return put(url);
        }

        public Request withChunkedContent() {
            beforeHeader();

            header("Transfer-Encoding", "chunked");
            putEOL();

            contentLengthHeaderReserved = 0;
            contentStart = ptr;
            state = STATE_CONTENT;
            return this;
        }

        public Request withContent() {
            beforeHeader();

            putAscii(HEADER_CONTENT_LENGTH);
//            contentLengthHeaderReserved = ((int) Math.log10(bufferSize) + 2) + 4; // length + 2 x EOL
            contentLengthHeaderReserved = 20; // hack
            ensureCapacity(contentLengthHeaderReserved);
            ptr += contentLengthHeaderReserved;
            contentStart = ptr;
            state = STATE_CONTENT;
            return this;
        }

        private void beforeHeader() {
            assert state == STATE_QUERY || state == STATE_URL_DONE || state == STATE_HEADER;
            switch (state) {
                case STATE_QUERY:
                case STATE_URL_DONE:
                    put(" HTTP/1.1").eol();
                    state = STATE_HEADER;
                    break;
                case STATE_HEADER:
                    break;
                default:
                    eol();
                    break;

            }
        }

        private void connect(CharSequence host, int port) {
            int fd = nf.socketTcp(true);
            if (fd < 0) {
                throw new HttpClientException("could not allocate a file descriptor").errno(nf.errno());
            }
            nf.configureKeepAlive(fd);
            long addrInfo = nf.getAddrInfo(host, port);
            if (addrInfo == -1) {
                disconnect();
                throw new HttpClientException("could not resolve host ").put("[host=").put(host).put("]");
            }
            if (nf.connectAddrInfo(fd, addrInfo) != 0) {
                int errno = nf.errno();
                disconnect();
                nf.freeAddrInfo(addrInfo);
                throw new HttpClientException("could not connect to host ").put("[host=").put(host).put(", port=").put(port).put(", errno=").put(errno).put(']');
            }
            nf.freeAddrInfo(addrInfo);

            if (nf.configureNonBlocking(fd) < 0) {
                int errno = nf.errno();
                nf.close(fd);
                throw new HttpClientException("could not configure socket to be non-blocking [fd=").put(fd).put(", errno=").put(errno).put(']');
            }
            socket.of(fd);
            setupIoWait();
        }

        private void doSend(long lo, long hi, int timeoutMillis) {
            int len = (int) (hi - lo);
            if (len > 0) {
                long p = lo;
                do {
                    final int sent = sendOrDie(p, len, timeoutMillis);
                    if (sent > 0) {
                        p += sent;
                        len -= sent;
                    }
                } while (len > 0);
            }
        }

        private Request eol() {
            putEOL();
            return this;
        }

        private Request putAsciiInternal(char c) {
            Utf8Sink.super.putAscii(c);
            return this;
        }

        private Request putAsciiInternal(@Nullable CharSequence cs) {
            if (cs != null) {
                int l = cs.length();
                for (int i = 0; i < l; i++) {
                    Utf8Sink.super.putAscii(cs.charAt(i));
                }
            }
            return this;
        }

        private void putUrlEncoded(char c) {
            switch (c) {
                case ' ':
                    putAsciiInternal("%20");
                    break;
                case '!':
                    putAsciiInternal("%21");
                    break;
                case '"':
                    putAsciiInternal("%22");
                    break;
                case '#':
                    putAsciiInternal("%23");
                    break;
                case '$':
                    putAsciiInternal("%24");
                    break;
                case '%':
                    putAsciiInternal("%25");
                    break;
                case '&':
                    putAsciiInternal("%26");
                    break;
                case '\'':
                    putAsciiInternal("%27");
                    break;
                case '(':
                    putAsciiInternal("%28");
                    break;
                case ')':
                    putAsciiInternal("%29");
                    break;
                case '*':
                    putAsciiInternal("%2A");
                    break;
                case '+':
                    putAsciiInternal("%2B");
                    break;
                case ',':
                    putAsciiInternal("%2C");
                    break;
                case '-':
                    putAsciiInternal("%2D");
                    break;
                case '.':
                    putAsciiInternal("%2E");
                    break;
                case '/':
                    putAsciiInternal("%2F");
                    break;
                case ':':
                    putAsciiInternal("%3A");
                    break;
                case ';':
                    putAsciiInternal("%3B");
                    break;
                case '<':
                    putAsciiInternal("%3C");
                    break;
                case '=':
                    putAsciiInternal("%3D");
                    break;
                case '>':
                    putAsciiInternal("%3E");
                    break;
                case '?':
                    putAsciiInternal("%3F");
                    break;
                case '@':
                    putAsciiInternal("%40");
                    break;
                case '[':
                    putAsciiInternal("%5B");
                    break;
                case '\\':
                    putAsciiInternal("%5C");
                    break;
                case ']':
                    putAsciiInternal("%5D");
                    break;
                case '^':
                    putAsciiInternal("%5E");
                    break;
                case '_':
                    putAsciiInternal("%5F");
                    break;
                case '`':
                    putAsciiInternal("%60");
                    break;
                case '{':
                    putAsciiInternal("%7B");
                    break;
                case '|':
                    putAsciiInternal("%7C");
                    break;
                case '}':
                    putAsciiInternal("%7D");
                    break;
                default:
                    // there are symbols to escape, but those we do not tend to use at all
                    // https://www.w3schools.com/tags/ref_urlencode.ASP
                    putAsciiInternal(c);
                    break;
            }
        }

        private void sendHeaderAndContent(int maxContentLen, int timeout) {
            final int contentLength = (int) (ptr - contentStart);

            // Add content bytes into the header.
            final long hi = ptr;
            final long headerHi;
            if (contentLengthHeaderReserved > 0) {
                ptr = contentStart - contentLengthHeaderReserved;
                put(contentLength);
                eol();
                eol();
                headerHi = ptr;
                assert headerHi < contentStart;
                ptr = hi;
            } else {
                headerHi = contentStart;
            }

            // Send header.
            doSend(bufLo, headerHi, timeout);

            // Send content.
            doSend(contentStart, contentStart + Math.min(hi - contentStart, maxContentLen), timeout);
        }
    }

    public class ResponseHeaders extends HttpHeaderParser {
        private final ChunkedResponseImpl chunkedResponse;
        private final int defaultTimeout;

        public ResponseHeaders(long respParserBufLo, int respParserBufSize, int defaultTimeout, int headerBufSize, ObjectPool<DirectUtf8String> pool) {
            super(headerBufSize, pool);
            this.defaultTimeout = defaultTimeout;
            this.chunkedResponse = new ChunkedResponseImpl(respParserBufLo, respParserBufLo + respParserBufSize, defaultTimeout);
        }

        public void await() {
            await(defaultTimeout);
        }

        public void await(int timeout) {
            while (isIncomplete()) {
                final int len = recvOrDie(responseParserBufLo, timeout);
                if (len > 0) {
                    // dataLo & dataHi are boundaries of unprocessed data left in the buffer
<<<<<<< HEAD
                    chunkedResponse.begin(parse(responseParserBufLo, responseParserBufLo + len, false, true), responseParserBufLo + len);
=======
                    chunkedResponse.begin(parse(bufLo, bufLo + len, false, true), bufLo + len);
                    final Utf8Sequence statusCode = getStatusCode();
                    if (statusCode != null && Utf8s.equalsNcAscii(HTTP_NO_CONTENT, getStatusCode())) {
                        incomplete = false;
                    }
>>>>>>> f4368929
                }
            }

            if (cookieHandler != null) {
                cookieHandler.processCookies(this);
            }
        }

        @Override
        public void clear() {
            csPool.clear();
            super.clear();
        }

        public ChunkedResponse getChunkedResponse() {
            return chunkedResponse;
        }

        public boolean isChunked() {
            if (isIncomplete()) {
                throw new HttpClientException("http response headers not yet received");
            }
            return Utf8s.equalsNcAscii("chunked", getHeader(HEADER_TRANSFER_ENCODING));
        }
    }
}<|MERGE_RESOLUTION|>--- conflicted
+++ resolved
@@ -276,11 +276,11 @@
             return this;
         }
 
-<<<<<<< HEAD
         public ResponseHeaders getResponse() {
             responseHeaders.clear();
             return responseHeaders;
-=======
+        }
+
         public Request authToken(CharSequence username, CharSequence token) {
             beforeHeader();
             putAsciiInternal("Authorization: Token ");
@@ -290,7 +290,6 @@
                 cookieHandler.setCookies(this, username);
             }
             return this;
->>>>>>> f4368929
         }
 
         public Request header(CharSequence name, CharSequence value) {
@@ -691,15 +690,11 @@
                 final int len = recvOrDie(responseParserBufLo, timeout);
                 if (len > 0) {
                     // dataLo & dataHi are boundaries of unprocessed data left in the buffer
-<<<<<<< HEAD
                     chunkedResponse.begin(parse(responseParserBufLo, responseParserBufLo + len, false, true), responseParserBufLo + len);
-=======
-                    chunkedResponse.begin(parse(bufLo, bufLo + len, false, true), bufLo + len);
                     final Utf8Sequence statusCode = getStatusCode();
                     if (statusCode != null && Utf8s.equalsNcAscii(HTTP_NO_CONTENT, getStatusCode())) {
                         incomplete = false;
                     }
->>>>>>> f4368929
                 }
             }
 
