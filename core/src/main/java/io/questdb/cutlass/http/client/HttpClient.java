--- conflicted
+++ resolved
@@ -26,11 +26,8 @@
 
 import io.questdb.HttpClientConfiguration;
 import io.questdb.cutlass.http.HttpHeaderParser;
-<<<<<<< HEAD
+import io.questdb.cutlass.line.array.ArrayBufferAppender;
 import io.questdb.cutlass.http.HttpKeywords;
-=======
-import io.questdb.cutlass.line.array.ArrayBufferAppender;
->>>>>>> 4b46f236
 import io.questdb.log.Log;
 import io.questdb.log.LogFactory;
 import io.questdb.network.IOOperation;
@@ -58,7 +55,7 @@
 
 import java.net.HttpURLConnection;
 
-import static io.questdb.cutlass.http.HttpConstants.HEADER_TRANSFER_ENCODING;
+import static io.questdb.cutlass.http.HttpConstants.*;
 import static java.util.concurrent.TimeUnit.NANOSECONDS;
 
 public abstract class HttpClient implements QuietCloseable {
@@ -514,20 +511,6 @@
             sendHeaderAndContent(maxContentLen, timeout);
         }
 
-<<<<<<< HEAD
-        @SuppressWarnings("unused")
-        public Request setCookie(CharSequence name, CharSequence value) {
-            beforeHeader();
-            put(HEADER_COOKIE).putAscii(": ").put(name);
-            if (value != null) {
-                putAscii(COOKIE_VALUE_SEPARATOR).put(value);
-            }
-            eol();
-            return this;
-        }
-
-=======
->>>>>>> 4b46f236
         public void trimContentToLen(int contentLen) {
             ptr = contentStart + contentLen;
         }
