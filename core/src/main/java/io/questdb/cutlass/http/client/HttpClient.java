--- conflicted
+++ resolved
@@ -448,13 +448,8 @@
             setupIoWait();
         }
 
-<<<<<<< HEAD
-        private void doSend(int timeoutMillis) {
-            int len = (int) (ptr - bufLo);
-=======
-        private void doSend(long lo, long hi, int timeout) {
+        private void doSend(long lo, long hi, int timeoutMillis) {
             int len = (int) (hi - lo);
->>>>>>> 7fdc15c8
             if (len > 0) {
                 long p = lo;
                 do {
