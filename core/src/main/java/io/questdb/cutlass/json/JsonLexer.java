--- conflicted
+++ resolved
@@ -58,10 +58,7 @@
     private boolean quoted = false;
     private int state = S_START;
     private boolean useCache = false;
-<<<<<<< HEAD
-=======
-
->>>>>>> ecd519c0
+
     public JsonLexer(int cacheSize, int cacheSizeLimit) {
         this.cacheCapacity = cacheSize;
         this.cache = Unsafe.malloc(cacheSize, MemoryTag.NATIVE_TEXT_PARSER_RSS);
