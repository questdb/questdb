--- conflicted
+++ resolved
@@ -40,15 +40,10 @@
 public class PGJobContext implements Closeable {
 
     private final SqlCompiler compiler;
-<<<<<<< HEAD
     private final AssociativeCache<TypesAndSelect> typesAndSelectCache;
-    private final WeakAutoClosableObjectPool<TypesAndSelect> typesAndSelectPool;
+    private final WeakSelfReturningObjectPool<TypesAndSelect> typesAndSelectPool;
     private final AssociativeCache<TypesAndUpdate> typesAndUpdateCache;
-    private final WeakAutoClosableObjectPool<TypesAndUpdate> typesAndUpdatePool;
-=======
-    private final AssociativeCache<TypesAndSelect> selectAndTypesCache;
-    private final WeakSelfReturningObjectPool<TypesAndSelect> selectAndTypesPool;
->>>>>>> a5517c73
+    private final WeakSelfReturningObjectPool<TypesAndUpdate> typesAndUpdatePool;
 
     public PGJobContext(
             PGWireConfiguration configuration,
@@ -61,19 +56,14 @@
         final boolean enableSelectCache = configuration.isSelectCacheEnabled();
         final int blockCount = enableSelectCache ? configuration.getSelectCacheBlockCount() : 1;
         final int rowCount = enableSelectCache ? configuration.getSelectCacheRowCount() : 1;
-<<<<<<< HEAD
         typesAndSelectCache = new AssociativeCache<>(blockCount, rowCount);
-        typesAndSelectPool = new WeakAutoClosableObjectPool<>(TypesAndSelect::new, blockCount * rowCount);
+        typesAndSelectPool = new WeakSelfReturningObjectPool<>(TypesAndSelect::new, blockCount * rowCount);
 
         final boolean enabledUpdateCache = configuration.isUpdateCacheEnabled();
         final int updateBlockCount = enabledUpdateCache ? configuration.getUpdateCacheBlockCount() : 1; // 8
         final int updateRowCount = enabledUpdateCache ? configuration.getUpdateCacheRowCount() : 1; // 8
         typesAndUpdateCache = new AssociativeCache<>(updateBlockCount, updateRowCount);
-        typesAndUpdatePool = new WeakAutoClosableObjectPool<>(parent -> new TypesAndUpdate(parent, engine), updateBlockCount * updateRowCount);
-=======
-        this.selectAndTypesCache = new AssociativeCache<>(blockCount, rowCount);
-        this.selectAndTypesPool = new WeakSelfReturningObjectPool<>(TypesAndSelect::new, blockCount * rowCount);
->>>>>>> a5517c73
+        typesAndUpdatePool = new WeakSelfReturningObjectPool<>(parent -> new TypesAndUpdate(parent, engine), updateBlockCount * updateRowCount);
     }
 
     @Override
