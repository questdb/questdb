--- conflicted
+++ resolved
@@ -1559,14 +1559,16 @@
     }
 
     private void msgParseCopyOutTypeDescriptionTypeOIDs(BindVariableService bindVariableService) {
-        // Priority order for determining column types:
+        // Priority order for determining OID column types:
         // 1. Client-specified type in PARSE message (if provided and not PG_UNSPECIFIED nor X_PG_VOID)
         // 2. Compiler-inferred type (fallback)
         //
-        // Important: We cannot exclusively rely on compiler-inferred types because:
+        // Important: We cannot exclusively rely on compiler-inferred types for OID because:
         // - Clients may specify their own type expectations
         // - Type mismatches between PARSE and subsequent DESCRIBE messages can cause client errors
         // - Some clients (e.g., PG JDBC) strictly validate type consistency between types in PARSE and DESCRIBE messages
+        // In contract, QuestDB natives types are always stored as derifed by compiler. Without considering
+        // types from the PARSE message.
         final int n = bindVariableService.getIndexedVariableCount();
         outParameterTypeDescriptionTypeOIDs.setPos(n);
         outParameterTypeDescriptionType.setPos(n);
@@ -1579,28 +1581,19 @@
                     oid = msgParseParameterTypeOIDs.getQuick(i);
                 }
 
-<<<<<<< HEAD
                 // if there was no type in the PARSE message, we use the type inferred by the compiler
                 // Q: why we cannot always use the types provided by a compiler?
                 // A: the compiler might infer slightly different type than the client provided.
                 //    if the client include types in a PARSE message and a subsequent DESCRIBE sends back different types
                 //    the client will error out. e.g. PG JDBC is very strict about this.
                 final Function f = bindVariableService.getFunction(i);
+                int funType = f.getType();
+                assert funType != ColumnType.UNDEFINED : "function type is undefined";
                 if (oid == PG_UNSPECIFIED || oid == X_PG_VOID) {
-                    oid = Numbers.bswap(PGOids.getTypeOid(f != null ? f.getType() : ColumnType.UNDEFINED));
-=======
-                if (oid == PG_UNSPECIFIED || oid == X_PG_VOID) {
-                    // ok, either the client did not specify a type or the type is void.
-                    final Function f = bindVariableService.getFunction(i);
-                    int funType = f.getType();
-
-                    assert funType != ColumnType.UNDEFINED : "function type is undefined";
-
                     oid = Numbers.bswap(PGOids.getTypeOid(funType));
->>>>>>> c821b34f
                 }
                 outParameterTypeDescriptionTypeOIDs.setQuick(i, oid);
-                outParameterTypeDescriptionType.setQuick(i, f != null ? f.getType() : ColumnType.STRING);
+                outParameterTypeDescriptionType.setQuick(i, funType);
             }
         }
     }
