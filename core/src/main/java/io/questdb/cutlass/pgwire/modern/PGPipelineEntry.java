--- conflicted
+++ resolved
@@ -128,11 +128,7 @@
     private static final int SYNC_DESCRIBE = 2;
     private static final int SYNC_DONE = 5;
     private static final int SYNC_PARSE = 0;
-<<<<<<< HEAD
     private final ObjectPool<PgNonNullBinaryArrayView> arrayViewPool = new ObjectPool<>(PgNonNullBinaryArrayView::new, 1);
-    private final CompiledQueryImpl compiledQueryCopy;
-=======
->>>>>>> 70a8b5b9
     private final CairoEngine engine;
     private final StringSink errorMessageSink = new StringSink();
     private final int maxRecompileAttempts;
@@ -143,10 +139,7 @@
     private final BitSet msgBindSelectFormatCodes = new BitSet();
     // types are sent to us via "parse" message
     private final IntList msgParseParameterTypeOIDs;
-<<<<<<< HEAD
-=======
     private final ObjList<Utf8String> namedPortals = new ObjList<>();
->>>>>>> 70a8b5b9
     // List with encoded bind variable types. It combines types client sent to us in PARSE message and types
     // inferred by the SQL compiler. Each entry uses lower 32 bits for QuestDB native type and upper 32 bits
     // contains PGWire OID type. If a client sent us a type, then the high 32 bits (=OID type) is set to the same value.
@@ -341,11 +334,8 @@
         stateSync = SYNC_PARSE;
         tai = null;
         tas = null;
-<<<<<<< HEAD
         arrayViewPool.clear();
-=======
         utf8StringSink.clear();
->>>>>>> 70a8b5b9
     }
 
     public void commit(ObjObjHashMap<TableToken, TableWriterAPI> pendingWriters) throws BadProtocolException {
