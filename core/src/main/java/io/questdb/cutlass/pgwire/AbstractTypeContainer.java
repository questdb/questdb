--- conflicted
+++ resolved
@@ -32,11 +32,7 @@
 
 public abstract class AbstractTypeContainer<T extends AbstractTypeContainer<?>> extends AbstractSelfReturningObject<T> {
     private final IntList types = new IntList();
-<<<<<<< HEAD
-    private final WeakAutoClosableObjectPool<T> parentPool;
     private boolean closing;
-=======
->>>>>>> a5517c73
 
     public AbstractTypeContainer(WeakSelfReturningObjectPool<T> parentPool) {
         super(parentPool);
@@ -44,17 +40,12 @@
 
     @Override
     public void close() {
-<<<<<<< HEAD
         if (!closing) {
             closing = true;
+            super.close();
             types.clear();
-            this.parentPool.push((T) this);
             closing = false;
         }
-=======
-        super.close();
-        types.clear();
->>>>>>> a5517c73
     }
 
     public void defineBindVariables(BindVariableService bindVariableService) throws SqlException {
