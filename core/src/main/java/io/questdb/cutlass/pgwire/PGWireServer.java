--- conflicted
+++ resolved
@@ -37,14 +37,8 @@
 import io.questdb.mp.WorkerPool;
 import io.questdb.network.*;
 import io.questdb.std.Misc;
-<<<<<<< HEAD
+import io.questdb.std.ObjectFactory;
 import io.questdb.std.QuietCloseable;
-import io.questdb.std.ThreadLocal;
-import io.questdb.std.WeakMutableObjectPool;
-=======
-import io.questdb.std.ObjectFactory;
-import org.jetbrains.annotations.Nullable;
->>>>>>> a44dede8
 
 
 import static io.questdb.network.IODispatcher.*;
@@ -124,74 +118,6 @@
                 queryCacheEventSubSeq.clear();
             });
         }
-<<<<<<< HEAD
-=======
-
-        if (workerPoolLocal) {
-            this.workerPool = workerPool;
-        } else {
-            this.workerPool = null;
-        }
-    }
-
-    @Nullable
-    public static PGWireServer create(
-            PGWireConfiguration configuration,
-            WorkerPool sharedWorkerPool,
-            Log log,
-            CairoEngine cairoEngine,
-            FunctionFactoryCache functionFactoryCache,
-            DatabaseSnapshotAgent snapshotAgent,
-            Metrics metrics,
-            PGConnectionContextFactory contextFactory
-    ) {
-        return WorkerPoolAwareConfiguration.create(
-                configuration,
-                sharedWorkerPool,
-                log,
-                cairoEngine,
-                (conf, engine, workerPool, local, sharedWorkerCount, functionFactoryCache1, snapshotAgent1, metrics1) -> new PGWireServer(
-                        conf, engine, workerPool, local, functionFactoryCache1, snapshotAgent1, contextFactory
-                ),
-                functionFactoryCache,
-                snapshotAgent,
-                metrics
-        );
-    }
-
-    @Nullable
-    public static PGWireServer create(
-            PGWireConfiguration configuration,
-            WorkerPool sharedWorkerPool,
-            Log log,
-            CairoEngine cairoEngine,
-            FunctionFactoryCache functionFactoryCache,
-            DatabaseSnapshotAgent snapshotAgent,
-            Metrics metrics
-    ) {
-        return WorkerPoolAwareConfiguration.create(
-                configuration,
-                sharedWorkerPool,
-                log,
-                cairoEngine,
-                (conf, engine, workerPool, local, sharedWorkerCount, cache, agent, m) -> new PGWireServer(
-                        conf,
-                        engine,
-                        workerPool,
-                        local,
-                        cache,
-                        agent,
-                        new PGConnectionContextFactory(
-                                engine,
-                                conf,
-                                () -> new SqlExecutionContextImpl(engine, workerPool.getWorkerCount(), sharedWorkerCount)
-                        )
-                ),
-                functionFactoryCache,
-                snapshotAgent,
-                metrics
-        );
->>>>>>> a44dede8
     }
 
     @Override
@@ -204,55 +130,6 @@
         return dispatcher.getPort();
     }
 
-<<<<<<< HEAD
-    public static class PGConnectionContextFactory implements IOContextFactory<PGConnectionContext>, QuietCloseable, EagerThreadSetup {
-        private final ThreadLocal<WeakMutableObjectPool<PGConnectionContext>> contextPool;
-        private boolean closed = false;
-
-        public PGConnectionContextFactory(CairoEngine engine, PGWireConfiguration configuration, int workerCount, int sharedWorkerCount) {
-            this.contextPool = new ThreadLocal<>(() -> new WeakMutableObjectPool<>(() ->
-                    new PGConnectionContext(
-                            engine,
-                            configuration,
-                            getSqlExecutionContext(engine, workerCount, sharedWorkerCount)
-                    ),
-                    configuration.getConnectionPoolInitialCapacity())
-            );
-        }
-
-        protected SqlExecutionContextImpl getSqlExecutionContext(CairoEngine engine, int workerCount, int sharedWorkerCount) {
-            return new SqlExecutionContextImpl(engine, workerCount, sharedWorkerCount);
-        }
-
-        @Override
-        public void close() {
-            closed = true;
-        }
-
-        @Override
-        public PGConnectionContext newInstance(long fd, IODispatcher<PGConnectionContext> dispatcher) {
-            return contextPool.get().pop().of(fd, dispatcher);
-        }
-
-        @Override
-        public void done(PGConnectionContext context) {
-            if (closed) {
-                Misc.free(context);
-            } else {
-                contextPool.get().push(context);
-                LOG.debug().$("pushed").$();
-            }
-        }
-
-        @Override
-        public void setup() {
-            contextPool.get();
-        }
-
-        private void closeContextPool() {
-            Misc.free(this.contextPool.get());
-            LOG.info().$("closed").$();
-=======
     public static class PGConnectionContextFactory extends MutableIOContextFactory<PGConnectionContext> {
         public PGConnectionContextFactory(
                 CairoEngine engine,
@@ -264,7 +141,6 @@
                     configuration,
                     executionContextObjectFactory.newInstance()
             ), configuration.getConnectionPoolInitialCapacity());
->>>>>>> a44dede8
         }
     }
 }