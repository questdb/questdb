/*******************************************************************************
 *     ___                  _   ____  ____
 *    / _ \ _   _  ___  ___| |_|  _ \| __ )
 *   | | | | | | |/ _ \/ __| __| | | |  _ \
 *   | |_| | |_| |  __/\__ \ |_| |_| | |_) |
 *    \__\_\\__,_|\___||___/\__|____/|____/
 *
 *  Copyright (c) 2014-2019 Appsicle
 *  Copyright (c) 2019-2024 QuestDB
 *
 *  Licensed under the Apache License, Version 2.0 (the "License");
 *  you may not use this file except in compliance with the License.
 *  You may obtain a copy of the License at
 *
 *  http://www.apache.org/licenses/LICENSE-2.0
 *
 *  Unless required by applicable law or agreed to in writing, software
 *  distributed under the License is distributed on an "AS IS" BASIS,
 *  WITHOUT WARRANTIES OR CONDITIONS OF ANY KIND, either express or implied.
 *  See the License for the specific language governing permissions and
 *  limitations under the License.
 *
 ******************************************************************************/

package io.questdb.cutlass.pgwire.modern;

import io.questdb.FactoryProvider;
import io.questdb.Metrics;
import io.questdb.cairo.CairoEngine;
import io.questdb.cairo.CairoException;
import io.questdb.cairo.SecurityContext;
import io.questdb.cairo.TableToken;
import io.questdb.cairo.TableWriterAPI;
import io.questdb.cairo.pool.WriterSource;
import io.questdb.cairo.security.DenyAllSecurityContext;
import io.questdb.cairo.security.SecurityContextFactory;
import io.questdb.cairo.sql.BindVariableService;
import io.questdb.cairo.sql.NetworkSqlExecutionCircuitBreaker;
import io.questdb.cutlass.auth.AuthenticatorException;
import io.questdb.cutlass.auth.SocketAuthenticator;
import io.questdb.cutlass.pgwire.BadProtocolException;
import io.questdb.cutlass.pgwire.OptionsListener;
import io.questdb.cutlass.pgwire.PGResponseSink;
import io.questdb.cutlass.pgwire.PGWireConfiguration;
import io.questdb.griffin.BatchCallback;
import io.questdb.griffin.CharacterStore;
import io.questdb.griffin.CharacterStoreEntry;
import io.questdb.griffin.CompiledQuery;
import io.questdb.griffin.SqlCompiler;
import io.questdb.griffin.SqlExecutionContextImpl;
import io.questdb.griffin.engine.functions.bind.BindVariableServiceImpl;
import io.questdb.log.Log;
import io.questdb.log.LogFactory;
import io.questdb.mp.SCSequence;
import io.questdb.network.IOContext;
import io.questdb.network.IODispatcher;
import io.questdb.network.IOOperation;
import io.questdb.network.Net;
import io.questdb.network.NoSpaceLeftInResponseBufferException;
import io.questdb.network.PeerDisconnectedException;
import io.questdb.network.PeerIsSlowToReadException;
import io.questdb.network.PeerIsSlowToWriteException;
import io.questdb.network.QueryPausedException;
import io.questdb.network.SuspendEvent;
import io.questdb.std.AssociativeCache;
import io.questdb.std.BinarySequence;
import io.questdb.std.DirectBinarySequence;
import io.questdb.std.FlyweightMessageContainer;
import io.questdb.std.IntList;
import io.questdb.std.MemoryTag;
import io.questdb.std.Misc;
import io.questdb.std.Mutable;
import io.questdb.std.Numbers;
import io.questdb.std.ObjList;
import io.questdb.std.ObjObjHashMap;
import io.questdb.std.ObjectPool;
import io.questdb.std.ObjectStackPool;
import io.questdb.std.Rnd;
import io.questdb.std.SimpleAssociativeCache;
import io.questdb.std.Unsafe;
import io.questdb.std.Utf8SequenceObjHashMap;
import io.questdb.std.Vect;
import io.questdb.std.WeakSelfReturningObjectPool;
import io.questdb.std.datetime.millitime.MillisecondClock;
import io.questdb.std.str.DirectUtf8String;
import io.questdb.std.str.StdoutSink;
import io.questdb.std.str.Utf8Sequence;
import io.questdb.std.str.Utf8Sink;
import io.questdb.std.str.Utf8String;
import io.questdb.std.str.Utf8s;
import org.jetbrains.annotations.NotNull;
import org.jetbrains.annotations.Nullable;

import java.util.ArrayDeque;
import java.util.function.Consumer;

/**
 * Useful PostgreSQL documentation links:<br>
 * <a href="https://www.postgresql.org/docs/current/protocol-flow.html">Wire protocol</a><br>
 * <a href="https://www.postgresql.org/docs/current/protocol-message-formats.html">Message formats</a>
 */
public class PGConnectionContextModern extends IOContext<PGConnectionContextModern> implements WriterSource, OptionsListener {
    public static final byte STATUS_IDLE = 'I';
    public static final byte STATUS_IN_ERROR = 'E';
    public static final byte STATUS_IN_TRANSACTION = 'T';
    public static final String TAG_ALTER_ROLE = "ALTER ROLE";
    public static final String TAG_BEGIN = "BEGIN";
    public static final String TAG_COMMIT = "COMMIT";
    public static final String TAG_CREATE_ROLE = "CREATE ROLE";
    // create as select tag
    public static final String TAG_DEALLOCATE = "DEALLOCATE";
    public static final String TAG_EXPLAIN = "EXPLAIN";
    public static final String TAG_INSERT = "INSERT";
    public static final String TAG_INSERT_AS_SELECT = "TAG_INSERT_AS_SELECT";
    public static final String TAG_OK = "OK";
    public static final String TAG_PSEUDO_SELECT = "PSEUDO_SELECT";
    public static final String TAG_ROLLBACK = "ROLLBACK";
    public static final String TAG_SELECT = "SELECT";
    public static final String TAG_SET = "SET";
    public static final String TAG_UPDATE = "UPDATE";
    static final int ERROR_TRANSACTION = 3;
    static final int IMPLICIT_TRANSACTION = 0;
    static final int INT_BYTES_X = Numbers.bswap(Integer.BYTES);
    static final int INT_NULL_X = Numbers.bswap(-1);
    static final int IN_TRANSACTION = 1;
    static final byte MESSAGE_TYPE_BIND_COMPLETE = '2';
    static final byte MESSAGE_TYPE_CLOSE_COMPLETE = '3';
    static final byte MESSAGE_TYPE_COMMAND_COMPLETE = 'C';
    static final byte MESSAGE_TYPE_DATA_ROW = 'D';
    static final byte MESSAGE_TYPE_EMPTY_QUERY = 'I';
    static final byte MESSAGE_TYPE_ERROR_RESPONSE = 'E';
    static final byte MESSAGE_TYPE_NO_DATA = 'n';
    static final byte MESSAGE_TYPE_PARAMETER_DESCRIPTION = 't';
    static final byte MESSAGE_TYPE_PARSE_COMPLETE = '1';
    static final byte MESSAGE_TYPE_PORTAL_SUSPENDED = 's';
    static final byte MESSAGE_TYPE_ROW_DESCRIPTION = 'T';
    private static final int CACHE_HIT_INSERT_INVALID = 1;
    private static final int CACHE_HIT_INSERT_VALID = 2;
    private static final int CACHE_HIT_SELECT_INVALID = 3;
    private static final int CACHE_HIT_SELECT_VALID = 4;
    private static final int CACHE_MISS = 0;
    private static final Log LOG = LogFactory.getLog(PGConnectionContextModern.class);
    // Timeout to prevent getting stuck while draining socket's receive buffer
    // before closing the socket. Ensures exit if malformed client keeps sending data.
    private static final long MALFORMED_CLIENT_READ_TIMEOUT_MILLIS = 5000;
    private static final byte MESSAGE_TYPE_READY_FOR_QUERY = 'Z';
    private static final byte MESSAGE_TYPE_SSL_SUPPORTED_RESPONSE = 'S';
    private static final int PREFIXED_MESSAGE_HEADER_LEN = 5;
    private static final int PROTOCOL_TAIL_COMMAND_LENGTH = 64;
    private static final int SSL_REQUEST = 80877103;
    private final BatchCallback batchCallback;
    private final ObjectPool<DirectBinarySequence> binarySequenceParamsPool;
    private final BindVariableService bindVariableService;
    private final IntList bindVariableTypes = new IntList();
    private final CharacterStore bindVariableValuesCharacterStore;
    private final NetworkSqlExecutionCircuitBreaker circuitBreaker;
    private final PGWireConfiguration configuration;
    private final DirectUtf8String directUtf8NamedPortal = new DirectUtf8String();
    private final DirectUtf8String directUtf8NamedStatement = new DirectUtf8String();
    private final boolean dumpNetworkTraffic;
    private final CairoEngine engine;
    private final ObjectStackPool<PGPipelineEntry> entryPool;
    private final int forceRecvFragmentationChunkSize;
    private final int forceSendFragmentationChunkSize;
    private final int maxBlobSize;
    private final Metrics metrics;
    private final Utf8SequenceObjHashMap<PGPipelineEntry> namedPortals;
    private final Utf8SequenceObjHashMap<PGPipelineEntry> namedStatements;
    private final ObjObjHashMap<TableToken, TableWriterAPI> pendingWriters;
    private final ArrayDeque<PGPipelineEntry> pipeline = new ArrayDeque<>();
    private final Consumer<? super Utf8Sequence> preparedStatementDeallocator = this::deallocateNamedStatement;
    private final ResponseUtf8Sink responseUtf8Sink = new ResponseUtf8Sink();
    private final Rnd rnd;
    private final SecurityContextFactory securityContextFactory;
    private final SqlExecutionContextImpl sqlExecutionContext;
    private final CharacterStore sqlTextCharacterStore;
    private final WeakSelfReturningObjectPool<TypesAndInsertModern> taiPool;
    private final SCSequence tempSequence = new SCSequence();
    private final DirectUtf8String utf8String = new DirectUtf8String();
    private SocketAuthenticator authenticator;
    private int bufferRemainingOffset = 0;
    private int bufferRemainingSize = 0;
    private boolean freezeRecvBuffer;
    private int namedStatementLimit;
    // PG wire protocol has two phases:
    // phase 1 - fill up the pipeline. In this case the current entry is the entry being populated
    // phase 2 - "sync" the pipeline. This is the execution phase and the current entry is the one being executed.
    private PGPipelineEntry pipelineCurrentEntry;
    private long recvBuffer;
    private long recvBufferReadOffset = 0;
    private int recvBufferSize;
    private long recvBufferWriteOffset = 0;
    private PGResumeCallback resumeCallback;
    private long sendBuffer;
    private long sendBufferLimit;
    private long sendBufferPtr;
    private int sendBufferSize;
    private SuspendEvent suspendEvent;
    // insert 'statements' are cached only for the duration of user session
    private SimpleAssociativeCache<TypesAndInsertModern> taiCache;
    private AssociativeCache<TypesAndSelectModern> tasCache;
    private final PGResumeCallback msgFlushRef = this::msgFlush0;
    private boolean tlsSessionStarting = false;
    private long totalReceived = 0;
    private int transactionState = IMPLICIT_TRANSACTION;
    private final PGResumeCallback msgSyncRef = this::msgSync0;

    public PGConnectionContextModern(
            CairoEngine engine,
            PGWireConfiguration configuration,
            SqlExecutionContextImpl sqlExecutionContext,
            NetworkSqlExecutionCircuitBreaker circuitBreaker,
            AssociativeCache<TypesAndSelectModern> tasCache
    ) {
        super(
                configuration.getFactoryProvider().getPGWireSocketFactory(),
                configuration.getNetworkFacade(),
                LOG
        );

        try {
            this.engine = engine;
            this.configuration = configuration;
            this.bindVariableService = new BindVariableServiceImpl(engine.getConfiguration());
            this.recvBufferSize = configuration.getRecvBufferSize();
            this.sendBufferSize = configuration.getSendBufferSize();
            this.forceSendFragmentationChunkSize = configuration.getForceSendFragmentationChunkSize();
            this.forceRecvFragmentationChunkSize = configuration.getForceRecvFragmentationChunkSize();
            this.sqlTextCharacterStore = new CharacterStore(
                    configuration.getCharacterStoreCapacity(),
                    configuration.getCharacterStorePoolCapacity()
            );
            this.bindVariableValuesCharacterStore = new CharacterStore(
                    configuration.getCharacterStoreCapacity(),
                    configuration.getCharacterStorePoolCapacity()
            );
            this.maxBlobSize = configuration.getMaxBlobSizeOnQuery();
            this.dumpNetworkTraffic = configuration.getDumpNetworkTraffic();
            this.circuitBreaker = circuitBreaker;
            this.sqlExecutionContext = sqlExecutionContext;
            this.sqlExecutionContext.with(DenyAllSecurityContext.INSTANCE, bindVariableService, this.rnd = configuration.getRandom());
            this.namedStatements = new Utf8SequenceObjHashMap<>(configuration.getNamedStatementCacheCapacity());
            this.pendingWriters = new ObjObjHashMap<>(configuration.getPendingWritersCacheSize());
            this.namedPortals = new Utf8SequenceObjHashMap<>(configuration.getNamedStatementCacheCapacity());
            this.binarySequenceParamsPool = new ObjectPool<>(DirectBinarySequence::new, configuration.getBinParamCountCapacity());
            this.metrics = engine.getMetrics();
            this.tasCache = tasCache;
            this.entryPool = new ObjectStackPool<>(() -> new PGPipelineEntry(engine), configuration.getPipelineCapacity());
            final boolean enableInsertCache = configuration.isInsertCacheEnabled();
            final int insertBlockCount = enableInsertCache ? configuration.getInsertCacheBlockCount() : 1;
            final int insertRowCount = enableInsertCache ? configuration.getInsertCacheRowCount() : 1;
            this.taiCache = new SimpleAssociativeCache<>(insertBlockCount, insertRowCount);
            this.taiPool = new WeakSelfReturningObjectPool<>(TypesAndInsertModern::new, insertBlockCount * insertRowCount);
            this.namedStatementLimit = configuration.getNamedStatementLimit();

            this.batchCallback = new PGConnectionBatchCallback();
            FactoryProvider factoryProvider = configuration.getFactoryProvider();
            this.securityContextFactory = factoryProvider.getSecurityContextFactory();
        } catch (Throwable th) {
            close();
            throw th;
        }
    }

    public static long getLongUnsafe(long address) {
        return Numbers.bswap(Unsafe.getUnsafe().getLong(address));
    }

    public static long getStringLengthTedious(long x, long limit) {
        // calculate length
        for (long i = x; i < limit; i++) {
            if (Unsafe.getUnsafe().getByte(i) == 0) {
                return i;
            }
        }
        return -1;
    }

    public static long getUtf8StrSize(long x, long limit, CharSequence errorMessage, @Nullable PGPipelineEntry pe) throws BadProtocolException {
        long len = Unsafe.getUnsafe().getByte(x) == 0 ? x : getStringLengthTedious(x, limit);
        if (len > -1) {
            return len;
        }
        // we did not find 0 within message limit
        if (pe != null) {
            // report error to the pipeline entry and continue parsing messages
            pe.getErrorMessageSink().put(errorMessage);
        } else {
            LOG.error().$(errorMessage).$();
        }
        throw BadProtocolException.INSTANCE;
    }

    public static void putInt(long address, int value) {
        Unsafe.getUnsafe().putInt(address, Numbers.bswap(value));
    }

    public static void putLong(long address, long value) {
        Unsafe.getUnsafe().putLong(address, Numbers.bswap(value));
    }

    public static void putShort(long address, short value) {
        Unsafe.getUnsafe().putShort(address, Numbers.bswap(value));
    }

    @Override
    public void clear() {
        super.clear();

        do {
            if (pipelineCurrentEntry != null) {
                // do not return named portals and statements, since they are returned later
                if (!pipelineCurrentEntry.isPreparedStatement() && !pipelineCurrentEntry.isPortal()) {
                    releaseToPool(pipelineCurrentEntry);
                }
            }
        } while ((pipelineCurrentEntry = pipeline.poll()) != null);

        // clear named statements and named portals
        freePipelineEntriesFrom(namedStatements, true);
        freePipelineEntriesFrom(namedPortals, false);

        this.recvBuffer = Unsafe.free(recvBuffer, recvBufferSize, MemoryTag.NATIVE_PGW_CONN);
        this.sendBuffer = this.sendBufferPtr = this.sendBufferLimit = Unsafe.free(sendBuffer, sendBufferSize, MemoryTag.NATIVE_PGW_CONN);
        responseUtf8Sink.bookmarkPtr = sendBufferPtr;

        prepareForNewQuery();
        clearRecvBuffer();
        clearWriters();
        // Clear every field, even if already cleaned to be on the safe side.
        Misc.clear(bindVariableTypes);
        Misc.clear(sqlTextCharacterStore);
        Misc.clear(bindVariableValuesCharacterStore);
        Misc.clear(circuitBreaker);
        Misc.clear(responseUtf8Sink);
        Misc.clear(pendingWriters);
        Misc.clear(authenticator);
        Misc.clear(bindVariableService);
        bufferRemainingOffset = 0;
        bufferRemainingSize = 0;
        freezeRecvBuffer = false;
        resumeCallback = null;
        suspendEvent = null;
        tlsSessionStarting = false;
        totalReceived = 0;
        transactionState = IMPLICIT_TRANSACTION;
        entryPool.resetCapacity();
    }

    @Override
    public void clearSuspendEvent() {
        suspendEvent = Misc.free(suspendEvent);
    }

    public void clearWriters() {
        if (pendingWriters != null) {
            rollbackAndClosePendingWriters();
            pendingWriters.clear();
        }
    }

    @Override
    public void close() {
        // We're about to close the context, so no need to return pending factory to cache.
        clear();
        if (sqlExecutionContext != null) {
            sqlExecutionContext.with(DenyAllSecurityContext.INSTANCE, null, null, -1, null);
        }
        authenticator = Misc.free(authenticator);
        tasCache = Misc.free(tasCache);
        taiCache = Misc.free(taiCache);

        // assert is intentionally commented out. uncomment if you suspect a PGPipelieEntry leak and run all tests
        // do not forget to remove entryPool.clear() from clear()
        // assert entryPool.getPos() == 0 : "possible resource leak detected, not all entries were returned to pool [pos=" + entryPool.getPos() + ']';
    }

    @Override
    public SuspendEvent getSuspendEvent() {
        return suspendEvent;
    }

    @Override
    public TableWriterAPI getTableWriterAPI(TableToken tableToken, @NotNull String lockReason) {
        final int index = pendingWriters.keyIndex(tableToken);
        if (index < 0) {
            return pendingWriters.valueAt(index);
        }
        return engine.getTableWriterAPI(tableToken, lockReason);
    }

    @Override
    public TableWriterAPI getTableWriterAPI(CharSequence tableName, @NotNull String lockReason) {
        return getTableWriterAPI(engine.verifyTableName(tableName), lockReason);
    }

    public void handleClientOperation(int operation) throws Exception {
        assert authenticator != null;

        try {
            handleTlsRequest();
            if (tlsSessionStarting) {
                flushRemainingBuffer();
                tlsSessionStarting = false;
                if (socket.startTlsSession(null) != 0) {
                    LOG.error().$("failed to create new TLS session").$();
                    throw BadProtocolException.INSTANCE;
                }
                // Start listening for read.
                throw PeerIsSlowToWriteException.INSTANCE;
            }
            handleAuthentication();
        } catch (PeerDisconnectedException | PeerIsSlowToReadException | PeerIsSlowToWriteException e) {
            // BAU, not error metric
            throw e;
        } catch (BadProtocolException bpe) {
            shutdownSocketGracefully();
            throw bpe; // request disconnection
        } catch (Throwable th) {
            metrics.pgWireMetrics().getErrorCounter().inc();
            throw th;
        }

        flushRemainingBuffer();
        if (resumeCallback != null) {
            resumeCallback.resume();
        }

        long readOffsetBeforeParse = -1;
        // exit from this loop is via exception when either need wait to read / write from socket
        // or disconnection is detected / requested
        //noinspection InfiniteLoopStatement
        while (true) {
            // Read more from socket or throw when
            if (
                // - parsing stalls, e.g. readOffsetBeforeParse == recvBufferReadOffset
                    readOffsetBeforeParse == recvBufferReadOffset
                            // - recv buffer is empty
                            || recvBufferReadOffset == recvBufferWriteOffset
                            // - socket is signalled ready to read at the first iteration of this loop
                            || (operation == IOOperation.READ && readOffsetBeforeParse == -1)) {
                // free up recv buffer
                if (!freezeRecvBuffer) {
                    if (recvBufferReadOffset == recvBufferWriteOffset) {
                        clearRecvBuffer();
                    } else if (recvBufferReadOffset > 0) {
                        // nothing changed?
                        // shift to start
                        shiftReceiveBuffer(recvBufferReadOffset);
                    }
                }
                recv();
            }

            // Parse will update the value of recvBufferOffset upon completion of
            // logical block. We cannot count on return value because 'parse' may try to
            // respond to client and fail with exception. When it does fail we would have
            // to retry 'send' but not parse the same input again
            readOffsetBeforeParse = recvBufferReadOffset;
            totalReceived += (recvBufferWriteOffset - recvBufferReadOffset);
            try {
                parseMessage(recvBuffer + recvBufferReadOffset, (int) (recvBufferWriteOffset - recvBufferReadOffset));
            } catch (BadProtocolException e) {
                LOG.error().$("failed to parse message [err: `").$(e.getFlyweightMessage()).$("`]").$();
                // ignore, we are interrupting the current message processing, but have to continue processing other
                // messages
            }
        }
    }

    @Override
    public PGConnectionContextModern of(long fd, @NotNull IODispatcher<PGConnectionContextModern> dispatcher) {
        super.of(fd, dispatcher);
        sqlExecutionContext.with(fd);
        if (recvBuffer == 0) {
            // re-read recv buffer size in case the config was reloaded
            this.recvBufferSize = configuration.getRecvBufferSize();
            this.recvBuffer = Unsafe.malloc(recvBufferSize, MemoryTag.NATIVE_PGW_CONN);
        }
        if (sendBuffer == 0) {
            // re-read send buffer size in case the config was reloaded
            this.sendBufferSize = configuration.getSendBufferSize();
            this.sendBuffer = Unsafe.malloc(sendBufferSize, MemoryTag.NATIVE_PGW_CONN);
            this.sendBufferPtr = sendBuffer;
            this.responseUtf8Sink.bookmarkPtr = this.sendBufferPtr;
            this.sendBufferLimit = sendBuffer + sendBufferSize;
        }
        authenticator.init(socket, recvBuffer, recvBuffer + recvBufferSize, sendBuffer, sendBufferLimit);

        // reinitialize the prepared statement limit - this property can be changed at runtime
        // so new connections need to pick up the new value
        this.namedStatementLimit = configuration.getNamedStatementLimit();
        return this;
    }

    public void setAuthenticator(SocketAuthenticator authenticator) {
        this.authenticator = authenticator;
    }

    @Override
    public void setSqlTimeout(long sqlTimeout) {
        if (sqlTimeout > 0) {
            circuitBreaker.setTimeout(sqlTimeout);
        }
    }

    public void setSuspendEvent(SuspendEvent suspendEvent) {
        this.suspendEvent = suspendEvent;
    }

    private static void sendErrorResponseAndReset(PGResponseSink sink, CharSequence message) throws PeerIsSlowToReadException, PeerDisconnectedException {
        sink.put(MESSAGE_TYPE_ERROR_RESPONSE);
        long addr = sink.skipInt();
        sink.put('C');
        sink.putZ("08P01"); // protocol violation
        sink.put('M');
        sink.putZ(message);
        sink.put('S');
        sink.putZ("ERROR");
        sink.put((char) 0);
        sink.putLen(addr);
        sink.sendBufferAndReset();
    }

    private void addPipelineEntry() {
        if (pipelineCurrentEntry != null) {
            pipeline.add(pipelineCurrentEntry);
            pipelineCurrentEntry = null;
        }
    }

    private void assertBufferSize(boolean check) throws BadProtocolException {
        if (check) {
            return;
        }
        // we did not find 0 within message limit
        LOG.error().$("undersized receive buffer or someone is abusing protocol [recvBufferSize=").$(recvBufferSize).$(']').$();
        throw BadProtocolException.INSTANCE;
    }

    private void clearRecvBuffer() {
        recvBufferWriteOffset = 0;
        recvBufferReadOffset = 0;
    }

    private void deallocateNamedStatement(Utf8Sequence statementName) {
        PGPipelineEntry pe = removeNamedStatementFromCache(statementName);

        // the entry with a named prepared statement must be returned back to the pool
        // otherwise we will leak memory until the connection is closed.
        releaseToPool(pe);
    }

    private void doSendWithRetries(int bufferOffset, int bufferSize) throws PeerDisconnectedException, PeerIsSlowToReadException {
        int offset = bufferOffset;
        int remaining = bufferSize;

        while (remaining > 0) {
            int m = socket.send(sendBuffer + offset, Math.min(remaining, forceSendFragmentationChunkSize));
            if (m < 0) {
                LOG.info().$("disconnected on write [code=").$(m).I$();
                throw PeerDisconnectedException.INSTANCE;
            }

            dumpBuffer('<', sendBuffer + offset, m, dumpNetworkTraffic);

            remaining -= m;
            offset += m;

            if (m == 0 || forceSendFragmentationChunkSize < sendBufferSize) {
                // The socket is not ready for write, or we're simulating network fragmentation.
                break;
            }
        }

        if (remaining > 0) {
            bufferRemainingOffset = offset;
            bufferRemainingSize = remaining;
            throw PeerIsSlowToReadException.INSTANCE;
        }
    }

    private void flushRemainingBuffer() throws PeerDisconnectedException, PeerIsSlowToReadException {
        if (bufferRemainingSize > 0) {
            sendBuffer(bufferRemainingOffset, bufferRemainingSize);
        }
    }

    private void freePipelineEntriesFrom(Utf8SequenceObjHashMap<PGPipelineEntry> cache, boolean isStatementClose) {
        ObjList<Utf8String> names = cache.keys();
        for (int i = 0, n = names.size(); i < n; i++) {
            PGPipelineEntry pe = cache.get(names.getQuick(i));
            pe.setStateClosed(true, isStatementClose);
            pe.cacheIfPossible(tasCache, taiCache);
            releaseToPool(pe);
        }
        cache.clear();
    }

    @Nullable
    private Utf8Sequence getUtf8NamedPortal(long lo, long hi) {
        if (hi - lo > 0) {
            return directUtf8NamedPortal.of(lo, hi);
        }
        return null;
    }

    @Nullable
    private Utf8Sequence getUtf8NamedStatement(long lo, long hi) {
        if (hi - lo > 0) {
            return directUtf8NamedStatement.of(lo, hi);
        }
        return null;
    }

    private void handleAuthentication()
            throws PeerIsSlowToWriteException, PeerIsSlowToReadException, BadProtocolException, PeerDisconnectedException {
        if (authenticator.isAuthenticated()) {
            return;
        }
        int r;
        try {
            r = authenticator.handleIO();
            if (r == SocketAuthenticator.OK) {
                try {
                    final SecurityContext securityContext = securityContextFactory.getInstance(
                            authenticator.getPrincipal(),
                            authenticator.getGroups(),
                            authenticator.getAuthType(),
                            SecurityContextFactory.PGWIRE
                    );
                    sqlExecutionContext.with(securityContext, bindVariableService, rnd, getFd(), circuitBreaker);
                    securityContext.checkEntityEnabled();
                    r = authenticator.loginOK();
                } catch (CairoException e) {
                    LOG.error().$("failed to authenticate [error=").$(e.getFlyweightMessage()).I$();
                    r = authenticator.denyAccess(e.getFlyweightMessage());
                }
            }
        } catch (AuthenticatorException e) {
            throw PeerDisconnectedException.INSTANCE;
        }
        switch (r) {
            case SocketAuthenticator.OK:
                assert authenticator.isAuthenticated();
                break;
            case SocketAuthenticator.NEEDS_READ:
                throw PeerIsSlowToWriteException.INSTANCE;
            case SocketAuthenticator.NEEDS_WRITE:
                throw PeerIsSlowToReadException.INSTANCE;
            case SocketAuthenticator.NEEDS_DISCONNECT:
                throw PeerDisconnectedException.INSTANCE;
            default:
                throw BadProtocolException.INSTANCE;
        }


        // authenticator may have some non-auth data left in the buffer - make sure we don't overwrite it
        recvBufferWriteOffset = authenticator.getRecvBufPos() - recvBuffer;
        recvBufferReadOffset = authenticator.getRecvBufPseudoStart() - recvBuffer;
    }

    private void handleTlsRequest() throws PeerIsSlowToWriteException, PeerIsSlowToReadException, BadProtocolException, PeerDisconnectedException {
        if (!socket.supportsTls() || tlsSessionStarting || socket.isTlsSessionStarted()) {
            return;
        }

        // This is the initial stage of communication.
        // The only message we've partially sent so far is the SSL request handling error.
        if (bufferRemainingSize > 0) {
            sendBuffer(bufferRemainingOffset, bufferRemainingSize);
            // The client received the response; shutdown the socket
            throw BadProtocolException.INSTANCE;
        }

        recv();
        int expectedLen = 2 * Integer.BYTES;
        int len = (int) (recvBufferWriteOffset - recvBufferReadOffset);
        if (len < expectedLen) {
            throw PeerIsSlowToWriteException.INSTANCE;
        }
        if (len != expectedLen) {
            LOG.error().$("request SSL message expected [actualLen=").$(len).I$();
            sendErrorResponseAndReset(responseUtf8Sink, "request SSL message expected");
            throw BadProtocolException.INSTANCE;
        }
        long address = recvBuffer + recvBufferReadOffset;
        int msgLen = getIntUnsafe(address);
        recvBufferReadOffset += Integer.BYTES;
        address += Integer.BYTES;
        if (msgLen != expectedLen) {
            LOG.error().$("unexpected request SSL message [msgLen=").$(msgLen).I$();
            sendErrorResponseAndReset(responseUtf8Sink, "unexpected request SSL message");
            throw BadProtocolException.INSTANCE;
        }
        int request = getIntUnsafe(address);
        recvBufferReadOffset += Integer.BYTES;
        if (request != SSL_REQUEST) {
            LOG.error().$("unexpected request SSL message [request=").$(msgLen).I$();
            sendErrorResponseAndReset(responseUtf8Sink, "unexpected request SSL message");
            throw BadProtocolException.INSTANCE;
        }
        // tell the client that SSL is supported
        responseUtf8Sink.put(MESSAGE_TYPE_SSL_SUPPORTED_RESPONSE);
        tlsSessionStarting = true;
        responseUtf8Sink.sendBufferAndReset();
    }

    private void lookupPipelineEntryForNamedPortal(@Nullable Utf8Sequence namedPortal) throws BadProtocolException {
        if (namedPortal != null) {
            PGPipelineEntry pe = namedPortals.get(namedPortal);
            if (pe == null) {
                throw msgKaput()
                        .put(" portal does not exist [name=").put(namedPortal).put(']');
            }

            replaceCurrentPipelineEntry(pe);
        }
    }

    private void lookupPipelineEntryForNamedStatement(long lo, long hi) throws BadProtocolException {
        @Nullable Utf8Sequence namedStatement = getUtf8NamedStatement(lo, hi);
        if (namedStatement != null) {
            PGPipelineEntry pe = namedStatements.get(namedStatement);
            if (pe == null) {
                throw msgKaput()
                        .put("statement or portal does not exist [name=").put(namedStatement).put(']');
            }

            replaceCurrentPipelineEntry(pe);
        }
    }

    private void msgBind(long lo, long msgLimit) throws BadProtocolException {
        if (pipelineCurrentEntry != null && pipelineCurrentEntry.isError()) {
            return;
        }

        if (pipelineCurrentEntry != null && (pipelineCurrentEntry.isStateExec() || pipelineCurrentEntry.isStateClosed())) {
            // this is the sequence of B/E/B/E where B starts a new pipeline entry
            pipeline.add(pipelineCurrentEntry);
            pipelineCurrentEntry = null;
        }

        // portal name
        long hi = getUtf8StrSize(lo, msgLimit, "bad portal name length (bind)", pipelineCurrentEntry);
        Utf8Sequence namedPortal = getUtf8NamedPortal(lo, hi);
        // named statement
        lo = hi + 1;
        hi = getUtf8StrSize(lo, msgLimit, "bad prepared statement name length [msgType='B']", pipelineCurrentEntry);

        lookupPipelineEntryForNamedStatement(lo, hi);

        // Past this point the pipeline entry must not be null.
        // If it is - this means back-to-back "bind" messages were received with no prepared statement name.
        if (pipelineCurrentEntry == null) {
            throw msgKaput().put("received a Bind message without a matching Parse");
        }

        pipelineCurrentEntry.setStateBind(true);

        // "bind" is asking us to create portal. We take the conservative approach and assume
        // that the prepared statement and the portal can be interleaved in the pipeline. For that
        // not to fail, these have to be separate factories and pipeline entries

        if (namedPortal != null) {
            LOG.info().$("create portal [name=").$(namedPortal).I$();
            int index = namedPortals.keyIndex(namedPortal);
            if (index > -1) {
                // intern the name of the portal, the name will be cached in a list
                Utf8String immutableNamedPortal = Utf8String.newInstance(namedPortal);

                // the current pipeline entry could either be named or unnamed
                // we only have to clone the named entries, in case they are interleaved in the
                // pipelines.
                if (pipelineCurrentEntry.isPreparedStatement()) {
                    // the pipeline is named, and we must not attempt to reuse it
                    // as the portal, so we are making a new entry
                    PGPipelineEntry pe = entryPool.next();
                    // the parameter types have to be copied from the parent
                    pe.msgParseCopyParameterTypesFrom(pipelineCurrentEntry);

                    int cachedStatus = CACHE_MISS;
                    final TypesAndSelectModern tas = tasCache.poll(pipelineCurrentEntry.getSqlText());
                    if (tas != null) {
                        if (pe.msgParseReconcileParameterTypes(tas)) {
                            pe.ofCachedSelect(pipelineCurrentEntry.getSqlText(), tas);
                            cachedStatus = CACHE_HIT_SELECT_VALID;
                        } else {
                            tas.close();
                            cachedStatus = CACHE_HIT_SELECT_INVALID;
                        }
                    }

                    if (cachedStatus != CACHE_HIT_SELECT_VALID) {
                        // When parameter types are not supplied we will assume that the types are STRING
                        // this is done by default, when CairoEngine compiles the SQL text. Assuming we're
                        // compiling the SQL from scratch.
                        pe.compileNewSQL(
                                pipelineCurrentEntry.getSqlText(),
                                engine,
                                sqlExecutionContext,
                                taiPool,
                                false
                        );
                    }

                    pe.setParentPreparedStatement(pipelineCurrentEntry);
                    pe.copyStateFrom(pipelineCurrentEntry);
                    // Keep the reference to the portal name on the prepared statement before we overwrite the
                    // reference. Keeping list of portal names is required in case the client closes the prepared
                    // statement. We will also be required to close all the portals.
                    pipelineCurrentEntry.bindPortalName(immutableNamedPortal);
                    pipelineCurrentEntry.clearState();
                    pipelineCurrentEntry = pe;
                    pipelineCurrentEntry.setStateBind(true);
                }
                // else:
                // portal is being created from "parse" message (i am not 100% the client will be
                // doing this; they would have to send "parse" message without statement name and then
                // send "bind" message without statement name but with portal). So we can use
                // the current entry as the portal
                pipelineCurrentEntry.setNamedPortal(true, immutableNamedPortal);
                namedPortals.putAt(index, namedPortal, pipelineCurrentEntry);
            } else {
                throw msgKaput().put("portal already exists [namedPortal=").put(namedPortal).put(']');
            }
        }

        // Parameter format count. These formats are BigEndian "short" values of 0 or 1,
        // 0 = text, 1 = binary. Meaning that parameter values in the bind message are
        // provided either as text or binary.
        lo = hi + 1;
        final short parameterFormatCodeCount = pipelineCurrentEntry.getShort(
                lo,
                msgLimit,
                "could not read parameter format code count"
        );
        lo += Short.BYTES;

        final short parameterValueCount = pipelineCurrentEntry.getShort(
                lo + parameterFormatCodeCount * Short.BYTES,
                msgLimit,
                "could not read parameter value count"
        );

        pipelineCurrentEntry.msgBindCopyParameterFormatCodes(
                lo,
                msgLimit,
                parameterFormatCodeCount,
                parameterValueCount
        );

        lo += parameterFormatCodeCount * Short.BYTES;
        lo += Short.BYTES;

        // Copy parameter values to the pipeline's arena. The value area size of the
        // bind message is variable, and is dependent on storage method of parameter values.
        // Before we copy value, we have to compute size of the area.
        lo = pipelineCurrentEntry.msgBindCopyParameterValuesArea(lo, msgLimit);
        short columnFormatCodeCount = pipelineCurrentEntry.getShort(lo, msgLimit, "could not read result set column format codes");
        lo += Short.BYTES;
        pipelineCurrentEntry.msgBindCopySelectFormatCodes(lo, columnFormatCodeCount);
    }

    private void msgClose(long lo, long msgLimit) throws BadProtocolException {
        // 'close' message can either:
        // - close the named entity, portal or statement
        final byte type = Unsafe.getUnsafe().getByte(lo);
        PGPipelineEntry lookedUpPipelineEntry;
        boolean isStatementClose = false;
        switch (type) {
            case 'S':
                // invalid statement names are allowed (as noop)
                // Closing statement also closes all bound portals. Portals will have the same
                // reference of the pipeline entry as the statement, so we only need to remove this
                // reference from maps.
                lo = lo + 1;
                final long hi = getUtf8StrSize(lo, msgLimit, "bad prepared statement name length", pipelineCurrentEntry);
                lookedUpPipelineEntry = removeNamedStatementFromCache(getUtf8NamedStatement(lo, hi));
                isStatementClose = true;
                break;
            case 'P':
                lo = lo + 1;
                final long high = getUtf8StrSize(lo, msgLimit, "bad prepared portal name length (close)", pipelineCurrentEntry);
                lookedUpPipelineEntry = removeNamedPortalFromCache(getUtf8NamedPortal(lo, high));
                break;
            default:
                throw msgKaput().put("invalid type for close message [type=").put(type).put(']');
        }

        if (lookedUpPipelineEntry == null) {
            if (pipelineCurrentEntry == null) {
                pipelineCurrentEntry = entryPool.next();
            }
            // we are liable to look up the current entry, depending on how protocol is used
            // if this the case, we should not attempt to save the current entry prematurely
        } else if (lookedUpPipelineEntry != pipelineCurrentEntry) {
            if (pipelineCurrentEntry != null) {
                if (pipelineCurrentEntry.isDirty()) {
                    addPipelineEntry();
                } else {
                    releaseToPoolIfAbandoned(pipelineCurrentEntry);
                }
            }
            pipelineCurrentEntry = lookedUpPipelineEntry;
        }

        pipelineCurrentEntry.setStateClosed(true, isStatementClose);
    }

    private void msgDescribe(long lo, long msgLimit) throws BadProtocolException {
        if (pipelineCurrentEntry != null && pipelineCurrentEntry.isError()) {
            return;
        }

        // 'S' = statement name
        // 'P' = portal name
        // followed by the name, which can be NULL, typically with 'P'
        boolean isPortal = Unsafe.getUnsafe().getByte(lo) == 'P';
        final long hi = getUtf8StrSize(lo + 1, msgLimit, "bad prepared statement name length (describe)", pipelineCurrentEntry);
        if (isPortal) {
            lookupPipelineEntryForNamedPortal(getUtf8NamedPortal(lo + 1, hi));
        } else {
            lookupPipelineEntryForNamedStatement(lo + 1, hi);
        }

        // some defensive code to have predictable behaviour
        // when dealing with spurious "describe" messages, for which we do not have
        // a pipeline entry

        if (pipelineCurrentEntry == null) {
            throw msgKaput().put("spurious describe message received");
        }

        pipelineCurrentEntry.setStateDesc(isPortal ? PGPipelineEntry.SYNC_DESC_ROW_DESCRIPTION : PGPipelineEntry.SYNC_DESC_PARAMETER_DESCRIPTION);
    }

    private void msgExecute(long lo, long msgLimit) throws BadProtocolException {
        if (pipelineCurrentEntry != null && pipelineCurrentEntry.isError()) {
            return;
        }

        final long hi = getUtf8StrSize(lo, msgLimit, "bad portal name length (execute)", pipelineCurrentEntry);
        lookupPipelineEntryForNamedPortal(getUtf8NamedPortal(lo, hi));

        if (pipelineCurrentEntry == null) {
            throw msgKaput().put("spurious execute message");
        }

        lo = hi + 1;
        pipelineCurrentEntry.setReturnRowCountLimit(pipelineCurrentEntry.getInt(lo, msgLimit, "could not read max rows value"));
        pipelineCurrentEntry.setStateExec(true);
        sqlExecutionContext.initNow();
        transactionState = pipelineCurrentEntry.msgExecute(
                sqlExecutionContext,
                transactionState,
                taiPool,
                pendingWriters,
                this,
                bindVariableValuesCharacterStore,
                utf8String,
                binarySequenceParamsPool,
                tempSequence,
                preparedStatementDeallocator
        );
    }

    private void msgFlush() throws PeerIsSlowToReadException, PeerDisconnectedException, QueryPausedException {
        addPipelineEntry();
        // "The Flush message does not cause any specific output to be generated, but forces the backend to deliver any data pending in its output buffers.
        //  A Flush must be sent after any extended-query command except Sync, if the frontend wishes to examine the results of that command before issuing more commands.
        //  Without Flush, messages returned by the backend will be combined into the minimum possible number of packets to minimize network overhead."
        // some clients (asyncpg) chose not to send 'S' (sync) message
        // but instead fire 'H'. Can't wrap my head around as to why
        // query execution is so ambiguous

        resumeCallback = msgFlushRef;
        msgFlush0();
    }

    private void msgFlush0() throws PeerIsSlowToReadException, PeerDisconnectedException, QueryPausedException {
        syncPipeline();
        resumeCallback = null;
        responseUtf8Sink.sendBufferAndReset();
    }

    private BadProtocolException msgKaput() {
        // The error message and position is to be reported to the client
        // To do that, we store message on the pipeline entry, if it exists and
        // make sure this entry is added to the pipeline (eventually)
        if (pipelineCurrentEntry == null) {
            pipelineCurrentEntry = entryPool.next();
        }
        return BadProtocolException.instance(pipelineCurrentEntry);
    }

    private void msgParse(long address, long lo, long msgLimit) throws BadProtocolException {
        if (pipelineCurrentEntry != null && pipelineCurrentEntry.isError()) {
            return;
        }

        // Parse message typically starts a new pipeline entry. So if there is existing one in flight
        // we have to add it to the pipeline
        addPipelineEntry();

        pipelineCurrentEntry = entryPool.next();

        // when processing the "parse" message we use BindVariableService to exchange bind variable types
        // between SQL compiler and the PG "parse" message processing logic. BindVariableService must not
        // be used to pass state from one message to the next. Assume that thread may be interrupted between
        // messages or processing could switch to another thread entirely.
        bindVariableService.clear();

        // mark the pipeline entry as received "parse" message
        pipelineCurrentEntry.setStateParse(true);

        // 'Parse'
        // "statement name" length
        long hi = getUtf8StrSize(lo, msgLimit, "bad prepared statement name length (parse)", pipelineCurrentEntry);

        // when statement name is present in "parse" message
        // it should be interpreted as "store" command, e.g. we store the
        // parsed SQL as short and sweet statement name.
        final Utf8Sequence namedStatement = getUtf8NamedStatement(lo, hi);

        // read query text from the message
        lo = hi + 1;
        hi = getUtf8StrSize(lo, msgLimit, "bad query text length", pipelineCurrentEntry);
        final CharacterStoreEntry e = sqlTextCharacterStore.newEntry();
        if (!Utf8s.utf8ToUtf16(lo, hi, e)) {
            throw msgKaput().put("invalid UTF8 bytes in parse query");
        }

        final CharSequence utf16SqlText = e.toImmutable();
        lo = hi + 1;

        // read parameter types before we are able to compile SQL text
        // parameter values are not provided here, but we do not need them to be able to
        // parse/compile the SQL.
        // It is possible that the number of parameter types provided here is
        // different from the number of bind variables in the SQL. At this point
        // we will copy into the pipeline entry whatever was provided
        short parameterTypeCount = pipelineCurrentEntry.getShort(lo, msgLimit, "could not read parameter type count");

        // process parameter types
        if (parameterTypeCount > 0) {
            if (lo + Short.BYTES + parameterTypeCount * 4L > msgLimit) {
                throw msgKaput()
                        .put("could not read parameters [parameterCount=").put(parameterTypeCount)
                        .put(", offset=").put(lo - address)
                        .put(", remaining=").put(msgLimit - lo);
            }

            LOG.debug().$("params [count=").$(parameterTypeCount).I$();
            // copy argument types into the last pipeline entry
            // the entry will also maintain count of these argument types to aid
            // validation of the "bind" message.
            pipelineCurrentEntry.msgParseCopyParameterTypesFromMsg(lo + Short.BYTES, parameterTypeCount);
        } else if (parameterTypeCount < 0) {
            throw msgKaput()
                    .put("invalid parameter count [parameterCount=").put(parameterTypeCount)
                    .put(", offset=").put(lo - address);
        }

        // At this point parameters may or may not be defined.
        // If they are defined, the pipeline entry
        // will have the supplied parameter types.

        int cachedStatus = CACHE_MISS;
<<<<<<< HEAD
        int taiKeyIndex = taiCache.keyIndex(utf16SqlText);
        final TypesAndInsertModern tai = taiCache.poll(taiKeyIndex);
=======
        final TypesAndInsertModern tai = taiCache.poll(utf16SqlText);
>>>>>>> dd093190
        if (tai != null) {
            if (pipelineCurrentEntry.msgParseReconcileParameterTypes(parameterTypeCount, tai)) {
                pipelineCurrentEntry.ofCachedInsert(utf16SqlText, tai);
                cachedStatus = CACHE_HIT_INSERT_VALID;
            } else {
<<<<<<< HEAD
=======
                // Cache miss, get rid of this entry.
>>>>>>> dd093190
                tai.close();
                cachedStatus = CACHE_HIT_INSERT_INVALID;
            }
        }

        if (cachedStatus == CACHE_MISS) {
            final TypesAndSelectModern tas = tasCache.poll(utf16SqlText);
            if (tas != null) {
                if (pipelineCurrentEntry.msgParseReconcileParameterTypes(parameterTypeCount, tas)) {
                    pipelineCurrentEntry.ofCachedSelect(utf16SqlText, tas);
                    cachedStatus = CACHE_HIT_SELECT_VALID;
                    sqlExecutionContext.resetFlags();
                } else {
                    tas.close();
                    cachedStatus = CACHE_HIT_SELECT_INVALID;
                }
            }
        }

        if (cachedStatus != CACHE_HIT_INSERT_VALID && cachedStatus != CACHE_HIT_SELECT_VALID) {
            // When parameter types are not supplied we will assume that the types are STRING
            // this is done by default, when CairoEngine compiles the SQL text. Assuming we're
            // compiling the SQL from scratch.
            pipelineCurrentEntry.compileNewSQL(utf16SqlText, engine, sqlExecutionContext, taiPool, false);
        }
        msgParseCreateNamedStatement(namedStatement);
    }

    private void msgParseCreateNamedStatement(Utf8Sequence namedStatement) throws BadProtocolException {
        if (namedStatement != null) {
            LOG.info().$("create prepared statement [name=").$(namedStatement).I$();
            int index = namedStatements.keyIndex(namedStatement);
            if (index > -1) {
                if (namedStatements.size() == namedStatementLimit) {
                    throw msgKaput().put("client created too many named statements without closing them. it looks like a buggy client. [limit=").put(namedStatementLimit).put(']');
                }

                final Utf8String immutableNamedStatement = Utf8String.newInstance(namedStatement);
                pipelineCurrentEntry.setNamedStatement(immutableNamedStatement);
                namedStatements.putAt(index, immutableNamedStatement, pipelineCurrentEntry);
            } else {
                throw msgKaput()
                        .put("duplicate statement [name=").put(namedStatement).put(']');
            }
        }
    }

    // processes one or more queries (batch/script). "Simple Query" in PostgreSQL docs.
    private void msgQuery(long lo, long limit) throws BadProtocolException, PeerIsSlowToReadException, QueryPausedException, PeerDisconnectedException {
        if (pipelineCurrentEntry != null && pipelineCurrentEntry.isError()) {
            return;
        }

        CharacterStoreEntry e = sqlTextCharacterStore.newEntry();
        if (!Utf8s.utf8ToUtf16(lo, limit - 1, e)) {
            throw msgKaput().put("invalid UTF8 bytes in parse query");
        }
        sqlExecutionContext.initNow();
        CharSequence activeSqlText = sqlTextCharacterStore.toImmutable();
        try (SqlCompiler compiler = engine.getSqlCompiler()) {
            compiler.compileBatch(activeSqlText, sqlExecutionContext, batchCallback);
            if (pipelineCurrentEntry == null) {
                pipelineCurrentEntry = entryPool.next();
                pipelineCurrentEntry.ofEmpty(activeSqlText);
                pipelineCurrentEntry.setStateExec(true);
            }
        } catch (Throwable ex) {
            if (transactionState == IN_TRANSACTION) {
                transactionState = ERROR_TRANSACTION;
            }
            throw msgKaput().put(ex);
        } finally {
            msgSync();
        }
    }

    private void msgSync() throws PeerIsSlowToReadException, PeerDisconnectedException, QueryPausedException {
        if (transactionState == IMPLICIT_TRANSACTION) {
            // implicit transactions must be committed on SYNC
            try {
                if (pipelineCurrentEntry == null) {
                    pipelineCurrentEntry = entryPool.next();
                }
                pipelineCurrentEntry.commit(pendingWriters);
            } catch (BadProtocolException ignore) {
                // the failed commit will have already labelled the pipeline entry as error
                // the intent of the exception is to abort message processing, but this is sync.
                // Sync cannot be aborted. This is the method that will report an error to the client
            }
        }

        addPipelineEntry();

        // the sync0 is liable to get interrupted due to:
        // 1. network client being slow
        // 2. SQL might get paused due to data not being available yet
        // however, sync0 is reenterable and we have to call it until
        // the resume callback clears
        resumeCallback = msgSyncRef;
        msgSync0();
    }

    private void msgSync0() throws PeerIsSlowToReadException, PeerDisconnectedException, QueryPausedException {
        syncPipeline();

        // flush the buffer in case response message does not fit the buffer
        if (sendBufferLimit - sendBufferPtr < PROTOCOL_TAIL_COMMAND_LENGTH) {
            responseUtf8Sink.sendBufferAndReset();
        }
        outReadForNewQuery();
        resumeCallback = null;
        responseUtf8Sink.sendBufferAndReset();
        prepareForNewQuery();
    }

    private void outReadForNewQuery() {
        responseUtf8Sink.put(MESSAGE_TYPE_READY_FOR_QUERY);
        responseUtf8Sink.putNetworkInt(Integer.BYTES + Byte.BYTES);
        switch (transactionState) {
            case IN_TRANSACTION:
                responseUtf8Sink.put(STATUS_IN_TRANSACTION);
                break;
            case ERROR_TRANSACTION:
                responseUtf8Sink.put(STATUS_IN_ERROR);
                break;
            default:
                responseUtf8Sink.put(STATUS_IDLE);
                break;
        }
    }

    /**
     * Returns address of where parsing stopped. If there are remaining bytes left
     * in the buffer they need to be passed again in parse function along with
     * any additional bytes received
     */
    private void parseMessage(long address, int len)
            throws BadProtocolException, PeerIsSlowToReadException, PeerDisconnectedException, QueryPausedException {
        // we will wait until we receive the entire header
        if (len < PREFIXED_MESSAGE_HEADER_LEN) {
            // we need to be able to read header and length
            return;
        }

        final byte type = Unsafe.getUnsafe().getByte(address);
        final int msgLen = getIntUnsafe(address + 1);
        LOG.debug().$("received msg [type=").$((char) type).$(", len=").$(msgLen).I$();
        if (msgLen < 1) {
            LOG.error().$("invalid message length [type=").$(type).$(", msgLen=").$(msgLen).$(", recvBufferReadOffset=").$(recvBufferReadOffset).$(", recvBufferWriteOffset=").$(recvBufferWriteOffset).$(", totalReceived=").$(totalReceived).I$();
            throw BadProtocolException.INSTANCE;
        }

        // msgLen does not take into account type byte
        if (msgLen > len - 1) {
            // When this happens we need to shift our receive buffer left
            // to fit this message. Outer function will do that if we
            // just exit.
            LOG.debug().$("not enough data in buffer [expected=").$(msgLen).$(", have=").$(len).$(", recvBufferWriteOffset=").$(recvBufferWriteOffset).$(", recvBufferReadOffset=").$(recvBufferReadOffset).I$();
            return;
        }


        // we have enough to read entire message
        recvBufferReadOffset += msgLen + 1;
        final long msgLimit = address + msgLen + 1;
        final long msgLo = address + PREFIXED_MESSAGE_HEADER_LEN; // 8 is offset where name value pairs begin

        // this check is exactly the same as the one run inside security context on every permission checks.
        // however, this will run even if the command to be executed does not require permission checks.
        // this is useful in case a disabled user intends to hammer the database with queries which do not require authorization.
        if (pipelineCurrentEntry == null || !pipelineCurrentEntry.isError()) {
            try {
                // this check can explode, we need to fold it into a pipeline entry
                // it has to be done after "recvBufferReadOffset" is updated to avoid infinite loop
                sqlExecutionContext.getSecurityContext().checkEntityEnabled();
            } catch (Throwable e) {
                throw msgKaput().put(e);
            }
        }


        // Message types in the order they usually come over the wire. All "msg" methods
        // are called only from here and are responsible for handling individual messages.
        // Please do not create other methods that start with "msg".

        switch (type) {
            case 'P': // parse
                msgParse(address, msgLo, msgLimit);
                break;
            case 'B': // bind
                msgBind(msgLo, msgLimit);
                break;
            case 'D': // describe
                msgDescribe(msgLo, msgLimit);
                break;
            case 'E': // execute
                msgExecute(msgLo, msgLimit);
                break;
            case 'Q': // simple query
                msgQuery(msgLo, msgLimit);
                break;
            case 'S': // sync
                msgSync();
                break;
            case 'H': // flush
                msgFlush();
                break;
            case 'X': // 'Terminate'
                throw PeerDisconnectedException.INSTANCE;
            case 'C':
                // close
                msgClose(msgLo, msgLimit);
                break;
            default:
                throw msgKaput().put("unknown message [type=").put(type).put(']');
        }
    }

    private void prepareForNewQuery() {
        LOG.debug().$("prepare for new query").$();
        Misc.clear(bindVariableService);
        freezeRecvBuffer = false;
        sqlExecutionContext.setCacheHit(false);
        sqlExecutionContext.containsSecret(false);
        Misc.clear(sqlTextCharacterStore);
    }

    private void releaseToPool(@NotNull PGPipelineEntry pe) {
        pe.close();
        entryPool.release(pe);
    }

    private PGPipelineEntry removeNamedPortalFromCache(Utf8Sequence portalName) {
        if (portalName != null) {
            final int index = namedPortals.keyIndex(portalName);
            if (index < 0) {
                PGPipelineEntry pe = namedPortals.valueAt(index);
                PGPipelineEntry peParent = pe.getParentPreparedStatementPipelineEntry();
                if (peParent != null) {
                    int parentIndex = peParent.getNamedPortals().indexOf(portalName);
                    if (parentIndex != -1) {
                        peParent.getNamedPortals().remove(parentIndex);
                    }
                }
                namedPortals.removeAt(index);
                return pe;
            }
        }
        return null;
    }

    private PGPipelineEntry removeNamedStatementFromCache(Utf8Sequence namedStatement) {
        if (namedStatement != null) {
            int index = namedStatements.keyIndex(namedStatement);
            if (index < 0) {
                PGPipelineEntry pe = namedStatements.valueAt(index);
                namedStatements.removeAt(index);
                // also remove entries for the matching portal names
                ObjList<Utf8String> portalNames = pe.getNamedPortals();
                for (int i = 0, n = portalNames.size(); i < n; i++) {
                    int portalKeyIndex = namedPortals.keyIndex(portalNames.getQuick(i));
                    if (portalKeyIndex < 0) {
                        // release the entry, it must not be referenced from anywhere other than
                        // this list (we enforce portal name uniqueness)
                        Misc.free(namedPortals.valueAt(portalKeyIndex));
                        namedPortals.removeAt(portalKeyIndex);
                    } else {
                        // else: do not make a fuss if portal name does not exist
                        LOG.debug()
                                .$("ignoring non-existent portal [portalName=").$(portalNames.getQuick(i))
                                .$(", namedStatement=").$(namedStatement)
                                .I$();
                    }
                }
                return pe;
            }
        }
        return null;
    }

    private void replaceCurrentPipelineEntry(PGPipelineEntry nextEntry) {
        if (nextEntry == pipelineCurrentEntry) {
            return;
        }
        // Alright, the client wants to use the named statement. What if they just
        // send "parse" message and want to abandon it?
        releaseToPoolIfAbandoned(pipelineCurrentEntry);
        // it is safe to overwrite the pipeline entry,
        // named entries will be held in the hash map
        pipelineCurrentEntry = nextEntry.copyIfExecuted(entryPool);
    }

    private void rollbackAndClosePendingWriters() {
        for (ObjObjHashMap.Entry<TableToken, TableWriterAPI> pendingWriter : pendingWriters) {
            final TableWriterAPI m = pendingWriter.value;
            m.rollback();
            Misc.free(m);
        }
    }

    private void shiftReceiveBuffer(long readOffsetBeforeParse) {
        final long len = recvBufferWriteOffset - readOffsetBeforeParse;
        LOG.debug().$("shift [offset=").$(readOffsetBeforeParse).$(", len=").$(len).I$();

        Vect.memmove(recvBuffer, recvBuffer + readOffsetBeforeParse, len);
        recvBufferWriteOffset = len;
        recvBufferReadOffset = 0;
    }

    private void shutdownSocketGracefully() {
        // calling close on a socket with a
        // non-empty receive kernel-buffer cause the connection to be RST and
        // the send buffer discarded and not sent

        socket.shutdown(Net.SHUT_WR); // sends a FIN packet and flushes the send buffer
        final MillisecondClock clock = engine.getConfiguration().getMillisecondClock();
        final long startTime = clock.getTicks();
        // drain the kernel receive-buffer until we either receive all data or hit the timeout
        while (true) {
            final int n = socket.recv(recvBuffer, recvBufferSize);
            // receive buffer is empty or connection is closed
            // the timeout ensures that the loop exits if all data isn't drained within the specified time limit.
            if (n <= 0 || clock.getTicks() - startTime > MALFORMED_CLIENT_READ_TIMEOUT_MILLIS) {
                break;
            }
        }
    }

    // Send responses from the pipeline entries we have accumulated so far.
    private void syncPipeline() throws PeerIsSlowToReadException, QueryPausedException, PeerDisconnectedException {
        while (pipelineCurrentEntry != null || (pipelineCurrentEntry = pipeline.poll()) != null) {
            // we need to store stateExec flag now
            // because syncing the entry will clear the flag
            boolean isExec = pipelineCurrentEntry.isStateExec();
            boolean isError = pipelineCurrentEntry.isError();
            boolean isClosed = pipelineCurrentEntry.isStateClosed();
            // with the sync call the existing pipeline entry will assign its own completion hooks (resume callbacks)
            while (true) {
                try {
                    pipelineCurrentEntry.msgSync(
                            sqlExecutionContext,
                            pendingWriters,
                            responseUtf8Sink
                    );
                    break;
                } catch (NoSpaceLeftInResponseBufferException e) {
                    responseUtf8Sink.resetToBookmark();
                    if (responseUtf8Sink.sendBufferAndReset() == 0) {
                        // we did not send anything, the sync is stuck
                        responseUtf8Sink.reset();
                        pipelineCurrentEntry.getErrorMessageSink()
                                .put("not enough space in send buffer [sendBufferSize=").put(responseUtf8Sink.getSendBufferSize())
                                .put(", requiredSize=").put(Math.max(e.getBytesRequired(), 2 * responseUtf8Sink.getSendBufferSize()))
                                .put(']');
                        pipelineCurrentEntry.msgSync(
                                sqlExecutionContext,
                                pendingWriters,
                                responseUtf8Sink
                        );
                        break;
                    }
                }
            }

            // we want the pipelineCurrentEntry to retain the last entry of the pipeline
            // unless this entry was already executed, closed and is an error
            // additionally, we do not want to "cacheIfPossible" the last entry, because
            // "cacheIfPossible" has side effects on the entry.

            PGPipelineEntry nextEntry = pipeline.poll();
            if (nextEntry != null || isExec || isError || isClosed) {
                if (!isError) {
                    pipelineCurrentEntry.cacheIfPossible(tasCache, taiCache);
                }
                releaseToPoolIfAbandoned(pipelineCurrentEntry);
                pipelineCurrentEntry = nextEntry;
            } else {
                LOG.debug().$("pipeline entry not consumed [instance=)").$(pipelineCurrentEntry)
                        .$(", sql=").$(pipelineCurrentEntry.getSqlText())
                        .$(", stmt=").$(pipelineCurrentEntry.getNamedStatement())
                        .$(", portal=").$(pipelineCurrentEntry.getNamedPortal())
                        .I$();
                break;
            }
        }
        sqlTextCharacterStore.clear();
    }

    static void dumpBuffer(char direction, long buffer, int len, boolean dumpNetworkTraffic) {
        if (dumpNetworkTraffic && len > 0) {
            StdoutSink.INSTANCE.put(direction);
            Net.dump(buffer, len);
        }
    }

    static int getIntUnsafe(long address) {
        return Numbers.bswap(Unsafe.getUnsafe().getInt(address));
    }

    static short getShortUnsafe(long address) {
        return Numbers.bswap(Unsafe.getUnsafe().getShort(address));
    }

    int doReceive(int remaining) {
        final long data = recvBuffer + recvBufferWriteOffset;
        final int n = socket.recv(data, remaining);
        dumpBuffer('>', data, n, dumpNetworkTraffic);
        return n;
    }

    void recv() throws PeerDisconnectedException, PeerIsSlowToWriteException, BadProtocolException {
        final int remaining = (int) (recvBufferSize - recvBufferWriteOffset);

        assertBufferSize(remaining > 0);

        int n = doReceive(Math.min(forceRecvFragmentationChunkSize, remaining));
        LOG.debug().$("recv [n=").$(n).I$();
        if (n < 0) {
            LOG.info().$("disconnected on read [code=").$(n).I$();
            throw PeerDisconnectedException.INSTANCE;
        }
        if (n == 0) {
            // The socket is not ready for read.
            throw PeerIsSlowToWriteException.INSTANCE;
        }

        recvBufferWriteOffset += n;
    }

    void releaseToPoolIfAbandoned(PGPipelineEntry pe) {
        if (pe != null) {
            if (pe.isCopy || (!pe.isPreparedStatement() && !pe.isPortal())) {
                releaseToPool(pe);
            } else {
                pe.clearState();
            }
        }
    }

    void sendBuffer(int offset, int size) throws PeerDisconnectedException, PeerIsSlowToReadException {
        final int n = socket.send(sendBuffer + offset, Math.min(size, forceSendFragmentationChunkSize));
        dumpBuffer('<', sendBuffer + offset, n, dumpNetworkTraffic);
        if (n < 0) {
            throw PeerDisconnectedException.INSTANCE;
        }

        if (n < size) {
            doSendWithRetries(offset + n, size - n);
        }
        sendBufferPtr = sendBuffer;
        responseUtf8Sink.bookmarkPtr = sendBufferPtr;
        bufferRemainingSize = 0;
        bufferRemainingOffset = 0;
    }

    public static class Portal implements Mutable {

        public CharSequence statementName = null;

        @Override
        public void clear() {
            statementName = null;
        }
    }

    private class PGConnectionBatchCallback implements BatchCallback {

        @Override
        public void postCompile(SqlCompiler compiler, CompiledQuery cq, CharSequence queryText) throws Exception {
            CharacterStoreEntry entry = sqlTextCharacterStore.newEntry();
            entry.put(queryText);
            pipelineCurrentEntry.ofSimpleQuery(
                    entry.toImmutable(),
                    sqlExecutionContext,
                    cq,
                    taiPool
            );
            transactionState = pipelineCurrentEntry.msgExecute(
                    sqlExecutionContext,
                    transactionState,
                    taiPool,
                    pendingWriters,
                    PGConnectionContextModern.this,
                    bindVariableValuesCharacterStore,
                    utf8String,
                    binarySequenceParamsPool,
                    tempSequence,
                    preparedStatementDeallocator
            );
            pipelineCurrentEntry.setStateExec(true);
        }

        @Override
        public boolean preCompile(SqlCompiler compiler, CharSequence sqlText) {
            addPipelineEntry();
            pipelineCurrentEntry = entryPool.next();

            final TypesAndSelectModern tas = tasCache.poll(sqlText);
            if (tas == null) {
                // cache miss -> we will compile the query for real
                return true;
            }

            if (!pipelineCurrentEntry.msgParseReconcileParameterTypes((short) 0, tas)) {
                // this should not be possible - SIMPLE query do not have parameters.
                // so if there was a cache hit, the cached plan should not have no parameter either
                // -> msgParseReconcileParameterTypes() should always pass
                tas.close();
                return false;
            }

            CharacterStoreEntry entry = sqlTextCharacterStore.newEntry();
            entry.put(sqlText);
            try {
                pipelineCurrentEntry.ofSimpleCachedSelect(entry.toImmutable(), sqlExecutionContext, tas);
                return false; // we will not compile the query
            } catch (Throwable e) {
                // a bad thing happened while we tried to use cached query
                // let's pretend we never tried and compile the query as if there was no cache
                CharSequence msg;
                if (e instanceof FlyweightMessageContainer) {
                    msg = ((FlyweightMessageContainer) e).getFlyweightMessage();
                } else {
                    msg = e.getMessage();
                }
                LOG.info().$("could not use cached select [error=").$(msg).$(']').$();
                pipelineCurrentEntry.clearState();
                tas.close();
                return true;
            }
        }
    }

    private class ResponseUtf8Sink implements PGResponseSink, Mutable {
        private long bookmarkPtr = -1;

        public ResponseUtf8Sink() {
        }

        @Override
        public void bookmark() {
            this.bookmarkPtr = sendBufferPtr;
        }

        @Override
        public void bump(int size) {
            sendBufferPtr += size;
        }

        @Override
        public void checkCapacity(long size) {
            if (sendBufferPtr + size < sendBufferLimit) {
                return;
            }
            throw NoSpaceLeftInResponseBufferException.instance(size);
        }

        @Override
        public void clear() {
            reset();
        }

        @Override
        public long getMaxBlobSize() {
            return maxBlobSize;
        }

        @Override
        public long getSendBufferPtr() {
            return sendBufferPtr;
        }

        @Override
        public long getSendBufferSize() {
            return sendBufferSize;
        }

        @Override
        public long getWrittenBytes() {
            return sendBufferPtr - sendBuffer;
        }

        @Override
        public Utf8Sink put(@Nullable Utf8Sequence us) {
            if (us != null) {
                final int size = us.size();
                if (size > 0) {
                    checkCapacity(size);
                    Utf8s.strCpy(us, size, sendBufferPtr);
                    sendBufferPtr += size;
                }
            }
            return this;
        }

        @Override
        public Utf8Sink put(byte b) {
            checkCapacity(Byte.BYTES);
            Unsafe.getUnsafe().putByte(sendBufferPtr++, b);
            return this;
        }

        @Override
        public void put(BinarySequence sequence) {
            final long len = sequence.length();
            if (len > maxBlobSize) {
                setNullValue();
            } else {
                checkCapacity((int) (len + Integer.BYTES));
                // when we reach here the "long" length would have to fit in response buffer
                // if it was larger than integers it would never fit into integer-bound response buffer
                putInt(sendBufferPtr, (int) len);
                sendBufferPtr += Integer.BYTES;
                for (long x = 0; x < len; x++) {
                    Unsafe.getUnsafe().putByte(sendBufferPtr + x, sequence.byteAt(x));
                }
                sendBufferPtr += len;
            }
        }

        @Override
        public void putDirectInt(int xValue) {
            checkCapacity(Integer.BYTES);
            Unsafe.getUnsafe().putInt(sendBufferPtr, xValue);
            sendBufferPtr += Integer.BYTES;
        }

        @Override
        public void putDirectShort(short xValue) {
            checkCapacity(Short.BYTES);
            Unsafe.getUnsafe().putShort(sendBufferPtr, xValue);
            sendBufferPtr += Short.BYTES;
        }

        @Override
        public void putIntDirect(int value) {
            checkCapacity(Integer.BYTES);
            putIntUnsafe(0, value);
            sendBufferPtr += Integer.BYTES;
        }

        @Override
        public void putIntUnsafe(long offset, int value) {
            Unsafe.getUnsafe().putInt(sendBufferPtr + offset, value);
        }

        @Override
        public void putLen(long start) {
            putInt(start, (int) (sendBufferPtr - start));
        }

        @Override
        public void putLenEx(long start) {
            putInt(start, (int) (sendBufferPtr - start - Integer.BYTES));
        }

        @Override
        public void putNetworkDouble(double value) {
            checkCapacity(Double.BYTES);
            Unsafe.getUnsafe().putDouble(sendBufferPtr, Double.longBitsToDouble(Numbers.bswap(Double.doubleToLongBits(value))));
            sendBufferPtr += Double.BYTES;
        }

        @Override
        public void putNetworkFloat(float value) {
            checkCapacity(Float.BYTES);
            Unsafe.getUnsafe().putFloat(sendBufferPtr, Float.intBitsToFloat(Numbers.bswap(Float.floatToIntBits(value))));
            sendBufferPtr += Float.BYTES;
        }

        @Override
        public void putNetworkInt(int value) {
            checkCapacity(Integer.BYTES);
            putInt(sendBufferPtr, value);
            sendBufferPtr += Integer.BYTES;
        }

        @Override
        public void putNetworkLong(long value) {
            checkCapacity(Long.BYTES);
            putLong(sendBufferPtr, value);
            sendBufferPtr += Long.BYTES;
        }

        @Override
        public void putNetworkShort(short value) {
            checkCapacity(Short.BYTES);
            putShort(sendBufferPtr, value);
            sendBufferPtr += Short.BYTES;
        }

        @Override
        public Utf8Sink putNonAscii(long lo, long hi) {
            // Once this is actually needed, the impl would look something like:
            // final long size = hi - lo;
            // ensureCapacity(size);
            // Vect.memcpy(sendBufferPtr, lo, size);
            // sendBufferPtr += size;
            // return this;
            throw new UnsupportedOperationException();
        }

        @Override
        public void putZ(CharSequence value) {
            put(value);
            checkCapacity(Byte.BYTES);
            Unsafe.getUnsafe().putByte(sendBufferPtr++, (byte) 0);
        }

        @Override
        public void reset() {
            sendBufferPtr = sendBuffer;
        }

        @Override
        public void resetToBookmark() {
            if (bookmarkPtr != -1) {
                sendBufferPtr = bookmarkPtr;
                bookmarkPtr = -1;
            }
        }

        @Override
        public void resetToBookmark(long address) {
            sendBufferPtr = address;
            bookmarkPtr = -1;
        }

        @Override
        public int sendBufferAndReset() throws PeerDisconnectedException, PeerIsSlowToReadException {
            int sendSize = (int) (sendBufferPtr - sendBuffer - bufferRemainingOffset);
            sendBuffer(bufferRemainingOffset, sendSize);
            responseUtf8Sink.reset();
            return sendSize;
        }

        @Override
        public void setNullValue() {
            putIntDirect(INT_NULL_X);
        }

        @Override
        public long skipInt() {
            checkCapacity(Integer.BYTES);
            long checkpoint = sendBufferPtr;
            sendBufferPtr += Integer.BYTES;
            return checkpoint;
        }
    }
}<|MERGE_RESOLUTION|>--- conflicted
+++ resolved
@@ -1068,21 +1068,13 @@
         // will have the supplied parameter types.
 
         int cachedStatus = CACHE_MISS;
-<<<<<<< HEAD
-        int taiKeyIndex = taiCache.keyIndex(utf16SqlText);
-        final TypesAndInsertModern tai = taiCache.poll(taiKeyIndex);
-=======
         final TypesAndInsertModern tai = taiCache.poll(utf16SqlText);
->>>>>>> dd093190
         if (tai != null) {
             if (pipelineCurrentEntry.msgParseReconcileParameterTypes(parameterTypeCount, tai)) {
                 pipelineCurrentEntry.ofCachedInsert(utf16SqlText, tai);
                 cachedStatus = CACHE_HIT_INSERT_VALID;
             } else {
-<<<<<<< HEAD
-=======
                 // Cache miss, get rid of this entry.
->>>>>>> dd093190
                 tai.close();
                 cachedStatus = CACHE_HIT_INSERT_INVALID;
             }
