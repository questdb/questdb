/*******************************************************************************
 *     ___                  _   ____  ____
 *    / _ \ _   _  ___  ___| |_|  _ \| __ )
 *   | | | | | | |/ _ \/ __| __| | | |  _ \
 *   | |_| | |_| |  __/\__ \ |_| |_| | |_) |
 *    \__\_\\__,_|\___||___/\__|____/|____/
 *
 *  Copyright (c) 2014-2019 Appsicle
 *  Copyright (c) 2019-2022 QuestDB
 *
 *  Licensed under the Apache License, Version 2.0 (the "License");
 *  you may not use this file except in compliance with the License.
 *  You may obtain a copy of the License at
 *
 *  http://www.apache.org/licenses/LICENSE-2.0
 *
 *  Unless required by applicable law or agreed to in writing, software
 *  distributed under the License is distributed on an "AS IS" BASIS,
 *  WITHOUT WARRANTIES OR CONDITIONS OF ANY KIND, either express or implied.
 *  See the License for the specific language governing permissions and
 *  limitations under the License.
 *
 ******************************************************************************/

package io.questdb.cutlass.pgwire;

import io.questdb.Telemetry;
import io.questdb.cairo.*;
import io.questdb.cairo.pool.WriterSource;
import io.questdb.cairo.security.AllowAllCairoSecurityContext;
import io.questdb.cairo.sql.Record;
import io.questdb.cairo.sql.*;
import io.questdb.cutlass.text.TextLoader;
import io.questdb.cutlass.text.types.TypeManager;
import io.questdb.griffin.*;
import io.questdb.griffin.engine.functions.bind.BindVariableServiceImpl;
import io.questdb.griffin.engine.ops.UpdateOperation;
import io.questdb.log.Log;
import io.questdb.log.LogFactory;
import io.questdb.mp.SCSequence;
import io.questdb.network.*;
import io.questdb.std.*;
import io.questdb.std.datetime.microtime.TimestampFormatUtils;
import io.questdb.std.str.*;
import org.jetbrains.annotations.Nullable;

import static io.questdb.cairo.sql.OperationFuture.QUERY_COMPLETE;
import static io.questdb.cutlass.pgwire.PGOids.*;
import static io.questdb.std.datetime.millitime.DateFormatUtils.PG_DATE_MILLI_TIME_Z_PRINT_FORMAT;

/**
 * Useful PostgreSQL documentation links:<br>
 * <a href="https://www.postgresql.org/docs/current/protocol-flow.html">Wire protocol</a><br>
 * <a href="https://www.postgresql.org/docs/current/protocol-message-formats.html">Message formats</a>
 */
public class PGConnectionContext extends AbstractMutableIOContext<PGConnectionContext> implements WriterSource {

    public static final char STATUS_IDLE = 'I';
    public static final char STATUS_IN_ERROR = 'E';
    public static final char STATUS_IN_TRANSACTION = 'T';
    public static final String TAG_BEGIN = "BEGIN";
    public static final String TAG_COMMIT = "COMMIT";
    public static final String TAG_COPY = "COPY";
    // create as select tag
    public static final String TAG_CTAS = "CTAS";
    public static final String TAG_DEALLOCATE = "DEALLOCATE";
    public static final String TAG_INSERT = "INSERT";
    public static final String TAG_OK = "OK";
    public static final String TAG_ROLLBACK = "ROLLBACK";
    public static final String TAG_SELECT = "SELECT";
    public static final String TAG_SET = "SET";
    public static final String TAG_UPDATE = "UPDATE";
    private static final int COMMIT_TRANSACTION = 2;
    private static final int ERROR_TRANSACTION = 3;
    private static final int INIT_CANCEL_REQUEST = 80877102;
    private static final int INIT_GSS_REQUEST = 80877104;
    private static final int INIT_SSL_REQUEST = 80877103;
    private static final int INIT_STARTUP_MESSAGE = 196608;
    private static final int INT_BYTES_X = Numbers.bswap(Integer.BYTES);
    private static final int INT_NULL_X = Numbers.bswap(-1);
    private static final int IN_TRANSACTION = 1;
    private final static Log LOG = LogFactory.getLog(PGConnectionContext.class);
    private static final byte MESSAGE_TYPE_BIND_COMPLETE = '2';
    private static final byte MESSAGE_TYPE_CLOSE_COMPLETE = '3';
    private static final byte MESSAGE_TYPE_COMMAND_COMPLETE = 'C';
    private static final byte MESSAGE_TYPE_COPY_IN_RESPONSE = 'G';
    private static final byte MESSAGE_TYPE_DATA_ROW = 'D';
    private static final byte MESSAGE_TYPE_EMPTY_QUERY = 'I';
    private static final byte MESSAGE_TYPE_ERROR_RESPONSE = 'E';
    private static final byte MESSAGE_TYPE_LOGIN_RESPONSE = 'R';
    private static final byte MESSAGE_TYPE_NO_DATA = 'n';
    private static final byte MESSAGE_TYPE_PARAMETER_DESCRIPTION = 't';
    private static final byte MESSAGE_TYPE_PARAMETER_STATUS = 'S';
    private static final byte MESSAGE_TYPE_PARSE_COMPLETE = '1';
    private static final byte MESSAGE_TYPE_PORTAL_SUSPENDED = 's';
    private static final byte MESSAGE_TYPE_READY_FOR_QUERY = 'Z';
    private static final byte MESSAGE_TYPE_ROW_DESCRIPTION = 'T';
    private static final int NO_TRANSACTION = 0;
    private static final int PREFIXED_MESSAGE_HEADER_LEN = 5;
    private static final int PROTOCOL_TAIL_COMMAND_LENGTH = 64;
    private static final int ROLLING_BACK_TRANSACTION = 4;
    private static final int SYNC_BIND = 3;
    private static final int SYNC_DESCRIBE = 2;
    private static final int SYNC_DESCRIBE_PORTAL = 4;
    private static final int SYNC_PARSE = 1;
    private static final String WRITER_LOCK_REASON = "pgConnection";
    private final PGAuthenticator authenticator;
    private final BatchCallback batchCallback;
    private final ObjectPool<DirectBinarySequence> binarySequenceParamsPool;
    //stores result format codes (0=Text,1=Binary) from the latest bind message
    //we need it in case cursor gets invalidated and bind used non-default binary format for some column(s)
    //pg clients (like asyncpg) fail when format sent by server is not the same as requested in bind message
    private final IntList bindSelectColumnFormats;
    private final IntList bindVariableTypes = new IntList();
    private final CharacterStore characterStore;
    private final NetworkSqlExecutionCircuitBreaker circuitBreaker;
    private final DirectByteCharSequence dbcs = new DirectByteCharSequence();
    private final boolean dumpNetworkTraffic;
    private final CairoEngine engine;
    private final int maxBlobSizeOnQuery;
    private final CharSequenceObjHashMap<Portal> namedPortalMap;
    private final WeakMutableObjectPool<Portal> namedPortalPool;
    private final CharSequenceObjHashMap<NamedStatementWrapper> namedStatementMap;
    private final WeakMutableObjectPool<NamedStatementWrapper> namedStatementWrapperPool;
    private final NetworkFacade nf;
    private final Path path = new Path();
    private final CharSequenceObjHashMap<TableWriterAPI> pendingWriters;
    private final int recvBufferSize;
    private final ResponseAsciiSink responseAsciiSink = new ResponseAsciiSink();
    @Nullable
    private final PGAuthenticator roUserAuthenticator;
    private final IntList selectColumnTypes = new IntList();
    private final int sendBufferSize;
    private final String serverVersion;
    private final IntList syncActions = new IntList(4);
    private final SCSequence tempSequence = new SCSequence();
    private final TypeManager typeManager;
    private final AssociativeCache<TypesAndInsert> typesAndInsertCache;
    private final WeakSelfReturningObjectPool<TypesAndInsert> typesAndInsertPool;
    private final DirectCharSink utf8Sink;
    // this is a reference to types either from the context or named statement, where it is provided
    private IntList activeBindVariableTypes;
    //list of pair: column types (with format flag stored in first bit) AND additional type flag
    private IntList activeSelectColumnTypes;
    private boolean authenticationRequired = true;
    private BindVariableService bindVariableService;
    private int bufferRemainingOffset = 0;
    private int bufferRemainingSize = 0;
    private boolean completed = true;
    private RecordCursor currentCursor = null;
    private RecordCursorFactory currentFactory = null;
    private boolean isEmptyQuery = false;
    private boolean isPausedQuery = false;
    private long maxRows;
    private int parsePhaseBindVariableCount;
    //command tag used when returning row count to client,
    //see CommandComplete (B) at https://www.postgresql.org/docs/current/protocol-message-formats.html
    private CharSequence queryTag;
    private CharSequence queryText;
    private long recvBuffer;
    private long recvBufferReadOffset = 0;
    private long recvBufferWriteOffset = 0;
    private boolean requireInitialMessage = true;
    private PGResumeProcessor resumeProcessor;
    private Rnd rnd;
    private long rowCount;
    private long sendBuffer;
    private long sendBufferLimit;
    private long sendBufferPtr;
    private final PGResumeProcessor resumeCommandCompleteRef = this::resumeCommandComplete;
    private boolean sendParameterDescription;
    private boolean sendRNQ = true;
    private SqlExecutionContextImpl sqlExecutionContext;
    private long statementTimeout = -1L;
    private SuspendEvent suspendEvent;
    private long totalReceived = 0;
    private int transactionState = NO_TRANSACTION;
    private final PGResumeProcessor resumeQueryCompleteRef = this::resumeQueryComplete;
    private final PGResumeProcessor resumeCursorQueryRef = this::resumeCursorQuery;
    private TypesAndInsert typesAndInsert = null;
    // these references are held by context only for a period of processing single request
    // in PF world this request can span multiple messages, but still, only for one request
    // the rationale is to be able to return "selectAndTypes" instance to thread-local
    // cache, which is "typesAndSelectCache". We typically do this after query results are
    // served to client or query errored out due to network issues
    private TypesAndSelect typesAndSelect = null;
    private AssociativeCache<TypesAndSelect> typesAndSelectCache;
    private boolean typesAndSelectIsCached = true;
    private WeakSelfReturningObjectPool<TypesAndSelect> typesAndSelectPool;
    private TypesAndUpdate typesAndUpdate = null;
    private AssociativeCache<TypesAndUpdate> typesAndUpdateCache;
    private boolean typesAndUpdateIsCached = false;
    private final PGResumeProcessor resumeCursorExecuteRef = this::resumeCursorExecute;
    private WeakSelfReturningObjectPool<TypesAndUpdate> typesAndUpdatePool;
    private CharSequence username;
    private NamedStatementWrapper wrapper;

    public PGConnectionContext(CairoEngine engine, PGWireConfiguration configuration, SqlExecutionContextImpl sqlExecutionContext) {
        this.engine = engine;
        this.utf8Sink = new DirectCharSink(engine.getConfiguration().getTextConfiguration().getUtf8SinkSize());
        this.typeManager = new TypeManager(engine.getConfiguration().getTextConfiguration(), utf8Sink);
        this.nf = configuration.getNetworkFacade();
        this.bindVariableService = new BindVariableServiceImpl(engine.getConfiguration());
        this.recvBufferSize = Numbers.ceilPow2(configuration.getRecvBufferSize());
        this.sendBufferSize = Numbers.ceilPow2(configuration.getSendBufferSize());
        this.characterStore = new CharacterStore(
                configuration.getCharacterStoreCapacity(),
                configuration.getCharacterStorePoolCapacity()
        );
        this.maxBlobSizeOnQuery = configuration.getMaxBlobSizeOnQuery();
        this.dumpNetworkTraffic = configuration.getDumpNetworkTraffic();
        this.serverVersion = configuration.getServerVersion();
        this.authenticator = new PGBasicAuthenticator(configuration.getDefaultUsername(), configuration.getDefaultPassword(), configuration.readOnlySecurityContext());
        this.roUserAuthenticator = configuration.isReadOnlyUserEnabled()
                ? new PGBasicAuthenticator(configuration.getReadOnlyUsername(), configuration.getReadOnlyPassword(), true)
                : null;
        this.sqlExecutionContext = sqlExecutionContext;
        this.sqlExecutionContext.setRandom(this.rnd = configuration.getRandom());
        this.namedStatementWrapperPool = new WeakMutableObjectPool<>(NamedStatementWrapper::new, configuration.getNamesStatementPoolCapacity()); // 32
        this.namedPortalPool = new WeakMutableObjectPool<>(Portal::new, configuration.getNamesStatementPoolCapacity()); // 32
        this.namedStatementMap = new CharSequenceObjHashMap<>(configuration.getNamedStatementCacheCapacity());
        this.pendingWriters = new CharSequenceObjHashMap<>(configuration.getPendingWritersCacheSize());
        this.namedPortalMap = new CharSequenceObjHashMap<>(configuration.getNamedStatementCacheCapacity());
        this.binarySequenceParamsPool = new ObjectPool<>(DirectBinarySequence::new, configuration.getBinParamCountCapacity());
        this.circuitBreaker = new NetworkSqlExecutionCircuitBreaker(configuration.getCircuitBreakerConfiguration(), MemoryTag.NATIVE_CB5);
        this.typesAndInsertPool = new WeakSelfReturningObjectPool<>(TypesAndInsert::new, configuration.getInsertPoolCapacity()); // 64
        final boolean enableInsertCache = configuration.isInsertCacheEnabled();
        final int insertBlockCount = enableInsertCache ? configuration.getInsertCacheBlockCount() : 1; // 8
        final int insertRowCount = enableInsertCache ? configuration.getInsertCacheRowCount() : 1; // 8
        this.typesAndInsertCache = new AssociativeCache<>(insertBlockCount, insertRowCount);
        this.batchCallback = new PGConnectionBatchCallback();
        this.bindSelectColumnFormats = new IntList();
        this.queryTag = TAG_OK;
    }

    public static int getInt(long address, long msgLimit, CharSequence errorMessage) throws BadProtocolException {
        if (address + Integer.BYTES <= msgLimit) {
            return getIntUnsafe(address);
        }
        LOG.error().$(errorMessage).$();
        throw BadProtocolException.INSTANCE;
    }

    public static long getLongUnsafe(long address) {
        return Numbers.bswap(Unsafe.getUnsafe().getLong(address));
    }

    public static short getShort(long address, long msgLimit, CharSequence errorMessage) throws BadProtocolException {
        if (address + Short.BYTES <= msgLimit) {
            return getShortUnsafe(address);
        }
        LOG.error().$(errorMessage).$();
        throw BadProtocolException.INSTANCE;
    }

    public static long getStringLength(
            long x,
            long limit,
            CharSequence errorMessage
    ) throws BadProtocolException {
        long len = Unsafe.getUnsafe().getByte(x) == 0 ? x : getStringLengthTedious(x, limit);
        if (len > -1) {
            return len;
        }
        // we did not find 0 within message limit
        LOG.error().$(errorMessage).$();
        throw BadProtocolException.INSTANCE;
    }

    public static long getStringLengthTedious(long x, long limit) {
        // calculate length
        for (long i = x; i < limit; i++) {
            if (Unsafe.getUnsafe().getByte(i) == 0) {
                return i;
            }
        }
        return -1;
    }

    public static void putInt(long address, int value) {
        Unsafe.getUnsafe().putInt(address, Numbers.bswap(value));
    }

    public static void putLong(long address, long value) {
        Unsafe.getUnsafe().putLong(address, Numbers.bswap(value));
    }

    public static void putShort(long address, short value) {
        Unsafe.getUnsafe().putShort(address, Numbers.bswap(value));
    }

    @Override
    public void clear() {
        sendBufferPtr = sendBuffer;
        requireInitialMessage = true;
        bufferRemainingOffset = 0;
        bufferRemainingSize = 0;
        responseAsciiSink.reset();
        prepareForNewQuery();
        authenticationRequired = true;
        username = null;
        typeManager.clear();
        clearWriters();
        clearRecvBuffer();
        typesAndInsertCache.clear();
        evictNamedStatementWrappersAndClear();
        namedPortalMap.clear();
        bindVariableService.clear();
        bindVariableTypes.clear();
        binarySequenceParamsPool.clear();
        resumeProcessor = null;
        completed = true;
        clearCursorAndFactory();
        totalReceived = 0;
        typesAndSelectIsCached = true;
        typesAndUpdateIsCached = false;
        statementTimeout = -1L;
        circuitBreaker.resetMaxTimeToDefault();
        circuitBreaker.unsetTimer();
        isPausedQuery = false;
        isEmptyQuery = false;
        clearSuspendEvent();
    }

    @Override
    public void clearSuspendEvent() {
        suspendEvent = Misc.free(suspendEvent);
    }

    public void clearWriters() {
        for (int i = 0, n = pendingWriters.size(); i < n; i++) {
            Misc.free(pendingWriters.valueQuick(i));
        }
        pendingWriters.clear();
    }

    @Override
    public void close() {
        // We're about to close the context, so no need to return pending factory to cache.
        typesAndSelectIsCached = false;
        typesAndUpdateIsCached = false;
        clear();
        this.fd = -1;
        sqlExecutionContext.with(AllowAllCairoSecurityContext.INSTANCE, null, null, -1, null);
        Misc.free(path);
        Misc.free(utf8Sink);
        Misc.free(circuitBreaker);
        freeBuffers();
    }

    @Override
    public SuspendEvent getSuspendEvent() {
        return suspendEvent;
    }

    @Override
    public TableWriterAPI getTableWriterAPI(CairoSecurityContext context, CharSequence name, String lockReason) {
        final int index = pendingWriters.keyIndex(name);
        if (index < 0) {
            return pendingWriters.valueAt(index);
        }
        return engine.getTableWriterAPI(context, name, lockReason);
    }

    public void handleClientOperation(
            @Transient SqlCompiler compiler,
            @Transient AssociativeCache<TypesAndSelect> selectAndTypesCache,
            @Transient WeakSelfReturningObjectPool<TypesAndSelect> selectAndTypesPool,
            @Transient AssociativeCache<TypesAndUpdate> typesAndUpdateCache,
            @Transient WeakSelfReturningObjectPool<TypesAndUpdate> typesAndUpdatePool,
            int operation
    ) throws PeerDisconnectedException, PeerIsSlowToReadException, PeerIsSlowToWriteException, QueryPausedException, BadProtocolException {

        this.typesAndSelectCache = selectAndTypesCache;
        this.typesAndSelectPool = selectAndTypesPool;
        this.typesAndUpdateCache = typesAndUpdateCache;
        this.typesAndUpdatePool = typesAndUpdatePool;

        try {
            if (isPausedQuery) {
                isPausedQuery = false;
                if (resumeProcessor != null) {
                    resumeProcessor.resume(true);
                }
            } else if (bufferRemainingSize > 0) {
                doSend(bufferRemainingOffset, bufferRemainingSize);
                if (resumeProcessor != null) {
                    resumeProcessor.resume(false);
                }
            }

            boolean keepReceiving = true;
            OUTER:
            do {
                if (operation == IOOperation.READ) {
                    if (recv() == 0) {
                        keepReceiving = false;
                    }
                }

                // we do not pre-compute length because 'parse' will mutate 'recvBufferReadOffset'
                if (keepReceiving) {
                    do {
                        // Parse will update the value of recvBufferOffset upon completion of
                        // logical block. We cannot count on return value because 'parse' may try to
                        // respond to client and fail with exception. When it does fail we would have
                        // to retry 'send' but not parse the same input again

                        long readOffsetBeforeParse = recvBufferReadOffset;
                        totalReceived += (recvBufferWriteOffset - recvBufferReadOffset);
                        parse(
                                recvBuffer + recvBufferReadOffset,
                                (int) (recvBufferWriteOffset - recvBufferReadOffset),
                                compiler
                        );

                        // nothing changed?
                        if (readOffsetBeforeParse == recvBufferReadOffset) {
                            // shift to start
                            if (readOffsetBeforeParse > 0) {
                                shiftReceiveBuffer(readOffsetBeforeParse);
                            }
                            continue OUTER;
                        }
                    } while (recvBufferReadOffset < recvBufferWriteOffset);
                    clearRecvBuffer();
                }
            } while (keepReceiving && operation == IOOperation.READ);
        } catch (SqlException e) {
            reportNonCriticalError(e.getPosition(), e.getFlyweightMessage());
        } catch (ImplicitCastException e) {
            reportNonCriticalError(-1, e.getFlyweightMessage());
        } catch (CairoException e) {
            if (e.isInterruption()) {
                reportQueryCancelled(e.getFlyweightMessage());
            } else {
                reportError(e);
            }
        } catch (AuthenticationException e) {
            prepareNonCriticalError(-1, e.getMessage());
            sendAndReset();
            clearRecvBuffer();
        }
    }

    @Override
    public PGConnectionContext of(int fd, IODispatcher<PGConnectionContext> dispatcher) {
        PGConnectionContext r = super.of(fd, dispatcher);
        sqlExecutionContext.with(fd);
        if (fd == -1) {
            // The context is about to be returned to the pool, so we should release the memory.
            freeBuffers();
        } else {
            // The context is obtained from the pool, so we should initialize the memory.
            if (recvBuffer == 0) {
                this.recvBuffer = Unsafe.malloc(this.recvBufferSize, MemoryTag.NATIVE_PGW_CONN);
            }
            if (sendBuffer == 0) {
                this.sendBuffer = Unsafe.malloc(this.sendBufferSize, MemoryTag.NATIVE_PGW_CONN);
                this.sendBufferPtr = sendBuffer;
                this.sendBufferLimit = sendBuffer + sendBufferSize;
            }
        }
        return r;
    }

    public void setBinBindVariable(int index, long address, int valueLen) throws SqlException {
        bindVariableService.setBin(index, this.binarySequenceParamsPool.next().of(address, valueLen));
    }

    public void setBooleanBindVariable(int index, int valueLen) throws SqlException {
        if (valueLen != 4 && valueLen != 5) {
            throw SqlException.$(0, "bad value for BOOLEAN parameter [index=").put(index).put(", valueLen=").put(valueLen).put(']');
        }
        bindVariableService.setBoolean(index, valueLen == 4);
    }

    public void setCharBindVariable(int index, long address, int valueLen) throws BadProtocolException, SqlException {
        CharacterStoreEntry e = characterStore.newEntry();
        if (Chars.utf8Decode(address, address + valueLen, e)) {
            bindVariableService.setChar(index, characterStore.toImmutable().charAt(0));
        } else {
            LOG.error().$("invalid char UTF8 bytes [index=").$(index).$(']').$();
            throw BadProtocolException.INSTANCE;
        }
    }

    public void setDateBindVariable(int index, long address, int valueLen) throws SqlException {
        dbcs.of(address, address + valueLen);
        bindVariableService.define(index, ColumnType.DATE, 0);
        bindVariableService.setStr(index, dbcs);
    }

    public void setDoubleBindVariable(int index, long address, int valueLen) throws BadProtocolException, SqlException {
        ensureValueLength(index, Double.BYTES, valueLen);
        bindVariableService.setDouble(index, Double.longBitsToDouble(getLongUnsafe(address)));
    }

    public void setFloatBindVariable(int index, long address, int valueLen) throws BadProtocolException, SqlException {
        ensureValueLength(index, Float.BYTES, valueLen);
        bindVariableService.setFloat(index, Float.intBitsToFloat(getIntUnsafe(address)));
    }

    public void setIntBindVariable(int index, long address, int valueLen) throws BadProtocolException, SqlException {
        ensureValueLength(index, Integer.BYTES, valueLen);
        bindVariableService.setInt(index, getIntUnsafe(address));
    }

    public void setLongBindVariable(int index, long address, int valueLen) throws BadProtocolException, SqlException {
        ensureValueLength(index, Long.BYTES, valueLen);
        bindVariableService.setLong(index, getLongUnsafe(address));
    }

    public void setShortBindVariable(int index, long address, int valueLen) throws BadProtocolException, SqlException {
        ensureValueLength(index, Short.BYTES, valueLen);
        bindVariableService.setShort(index, getShortUnsafe(address));
    }

    public void setStrBindVariable(int index, long address, int valueLen) throws BadProtocolException, SqlException {
        CharacterStoreEntry e = characterStore.newEntry();
        if (Chars.utf8Decode(address, address + valueLen, e)) {
            bindVariableService.setStr(index, characterStore.toImmutable());
        } else {
            LOG.error().$("invalid str UTF8 bytes [index=").$(index).$(']').$();
            throw BadProtocolException.INSTANCE;
        }
    }

    public void setSuspendEvent(SuspendEvent suspendEvent) {
        this.suspendEvent = suspendEvent;
    }

    public void setTimestampBindVariable(int index, long address, int valueLen) throws BadProtocolException, SqlException {
        ensureValueLength(index, Long.BYTES, valueLen);
        bindVariableService.setTimestamp(index, getLongUnsafe(address) + Numbers.JULIAN_EPOCH_OFFSET_USEC);
    }

    private static void bindParameterFormats(
            long lo,
            long msgLimit,
            short parameterFormatCount,
            IntList bindVariableTypes
    ) throws BadProtocolException {
        if (lo + Short.BYTES * parameterFormatCount <= msgLimit) {
            LOG.debug().$("processing bind formats [count=").$(parameterFormatCount).$(']').$();
            for (int i = 0; i < parameterFormatCount; i++) {
                final short code = getShortUnsafe(lo + i * Short.BYTES);
                bindVariableTypes.setQuick(i, toParamBinaryType(code, bindVariableTypes.getQuick(i)));
            }
        } else {
            LOG.error().$("invalid format code count [value=").$(parameterFormatCount).$(']').$();
            throw BadProtocolException.INSTANCE;
        }
    }

    private static void bindSingleFormatForAll(long lo, long msgLimit, IntList activeBindVariableTypes) throws BadProtocolException {
        short code = getShort(lo, msgLimit, "could not read parameter formats");
        for (int i = 0, n = activeBindVariableTypes.size(); i < n; i++) {
            activeBindVariableTypes.setQuick(i, toParamBinaryType(code, activeBindVariableTypes.getQuick(i)));
        }
    }

    private static void ensureValueLength(int index, int required, int actual) throws BadProtocolException {
        if (required == actual) {
            return;
        }
        LOG.error()
                .$("bad parameter value length [required=").$(required)
                .$(", actual=").$(actual)
                .$(", index=").$(index)
                .I$();
        throw BadProtocolException.INSTANCE;
    }

    private static int getIntUnsafe(long address) {
        return Numbers.bswap(Unsafe.getUnsafe().getInt(address));
    }

    private static short getShortUnsafe(long address) {
        return Numbers.bswap(Unsafe.getUnsafe().getShort(address));
    }

    private static void prepareParams(PGConnectionContext.ResponseAsciiSink sink, String name, String value) {
        sink.put(MESSAGE_TYPE_PARAMETER_STATUS);
        final long addr = sink.skip();
        sink.encodeUtf8Z(name);
        sink.encodeUtf8Z(value);
        sink.putLen(addr);
    }

    private static void setupBindVariables(long lo, IntList bindVariableTypes, int count) {
        bindVariableTypes.setPos(count);
        for (int i = 0; i < count; i++) {
            bindVariableTypes.setQuick(i, Unsafe.getUnsafe().getInt(lo + i * 4L));
        }
    }

    private void appendBinColumn(Record record, int i) throws SqlException {
        BinarySequence sequence = record.getBin(i);
        if (sequence == null) {
            responseAsciiSink.setNullValue();
        } else {
            // if length is above max we will error out the result set
            long blobSize = sequence.length();
            if (blobSize < maxBlobSizeOnQuery) {
                responseAsciiSink.put(sequence);
            } else {
                throw SqlException.position(0)
                        .put("blob is too large [blobSize=").put(blobSize)
                        .put(", max=").put(maxBlobSizeOnQuery)
                        .put(", columnIndex=").put(i)
                        .put(']');
            }
        }
    }

    private void appendBooleanColumn(Record record, int columnIndex) {
        responseAsciiSink.putNetworkInt(Byte.BYTES);
        responseAsciiSink.put(record.getBool(columnIndex) ? 't' : 'f');
    }

    private void appendBooleanColumnBin(Record record, int columnIndex) {
        responseAsciiSink.putNetworkInt(Byte.BYTES);
        responseAsciiSink.put(record.getBool(columnIndex) ? (byte) 1 : (byte) 0);
    }

    private void appendByteColumn(Record record, int columnIndex) {
        long a = responseAsciiSink.skip();
        responseAsciiSink.put((int) record.getByte(columnIndex));
        responseAsciiSink.putLenEx(a);
    }

    private void appendByteColumnBin(Record record, int columnIndex) {
        final byte value = record.getByte(columnIndex);
        responseAsciiSink.putNetworkInt(Short.BYTES);
        responseAsciiSink.putNetworkShort(value);
    }

    private void appendCharColumn(Record record, int columnIndex) {
        final char charValue = record.getChar(columnIndex);
        if (charValue == 0) {
            responseAsciiSink.setNullValue();
        } else {
            long a = responseAsciiSink.skip();
            responseAsciiSink.putUtf8(charValue);
            responseAsciiSink.putLenEx(a);
        }
    }

    private void appendDateColumn(Record record, int columnIndex) {
        final long longValue = record.getDate(columnIndex);
        if (longValue != Numbers.LONG_NaN) {
            final long a = responseAsciiSink.skip();
            PG_DATE_MILLI_TIME_Z_PRINT_FORMAT.format(longValue, null, null, responseAsciiSink);
            responseAsciiSink.putLenEx(a);
        } else {
            responseAsciiSink.setNullValue();
        }
    }

    private void appendDateColumnBin(Record record, int columnIndex) {
        final long longValue = record.getLong(columnIndex);
        if (longValue != Numbers.LONG_NaN) {
            responseAsciiSink.putNetworkInt(Long.BYTES);
            // PG epoch starts at 2000 rather than 1970
            responseAsciiSink.putNetworkLong(longValue * 1000 - Numbers.JULIAN_EPOCH_OFFSET_USEC);
        } else {
            responseAsciiSink.setNullValue();
        }
    }

    private void appendDoubleColumn(Record record, int columnIndex) {
        final double doubleValue = record.getDouble(columnIndex);
        if (doubleValue == doubleValue) {
            final long a = responseAsciiSink.skip();
            responseAsciiSink.put(doubleValue);
            responseAsciiSink.putLenEx(a);
        } else {
            responseAsciiSink.setNullValue();
        }
    }

    private void appendDoubleColumnBin(Record record, int columnIndex) {
        final double value = record.getDouble(columnIndex);
        if (value == value) {
            responseAsciiSink.putNetworkInt(Double.BYTES);
            responseAsciiSink.putNetworkDouble(value);
        } else {
            responseAsciiSink.setNullValue();
        }
    }

    private void appendFloatColumn(Record record, int columnIndex) {
        final float floatValue = record.getFloat(columnIndex);
        if (floatValue == floatValue) {
            final long a = responseAsciiSink.skip();
            responseAsciiSink.put(floatValue, 3);
            responseAsciiSink.putLenEx(a);
        } else {
            responseAsciiSink.setNullValue();
        }
    }

    private void appendFloatColumnBin(Record record, int columnIndex) {
        final float value = record.getFloat(columnIndex);
        if (value == value) {
            responseAsciiSink.putNetworkInt(Float.BYTES);
            responseAsciiSink.putNetworkFloat(value);
        } else {
            responseAsciiSink.setNullValue();
        }
    }

    private void appendIntCol(Record record, int i) {
        final int intValue = record.getInt(i);
        if (intValue != Numbers.INT_NaN) {
            final long a = responseAsciiSink.skip();
            responseAsciiSink.put(intValue);
            responseAsciiSink.putLenEx(a);
        } else {
            responseAsciiSink.setNullValue();
        }
    }

    private void appendIntColumnBin(Record record, int columnIndex) {
        final int value = record.getInt(columnIndex);
        if (value != Numbers.INT_NaN) {
            responseAsciiSink.ensureCapacity(8);
            responseAsciiSink.putIntUnsafe(0, INT_BYTES_X);
            responseAsciiSink.putIntUnsafe(4, Numbers.bswap(value));
            responseAsciiSink.bump(8);
        } else {
            responseAsciiSink.setNullValue();
        }
    }

    private void appendLong256Column(Record record, int columnIndex) {
        final Long256 long256Value = record.getLong256A(columnIndex);
        if (long256Value.getLong0() == Numbers.LONG_NaN &&
                long256Value.getLong1() == Numbers.LONG_NaN &&
                long256Value.getLong2() == Numbers.LONG_NaN &&
                long256Value.getLong3() == Numbers.LONG_NaN) {
            responseAsciiSink.setNullValue();
        } else {
            final long a = responseAsciiSink.skip();
            Numbers.appendLong256(
                    long256Value.getLong0(),
                    long256Value.getLong1(),
                    long256Value.getLong2(),
                    long256Value.getLong3(),
                    responseAsciiSink);
            responseAsciiSink.putLenEx(a);
        }
    }

    private void appendLongColumn(Record record, int columnIndex) {
        final long longValue = record.getLong(columnIndex);
        if (longValue != Numbers.LONG_NaN) {
            final long a = responseAsciiSink.skip();
            responseAsciiSink.put(longValue);
            responseAsciiSink.putLenEx(a);
        } else {
            responseAsciiSink.setNullValue();
        }
    }

    private void appendLongColumnBin(Record record, int columnIndex) {
        final long longValue = record.getLong(columnIndex);
        if (longValue != Numbers.LONG_NaN) {
            responseAsciiSink.putNetworkInt(Long.BYTES);
            responseAsciiSink.putNetworkLong(longValue);
        } else {
            responseAsciiSink.setNullValue();
        }
    }

    private void appendRecord(Record record, int columnCount) throws SqlException {
        responseAsciiSink.put(MESSAGE_TYPE_DATA_ROW); // data
        final long offset = responseAsciiSink.skip();
        responseAsciiSink.putNetworkShort((short) columnCount);
        for (int i = 0; i < columnCount; i++) {
            final int type = activeSelectColumnTypes.getQuick(2 * i);
            final short columnBinaryFlag = getColumnBinaryFlag(type);
            final int typeTag = ColumnType.tagOf(type);

            final int tagWithFlag = toColumnBinaryType(columnBinaryFlag, typeTag);
            switch (tagWithFlag) {
                case BINARY_TYPE_INT:
                    appendIntColumnBin(record, i);
                    break;
                case ColumnType.INT:
                    appendIntCol(record, i);
                    break;
                case ColumnType.STRING:
                case BINARY_TYPE_STRING:
                    appendStrColumn(record, i);
                    break;
                case ColumnType.SYMBOL:
                case BINARY_TYPE_SYMBOL:
                    appendSymbolColumn(record, i);
                    break;
                case BINARY_TYPE_LONG:
                    appendLongColumnBin(record, i);
                    break;
                case ColumnType.LONG:
                    appendLongColumn(record, i);
                    break;
                case ColumnType.SHORT:
                    appendShortColumn(record, i);
                    break;
                case BINARY_TYPE_DOUBLE:
                    appendDoubleColumnBin(record, i);
                    break;
                case ColumnType.DOUBLE:
                    appendDoubleColumn(record, i);
                    break;
                case BINARY_TYPE_FLOAT:
                    appendFloatColumnBin(record, i);
                    break;
                case BINARY_TYPE_SHORT:
                    appendShortColumnBin(record, i);
                    break;
                case BINARY_TYPE_DATE:
                    appendDateColumnBin(record, i);
                    break;
                case BINARY_TYPE_TIMESTAMP:
                    appendTimestampColumnBin(record, i);
                    break;
                case BINARY_TYPE_BYTE:
                    appendByteColumnBin(record, i);
                    break;
                case ColumnType.FLOAT:
                    appendFloatColumn(record, i);
                    break;
                case ColumnType.TIMESTAMP:
                    appendTimestampColumn(record, i);
                    break;
                case ColumnType.DATE:
                    appendDateColumn(record, i);
                    break;
                case ColumnType.BOOLEAN:
                    appendBooleanColumn(record, i);
                    break;
                case BINARY_TYPE_BOOLEAN:
                    appendBooleanColumnBin(record, i);
                    break;
                case ColumnType.BYTE:
                    appendByteColumn(record, i);
                    break;
                case ColumnType.BINARY:
                case BINARY_TYPE_BINARY:
                    appendBinColumn(record, i);
                    break;
                case ColumnType.CHAR:
                case BINARY_TYPE_CHAR:
                    appendCharColumn(record, i);
                    break;
                case ColumnType.LONG256:
                case BINARY_TYPE_LONG256:
                    appendLong256Column(record, i);
                    break;
                case ColumnType.GEOBYTE:
                    putGeoHashStringByteValue(record, i, activeSelectColumnTypes.getQuick(2 * i + 1));
                    break;
                case ColumnType.GEOSHORT:
                    putGeoHashStringShortValue(record, i, activeSelectColumnTypes.getQuick(2 * i + 1));
                    break;
                case ColumnType.GEOINT:
                    putGeoHashStringIntValue(record, i, activeSelectColumnTypes.getQuick(2 * i + 1));
                    break;
                case ColumnType.GEOLONG:
                    putGeoHashStringLongValue(record, i, activeSelectColumnTypes.getQuick(2 * i + 1));
                    break;
                case ColumnType.NULL:
                    responseAsciiSink.setNullValue();
                    break;
                default:
                    assert false;
            }
        }
        responseAsciiSink.putLen(offset);
        rowCount++;
    }

    private void appendShortColumn(Record record, int columnIndex) {
        final long a = responseAsciiSink.skip();
        responseAsciiSink.put(record.getShort(columnIndex));
        responseAsciiSink.putLenEx(a);
    }

    private void appendShortColumnBin(Record record, int columnIndex) {
        final short value = record.getShort(columnIndex);
        responseAsciiSink.putNetworkInt(Short.BYTES);
        responseAsciiSink.putNetworkShort(value);
    }

    private void appendSingleRecord(Record record, int columnCount) throws SqlException {
        try {
            appendRecord(record, columnCount);
        } catch (NoSpaceLeftInResponseBufferException e1) {
            // oopsie, buffer is too small for single record
            LOG.error().$("not enough space in buffer for row data [buffer=").$(sendBufferSize).I$();
            responseAsciiSink.reset();
            freeFactory();
            throw CairoException.critical(0).put("server configuration error: not enough space in send buffer for row data");
        }
    }

    private void appendStrColumn(Record record, int columnIndex) {
        final CharSequence strValue = record.getStr(columnIndex);
        if (strValue == null) {
            responseAsciiSink.setNullValue();
        } else {
            final long a = responseAsciiSink.skip();
            responseAsciiSink.encodeUtf8(strValue);
            responseAsciiSink.putLenEx(a);
        }
    }

    private void appendSymbolColumn(Record record, int columnIndex) {
        final CharSequence strValue = record.getSym(columnIndex);
        if (strValue == null) {
            responseAsciiSink.setNullValue();
        } else {
            final long a = responseAsciiSink.skip();
            responseAsciiSink.encodeUtf8(strValue);
            responseAsciiSink.putLenEx(a);
        }
    }

    private void appendTimestampColumn(Record record, int i) {
        long a;
        long longValue = record.getTimestamp(i);
        if (longValue == Numbers.LONG_NaN) {
            responseAsciiSink.setNullValue();
        } else {
            a = responseAsciiSink.skip();
            TimestampFormatUtils.PG_TIMESTAMP_FORMAT.format(longValue, null, null, responseAsciiSink);
            responseAsciiSink.putLenEx(a);
        }
    }

    private void appendTimestampColumnBin(Record record, int columnIndex) {
        final long longValue = record.getLong(columnIndex);
        if (longValue == Numbers.LONG_NaN) {
            responseAsciiSink.setNullValue();
        } else {
            responseAsciiSink.putNetworkInt(Long.BYTES);
            // PG epoch starts at 2000 rather than 1970
            responseAsciiSink.putNetworkLong(longValue - Numbers.JULIAN_EPOCH_OFFSET_USEC);
        }
    }

    //replace column formats in activeSelectColumnTypes with those from latest bind call
    private void applyLatestBindColumnFormats() {
        for (int i = 0; i < bindSelectColumnFormats.size(); i++) {
            int newValue = toColumnBinaryType((short) bindSelectColumnFormats.get(i),
                    toColumnType(activeSelectColumnTypes.getQuick(2 * i)));
            activeSelectColumnTypes.setQuick(2 * i, newValue);
        }
    }

    private void assertTrue(boolean check, String message) throws BadProtocolException {
        if (check) {
            return;
        }
        // we did not find 0 within message limit
        LOG.error().$(message).$();
        throw BadProtocolException.INSTANCE;
    }

    private long bindValuesAsStrings(long lo, long msgLimit, short parameterValueCount) throws BadProtocolException, SqlException {
        for (int j = 0; j < parameterValueCount; j++) {
            final int valueLen = getInt(lo, msgLimit, "malformed bind variable");
            lo += Integer.BYTES;

            if (valueLen != -1 && lo + valueLen <= msgLimit) {
                setStrBindVariable(j, lo, valueLen);
                lo += valueLen;
            } else if (valueLen != -1) {
                LOG.error()
                        .$("value length is outside of buffer [parameterIndex=").$(j)
                        .$(", valueLen=").$(valueLen)
                        .$(", messageRemaining=").$(msgLimit - lo)
                        .$(']').$();
                throw BadProtocolException.INSTANCE;
            }
        }
        return lo;
    }

    private long bindValuesUsingSetters(
            long lo,
            long msgLimit,
            short parameterValueCount
    ) throws BadProtocolException, SqlException {
        for (int j = 0; j < parameterValueCount; j++) {
            final int valueLen = getInt(lo, msgLimit, "malformed bind variable");
            lo += Integer.BYTES;
            if (valueLen == -1) {
                // this is null we have already defaulted parameters to
                continue;
            }

            if (lo + valueLen <= msgLimit) {
                switch (activeBindVariableTypes.getQuick(j)) {
                    case X_B_PG_INT4:
                        setIntBindVariable(j, lo, valueLen);
                        break;
                    case X_B_PG_INT8:
                        setLongBindVariable(j, lo, valueLen);
                        break;
                    case X_B_PG_TIMESTAMP:
                        setTimestampBindVariable(j, lo, valueLen);
                        break;
                    case X_B_PG_INT2:
                        setShortBindVariable(j, lo, valueLen);
                        break;
                    case X_B_PG_FLOAT8:
                        setDoubleBindVariable(j, lo, valueLen);
                        break;
                    case X_B_PG_FLOAT4:
                        setFloatBindVariable(j, lo, valueLen);
                        break;
                    case X_B_PG_CHAR:
                        setCharBindVariable(j, lo, valueLen);
                        break;
                    case X_B_PG_DATE:
                        setDateBindVariable(j, lo, valueLen);
                        break;
                    case X_B_PG_BOOL:
                        setBooleanBindVariable(j, valueLen);
                        break;
                    case X_B_PG_BYTEA:
                        setBinBindVariable(j, lo, valueLen);
                        break;
                    default:
                        setStrBindVariable(j, lo, valueLen);
                        break;
                }
                lo += valueLen;
            } else {
                LOG.error()
                        .$("value length is outside of buffer [parameterIndex=").$(j)
                        .$(", valueLen=").$(valueLen)
                        .$(", messageRemaining=").$(msgLimit - lo)
                        .$(']').$();
                throw BadProtocolException.INSTANCE;
            }
        }
        return lo;
    }

    private void buildSelectColumnTypes() {
        final RecordMetadata m = typesAndSelect.getFactory().getMetadata();
        final int columnCount = m.getColumnCount();
        activeSelectColumnTypes.setPos(2 * columnCount);

        for (int i = 0; i < columnCount; i++) {
            int columnType = m.getColumnType(i);
            int flags = GeoHashes.getBitFlags(columnType);
            activeSelectColumnTypes.setQuick(2 * i, columnType);
            activeSelectColumnTypes.setQuick(2 * i + 1, flags);
        }
    }

    private void clearCursorAndFactory() {
        resumeProcessor = null;
        currentCursor = Misc.free(currentCursor);
        // do not free factory, we may cache it
        currentFactory = null;
        // we resumed the cursor send the typeAndSelect will be null
        // we do not want to overwrite cache entries and potentially
        // leak memory
        if (typesAndSelect != null) {
            if (typesAndSelectIsCached) {
                typesAndSelectCache.put(queryText, typesAndSelect);
                // clear selectAndTypes so that context doesn't accidentally
                // free the factory when context finishes abnormally
                this.typesAndSelect = null;
            } else {
                this.typesAndSelect = Misc.free(this.typesAndSelect);
            }
        }

        if (typesAndUpdate != null) {
            if (typesAndUpdateIsCached) {
                assert queryText != null;
                typesAndUpdateCache.put(queryText, typesAndUpdate);
                this.typesAndUpdate = null;
            } else {
                typesAndUpdate = Misc.free(typesAndUpdate);
            }
        }
    }

    private boolean compileQuery(@Transient SqlCompiler compiler) throws SqlException {
        if (queryText != null && queryText.length() > 0) {

            // try insert, peek because this is our private cache
            // and we do not want to remove statement from it
            typesAndInsert = typesAndInsertCache.peek(queryText);

            // not found or not insert, try select
            // poll this cache because it is shared and we do not want
            // select factory to be used by another thread concurrently
            if (typesAndInsert != null) {
                typesAndInsert.defineBindVariables(bindVariableService);
                queryTag = TAG_INSERT;
                return false;
            }

            typesAndUpdate = typesAndUpdateCache.poll(queryText);

            if (typesAndUpdate != null) {
                typesAndUpdate.defineBindVariables(bindVariableService);
                queryTag = TAG_UPDATE;
                typesAndUpdateIsCached = true;
                return false;
            }

            typesAndSelect = typesAndSelectCache.poll(queryText);

            if (typesAndSelect != null) {
                LOG.info().$("query cache used [fd=").$(fd).I$();
                // cache hit, define bind variables
                bindVariableService.clear();
                typesAndSelect.defineBindVariables(bindVariableService);
                queryTag = TAG_SELECT;
                return false;
            }

            // not cached - compile to see what it is
            final CompiledQuery cc = compiler.compile(queryText, sqlExecutionContext); //here
            processCompiledQuery(cc);
        } else {
            isEmptyQuery = true;
        }

        return true;
    }

    private void configureContextFromNamedStatement(CharSequence statementName, @Nullable @Transient SqlCompiler compiler)
            throws BadProtocolException, SqlException {

        this.sendParameterDescription = statementName != null;

        if (wrapper != null) {
            LOG.debug().$("reusing existing wrapper").$();
            return;
        }

        // make sure there is no current wrapper is set, so that we don't assign values
        // from the wrapper back to context on the first pass where named statement is setup
        if (statementName != null) {
            LOG.debug().$("named statement [name=").$(statementName).$(']').$();
            wrapper = namedStatementMap.get(statementName);
            if (wrapper != null) {
                setupVariableSettersFromWrapper(wrapper, compiler);
            } else {
                // todo: when we have nothing for prepared statement name we need to produce an error
                LOG.error().$("statement does not exist [name=").$(statementName).$(']').$();
                throw BadProtocolException.INSTANCE;
            }
        }
    }

    private void configurePortal(CharSequence portalName, CharSequence statementName) throws BadProtocolException {
        int index = namedPortalMap.keyIndex(portalName);
        if (index > -1) {
            Portal portal = namedPortalPool.pop();
            portal.statementName = statementName;
            namedPortalMap.putAt(index, Chars.toString(portalName), portal);
        } else {
            LOG.error().$("duplicate portal [name=").$(portalName).$(']').$();
            throw BadProtocolException.INSTANCE;
        }
    }

    private void configurePreparedStatement(CharSequence statementName) throws BadProtocolException {
        // this is a PARSE message asking us to setup named SQL
        // we need to keep SQL text in case our SQL cache expires
        // as well as PG types of the bind variables, which we will need to configure setters

        int index = namedStatementMap.keyIndex(statementName);
        if (index > -1) {
            wrapper = namedStatementWrapperPool.pop();
            wrapper.queryText = Chars.toString(queryText);
            // COPY 'id' CANCEL; queries shouldn't be compiled multiple times, but it's fine to compile
            // COPY 'x' FROM ...; queries multiple times since the import is executed lazily
            wrapper.alreadyExecuted = (queryTag == TAG_OK || queryTag == TAG_CTAS || (queryTag == TAG_COPY && typesAndSelect == null));
            namedStatementMap.putAt(index, Chars.toString(statementName), wrapper);
            this.activeBindVariableTypes = wrapper.bindVariableTypes;
            this.activeSelectColumnTypes = wrapper.selectColumnTypes;
        } else {
            LOG.error().$("duplicate statement [name=").$(statementName).$(']').$();
            throw BadProtocolException.INSTANCE;
        }
    }

    private void doAuthentication(
            long msgLo,
            long msgLimit
    ) throws BadProtocolException, PeerDisconnectedException, PeerIsSlowToReadException, AuthenticationException {
<<<<<<< HEAD

        CairoSecurityContext cairoSecurityContext = null;
        // First, try to authenticate as the read-only user if it's configured.
        if (roUserAuthenticator != null) {
            try {
                cairoSecurityContext = roUserAuthenticator.authenticate(username, msgLo, msgLimit);
            } catch (AuthenticationException ignore) {
                // Wrong user, never mind.
            }
        }
        // Next, authenticate as the primary user if we failed to recognize the read-only user.
        if (cairoSecurityContext == null) {
            cairoSecurityContext = authenticator.authenticate(username, msgLo, msgLimit);
        }
=======
        final CairoSecurityContext cairoSecurityContext = authenticator.authenticate(username, msgLo, msgLimit);
>>>>>>> bd8fcffc
        if (cairoSecurityContext != null) {
            sqlExecutionContext.with(cairoSecurityContext, bindVariableService, rnd, this.fd, circuitBreaker.of(this.fd));
            authenticationRequired = false;
            prepareLoginOk();
            sendAndReset();
        }
    }

    private void doSendWithRetries(int bufferOffset, int bufferSize) throws PeerDisconnectedException, PeerIsSlowToReadException {
        int offset = bufferOffset;
        int remaining = bufferSize;

        while (remaining > 0) {
            int m = nf.send(
                    getFd(),
                    sendBuffer + offset,
                    remaining
            );
            if (m < 0) {
                LOG.info().$("disconnected on write [code=").$(m).$(']').$();
                throw PeerDisconnectedException.INSTANCE;
            }
            if (m == 0) {
                // The socket is not ready for write.
                break;
            }

            dumpBuffer('<', sendBuffer + offset, m);

            remaining -= m;
            offset += m;
        }

        if (remaining > 0) {
            bufferRemainingOffset = offset;
            bufferRemainingSize = remaining;
            throw PeerIsSlowToReadException.INSTANCE;
        }
    }

    private void dumpBuffer(char direction, long buffer, int len) {
        if (dumpNetworkTraffic && len > 0) {
            StdoutSink.INSTANCE.put(direction);
            Net.dump(buffer, len);
        }
    }

    private void evictNamedStatementWrappersAndClear() {
        if (namedStatementMap.size() > 0) {
            ObjList<CharSequence> names = namedStatementMap.keys();
            for (int i = 0, n = names.size(); i < n; i++) {
                CharSequence name = names.getQuick(i);
                namedStatementWrapperPool.push(namedStatementMap.get(name));
            }
            namedStatementMap.clear();
        }
    }

    private void executeInsert() throws SqlException {
        final TableWriterAPI writer;
        try {
            switch (transactionState) {
                case IN_TRANSACTION:
                    final InsertMethod m = typesAndInsert.getInsert().createMethod(sqlExecutionContext, this);
                    try {
                        rowCount = m.execute();
                        writer = m.popWriter();
                        pendingWriters.put(writer.getTableName(), writer);
                    } catch (Throwable e) {
                        Misc.free(m);
                        throw e;
                    }
                    break;
                case ERROR_TRANSACTION:
                    // when transaction is in error state, skip execution
                    break;
                default:
                    // in any other case we will commit in place
                    try (final InsertMethod m2 = typesAndInsert.getInsert().createMethod(sqlExecutionContext, this)) {
                        rowCount = m2.execute();
                        m2.commit();
                    }
                    break;
            }
            prepareCommandComplete(true);
        } catch (Throwable e) {
            if (transactionState == IN_TRANSACTION) {
                transactionState = ERROR_TRANSACTION;
            }
            throw e;
        }
    }

    private void executeTag() {
        LOG.debug().$("executing [tag=").$(queryTag).$(']').$();
        if (queryTag != null && TAG_OK != queryTag) {  //do not run this for OK tag (i.e.: create table)
            executeTag0();
        }
    }

    private void executeTag0() {
        switch (transactionState) {
            case COMMIT_TRANSACTION:
                try {
                    for (int i = 0, n = pendingWriters.size(); i < n; i++) {
                        final TableWriterAPI m = pendingWriters.valueQuick(i);
                        m.commit();
                        Misc.free(m);
                    }
                } finally {
                    pendingWriters.clear();
                    transactionState = NO_TRANSACTION;
                }
                break;
            case ROLLING_BACK_TRANSACTION:
                try {
                    for (int i = 0, n = pendingWriters.size(); i < n; i++) {
                        final TableWriterAPI m = pendingWriters.valueQuick(i);
                        m.rollback();
                        Misc.free(m);
                    }
                } finally {
                    pendingWriters.clear();
                    transactionState = NO_TRANSACTION;
                }
                break;
            default:
                break;
        }
    }

    private void executeUpdate(SqlCompiler compiler) throws SqlException {
        boolean recompileStale = true;
        for (int retries = 0; recompileStale; retries++) {
            try {
                if (transactionState != ERROR_TRANSACTION) {
                    // when transaction is in error state, skip execution
                    executeUpdate0();
                    recompileStale = false;
                }
                prepareCommandComplete(true);
            } catch (ReaderOutOfDateException e) {
                if (retries == ReaderOutOfDateException.MAX_RETRY_ATTEMPS) {
                    if (transactionState == IN_TRANSACTION) {
                        transactionState = ERROR_TRANSACTION;
                    }
                    throw e;
                }
                LOG.info().$(e.getFlyweightMessage()).$();
                typesAndUpdate = Misc.free(typesAndUpdate);
                CompiledQuery cc = compiler.compile(queryText, sqlExecutionContext); //here
                processCompiledQuery(cc);
            } catch (Throwable e) {
                if (transactionState == IN_TRANSACTION) {
                    transactionState = ERROR_TRANSACTION;
                }
                throw e;
            }
        }
    }

    private void executeUpdate0() throws SqlException {
        final CompiledQuery cq = typesAndUpdate.getCompiledQuery();
        final UpdateOperation op = cq.getUpdateOperation();
        op.start();

        // check if there is pending writer, which would be pending if there is active transaction
        // when we have writer, execution is synchronous
        final int index = pendingWriters.keyIndex(op.getTableName());
        if (index < 0) {
            op.withContext(sqlExecutionContext);
            pendingWriters.valueAt(index).apply(op);
        } else {
            if (statementTimeout > 0) {
                circuitBreaker.setTimeout(statementTimeout);
            }

            // execute against writer from the engine, or async
            try (OperationFuture fut = cq.execute(sqlExecutionContext, tempSequence, false)) {
                if (statementTimeout > 0) {
                    if (fut.await(statementTimeout) != QUERY_COMPLETE) {
                        // Timeout
                        if (op.isWriterClosePending()) {
                            // Writer has not tried to execute the command
                            freeUpdateCommand(op);
                        }
                        throw SqlException.$(0, "UPDATE query timeout ").put(statementTimeout).put(" ms");
                    }
                } else {
                    // Default timeouts, can be different for select and update part
                    fut.await();
                }
                rowCount = fut.getAffectedRowsCount();
            } catch (SqlTimeoutException ex) {
                // After timeout, TableWriter can still use the UpdateCommand and Execution Context
                if (op.isWriterClosePending()) {
                    freeUpdateCommand(op);
                }
                throw ex;
            } catch (SqlException | CairoException ex) {
                // These exceptions mean the UpdateOperation cannot be used by writer anymore, and it's safe to re-use it.
                throw ex;
            } catch (Throwable ex) {
                // Unknown exception, assume TableWriter can still use the UpdateCommand and Execution Context
                if (op.isWriterClosePending()) {
                    freeUpdateCommand(op);
                }
                throw ex;
            }
        }
    }

    private void freeBuffers() {
        this.recvBuffer = Unsafe.free(recvBuffer, recvBufferSize, MemoryTag.NATIVE_PGW_CONN);
        this.sendBuffer = this.sendBufferPtr = this.sendBufferLimit = Unsafe.free(sendBuffer, sendBufferSize, MemoryTag.NATIVE_PGW_CONN);
    }

    private void freeFactory() {
        currentFactory = null;
        typesAndSelect = Misc.free(typesAndSelect);
    }

    private void freeUpdateCommand(UpdateOperation op) {
        // Create a copy of sqlExecutionContext here
        bindVariableService = new BindVariableServiceImpl(engine.getConfiguration());
        SqlExecutionContextImpl newSqlExecutionContext = new SqlExecutionContextImpl(
                engine,
                sqlExecutionContext.getWorkerCount(),
                sqlExecutionContext.getSharedWorkerCount()
        );
        newSqlExecutionContext.with(
                sqlExecutionContext.getCairoSecurityContext(),
                bindVariableService,
                sqlExecutionContext.getRandom(),
                sqlExecutionContext.getRequestFd(),
                circuitBreaker
        );
        sqlExecutionContext = newSqlExecutionContext;

        // Do not cache, let last closing party free the resources
        op.close();
        typesAndUpdate = null;
    }

    @Nullable
    private CharSequence getPortalName(long lo, long hi) throws BadProtocolException {
        if (hi - lo > 0) {
            return getString(lo, hi, "invalid UTF8 bytes in portal name");
        }
        return null;
    }

    @Nullable
    private CharSequence getStatementName(long lo, long hi) throws BadProtocolException {
        if (hi - lo > 0) {
            return getString(lo, hi, "invalid UTF8 bytes in statement name");
        }
        return null;
    }

    private CharSequence getString(long lo, long hi, CharSequence errorMessage) throws BadProtocolException {
        CharacterStoreEntry e = characterStore.newEntry();
        if (Chars.utf8Decode(lo, hi, e)) {
            return characterStore.toImmutable();
        } else {
            LOG.error().$(errorMessage).$();
            throw BadProtocolException.INSTANCE;
        }
    }

    /**
     * Returns address of where parsing stopped. If there are remaining bytes left
     * in the buffer they need to be passed again in parse function along with
     * any additional bytes received
     */
    private void parse(
            long address,
            int len,
            @Transient SqlCompiler compiler
    ) throws PeerDisconnectedException, PeerIsSlowToReadException, BadProtocolException, QueryPausedException, AuthenticationException, SqlException {

        if (requireInitialMessage) {
            sendRNQ = true;
            processInitialMessage(address, len);
            return;
        }

        // this is a type-prefixed message
        // we will wait until we receive the entire header

        if (len < PREFIXED_MESSAGE_HEADER_LEN) {
            // we need to be able to read header and length
            return;
        }

        final byte type = Unsafe.getUnsafe().getByte(address);
        final int msgLen = getIntUnsafe(address + 1);
        LOG.debug()
                .$("received msg [type=").$((char) type)
                .$(", len=").$(msgLen)
                .$(']').$();
        if (msgLen < 1) {
            LOG.error()
                    .$("invalid message length [type=").$(type)
                    .$(", msgLen=").$(msgLen)
                    .$(", recvBufferReadOffset=").$(recvBufferReadOffset)
                    .$(", recvBufferWriteOffset=").$(recvBufferWriteOffset)
                    .$(", totalReceived=").$(totalReceived)
                    .$(']').$();
            throw BadProtocolException.INSTANCE;
        }

        // msgLen does not take into account type byte
        if (msgLen > len - 1) {
            // When this happens we need to shift our receive buffer left
            // to fit this message. Outer function will do that if we
            // just exit.
            LOG.debug()
                    .$("not enough data in buffer [expected=").$(msgLen)
                    .$(", have=").$(len)
                    .$(", recvBufferWriteOffset=").$(recvBufferWriteOffset)
                    .$(", recvBufferReadOffset=").$(recvBufferReadOffset)
                    .$(']').$();
            return;
        }
        // we have enough to read entire message
        recvBufferReadOffset += msgLen + 1;
        final long msgLimit = address + msgLen + 1;
        final long msgLo = address + PREFIXED_MESSAGE_HEADER_LEN; // 8 is offset where name value pairs begin

        if (authenticationRequired) {
            sendRNQ = true;
            doAuthentication(msgLo, msgLimit);
            return;
        }
        switch (type) {
            case 'P': // parse
                sendRNQ = true;
                processParse(
                        address,
                        msgLo,
                        msgLimit,
                        compiler
                );
                break;
            case 'X': // 'Terminate'
                throw PeerDisconnectedException.INSTANCE;
            case 'C':
                // close
                processClose(msgLo, msgLimit);
                sendRNQ = true;
                break;
            case 'B': // bind
                sendRNQ = true;
                processBind(msgLo, msgLimit, compiler);
                break;
            case 'E': // execute
                sendRNQ = true;
                processExec(msgLo, msgLimit, compiler);
                break;
            case 'S': // sync
                processSyncActions();
                prepareReadyForQuery();
                prepareForNewQuery();
                sendRNQ = true;
                // fall thru
            case 'H': // flush
                // some clients (asyncpg) chose not to send 'S' (sync) message
                // but instead fire 'H'. Can't wrap my head around as to why
                // query execution is so ambiguous
                if (syncActions.size() > 0) {
                    processSyncActions();
                    prepareForNewQuery();
                }
                sendAndReset();
                break;
            case 'D': // describe
                sendRNQ = true;
                processDescribe(msgLo, msgLimit, compiler);
                break;
            case 'Q': // simple query
                sendRNQ = true;
                processQuery(msgLo, msgLimit, compiler);
                break;
            case 'd': // COPY data
                break;
            default:
                LOG.error().$("unknown message [type=").$(type).$(']').$();
                throw BadProtocolException.INSTANCE;
        }
    }

    private void parseQueryText(long lo, long hi, @Transient SqlCompiler compiler) throws BadProtocolException, SqlException {
        CharacterStoreEntry e = characterStore.newEntry();
        if (Chars.utf8Decode(lo, hi, e)) {
            queryText = characterStore.toImmutable();

            LOG.info().$("parse [fd=").$(fd).$(", q=").utf8(queryText).I$();
            compileQuery(compiler);
            return;
        }
        LOG.error().$("invalid UTF8 bytes in parse query").$();
        throw BadProtocolException.INSTANCE;
    }

    private void prepareBindComplete() {
        responseAsciiSink.put(MESSAGE_TYPE_BIND_COMPLETE);
        responseAsciiSink.putIntDirect(INT_BYTES_X);
    }

    private void prepareCloseComplete() {
        responseAsciiSink.put(MESSAGE_TYPE_CLOSE_COMPLETE);
        responseAsciiSink.putIntDirect(INT_BYTES_X);
    }

    private void prepareDescribePortalResponse() {
        if (typesAndSelect != null) {
            try {
                prepareRowDescription();
            } catch (NoSpaceLeftInResponseBufferException ignored) {
                LOG.error().$("not enough space in buffer for row description [buffer=").$(sendBufferSize).I$();
                responseAsciiSink.reset();
                freeFactory();
                throw CairoException.critical(0).put("server configuration error: not enough space in send buffer for row description");
            }
        } else {
            prepareNoDataMessage();
        }
    }

    private void prepareDescribeResponse() {
        // only send parameter description when we have named statement
        if (sendParameterDescription) {
            prepareParameterDescription();
        }
        prepareDescribePortalResponse();
    }

    private void prepareError(CairoException ex) {
        int errno = ex.getErrno();
        CharSequence message = ex.getFlyweightMessage();
        prepareErrorResponse(ex.getPosition(), ex.getFlyweightMessage());
        if (errno == CairoException.NON_CRITICAL) {
            LOG.error()
                    .$("error [msg=`").$(message).$('`')
                    .$(", errno=`").$(errno)
                    .I$();
        } else {
            LOG.critical()
                    .$("error [msg=`").$(message).$('`')
                    .$(", errno=`").$(errno)
                    .I$();
        }
    }

    private void prepareErrorResponse(int position, CharSequence message) {
        responseAsciiSink.put(MESSAGE_TYPE_ERROR_RESPONSE);
        long addr = responseAsciiSink.skip();
        responseAsciiSink.put('C');
        responseAsciiSink.encodeUtf8Z("00000");
        responseAsciiSink.put('M');
        responseAsciiSink.encodeUtf8Z(message);
        responseAsciiSink.put('S');
        responseAsciiSink.encodeUtf8Z("ERROR");
        if (position > -1) {
            responseAsciiSink.put('P').put(position + 1).put((char) 0);
        }
        responseAsciiSink.put((char) 0);
        responseAsciiSink.putLen(addr);
    }

    //clears whole state except for characterStore because top-level batch text is using it
    private void prepareForNewBatchQuery() {
        if (completed) {
            LOG.debug().$("prepare for new query").$();
            isEmptyQuery = false;
            bindVariableService.clear();
            currentCursor = Misc.free(currentCursor);
            typesAndInsert = null;
            clearCursorAndFactory();
            rowCount = 0;
            queryTag = TAG_OK;
            queryText = null;
            wrapper = null;
            syncActions.clear();
            sendParameterDescription = false;
        }
    }

    private void prepareForNewQuery() {
        prepareForNewBatchQuery();
        characterStore.clear();
    }

    private void prepareGssResponse() {
        responseAsciiSink.put('N');
    }

    private void prepareLoginOk() {
        responseAsciiSink.put(MESSAGE_TYPE_LOGIN_RESPONSE);
        responseAsciiSink.putNetworkInt(Integer.BYTES * 2); // length of this message
        responseAsciiSink.putIntDirect(0); // response code
        prepareParams(responseAsciiSink, "TimeZone", "GMT");
        prepareParams(responseAsciiSink, "application_name", "QuestDB");
        prepareParams(responseAsciiSink, "server_version", serverVersion);
        prepareParams(responseAsciiSink, "integer_datetimes", "on");
        prepareParams(responseAsciiSink, "client_encoding", "UTF8");
        prepareReadyForQuery();
    }

    private void prepareLoginResponse() {
        responseAsciiSink.put(MESSAGE_TYPE_LOGIN_RESPONSE);
        responseAsciiSink.putNetworkInt(Integer.BYTES * 2);
        responseAsciiSink.putNetworkInt(3);
    }

    private void prepareNoDataMessage() {
        responseAsciiSink.put(MESSAGE_TYPE_NO_DATA);
        responseAsciiSink.putIntDirect(INT_BYTES_X);
    }

    private void prepareNonCriticalError(int position, CharSequence message) {
        prepareErrorResponse(position, message);
        LOG.error()
                .$("error [pos=").$(position)
                .$(", msg=`").$(message).$('`')
                .I$();
    }

    private void prepareParameterDescription() {
        responseAsciiSink.put(MESSAGE_TYPE_PARAMETER_DESCRIPTION);
        final long l = responseAsciiSink.skip();
        final int n = bindVariableService.getIndexedVariableCount();
        responseAsciiSink.putNetworkShort((short) n);
        if (n > 0) {
            for (int i = 0; i < n; i++) {
                responseAsciiSink.putIntDirect(toParamType(activeBindVariableTypes.getQuick(i)));
            }
        }
        responseAsciiSink.putLen(l);
    }

    private void prepareParseComplete() {
        responseAsciiSink.put(MESSAGE_TYPE_PARSE_COMPLETE);
        responseAsciiSink.putIntDirect(INT_BYTES_X);
    }

    private void prepareQueryCanceled(CharSequence message) {
        prepareErrorResponse(-1, message);
        LOG.info()
                .$("query cancelled [msg=`").$(message).$('`')
                .I$();
    }

    private void prepareRowDescription() {
        final RecordMetadata metadata = typesAndSelect.getFactory().getMetadata();
        ResponseAsciiSink sink = responseAsciiSink;
        sink.put(MESSAGE_TYPE_ROW_DESCRIPTION);
        final long addr = sink.skip();
        final int n = activeSelectColumnTypes.size() / 2;
        sink.putNetworkShort((short) n);
        for (int i = 0; i < n; i++) {
            final int typeFlag = activeSelectColumnTypes.getQuick(2 * i);
            final int columnType = toColumnType(ColumnType.isNull(typeFlag) ? ColumnType.STRING : typeFlag);
            sink.encodeUtf8Z(metadata.getColumnName(i));
            sink.putIntDirect(0); //tableOid ?
            sink.putNetworkShort((short) (i + 1)); //column number, starting from 1
            sink.putNetworkInt(PGOids.getTypeOid(columnType)); // type
            if (ColumnType.tagOf(columnType) < ColumnType.STRING) {
                // type size
                // todo: cache small endian type sizes and do not check if type is valid - its coming from metadata, must be always valid
                sink.putNetworkShort((short) ColumnType.sizeOf(columnType));
            } else {
                // type size
                sink.putNetworkShort((short) -1);
            }

            //type modifier
            sink.putIntDirect(INT_NULL_X);
            // this is special behaviour for binary fields to prevent binary data being hex encoded on the wire
            // format code
            sink.putNetworkShort(ColumnType.isBinary(columnType) ? 1 : getColumnBinaryFlag(typeFlag)); // format code
        }
        sink.putLen(addr);
    }

    private void prepareSslResponse() {
        responseAsciiSink.put('N');
    }

    private void processBind(long lo, long msgLimit, @Transient SqlCompiler compiler)
            throws BadProtocolException, SqlException {
        sqlExecutionContext.getCircuitBreaker().resetTimer();

        short parameterFormatCount;
        short parameterValueCount;

        LOG.debug().$("bind").$();
        // portal name
        long hi = getStringLength(lo, msgLimit, "bad portal name length [msgType='B']");
        CharSequence portalName = getPortalName(lo, hi);
        // named statement
        lo = hi + 1;
        hi = getStringLength(lo, msgLimit, "bad prepared statement name length [msgType='B']");
        final CharSequence statementName = getStatementName(lo, hi);

        configureContextFromNamedStatement(statementName, compiler);
        if (portalName != null) {
            configurePortal(portalName, statementName);
        }

        //parameter format count
        lo = hi + 1;
        parameterFormatCount = getShort(lo, msgLimit, "could not read parameter format code count");
        lo += Short.BYTES;
        if (parameterFormatCount > 0) {
            if (parameterFormatCount == 1) {
                // same format applies to all parameters
                bindSingleFormatForAll(lo, msgLimit, activeBindVariableTypes);
            } else if (parameterFormatCount == parsePhaseBindVariableCount) {
                bindParameterFormats(lo, msgLimit, parameterFormatCount, activeBindVariableTypes);
            }
        }

        // parameter value count
        lo += parameterFormatCount * Short.BYTES;
        parameterValueCount = getShort(lo, msgLimit, "could not read parameter value count");

        LOG.debug().$("binding [parameterValueCount=").$(parameterValueCount).$(", thread=").$(Thread.currentThread().getId()).$(']').$();

        //we now have all parameter counts, validate them
        validateParameterCounts(parameterFormatCount, parameterValueCount, parsePhaseBindVariableCount);

        lo += Short.BYTES;

        try {
            if (parameterValueCount > 0) {
                if (this.parsePhaseBindVariableCount == parameterValueCount) {
                    lo = bindValuesUsingSetters(lo, msgLimit, parameterValueCount);
                } else {
                    lo = bindValuesAsStrings(lo, msgLimit, parameterValueCount);
                }
            }
        } catch (SqlException | ImplicitCastException e) {
            freeFactory();
            typesAndUpdate = Misc.free(typesAndUpdate);
            throw e;
        }

        if (typesAndSelect != null) {
            bindSelectColumnFormats.clear();

            short columnFormatCodeCount = getShort(lo, msgLimit, "could not read result set column format codes");
            if (columnFormatCodeCount > 0) {

                final RecordMetadata m = typesAndSelect.getFactory().getMetadata();
                final int columnCount = m.getColumnCount();
                // apply format codes to the cursor column types
                // but check if there is message is consistent

                final long spaceNeeded = lo + (columnFormatCodeCount + 1) * Short.BYTES;
                if (spaceNeeded <= msgLimit) {
                    bindSelectColumnFormats.setPos(columnCount);

                    if (columnFormatCodeCount == columnCount) {
                        // good to go
                        for (int i = 0; i < columnCount; i++) {
                            lo += Short.BYTES;
                            final short code = getShortUnsafe(lo);
                            activeSelectColumnTypes.setQuick(2 * i, toColumnBinaryType(code, m.getColumnType(i)));
                            bindSelectColumnFormats.setQuick(i, code);
                            activeSelectColumnTypes.setQuick(2 * i + 1, 0);
                        }
                    } else if (columnFormatCodeCount == 1) {
                        lo += Short.BYTES;
                        final short code = getShortUnsafe(lo);
                        for (int i = 0; i < columnCount; i++) {
                            activeSelectColumnTypes.setQuick(2 * i, toColumnBinaryType(code, m.getColumnType(i)));
                            bindSelectColumnFormats.setQuick(i, code);
                            activeSelectColumnTypes.setQuick(2 * i + 1, 0);
                        }
                    } else {
                        LOG.error()
                                .$("could not process column format codes [fmtCount=").$(columnFormatCodeCount)
                                .$(", columnCount=").$(columnCount)
                                .$(']').$();
                        throw BadProtocolException.INSTANCE;
                    }
                } else {
                    LOG.error()
                            .$("could not process column format codes [bufSpaceNeeded=").$(spaceNeeded)
                            .$(", bufSpaceAvail=").$(msgLimit)
                            .$(']').$();
                    throw BadProtocolException.INSTANCE;
                }
            } else if (columnFormatCodeCount == 0) {
                //if count == 0 then we've to use default and clear binary flags that might come from cached statements
                final RecordMetadata m = typesAndSelect.getFactory().getMetadata();
                final int columnCount = m.getColumnCount();
                bindSelectColumnFormats.setPos(columnCount);

                for (int i = 0; i < columnCount; i++) {
                    activeSelectColumnTypes.setQuick(2 * i, toColumnBinaryType((short) 0, m.getColumnType(i)));
                    bindSelectColumnFormats.setQuick(i, 0);
                }
            }

        }

        syncActions.add(SYNC_BIND);
    }

    private void processClose(long lo, long msgLimit) throws BadProtocolException {
        final byte type = Unsafe.getUnsafe().getByte(lo);
        switch (type) {
            case 'S':
                lo = lo + 1;
                final long hi = getStringLength(lo, msgLimit, "bad prepared statement name length");
                removeNamedStatement(getStatementName(lo, hi));
                break;
            case 'P':
                lo = lo + 1;
                final long high = getStringLength(lo, msgLimit, "bad prepared statement name length");
                final CharSequence portalName = getPortalName(lo, high);
                if (portalName != null) {
                    final int index = namedPortalMap.keyIndex(portalName);
                    if (index < 0) {
                        namedPortalPool.push(namedPortalMap.valueAt(index));
                        namedPortalMap.removeAt(index);
                    } else {
                        LOG.error().$("invalid portal name [value=").$(portalName).$(']').$();
                        throw BadProtocolException.INSTANCE;
                    }
                }
                break;
            default:
                LOG.error().$("invalid type for close message [type=").$(type).$(']').$();
                throw BadProtocolException.INSTANCE;
        }
        prepareCloseComplete();
    }

    private void processCompiledQuery(CompiledQuery cq) throws SqlException {
        sqlExecutionContext.storeTelemetry(cq.getType(), Telemetry.ORIGIN_POSTGRES);

        switch (cq.getType()) {
            case CompiledQuery.CREATE_TABLE_AS_SELECT:
                queryTag = TAG_CTAS;
                rowCount = cq.getAffectedRowsCount();
                break;
            case CompiledQuery.SELECT:
                typesAndSelect = typesAndSelectPool.pop();
                typesAndSelect.of(cq.getRecordCursorFactory(), bindVariableService);
                queryTag = TAG_SELECT;
                LOG.debug().$("cache select [sql=").$(queryText).$(", thread=").$(Thread.currentThread().getId()).$(']').$();
                break;
            case CompiledQuery.INSERT:
                queryTag = TAG_INSERT;
                typesAndInsert = typesAndInsertPool.pop();
                typesAndInsert.of(cq.getInsertOperation(), bindVariableService);
                if (bindVariableService.getIndexedVariableCount() > 0) {
                    LOG.debug().$("cache insert [sql=").$(queryText).$(", thread=").$(Thread.currentThread().getId()).$(']').$();
                    // we can add insert to cache right away because it is local to the connection
                    typesAndInsertCache.put(queryText, typesAndInsert);
                }
                break;
            case CompiledQuery.UPDATE:
                queryTag = TAG_UPDATE;
                typesAndUpdate = typesAndUpdatePool.pop();
                typesAndUpdate.of(cq.getUpdateOperation(), queryText, bindVariableService);
                typesAndUpdateIsCached = bindVariableService.getIndexedVariableCount() > 0;
                break;
            case CompiledQuery.INSERT_AS_SELECT:
                queryTag = TAG_INSERT;
                rowCount = cq.getAffectedRowsCount();
                break;
            case CompiledQuery.COPY_LOCAL:
                final RecordCursorFactory factory = cq.getRecordCursorFactory();
                // factory is null in the COPY 'id' CANCEL; case
                if (factory != null) {
                    // this query is non-cacheable
                    typesAndSelectIsCached = false;
                    typesAndSelect = typesAndSelectPool.pop();
                    typesAndSelect.of(cq.getRecordCursorFactory(), bindVariableService);
                }
                queryTag = TAG_COPY;
                break;
            case CompiledQuery.SET:
                queryTag = TAG_SET;
                break;
            case CompiledQuery.DEALLOCATE:
                queryTag = TAG_DEALLOCATE;
                removeNamedStatement(cq.getStatementName());
                break;
            case CompiledQuery.BEGIN:
                queryTag = TAG_BEGIN;
                transactionState = IN_TRANSACTION;
                break;
            case CompiledQuery.COMMIT:
                queryTag = TAG_COMMIT;
                if (transactionState != ERROR_TRANSACTION) {
                    transactionState = COMMIT_TRANSACTION;
                }
                break;
            case CompiledQuery.ROLLBACK:
                queryTag = TAG_ROLLBACK;
                transactionState = ROLLING_BACK_TRANSACTION;
                break;
            case CompiledQuery.ALTER:
                // future-proofing ALTER execution
                try (OperationFuture fut = cq.execute(sqlExecutionContext, tempSequence, true)) {
                    fut.await();
                }
                // fall thru
            default:
                // DDL
                queryTag = TAG_OK;
                break;
        }
    }

    private void processDescribe(long lo, long msgLimit, @Transient SqlCompiler compiler)
            throws SqlException, BadProtocolException {
        sqlExecutionContext.getCircuitBreaker().resetTimer();

        boolean isPortal = Unsafe.getUnsafe().getByte(lo) == 'P';
        long hi = getStringLength(lo + 1, msgLimit, "bad prepared statement name length");

        CharSequence target = getPortalName(lo + 1, hi);
        LOG.debug().$("describe [name=").$(target).$(']').$();
        if (isPortal && target != null) {
            Portal p = namedPortalMap.get(target);
            if (p != null) {
                target = p.statementName;
            } else {
                LOG.error().$("invalid portal [name=").$(target).$(']').$();
                throw BadProtocolException.INSTANCE;
            }
        }

        configureContextFromNamedStatement(target, compiler);

        // initialize activeBindVariableTypes from bind variable service
        final int n = bindVariableService.getIndexedVariableCount();
        if (sendParameterDescription && n > 0 && activeBindVariableTypes.size() == 0) {
            activeBindVariableTypes.setPos(n);
            for (int i = 0; i < n; i++) {
                activeBindVariableTypes.setQuick(i, Numbers.bswap(PGOids.getTypeOid(bindVariableService.getFunction(i).getType())));
            }
        }
        if (isPortal) {
            syncActions.add(SYNC_DESCRIBE_PORTAL);
        } else {
            syncActions.add(SYNC_DESCRIBE);
        }
    }

    private void processExec(
            long lo,
            long msgLimit,
            SqlCompiler compiler
    ) throws PeerDisconnectedException, PeerIsSlowToReadException, QueryPausedException, BadProtocolException, SqlException {
        sqlExecutionContext.getCircuitBreaker().resetTimer();

        final long hi = getStringLength(lo, msgLimit, "bad portal name length");
        final CharSequence portalName = getPortalName(lo, hi);
        if (portalName != null) {
            LOG.info().$("execute portal [name=").$(portalName).$(']').$();
        }

        lo = hi + 1;
        final int maxRows = getInt(lo, msgLimit, "could not read max rows value");

        processSyncActions();
        processExecute(maxRows, compiler);
        wrapper = null;
    }

    private void processExecute(
            int maxRows,
            SqlCompiler compiler
    ) throws PeerDisconnectedException, PeerIsSlowToReadException, QueryPausedException, SqlException {
        if (typesAndSelect != null) {
            LOG.debug().$("executing query").$();
            setupFactoryAndCursor(compiler);
            sendCursor(maxRows, resumeCursorExecuteRef, resumeCommandCompleteRef);
        } else if (typesAndInsert != null) {
            LOG.debug().$("executing insert").$();
            executeInsert();
        } else if (typesAndUpdate != null) {
            LOG.debug().$("executing update").$();
            executeUpdate(compiler);
        } else { // this must be an OK/SET/COMMIT/ROLLBACK or empty query
            executeTag();
            prepareCommandComplete(false);
        }
    }

    private void processInitialMessage(long address, int len) throws PeerDisconnectedException, PeerIsSlowToReadException, BadProtocolException {
        int msgLen;
        long msgLimit;// expect startup request
        if (len < Long.BYTES) {
            return;
        }

        // there is data for length
        // this is quite specific to message type :(
        msgLen = getIntUnsafe(address); // postgresql includes length bytes in length of message

        // do we have the rest of the message?
        if (msgLen > len) {
            // we have length - get the rest when ready
            return;
        }

        // enough to read login request
        recvBufferReadOffset += msgLen;

        // consume message
        // process protocol
        int protocol = getIntUnsafe(address + Integer.BYTES);
        switch (protocol) {
            case INIT_SSL_REQUEST:
                // SSLRequest
                prepareSslResponse();
                sendAndReset();
                return;
            case INIT_GSS_REQUEST:
                // GSSENCRequest
                prepareGssResponse();
                sendAndReset();
                return;
            case INIT_STARTUP_MESSAGE:
                // StartupMessage
                // extract properties
                requireInitialMessage = false;
                msgLimit = address + msgLen;
                long lo = address + Long.BYTES;
                // there is an extra byte at the end and it has to be 0
                LOG.info()
                        .$("protocol [major=").$(protocol >> 16)
                        .$(", minor=").$((short) protocol)
                        .$(']').$();

                while (lo < msgLimit - 1) {

                    final long nameLo = lo;
                    final long nameHi = getStringLength(lo, msgLimit, "malformed property name");
                    final long valueLo = nameHi + 1;
                    final long valueHi = getStringLength(valueLo, msgLimit, "malformed property value");
                    lo = valueHi + 1;

                    // store user
                    dbcs.of(nameLo, nameHi);
                    boolean parsed = true;
                    if (Chars.equals(dbcs, "user")) {
                        CharacterStoreEntry e = characterStore.newEntry();
                        e.put(dbcs.of(valueLo, valueHi));
                        this.username = e.toImmutable();
                    }

                    // store statement_timeout
                    if (Chars.equals(dbcs, "options")) {
                        dbcs.of(valueLo, valueHi);
                        if (Chars.startsWith(dbcs, "-c statement_timeout=")) {
                            try {
                                this.statementTimeout = Numbers.parseLong(dbcs.of(valueLo + "-c statement_timeout=".length(), valueHi));
                                if (this.statementTimeout > 0) {
                                    circuitBreaker.setTimeout(statementTimeout);
                                }
                            } catch (NumericException ex) {
                                parsed = false;
                            }
                        } else {
                            parsed = false;
                        }
                    }

                    if (parsed) {
                        LOG.info().$("property [name=").$(dbcs.of(nameLo, nameHi)).$(", value=").$(dbcs.of(valueLo, valueHi)).$(']').$();
                    } else {
                        LOG.info().$("invalid property [name=").$(dbcs.of(nameLo, nameHi)).$(", value=").$(dbcs.of(valueLo, valueHi)).$(']').$();
                    }
                }

                characterStore.clear();

                assertTrue(this.username != null, "user is not specified");
                prepareLoginResponse();
                sendAndReset();
                break;
            case INIT_CANCEL_REQUEST:
                //todo - 1. do not disconnect
                //       2. should cancel running query only if PID and secret provided are the same as the ones provided upon logon
                //       3. send back error message (e) for the cancelled running query
                LOG.info().$("cancel request").$();
                throw PeerDisconnectedException.INSTANCE;
            default:
                LOG.error().$("unknown init message [protocol=").$(protocol).$(']').$();
                throw BadProtocolException.INSTANCE;
        }
    }

    private void processParse(long address, long lo, long msgLimit, @Transient SqlCompiler compiler) throws BadProtocolException, SqlException {
        sqlExecutionContext.getCircuitBreaker().resetTimer();

        // make sure there are no left-over sync actions
        // we are starting a new iteration of the parse
        syncActions.clear();

        // 'Parse'
        //message length
        long hi = getStringLength(lo, msgLimit, "bad prepared statement name length");

        // When we encounter statement name in the "parse" message
        // we need to ensure the wrapper is properly setup to deal with
        // "describe", "bind" message sequence that will follow next.
        // In that all parameter types that we need to infer will have to be added to the
        // "bindVariableTypes" list.
        // Perhaps this is a good idea to make named statement writer a part of the context
        final CharSequence statementName = getStatementName(lo, hi);

        //query text
        lo = hi + 1;
        hi = getStringLength(lo, msgLimit, "bad query text length");
        //TODO: parsePhaseBindVariableCount have to be checked before parseQueryText and fed into it to serve as type hints !
        parseQueryText(lo, hi, compiler);

        //parameter type count
        lo = hi + 1;
        this.parsePhaseBindVariableCount = getShort(lo, msgLimit, "could not read parameter type count");

        if (statementName != null) {
            LOG.info().$("prepare [name=").$(statementName).$(']').$();
            configurePreparedStatement(statementName);
        } else {
            this.activeBindVariableTypes = bindVariableTypes;
            this.activeSelectColumnTypes = selectColumnTypes;
        }

        //process parameter types
        if (this.parsePhaseBindVariableCount > 0) {
            if (lo + Short.BYTES + this.parsePhaseBindVariableCount * 4L > msgLimit) {
                LOG.error()
                        .$("could not read parameters [parameterCount=").$(this.parsePhaseBindVariableCount)
                        .$(", offset=").$(lo - address)
                        .$(", remaining=").$(msgLimit - lo)
                        .$(']').$();
                throw BadProtocolException.INSTANCE;
            }

            LOG.debug().$("params [count=").$(this.parsePhaseBindVariableCount).$(']').$();
            setupBindVariables(lo + Short.BYTES, activeBindVariableTypes, this.parsePhaseBindVariableCount);
        } else if (this.parsePhaseBindVariableCount < 0) {
            LOG.error()
                    .$("invalid parameter count [parameterCount=").$(this.parsePhaseBindVariableCount)
                    .$(", offset=").$(lo - address)
                    .$(']').$();
            throw BadProtocolException.INSTANCE;
        }

        if (typesAndSelect != null) {
            buildSelectColumnTypes();
        }

        syncActions.add(SYNC_PARSE);
    }

    // processes one or more queries (batch/script). "Simple Query" in PostgreSQL docs.
    private void processQuery(
            long lo,
            long limit,
            @Transient SqlCompiler compiler
    ) throws PeerDisconnectedException, PeerIsSlowToReadException, QueryPausedException, BadProtocolException {
        prepareForNewQuery();
        CharacterStoreEntry e = characterStore.newEntry();

        if (Chars.utf8Decode(lo, limit - 1, e)) {
            queryText = characterStore.toImmutable();
            try {
                compiler.compileBatch(queryText, sqlExecutionContext, batchCallback);
                // we need to continue parsing receive buffer even if we errored out
                // this is because PG client might expect separate responses to everything it sent
            } catch (SqlException ex) {
                prepareNonCriticalError(ex.getPosition(), ex.getFlyweightMessage());
            } catch (CairoException ex) {
                if (ex.isInterruption()) {
                    prepareQueryCanceled(ex.getFlyweightMessage());
                } else {
                    prepareError(ex);
                }
            }
        } else {
            LOG.error().$("invalid UTF8 bytes in parse query").$();
            throw BadProtocolException.INSTANCE;
        }
        sendReadyForNewQuery();
    }

    private void processSyncActions() {
        try {
            for (int i = 0, n = syncActions.size(); i < n; i++) {
                switch (syncActions.getQuick(i)) {
                    case SYNC_PARSE:
                        prepareParseComplete();
                        break;
                    case SYNC_DESCRIBE:
                        prepareDescribeResponse();
                        break;
                    case SYNC_BIND:
                        prepareBindComplete();
                        break;
                    case SYNC_DESCRIBE_PORTAL:
                        prepareDescribePortalResponse();
                        break;
                }
            }
        } finally {
            syncActions.clear();
        }
    }

    private void putGeoHashStringByteValue(Record rec, int col, int bitFlags) {
        byte l = rec.getGeoByte(col);
        putGeoHashStringValue(l, bitFlags);
    }

    private void putGeoHashStringIntValue(Record rec, int col, int bitFlags) {
        int l = rec.getGeoInt(col);
        putGeoHashStringValue(l, bitFlags);
    }

    private void putGeoHashStringLongValue(Record rec, int col, int bitFlags) {
        long l = rec.getGeoLong(col);
        putGeoHashStringValue(l, bitFlags);
    }

    private void putGeoHashStringShortValue(Record rec, int col, int bitFlags) {
        short l = rec.getGeoShort(col);
        putGeoHashStringValue(l, bitFlags);
    }

    private void putGeoHashStringValue(long value, int bitFlags) {
        if (value == GeoHashes.NULL) {
            responseAsciiSink.setNullValue();
        } else {
            final long a = responseAsciiSink.skip();
            if (bitFlags < 0) {
                GeoHashes.appendCharsUnsafe(value, -bitFlags, responseAsciiSink);
            } else {
                GeoHashes.appendBinaryStringUnsafe(value, bitFlags, responseAsciiSink);
            }
            responseAsciiSink.putLenEx(a);
        }
    }

    private void removeNamedStatement(CharSequence statementName) {
        if (statementName != null) {
            final int index = namedStatementMap.keyIndex(statementName);
            // do not freak out if client is closing statement we don't have
            // we could have reported error to client before statement was created
            if (index < 0) {
                namedStatementWrapperPool.push(namedStatementMap.valueAt(index));
                namedStatementMap.removeAt(index);
            }
        }
    }

    private void reportError(CairoException ex) throws PeerDisconnectedException, PeerIsSlowToReadException {
        prepareError(ex);
        sendReadyForNewQuery();
        clearRecvBuffer();
    }

    private void reportNonCriticalError(int position, CharSequence flyweightMessage)
            throws PeerDisconnectedException, PeerIsSlowToReadException {
        prepareNonCriticalError(position, flyweightMessage);
        sendReadyForNewQuery();
        clearRecvBuffer();
    }

    private void reportQueryCancelled(CharSequence flyweightMessage)
            throws PeerDisconnectedException, PeerIsSlowToReadException {
        prepareQueryCanceled(flyweightMessage);
        sendReadyForNewQuery();
        clearRecvBuffer();
    }

    private void resumeCommandComplete(boolean queryWasPaused) {
        prepareCommandComplete(true);
    }

    private void resumeCursorExecute(boolean queryWasPaused) throws PeerDisconnectedException, PeerIsSlowToReadException, QueryPausedException, SqlException {
        final Record record = currentCursor.getRecord();
        final int columnCount = currentFactory.getMetadata().getColumnCount();
        if (!queryWasPaused) {
            // We resume after no space left in buffer,
            // so we have to write the last record to the buffer once again.
            appendSingleRecord(record, columnCount);
        }
        responseAsciiSink.bookmark();
        sendCursor0(record, columnCount, resumeCommandCompleteRef);
    }

    private void resumeCursorQuery(boolean queryWasPaused) throws PeerDisconnectedException, PeerIsSlowToReadException, QueryPausedException, SqlException {
        resumeCursorQuery0(queryWasPaused);
        sendReadyForNewQuery();
    }

    private void resumeCursorQuery0(boolean queryWasPaused) throws PeerDisconnectedException, PeerIsSlowToReadException, QueryPausedException, SqlException {
        final Record record = currentCursor.getRecord();
        final int columnCount = currentFactory.getMetadata().getColumnCount();
        if (!queryWasPaused) {
            // We resume after no space left in buffer,
            // so we have to write the last record to the buffer once again.
            appendSingleRecord(record, columnCount);
        }
        responseAsciiSink.bookmark();
        sendCursor0(record, columnCount, resumeQueryCompleteRef);
    }

    private void resumeQueryComplete(boolean queryWasPaused) throws PeerDisconnectedException, PeerIsSlowToReadException {
        prepareCommandComplete(true);
        sendReadyForNewQuery();
    }

    private void sendAndReset() throws PeerDisconnectedException, PeerIsSlowToReadException {
        doSend(0, (int) (sendBufferPtr - sendBuffer));
        responseAsciiSink.reset();
    }

    // This method is currently unused. it's used for the COPY sub-protocol, which is currently not implemented.
    // It's left here so when we add the sub-protocol later we won't need to reimplemented it.
    // We could keep it just in git history, but chances are nobody would recall to search for it there
    private void sendCopyInResponse(CairoEngine engine, TextLoader textLoader) throws PeerDisconnectedException, PeerIsSlowToReadException {
        if (
                TableUtils.TABLE_EXISTS == engine.getStatus(
                        sqlExecutionContext.getCairoSecurityContext(),
                        path,
                        textLoader.getTableName()
                )) {
            responseAsciiSink.put(MESSAGE_TYPE_COPY_IN_RESPONSE);
            long addr = responseAsciiSink.skip();
            responseAsciiSink.put((byte) 0); // TEXT (1=BINARY, which we do not support yet)
            try (TableWriter writer = engine.getWriter(sqlExecutionContext.getCairoSecurityContext(), textLoader.getTableName(), WRITER_LOCK_REASON)) {
                RecordMetadata metadata = writer.getMetadata();
                responseAsciiSink.putNetworkShort((short) metadata.getColumnCount());
                for (int i = 0, n = metadata.getColumnCount(); i < n; i++) {
                    responseAsciiSink.putNetworkShort((short) PGOids.getTypeOid(metadata.getColumnType(i)));
                }
            }
            responseAsciiSink.putLen(addr);
        } else {
            final SqlException e = SqlException.$(0, "table does not exist [table=").put(textLoader.getTableName()).put(']');
            prepareNonCriticalError(e.getPosition(), e.getFlyweightMessage());
            prepareReadyForQuery();
        }
        sendAndReset();
    }

    private void sendCursor(
            int maxRows,
            PGResumeProcessor cursorResumeProcessor,
            PGResumeProcessor commandCompleteResumeProcessor
    ) throws PeerDisconnectedException, PeerIsSlowToReadException, QueryPausedException, SqlException {
        // the assumption for now is that any record will fit into response buffer. This of course precludes us from
        // streaming large BLOBs, but, and it's a big one, PostgreSQL protocol for DataRow does not allow for
        // streaming anyway. On top of that Java PostgreSQL driver downloads data row fully. This simplifies our
        // approach for general queries. For streaming protocol we will code something else. PostgreSQL Java driver is
        // slow anyway.

        rowCount = 0;
        final Record record = currentCursor.getRecord();
        final RecordMetadata metadata = currentFactory.getMetadata();
        final int columnCount = metadata.getColumnCount();
        final long cursorRowCount = currentCursor.size();
        this.maxRows = maxRows > 0 ? Long.min(maxRows, cursorRowCount) : Long.MAX_VALUE;
        this.resumeProcessor = cursorResumeProcessor;
        responseAsciiSink.bookmark();
        sendCursor0(record, columnCount, commandCompleteResumeProcessor);
    }

    private void sendCursor0(
            Record record,
            int columnCount,
            PGResumeProcessor commandCompleteResumeProcessor
    ) throws PeerDisconnectedException, PeerIsSlowToReadException, QueryPausedException, SqlException {
        if (!circuitBreaker.isTimerSet()) {
            circuitBreaker.resetTimer();
        }

        try {
            while (currentCursor.hasNext()) {
                try {
                    try {
                        appendRecord(record, columnCount);
                        responseAsciiSink.bookmark();
                    } catch (NoSpaceLeftInResponseBufferException e) {
                        responseAsciiSink.resetToBookmark();
                        sendAndReset();
                        appendSingleRecord(record, columnCount);
                        responseAsciiSink.bookmark();
                    }
                    if (rowCount >= maxRows) break;
                } catch (SqlException e) {
                    clearCursorAndFactory();
                    responseAsciiSink.resetToBookmark();
                    throw e;
                }
            }
        } catch (DataUnavailableException e) {
            isPausedQuery = true;
            responseAsciiSink.resetToBookmark();
            throw QueryPausedException.instance(e.getEvent(), sqlExecutionContext.getCircuitBreaker());
        }

        completed = maxRows <= 0 || rowCount < maxRows;
        if (completed) {
            clearCursorAndFactory();
            // at this point buffer can contain unsent data,
            // and it may not have enough space for the command
            if (sendBufferLimit - sendBufferPtr < PROTOCOL_TAIL_COMMAND_LENGTH) {
                resumeProcessor = commandCompleteResumeProcessor;
                sendAndReset();
            }
            prepareCommandComplete(true);
        } else {
            prepareSuspended();
        }
    }

    private void sendReadyForNewQuery() throws PeerDisconnectedException, PeerIsSlowToReadException {
        prepareReadyForQuery();
        sendAndReset();
    }

    private void setupFactoryAndCursor(SqlCompiler compiler) throws SqlException {
        if (currentCursor == null) {
            boolean recompileStale = true;
            SqlExecutionCircuitBreaker circuitBreaker = sqlExecutionContext.getCircuitBreaker();

            try {
                if (!circuitBreaker.isTimerSet()) {
                    circuitBreaker.resetTimer();
                }

                for (int retries = 0; recompileStale; retries++) {
                    currentFactory = typesAndSelect.getFactory();
                    try {
                        currentCursor = currentFactory.getCursor(sqlExecutionContext);
                        recompileStale = false;
                        // cache random if it was replaced
                        this.rnd = sqlExecutionContext.getRandom();
                    } catch (ReaderOutOfDateException e) {
                        if (retries == ReaderOutOfDateException.MAX_RETRY_ATTEMPS) {
                            throw e;
                        }
                        LOG.info().$(e.getFlyweightMessage()).$();
                        freeFactory();
                        compileQuery(compiler);
                        buildSelectColumnTypes();
                        applyLatestBindColumnFormats();
                    } catch (Throwable e) {
                        freeFactory();
                        throw e;
                    }
                }
            } finally {
                circuitBreaker.unsetTimer();
            }
        }
    }

    private void setupVariableSettersFromWrapper(
            @Transient NamedStatementWrapper wrapper,
            @Nullable @Transient SqlCompiler compiler
    ) throws SqlException {
        queryText = wrapper.queryText;
        LOG.debug().$("wrapper query [q=`").$(wrapper.queryText).$("`]").$();
        this.activeBindVariableTypes = wrapper.bindVariableTypes;
        this.parsePhaseBindVariableCount = wrapper.bindVariableTypes.size();
        this.activeSelectColumnTypes = wrapper.selectColumnTypes;
        if (!wrapper.alreadyExecuted && compileQuery(compiler) && typesAndSelect != null) {
            buildSelectColumnTypes();
        }
        // We'll have to compile/execute the statement next time.
        wrapper.alreadyExecuted = false;
    }

    private void shiftReceiveBuffer(long readOffsetBeforeParse) {
        final long len = recvBufferWriteOffset - readOffsetBeforeParse;
        LOG.debug()
                .$("shift [offset=").$(readOffsetBeforeParse)
                .$(", len=").$(len)
                .$(']').$();

        Vect.memcpy(
                recvBuffer, recvBuffer + readOffsetBeforeParse,
                len
        );
        recvBufferWriteOffset = len;
        recvBufferReadOffset = 0;
    }

    private void validateParameterCounts(short parameterFormatCount, short parameterValueCount, int parameterTypeCount) throws BadProtocolException {
        if (parameterValueCount > 0) {
            if (parameterValueCount < parameterTypeCount) {
                LOG.error().$("parameter type count must be less or equals to number of parameters values").$();
                throw BadProtocolException.INSTANCE;
            }
            if (parameterFormatCount > 1 && parameterFormatCount != parameterValueCount) {
                LOG.error().$("parameter format count and parameter value count must match").$();
                throw BadProtocolException.INSTANCE;
            }
        }
    }

    void clearRecvBuffer() {
        recvBufferWriteOffset = 0;
        recvBufferReadOffset = 0;
    }

    int doReceive(int remaining) {
        final long data = recvBuffer + recvBufferWriteOffset;
        final int n = nf.recv(getFd(), data, remaining);
        dumpBuffer('>', data, n);
        return n;
    }

    void doSend(int offset, int size) throws PeerDisconnectedException, PeerIsSlowToReadException {
        final int n = nf.send(getFd(), sendBuffer + offset, size);
        dumpBuffer('<', sendBuffer + offset, n);
        if (n < 0) {
            throw PeerDisconnectedException.INSTANCE;
        }

        if (n < size) {
            doSendWithRetries(offset + n, size - n);
        }
        sendBufferPtr = sendBuffer;
        bufferRemainingSize = 0;
        bufferRemainingOffset = 0;
    }

    void prepareCommandComplete(boolean addRowCount) {
        if (isEmptyQuery) {
            LOG.debug().$("empty").$();
            responseAsciiSink.put(MESSAGE_TYPE_EMPTY_QUERY);
            responseAsciiSink.putIntDirect(INT_BYTES_X);
        } else {
            responseAsciiSink.put(MESSAGE_TYPE_COMMAND_COMPLETE);
            long addr = responseAsciiSink.skip();
            if (addRowCount) {
                if (queryTag == TAG_INSERT) {
                    LOG.debug().$("insert [rowCount=").$(rowCount).$(']').$();
                    responseAsciiSink.encodeUtf8(queryTag).put(" 0 ").put(rowCount).put((char) 0);
                } else {
                    LOG.debug().$("other [rowCount=").$(rowCount).$(']').$();
                    responseAsciiSink.encodeUtf8(queryTag).put(' ').put(rowCount).put((char) 0);
                }
            } else {
                LOG.debug().$("no row count").$();
                responseAsciiSink.encodeUtf8(queryTag).put((char) 0);
            }
            responseAsciiSink.putLen(addr);
        }
    }

    void prepareReadyForQuery() {
        if (sendRNQ) {
            LOG.debug().$("RNQ sent").$();
            responseAsciiSink.put(MESSAGE_TYPE_READY_FOR_QUERY);
            responseAsciiSink.putNetworkInt(Integer.BYTES + Byte.BYTES);
            switch (transactionState) {
                case IN_TRANSACTION:
                    responseAsciiSink.put(STATUS_IN_TRANSACTION);
                    break;
                case ERROR_TRANSACTION:
                    responseAsciiSink.put(STATUS_IN_ERROR);
                    break;
                default:
                    responseAsciiSink.put(STATUS_IDLE);
                    break;
            }
            sendRNQ = false;
        }
    }

    void prepareSuspended() {
        LOG.debug().$("suspended").$();
        responseAsciiSink.put(MESSAGE_TYPE_PORTAL_SUSPENDED);
        responseAsciiSink.putIntDirect(INT_BYTES_X);
    }

    int recv() throws PeerDisconnectedException, PeerIsSlowToWriteException, BadProtocolException {
        final int remaining = (int) (recvBufferSize - recvBufferWriteOffset);

        assertTrue(remaining > 0, "undersized receive buffer or someone is abusing protocol");

        int n = doReceive(remaining);
        LOG.debug().$("recv [n=").$(n).$(']').$();
        if (n < 0) {
            LOG.info().$("disconnected on read [code=").$(n).$(']').$();
            throw PeerDisconnectedException.INSTANCE;
        }
        if (n == 0) {
            // The socket is not ready for read.
            throw PeerIsSlowToWriteException.INSTANCE;
        }

        recvBufferWriteOffset += n;
        return n;
    }

    @FunctionalInterface
    private interface PGResumeProcessor {
        void resume(boolean queryWasPaused) throws PeerIsSlowToReadException, PeerDisconnectedException, QueryPausedException, SqlException;
    }

    public static class NamedStatementWrapper implements Mutable {

        public final IntList bindVariableTypes = new IntList();
        public final IntList selectColumnTypes = new IntList();
        // Used for statements that are executed as a part of compilation (PREPARE), such as DDLs.
        public boolean alreadyExecuted = false;
        public CharSequence queryText = null;

        @Override
        public void clear() {
            queryText = null;
            bindVariableTypes.clear();
            selectColumnTypes.clear();
        }
    }

    public static class Portal implements Mutable {

        public CharSequence statementName = null;

        @Override
        public void clear() {
            statementName = null;
        }
    }

    class PGConnectionBatchCallback implements BatchCallback {

        @Override
        public void postCompile(
                SqlCompiler compiler,
                CompiledQuery cq,
                CharSequence text
        ) throws PeerIsSlowToReadException, PeerDisconnectedException, QueryPausedException, SqlException {
            try {
                PGConnectionContext.this.queryText = text;
                LOG.info().$("parse [fd=").$(fd).$(", q=").utf8(text).I$();
                processCompiledQuery(cq);

                if (typesAndSelect != null) {
                    activeSelectColumnTypes = selectColumnTypes;
                    buildSelectColumnTypes();
                    assert queryText != null;
                    queryTag = TAG_SELECT;
                    setupFactoryAndCursor(compiler);
                    prepareRowDescription();
                    sendCursor(0, resumeCursorQueryRef, resumeQueryCompleteRef);
                } else if (typesAndInsert != null) {
                    executeInsert();
                } else if (typesAndUpdate != null) {
                    executeUpdate(compiler);
                } else if (cq.getType() == CompiledQuery.INSERT_AS_SELECT ||
                        cq.getType() == CompiledQuery.CREATE_TABLE_AS_SELECT) {
                    prepareCommandComplete(true);
                } else {
                    executeTag();
                    prepareCommandComplete(false);
                }

                sqlExecutionContext.getCircuitBreaker().unsetTimer();
            } catch (QueryPausedException e) {
                // keep circuit breaker's timer as is
                throw e;
            } catch (Exception e) {
                sqlExecutionContext.getCircuitBreaker().unsetTimer();
                throw e;
            }
        }

        @Override
        public void preCompile(SqlCompiler compiler) {
            sendRNQ = true;
            prepareForNewBatchQuery();
            PGConnectionContext.this.typesAndInsert = null;
            PGConnectionContext.this.typesAndUpdate = null;
            PGConnectionContext.this.typesAndSelect = null;
            circuitBreaker.resetTimer();
        }
    }

    class ResponseAsciiSink extends AbstractCharSink {

        private long bookmarkPtr = -1;

        public void bookmark() {
            this.bookmarkPtr = sendBufferPtr;
        }

        public void bump(int size) {
            sendBufferPtr += size;
        }

        @Override
        public CharSink put(CharSequence cs) {
            // this method is only called by date format utility to print timezone name
            final int len;
            if (cs != null && (len = cs.length()) > 0) {
                ensureCapacity(len);
                for (int i = 0; i < len; i++) {
                    Unsafe.getUnsafe().putByte(sendBufferPtr + i, (byte) cs.charAt(i));
                }
                sendBufferPtr += len;
            }
            return this;
        }

        @Override
        public CharSink put(char c) {
            ensureCapacity(Byte.BYTES);
            Unsafe.getUnsafe().putByte(sendBufferPtr++, (byte) c);
            return this;
        }

        @Override
        public CharSink put(char[] chars, int start, int len) {
            ensureCapacity(len);
            Chars.asciiCopyTo(chars, start, len, sendBufferPtr);
            sendBufferPtr += len;
            return this;
        }

        public CharSink put(byte b) {
            ensureCapacity(Byte.BYTES);
            Unsafe.getUnsafe().putByte(sendBufferPtr++, b);
            return this;
        }

        public void put(BinarySequence sequence) {
            final long len = sequence.length();
            if (len > maxBlobSizeOnQuery) {
                setNullValue();
            } else {
                ensureCapacity((int) (len + Integer.BYTES));
                // when we reach here the "long" length would have to fit in response buffer
                // if it was larger than integers it would never fit into integer-bound response buffer
                putInt(sendBufferPtr, (int) len);
                sendBufferPtr += Integer.BYTES;
                for (long x = 0; x < len; x++) {
                    Unsafe.getUnsafe().putByte(sendBufferPtr + x, sequence.byteAt(x));
                }
                sendBufferPtr += len;
            }
        }

        public void putIntDirect(int value) {
            ensureCapacity(Integer.BYTES);
            putIntUnsafe(0, value);
            sendBufferPtr += Integer.BYTES;
        }

        public void putIntUnsafe(long offset, int value) {
            Unsafe.getUnsafe().putInt(sendBufferPtr + offset, value);
        }

        public void putLen(long start) {
            putInt(start, (int) (sendBufferPtr - start));
        }

        public void putLenEx(long start) {
            putInt(start, (int) (sendBufferPtr - start - Integer.BYTES));
        }

        public void putNetworkDouble(double value) {
            ensureCapacity(Double.BYTES);
            Unsafe.getUnsafe().putDouble(sendBufferPtr, Double.longBitsToDouble(Numbers.bswap(Double.doubleToLongBits(value))));
            sendBufferPtr += Double.BYTES;
        }

        public void putNetworkFloat(float value) {
            ensureCapacity(Float.BYTES);
            Unsafe.getUnsafe().putFloat(sendBufferPtr, Float.intBitsToFloat(Numbers.bswap(Float.floatToIntBits(value))));
            sendBufferPtr += Float.BYTES;
        }

        public void putNetworkInt(int value) {
            ensureCapacity(Integer.BYTES);
            putInt(sendBufferPtr, value);
            sendBufferPtr += Integer.BYTES;
        }

        public void putNetworkLong(long value) {
            ensureCapacity(Long.BYTES);
            putLong(sendBufferPtr, value);
            sendBufferPtr += Long.BYTES;
        }

        public void putNetworkShort(short value) {
            ensureCapacity(Short.BYTES);
            putShort(sendBufferPtr, value);
            sendBufferPtr += Short.BYTES;
        }

        public void resetToBookmark() {
            assert bookmarkPtr != -1;
            sendBufferPtr = bookmarkPtr;
            bookmarkPtr = -1;
        }

        private void ensureCapacity(int size) {
            if (sendBufferPtr + size < sendBufferLimit) {
                return;
            }
            throw NoSpaceLeftInResponseBufferException.INSTANCE;
        }

        void encodeUtf8Z(CharSequence value) {
            encodeUtf8(value);
            ensureCapacity(Byte.BYTES);
            Unsafe.getUnsafe().putByte(sendBufferPtr++, (byte) 0);
        }

        void reset() {
            sendBufferPtr = sendBuffer;
        }

        void setNullValue() {
            putIntDirect(INT_NULL_X);
        }

        long skip() {
            ensureCapacity(Integer.BYTES);
            long checkpoint = sendBufferPtr;
            sendBufferPtr += Integer.BYTES;
            return checkpoint;
        }
    }
}<|MERGE_RESOLUTION|>--- conflicted
+++ resolved
@@ -1202,7 +1202,6 @@
             long msgLo,
             long msgLimit
     ) throws BadProtocolException, PeerDisconnectedException, PeerIsSlowToReadException, AuthenticationException {
-<<<<<<< HEAD
 
         CairoSecurityContext cairoSecurityContext = null;
         // First, try to authenticate as the read-only user if it's configured.
@@ -1217,9 +1216,6 @@
         if (cairoSecurityContext == null) {
             cairoSecurityContext = authenticator.authenticate(username, msgLo, msgLimit);
         }
-=======
-        final CairoSecurityContext cairoSecurityContext = authenticator.authenticate(username, msgLo, msgLimit);
->>>>>>> bd8fcffc
         if (cairoSecurityContext != null) {
             sqlExecutionContext.with(cairoSecurityContext, bindVariableService, rnd, this.fd, circuitBreaker.of(this.fd));
             authenticationRequired = false;
