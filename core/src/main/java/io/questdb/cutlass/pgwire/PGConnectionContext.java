--- conflicted
+++ resolved
@@ -1815,14 +1815,11 @@
             throw BadProtocolException.INSTANCE;
         }
 
-<<<<<<< HEAD
-=======
         // this check is exactly the same as the one run inside security context on every permission checks.
         // however, this will run even if the command to be executed does not require permission checks.
         // this is useful in case a disabled user intends to hammer the database with queries which do not require authorization.
         sqlExecutionContext.getSecurityContext().checkEntityEnabled();
 
->>>>>>> e4b6520e
         // msgLen does not take into account type byte
         if (msgLen > len - 1) {
             // When this happens we need to shift our receive buffer left
