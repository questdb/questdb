--- conflicted
+++ resolved
@@ -140,17 +140,8 @@
     private final int sendBufferSize;
     private final IntList syncActions = new IntList(4);
     private final SCSequence tempSequence = new SCSequence();
-<<<<<<< HEAD
-    // insert 'statements' are cached only for the duration of user session
-    private final SimpleAssociativeCache<TypesAndInsert> typesAndInsertCache;
-=======
->>>>>>> 65f84ec2
     private final WeakSelfReturningObjectPool<TypesAndInsert> typesAndInsertPool;
     private final WeakSelfReturningObjectPool<TypesAndSelect> typesAndSelectPool;
-<<<<<<< HEAD
-    private final SimpleAssociativeCache<TypesAndUpdate> typesAndUpdateCache;
-=======
->>>>>>> 65f84ec2
     private final WeakSelfReturningObjectPool<TypesAndUpdate> typesAndUpdatePool;
     private final DirectUtf8String utf8String = new DirectUtf8String();
     // this is a reference to types either from the context or named statement, where it is provided
@@ -200,7 +191,7 @@
     private final PGResumeProcessor resumeQueryCompleteRef = this::resumeQueryComplete;
     private TypesAndInsert typesAndInsert = null;
     // insert 'statements' are cached only for the duration of user session
-    private AssociativeCache<TypesAndInsert> typesAndInsertCache;
+    private SimpleAssociativeCache<TypesAndInsert> typesAndInsertCache;
     // these references are held by context only for a period of processing single request
     // in PF world this request can span multiple messages, but still, only for one request
     // the rationale is to be able to return "selectAndTypes" instance to thread-local
@@ -210,7 +201,7 @@
     private AssociativeCache<TypesAndSelect> typesAndSelectCache;
     private boolean typesAndSelectIsCached = true;
     private TypesAndUpdate typesAndUpdate = null;
-    private AssociativeCache<TypesAndUpdate> typesAndUpdateCache;
+    private SimpleAssociativeCache<TypesAndUpdate> typesAndUpdateCache;
     private boolean typesAndUpdateIsCached = false;
     private final PGResumeProcessor resumeCursorQueryRef = this::resumeCursorQuery;
     private final PGResumeProcessor resumeComputeCursorSizeQueryRef = this::resumeComputeCursorSizeQuery;
@@ -231,53 +222,6 @@
                 LOG,
                 engine.getMetrics().pgWire().connectionCountGauge()
         );
-<<<<<<< HEAD
-        this.engine = engine;
-        queryLogger = engine.getConfiguration().getQueryLogger();
-        this.utf8Sink = new DirectUtf16Sink(engine.getConfiguration().getTextConfiguration().getUtf8SinkSize());
-        this.maxRecompileAttempts = engine.getConfiguration().getMaxSqlRecompileAttempts();
-        this.bindVariableService = new BindVariableServiceImpl(engine.getConfiguration());
-        this.recvBufferSize = Numbers.ceilPow2(configuration.getRecvBufferSize());
-        this.sendBufferSize = Numbers.ceilPow2(configuration.getSendBufferSize());
-        this.forceSendFragmentationChunkSize = configuration.getForceSendFragmentationChunkSize();
-        this.forceRecvFragmentationChunkSize = configuration.getForceRecvFragmentationChunkSize();
-        this.characterStore = new CharacterStore(
-                configuration.getCharacterStoreCapacity(),
-                configuration.getCharacterStorePoolCapacity()
-        );
-        this.maxBlobSizeOnQuery = configuration.getMaxBlobSizeOnQuery();
-        this.dumpNetworkTraffic = configuration.getDumpNetworkTraffic();
-        this.circuitBreaker = circuitBreaker;
-        this.sqlExecutionContext = sqlExecutionContext;
-        this.sqlExecutionContext.with(DenyAllSecurityContext.INSTANCE, bindVariableService, this.rnd = configuration.getRandom());
-        this.namedStatementWrapperPool = new WeakMutableObjectPool<>(NamedStatementWrapper::new, configuration.getNamesStatementPoolCapacity()); // 32
-        this.namedPortalPool = new WeakMutableObjectPool<>(Portal::new, configuration.getNamesStatementPoolCapacity()); // 32
-        this.namedStatementMap = new CharSequenceObjHashMap<>(configuration.getNamedStatementCacheCapacity());
-        this.pendingWriters = new ObjObjHashMap<>(configuration.getPendingWritersCacheSize());
-        this.namedPortalMap = new CharSequenceObjHashMap<>(configuration.getNamedStatementCacheCapacity());
-        this.binarySequenceParamsPool = new ObjectPool<>(DirectBinarySequence::new, configuration.getBinParamCountCapacity());
-
-        this.metrics = engine.getMetrics();
-        this.typesAndSelectCache = typesAndSelectCache;
-        this.typesAndSelectPool = new WeakSelfReturningObjectPool<>(TypesAndSelect::new, typesAndSelectCache.capacity());
-
-        final boolean enabledUpdateCache = configuration.isUpdateCacheEnabled();
-        final int updateBlockCount = enabledUpdateCache ? configuration.getUpdateCacheBlockCount() : 1;
-        final int updateRowCount = enabledUpdateCache ? configuration.getUpdateCacheRowCount() : 1;
-        this.typesAndUpdateCache = new SimpleAssociativeCache<>(
-                updateBlockCount,
-                updateRowCount,
-                metrics.pgWire().cachedUpdatesGauge()
-        );
-        this.typesAndUpdatePool = new WeakSelfReturningObjectPool<>(parent -> new TypesAndUpdate(parent, engine), updateBlockCount * updateRowCount);
-
-        final boolean enableInsertCache = configuration.isInsertCacheEnabled();
-        final int insertBlockCount = enableInsertCache ? configuration.getInsertCacheBlockCount() : 1;
-        final int insertRowCount = enableInsertCache ? configuration.getInsertCacheRowCount() : 1;
-        this.typesAndInsertCache = new SimpleAssociativeCache<>(insertBlockCount, insertRowCount);
-        this.typesAndInsertPool = new WeakSelfReturningObjectPool<>(TypesAndInsert::new, insertBlockCount * insertRowCount);
-=======
->>>>>>> 65f84ec2
 
         try {
             this.path = new Path();
@@ -306,22 +250,13 @@
             this.binarySequenceParamsPool = new ObjectPool<>(DirectBinarySequence::new, configuration.getBinParamCountCapacity());
 
             this.metrics = engine.getMetrics();
-            final boolean enableSelectCache = configuration.isSelectCacheEnabled();
-            final int selectBlockCount = enableSelectCache ? configuration.getSelectCacheBlockCount() : 1;
-            final int selectRowCount = enableSelectCache ? configuration.getSelectCacheRowCount() : 1;
-            this.typesAndSelectCache = new AssociativeCache<>(
-                    selectBlockCount,
-                    selectRowCount,
-                    metrics.pgWire().cachedSelectsGauge(),
-                    metrics.pgWire().selectCacheHitCounter(),
-                    metrics.pgWire().selectCacheMissCounter()
-            );
-            this.typesAndSelectPool = new WeakSelfReturningObjectPool<>(TypesAndSelect::new, selectBlockCount * selectRowCount);
+            this.typesAndSelectCache = typesAndSelectCache;
+            this.typesAndSelectPool = new WeakSelfReturningObjectPool<>(TypesAndSelect::new, typesAndSelectCache.capacity());
 
             final boolean enabledUpdateCache = configuration.isUpdateCacheEnabled();
             final int updateBlockCount = enabledUpdateCache ? configuration.getUpdateCacheBlockCount() : 1;
             final int updateRowCount = enabledUpdateCache ? configuration.getUpdateCacheRowCount() : 1;
-            this.typesAndUpdateCache = new AssociativeCache<>(
+            this.typesAndUpdateCache = new SimpleAssociativeCache<>(
                     updateBlockCount,
                     updateRowCount,
                     metrics.pgWire().cachedUpdatesGauge()
@@ -331,7 +266,7 @@
             final boolean enableInsertCache = configuration.isInsertCacheEnabled();
             final int insertBlockCount = enableInsertCache ? configuration.getInsertCacheBlockCount() : 1;
             final int insertRowCount = enableInsertCache ? configuration.getInsertCacheRowCount() : 1;
-            this.typesAndInsertCache = new AssociativeCache<>(insertBlockCount, insertRowCount);
+            this.typesAndInsertCache = new SimpleAssociativeCache<>(insertBlockCount, insertRowCount);
             this.typesAndInsertPool = new WeakSelfReturningObjectPool<>(TypesAndInsert::new, insertBlockCount * insertRowCount);
 
             this.batchCallback = new PGConnectionBatchCallback();
