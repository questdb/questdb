/*******************************************************************************
 *     ___                  _   ____  ____
 *    / _ \ _   _  ___  ___| |_|  _ \| __ )
 *   | | | | | | |/ _ \/ __| __| | | |  _ \
 *   | |_| | |_| |  __/\__ \ |_| |_| | |_) |
 *    \__\_\\__,_|\___||___/\__|____/|____/
 *
 *  Copyright (c) 2014-2019 Appsicle
 *  Copyright (c) 2019-2023 QuestDB
 *
 *  Licensed under the Apache License, Version 2.0 (the "License");
 *  you may not use this file except in compliance with the License.
 *  You may obtain a copy of the License at
 *
 *  http://www.apache.org/licenses/LICENSE-2.0
 *
 *  Unless required by applicable law or agreed to in writing, software
 *  distributed under the License is distributed on an "AS IS" BASIS,
 *  WITHOUT WARRANTIES OR CONDITIONS OF ANY KIND, either express or implied.
 *  See the License for the specific language governing permissions and
 *  limitations under the License.
 *
 ******************************************************************************/

package io.questdb.cutlass.pgwire;

import io.questdb.FactoryProvider;
import io.questdb.TelemetryOrigin;
import io.questdb.cairo.*;
import io.questdb.cairo.pool.WriterSource;
import io.questdb.cairo.security.DenyAllSecurityContext;
import io.questdb.cairo.security.SecurityContextFactory;
import io.questdb.cairo.sql.*;
import io.questdb.cairo.sql.Record;
import io.questdb.cutlass.auth.Authenticator;
import io.questdb.cutlass.auth.AuthenticatorException;
import io.questdb.cutlass.text.TextLoader;
import io.questdb.cutlass.text.types.TypeManager;
import io.questdb.griffin.*;
import io.questdb.griffin.engine.functions.bind.BindVariableServiceImpl;
import io.questdb.griffin.engine.ops.UpdateOperation;
import io.questdb.log.Log;
import io.questdb.log.LogFactory;
import io.questdb.mp.SCSequence;
import io.questdb.network.*;
import io.questdb.std.*;
import io.questdb.std.datetime.microtime.TimestampFormatUtils;
import io.questdb.std.str.*;
import org.jetbrains.annotations.Nullable;

import static io.questdb.cairo.sql.OperationFuture.QUERY_COMPLETE;
import static io.questdb.cutlass.pgwire.PGOids.*;
import static io.questdb.std.datetime.millitime.DateFormatUtils.PG_DATE_MILLI_TIME_Z_PRINT_FORMAT;

/**
 * Useful PostgreSQL documentation links:<br>
 * <a href="https://www.postgresql.org/docs/current/protocol-flow.html">Wire protocol</a><br>
 * <a href="https://www.postgresql.org/docs/current/protocol-message-formats.html">Message formats</a>
 */
public class PGConnectionContext extends IOContext<PGConnectionContext> implements WriterSource, OptionsListener {

    public static final char STATUS_IDLE = 'I';
    public static final char STATUS_IN_ERROR = 'E';
    public static final char STATUS_IN_TRANSACTION = 'T';
    public static final String TAG_ALTER_ROLE = "ALTER ROLE";
    public static final String TAG_BEGIN = "BEGIN";
    public static final String TAG_COMMIT = "COMMIT";
    public static final String TAG_CREATE_ROLE = "CREATE ROLE";
    // create as select tag
    public static final String TAG_CTAS = "CTAS";
    public static final String TAG_DEALLOCATE = "DEALLOCATE";
    public static final String TAG_EXPLAIN = "EXPLAIN";
    public static final String TAG_INSERT = "INSERT";
    public static final String TAG_OK = "OK";
    public static final String TAG_PSEUDO_SELECT = "PSEUDO_SELECT";
    public static final String TAG_ROLLBACK = "ROLLBACK";
    public static final String TAG_SELECT = "SELECT";
    public static final String TAG_SET = "SET";
    public static final String TAG_UPDATE = "UPDATE";
    private static final int COMMIT_TRANSACTION = 2;
    private static final int ERROR_TRANSACTION = 3;
    private static final int INT_BYTES_X = Numbers.bswap(Integer.BYTES);
    private static final int INT_NULL_X = Numbers.bswap(-1);
    private static final int IN_TRANSACTION = 1;
    private final static Log LOG = LogFactory.getLog(PGConnectionContext.class);
    private static final byte MESSAGE_TYPE_BIND_COMPLETE = '2';
    private static final byte MESSAGE_TYPE_CLOSE_COMPLETE = '3';
    private static final byte MESSAGE_TYPE_COMMAND_COMPLETE = 'C';
    private static final byte MESSAGE_TYPE_COPY_IN_RESPONSE = 'G';
    private static final byte MESSAGE_TYPE_DATA_ROW = 'D';
    private static final byte MESSAGE_TYPE_EMPTY_QUERY = 'I';
    private static final byte MESSAGE_TYPE_ERROR_RESPONSE = 'E';
    private static final byte MESSAGE_TYPE_NO_DATA = 'n';
    private static final byte MESSAGE_TYPE_PARAMETER_DESCRIPTION = 't';
    private static final byte MESSAGE_TYPE_PARSE_COMPLETE = '1';
    private static final byte MESSAGE_TYPE_PORTAL_SUSPENDED = 's';
    private static final byte MESSAGE_TYPE_READY_FOR_QUERY = 'Z';
    private static final byte MESSAGE_TYPE_ROW_DESCRIPTION = 'T';
    private static final int NO_TRANSACTION = 0;
    private static final int PREFIXED_MESSAGE_HEADER_LEN = 5;
    private static final int PROTOCOL_TAIL_COMMAND_LENGTH = 64;
    private static final int ROLLING_BACK_TRANSACTION = 4;
    private static final int SYNC_BIND = 3;
    private static final int SYNC_DESCRIBE = 2;
    private static final int SYNC_DESCRIBE_PORTAL = 4;
    private static final int SYNC_PARSE = 1;
    private static final String WRITER_LOCK_REASON = "pgConnection";
    private final BatchCallback batchCallback;
    private final ObjectPool<DirectBinarySequence> binarySequenceParamsPool;
    //stores result format codes (0=Text,1=Binary) from the latest bind message
    //we need it in case cursor gets invalidated and bind used non-default binary format for some column(s)
    //pg clients (like asyncpg) fail when format sent by server is not the same as requested in bind message
    private final IntList bindSelectColumnFormats;
    private final IntList bindVariableTypes = new IntList();
    private final CharacterStore characterStore;
    private final NetworkSqlExecutionCircuitBreaker circuitBreaker;
    private final DirectByteCharSequence dbcs = new DirectByteCharSequence();
    private final boolean dumpNetworkTraffic;
    private final CairoEngine engine;
    private final int maxBlobSizeOnQuery;
    private final CharSequenceObjHashMap<Portal> namedPortalMap;
    private final WeakMutableObjectPool<Portal> namedPortalPool;
    private final CharSequenceObjHashMap<NamedStatementWrapper> namedStatementMap;
    private final WeakMutableObjectPool<NamedStatementWrapper> namedStatementWrapperPool;
    private final NetworkFacade nf;
    private final Path path = new Path();
    private final ObjObjHashMap<TableToken, TableWriterAPI> pendingWriters;
    private final int recvBufferSize;
    private final ResponseAsciiSink responseAsciiSink = new ResponseAsciiSink();
    private final SecurityContextFactory securityContextFactory;
    private final IntList selectColumnTypes = new IntList();
    private final int sendBufferSize;
    private final IntList syncActions = new IntList(4);
    private final SCSequence tempSequence = new SCSequence();
    private final TypeManager typeManager;
    // insert 'statements' are cached only for the duration of user session 
    private final AssociativeCache<TypesAndInsert> typesAndInsertCache;
    private final WeakSelfReturningObjectPool<TypesAndInsert> typesAndInsertPool;
    private final DirectCharSink utf8Sink;
    // this is a reference to types either from the context or named statement, where it is provided
    private IntList activeBindVariableTypes;
    //list of pair: column types (with format flag stored in first bit) AND additional type flag
    private IntList activeSelectColumnTypes;
    private Authenticator authenticator;
    private BindVariableService bindVariableService;
    private int bufferRemainingOffset = 0;
    private int bufferRemainingSize = 0;
    private boolean completed = true;
    private RecordCursor currentCursor = null;
    private RecordCursorFactory currentFactory = null;
    private long cursorRowCount;
    private boolean isEmptyQuery = false;
    private boolean isPausedQuery = false;
    private long maxReceiveRows;
    private long maxSendRows;
    private int parsePhaseBindVariableCount;
    private boolean queryContainsSecret;
    //command tag used when returning row count to client,
    //see CommandComplete (B) at https://www.postgresql.org/docs/current/protocol-message-formats.html
    private CharSequence queryTag;
    private CharSequence queryText;
    private long recvBuffer;
    private long recvBufferReadOffset = 0;
    private long recvBufferWriteOffset = 0;
    private PGResumeProcessor resumeProcessor;
    private Rnd rnd;
    private long rowCount;
    private long sendBuffer;
    private long sendBufferLimit;
    private long sendBufferPtr;
    private final PGResumeProcessor resumeExecuteCompleteRef = this::resumeCommandComplete;
    private boolean sendParameterDescription;
    private boolean sendRNQ = true;/* send ReadyForQuery message */
    private SqlExecutionContextImpl sqlExecutionContext;
    private long statementTimeout = -1L;
    private SuspendEvent suspendEvent;
    private long totalReceived = 0;
    private int transactionState = NO_TRANSACTION;
    private final PGResumeProcessor resumeQueryCompleteRef = this::resumeQueryComplete;
    private TypesAndInsert typesAndInsert = null;
    // these references are held by context only for a period of processing single request
    // in PF world this request can span multiple messages, but still, only for one request
    // the rationale is to be able to return "selectAndTypes" instance to thread-local
    // cache, which is "typesAndSelectCache". We typically do this after query results are
    // served to client or query errored out due to network issues
    private TypesAndSelect typesAndSelect = null;
    private AssociativeCache<TypesAndSelect> typesAndSelectCache;
    private boolean typesAndSelectIsCached = true;
    private WeakSelfReturningObjectPool<TypesAndSelect> typesAndSelectPool;
    private TypesAndUpdate typesAndUpdate = null;
    private AssociativeCache<TypesAndUpdate> typesAndUpdateCache;
    private boolean typesAndUpdateIsCached = false;
    private final PGResumeProcessor resumeCursorQueryRef = this::resumeCursorQuery;
    private final PGResumeProcessor resumeComputeCursorSizeQueryRef = this::resumeComputeCursorSizeQuery;
    private final PGResumeProcessor resumeCursorExecuteRef = this::resumeCursorExecute;
    private final PGResumeProcessor setResumeComputeCursorSizeExecuteRef = this::setResumeComputeCursorSizeExecute;
    private WeakSelfReturningObjectPool<TypesAndUpdate> typesAndUpdatePool;
    private NamedStatementWrapper wrapper;

    public PGConnectionContext(CairoEngine engine, PGWireConfiguration configuration, SqlExecutionContextImpl sqlExecutionContext, NetworkSqlExecutionCircuitBreaker circuitBreaker) {
        this.engine = engine;
        this.utf8Sink = new DirectCharSink(engine.getConfiguration().getTextConfiguration().getUtf8SinkSize());
        this.typeManager = new TypeManager(engine.getConfiguration().getTextConfiguration(), utf8Sink);
        this.nf = configuration.getNetworkFacade();
        this.bindVariableService = new BindVariableServiceImpl(engine.getConfiguration());
        this.recvBufferSize = Numbers.ceilPow2(configuration.getRecvBufferSize());
        this.sendBufferSize = Numbers.ceilPow2(configuration.getSendBufferSize());
        this.characterStore = new CharacterStore(
                configuration.getCharacterStoreCapacity(),
                configuration.getCharacterStorePoolCapacity()
        );
        this.maxBlobSizeOnQuery = configuration.getMaxBlobSizeOnQuery();
        this.dumpNetworkTraffic = configuration.getDumpNetworkTraffic();
        this.circuitBreaker = circuitBreaker;
        this.sqlExecutionContext = sqlExecutionContext;
        this.sqlExecutionContext.with(DenyAllSecurityContext.INSTANCE, bindVariableService, this.rnd = configuration.getRandom());
        this.namedStatementWrapperPool = new WeakMutableObjectPool<>(NamedStatementWrapper::new, configuration.getNamesStatementPoolCapacity()); // 32
        this.namedPortalPool = new WeakMutableObjectPool<>(Portal::new, configuration.getNamesStatementPoolCapacity()); // 32
        this.namedStatementMap = new CharSequenceObjHashMap<>(configuration.getNamedStatementCacheCapacity());
        this.pendingWriters = new ObjObjHashMap<>(configuration.getPendingWritersCacheSize());
        this.namedPortalMap = new CharSequenceObjHashMap<>(configuration.getNamedStatementCacheCapacity());
        this.binarySequenceParamsPool = new ObjectPool<>(DirectBinarySequence::new, configuration.getBinParamCountCapacity());
        this.typesAndInsertPool = new WeakSelfReturningObjectPool<>(TypesAndInsert::new, configuration.getInsertPoolCapacity()); // 64
        final boolean enableInsertCache = configuration.isInsertCacheEnabled();
        final int insertBlockCount = enableInsertCache ? configuration.getInsertCacheBlockCount() : 1; // 8
        final int insertRowCount = enableInsertCache ? configuration.getInsertCacheRowCount() : 1; // 8
        this.typesAndInsertCache = new AssociativeCache<>(insertBlockCount, insertRowCount);
        this.batchCallback = new PGConnectionBatchCallback();
        this.bindSelectColumnFormats = new IntList();
        this.queryTag = TAG_OK;
        this.queryContainsSecret = false;
        FactoryProvider factoryProvider = configuration.getFactoryProvider();
        this.securityContextFactory = factoryProvider.getSecurityContextFactory();
    }

    public static int getInt(long address, long msgLimit, CharSequence errorMessage) throws BadProtocolException {
        if (address + Integer.BYTES <= msgLimit) {
            return getIntUnsafe(address);
        }
        LOG.error().$(errorMessage).$();
        throw BadProtocolException.INSTANCE;
    }

    public static long getLongUnsafe(long address) {
        return Numbers.bswap(Unsafe.getUnsafe().getLong(address));
    }

    public static short getShort(long address, long msgLimit, CharSequence errorMessage) throws BadProtocolException {
        if (address + Short.BYTES <= msgLimit) {
            return getShortUnsafe(address);
        }
        LOG.error().$(errorMessage).$();
        throw BadProtocolException.INSTANCE;
    }

    public static long getStringLength(
            long x,
            long limit,
            CharSequence errorMessage
    ) throws BadProtocolException {
        long len = Unsafe.getUnsafe().getByte(x) == 0 ? x : getStringLengthTedious(x, limit);
        if (len > -1) {
            return len;
        }
        // we did not find 0 within message limit
        LOG.error().$(errorMessage).$();
        throw BadProtocolException.INSTANCE;
    }

    public static long getStringLengthTedious(long x, long limit) {
        // calculate length
        for (long i = x; i < limit; i++) {
            if (Unsafe.getUnsafe().getByte(i) == 0) {
                return i;
            }
        }
        return -1;
    }

    public static void putInt(long address, int value) {
        Unsafe.getUnsafe().putInt(address, Numbers.bswap(value));
    }

    public static void putLong(long address, long value) {
        Unsafe.getUnsafe().putLong(address, Numbers.bswap(value));
    }

    public static void putShort(long address, short value) {
        Unsafe.getUnsafe().putShort(address, Numbers.bswap(value));
    }

    @Override
    public void clear() {
        sendBufferPtr = sendBuffer;
        bufferRemainingOffset = 0;
        bufferRemainingSize = 0;
        responseAsciiSink.reset();
        prepareForNewQuery();
        typeManager.clear();
        clearWriters();
        clearRecvBuffer();
        typesAndInsertCache.clear();
        evictNamedStatementWrappersAndClear();
        namedPortalMap.clear();
        bindVariableService.clear();
        bindVariableTypes.clear();
        binarySequenceParamsPool.clear();
        resumeProcessor = null;
        completed = true;
        clearCursorAndFactory();
        totalReceived = 0;
        typesAndSelectIsCached = true;
        typesAndUpdateIsCached = false;
        statementTimeout = -1L;
        authenticator.clear();
        isPausedQuery = false;
        isEmptyQuery = false;
        clearSuspendEvent();
        queryContainsSecret = false;
    }

    @Override
    public void clearSuspendEvent() {
        suspendEvent = Misc.free(suspendEvent);
    }

    public void clearWriters() {
        closePendingWriters(false);
        pendingWriters.clear();
    }

    @Override
    public void close() {
        // We're about to close the context, so no need to return pending factory to cache.
        typesAndSelectIsCached = false;
        typesAndUpdateIsCached = false;
        clear();
        this.fd = -1;
        sqlExecutionContext.with(DenyAllSecurityContext.INSTANCE, null, null, -1, null);
        Misc.free(path);
        Misc.free(utf8Sink);
        Misc.free(authenticator);
        freeBuffers();
    }

    @Override
    public SuspendEvent getSuspendEvent() {
        return suspendEvent;
    }

    @Override
    public TableWriterAPI getTableWriterAPI(TableToken tableToken, String lockReason) {
        final int index = pendingWriters.keyIndex(tableToken);
        if (index < 0) {
            return pendingWriters.valueAt(index);
        }
        return engine.getTableWriterAPI(tableToken, lockReason);
    }

    @Override
    public TableWriterAPI getTableWriterAPI(CharSequence tableName, String lockReason) {
        return getTableWriterAPI(engine.verifyTableName(tableName), lockReason);
    }

    public void handleClientOperation(
            @Transient CairoEngine engine,
            @Transient AssociativeCache<TypesAndSelect> selectAndTypesCache,
            @Transient WeakSelfReturningObjectPool<TypesAndSelect> selectAndTypesPool,
            @Transient AssociativeCache<TypesAndUpdate> typesAndUpdateCache,
            @Transient WeakSelfReturningObjectPool<TypesAndUpdate> typesAndUpdatePool,
            int operation
    ) throws Exception {
        assert authenticator != null;

        this.typesAndSelectCache = selectAndTypesCache;
        this.typesAndSelectPool = selectAndTypesPool;
        this.typesAndUpdateCache = typesAndUpdateCache;
        this.typesAndUpdatePool = typesAndUpdatePool;

        boolean afterAuthentication = handleAuthentication();

        try {
            if (isPausedQuery) {
                isPausedQuery = false;
                if (resumeProcessor != null) {
                    resumeProcessor.resume(true);
                }
            } else if (bufferRemainingSize > 0) {
                doSend(bufferRemainingOffset, bufferRemainingSize);
                if (resumeProcessor != null) {
                    resumeProcessor.resume(false);
                }
            }

            boolean keepReceiving = true;
            OUTER:
            do {
                if (operation == IOOperation.READ) {
                    if (recv() == 0 && !afterAuthentication) {
                        // if we are just after authentication we may already have a full message in the receive buffer
                        keepReceiving = false;
                    }
                    afterAuthentication = false;
                }

                // we do not pre-compute length because 'parse' will mutate 'recvBufferReadOffset'
                if (keepReceiving) {
                    do {
                        // Parse will update the value of recvBufferOffset upon completion of
                        // logical block. We cannot count on return value because 'parse' may try to
                        // respond to client and fail with exception. When it does fail we would have
                        // to retry 'send' but not parse the same input again

                        long readOffsetBeforeParse = recvBufferReadOffset;
                        totalReceived += (recvBufferWriteOffset - recvBufferReadOffset);
                        parse(
                                recvBuffer + recvBufferReadOffset,
                                (int) (recvBufferWriteOffset - recvBufferReadOffset)
                        );

                        // nothing changed?
                        if (readOffsetBeforeParse == recvBufferReadOffset) {
                            // shift to start
                            if (readOffsetBeforeParse > 0) {
                                shiftReceiveBuffer(readOffsetBeforeParse);
                            }
                            continue OUTER;
                        }
                    } while (recvBufferReadOffset < recvBufferWriteOffset);
                    clearRecvBuffer();
                }
            } while (keepReceiving && operation == IOOperation.READ);
        } catch (SqlException e) {
            reportNonCriticalError(e.getPosition(), e.getFlyweightMessage());
        } catch (ImplicitCastException e) {
            reportNonCriticalError(-1, e.getFlyweightMessage());
        } catch (CairoException e) {
            clearCursorAndFactory();
            if (e.isInterruption()) {
                reportQueryCancelled(e.getFlyweightMessage());
            } else {
                reportError(e);
            }
        }
    }

    @Override
    public PGConnectionContext of(int fd, IODispatcher<PGConnectionContext> dispatcher) {
        PGConnectionContext r = super.of(fd, dispatcher);
        sqlExecutionContext.with(fd);
        if (fd == -1) {
            // The context is about to be returned to the pool, so we should release the memory.
            freeBuffers();
            authenticator.init(-1, 0, 0, 0, 0);
        } else {
            // The context is obtained from the pool, so we should initialize the memory.
            if (recvBuffer == 0) {
                this.recvBuffer = Unsafe.malloc(this.recvBufferSize, MemoryTag.NATIVE_PGW_CONN);
            }
            if (sendBuffer == 0) {
                this.sendBuffer = Unsafe.malloc(this.sendBufferSize, MemoryTag.NATIVE_PGW_CONN);
                this.sendBufferPtr = sendBuffer;
                this.sendBufferLimit = sendBuffer + sendBufferSize;
            }
            authenticator.init(fd, recvBuffer, recvBuffer + recvBufferSize, sendBuffer, sendBufferLimit);
        }
        return r;
    }

    public void setAuthenticator(Authenticator authenticator) {
        this.authenticator = authenticator;
    }

    public void setBinBindVariable(int index, long address, int valueLen) throws SqlException {
        bindVariableService.setBin(index, this.binarySequenceParamsPool.next().of(address, valueLen));
    }

    public void setBooleanBindVariable(int index, int valueLen) throws SqlException {
        if (valueLen != 4 && valueLen != 5) {
            throw SqlException.$(0, "bad value for BOOLEAN parameter [index=").put(index).put(", valueLen=").put(valueLen).put(']');
        }
        bindVariableService.setBoolean(index, valueLen == 4);
    }

    public void setCharBindVariable(int index, long address, int valueLen) throws BadProtocolException, SqlException {
        CharacterStoreEntry e = characterStore.newEntry();
        if (Chars.utf8toUtf16(address, address + valueLen, e)) {
            bindVariableService.setChar(index, characterStore.toImmutable().charAt(0));
        } else {
            LOG.error().$("invalid char UTF8 bytes [index=").$(index).$(']').$();
            throw BadProtocolException.INSTANCE;
        }
    }

    public void setDateBindVariable(int index, long address, int valueLen) throws SqlException {
        dbcs.of(address, address + valueLen);
        bindVariableService.define(index, ColumnType.DATE, 0);
        bindVariableService.setStr(index, dbcs);
    }

    public void setDoubleBindVariable(int index, long address, int valueLen) throws BadProtocolException, SqlException {
        ensureValueLength(index, Double.BYTES, valueLen);
        bindVariableService.setDouble(index, Double.longBitsToDouble(getLongUnsafe(address)));
    }

    public void setFloatBindVariable(int index, long address, int valueLen) throws BadProtocolException, SqlException {
        ensureValueLength(index, Float.BYTES, valueLen);
        bindVariableService.setFloat(index, Float.intBitsToFloat(getIntUnsafe(address)));
    }

    public void setIntBindVariable(int index, long address, int valueLen) throws BadProtocolException, SqlException {
        ensureValueLength(index, Integer.BYTES, valueLen);
        bindVariableService.setInt(index, getIntUnsafe(address));
    }

    public void setLongBindVariable(int index, long address, int valueLen) throws BadProtocolException, SqlException {
        ensureValueLength(index, Long.BYTES, valueLen);
        bindVariableService.setLong(index, getLongUnsafe(address));
    }

    public void setShortBindVariable(int index, long address, int valueLen) throws BadProtocolException, SqlException {
        ensureValueLength(index, Short.BYTES, valueLen);
        bindVariableService.setShort(index, getShortUnsafe(address));
    }

    @Override
    public void setStatementTimeout(long statementTimeout) {
        this.statementTimeout = statementTimeout;
        if (statementTimeout > 0) {
            circuitBreaker.setTimeout(statementTimeout);
        }
    }

    public void setStrBindVariable(int index, long address, int valueLen) throws BadProtocolException, SqlException {
        CharacterStoreEntry e = characterStore.newEntry();
        if (Chars.utf8toUtf16(address, address + valueLen, e)) {
            bindVariableService.setStr(index, characterStore.toImmutable());
        } else {
            LOG.error().$("invalid str UTF8 bytes [index=").$(index).$(']').$();
            throw BadProtocolException.INSTANCE;
        }
    }

    public void setSuspendEvent(SuspendEvent suspendEvent) {
        this.suspendEvent = suspendEvent;
    }

    public void setTimestampBindVariable(int index, long address, int valueLen) throws BadProtocolException, SqlException {
        ensureValueLength(index, Long.BYTES, valueLen);
        bindVariableService.setTimestamp(index, getLongUnsafe(address) + Numbers.JULIAN_EPOCH_OFFSET_USEC);
    }

    private static void bindParameterFormats(
            long lo,
            long msgLimit,
            short parameterFormatCount,
            IntList bindVariableTypes
    ) throws BadProtocolException {
        if (lo + Short.BYTES * parameterFormatCount <= msgLimit) {
            LOG.debug().$("processing bind formats [count=").$(parameterFormatCount).$(']').$();
            for (int i = 0; i < parameterFormatCount; i++) {
                final short code = getShortUnsafe(lo + i * Short.BYTES);
                bindVariableTypes.setQuick(i, toParamBinaryType(code, bindVariableTypes.getQuick(i)));
            }
        } else {
            LOG.error().$("invalid format code count [value=").$(parameterFormatCount).$(']').$();
            throw BadProtocolException.INSTANCE;
        }
    }

    private static void bindSingleFormatForAll(long lo, long msgLimit, IntList activeBindVariableTypes) throws BadProtocolException {
        short code = getShort(lo, msgLimit, "could not read parameter formats");
        for (int i = 0, n = activeBindVariableTypes.size(); i < n; i++) {
            activeBindVariableTypes.setQuick(i, toParamBinaryType(code, activeBindVariableTypes.getQuick(i)));
        }
    }

    private static void ensureValueLength(int index, int required, int actual) throws BadProtocolException {
        if (required == actual) {
            return;
        }
        LOG.error()
                .$("bad parameter value length [required=").$(required)
                .$(", actual=").$(actual)
                .$(", index=").$(index)
                .I$();
        throw BadProtocolException.INSTANCE;
    }

    private static int getIntUnsafe(long address) {
        return Numbers.bswap(Unsafe.getUnsafe().getInt(address));
    }

    private static short getShortUnsafe(long address) {
        return Numbers.bswap(Unsafe.getUnsafe().getShort(address));
    }

    private static void setupBindVariables(long lo, IntList bindVariableTypes, int count) {
        bindVariableTypes.setPos(count);
        for (int i = 0; i < count; i++) {
            bindVariableTypes.setQuick(i, Unsafe.getUnsafe().getInt(lo + i * 4L));
        }
    }

    private void appendBinColumn(Record record, int i) throws SqlException {
        BinarySequence sequence = record.getBin(i);
        if (sequence == null) {
            responseAsciiSink.setNullValue();
        } else {
            // if length is above max we will error out the result set
            long blobSize = sequence.length();
            if (blobSize < maxBlobSizeOnQuery) {
                responseAsciiSink.put(sequence);
            } else {
                throw SqlException.position(0)
                        .put("blob is too large [blobSize=").put(blobSize)
                        .put(", max=").put(maxBlobSizeOnQuery)
                        .put(", columnIndex=").put(i)
                        .put(']');
            }
        }
    }

    private void appendBooleanColumn(Record record, int columnIndex) {
        responseAsciiSink.putNetworkInt(Byte.BYTES);
        responseAsciiSink.put(record.getBool(columnIndex) ? 't' : 'f');
    }

    private void appendBooleanColumnBin(Record record, int columnIndex) {
        responseAsciiSink.putNetworkInt(Byte.BYTES);
        responseAsciiSink.put(record.getBool(columnIndex) ? (byte) 1 : (byte) 0);
    }

    private void appendByteColumn(Record record, int columnIndex) {
        long a = responseAsciiSink.skip();
        responseAsciiSink.put((int) record.getByte(columnIndex));
        responseAsciiSink.putLenEx(a);
    }

    private void appendByteColumnBin(Record record, int columnIndex) {
        final byte value = record.getByte(columnIndex);
        responseAsciiSink.putNetworkInt(Short.BYTES);
        responseAsciiSink.putNetworkShort(value);
    }

    private void appendCharColumn(Record record, int columnIndex) {
        final char charValue = record.getChar(columnIndex);
        if (charValue == 0) {
            responseAsciiSink.setNullValue();
        } else {
            long a = responseAsciiSink.skip();
            responseAsciiSink.putUtf8(charValue);
            responseAsciiSink.putLenEx(a);
        }
    }

    private void appendDateColumn(Record record, int columnIndex) {
        final long longValue = record.getDate(columnIndex);
        if (longValue != Numbers.LONG_NaN) {
            final long a = responseAsciiSink.skip();
            PG_DATE_MILLI_TIME_Z_PRINT_FORMAT.format(longValue, null, null, responseAsciiSink);
            responseAsciiSink.putLenEx(a);
        } else {
            responseAsciiSink.setNullValue();
        }
    }

    private void appendDateColumnBin(Record record, int columnIndex) {
        final long longValue = record.getDate(columnIndex);
        if (longValue != Numbers.LONG_NaN) {
            responseAsciiSink.putNetworkInt(Long.BYTES);
            // PG epoch starts at 2000 rather than 1970
            responseAsciiSink.putNetworkLong(longValue * 1000 - Numbers.JULIAN_EPOCH_OFFSET_USEC);
        } else {
            responseAsciiSink.setNullValue();
        }
    }

    private void appendDoubleColumn(Record record, int columnIndex) {
        final double doubleValue = record.getDouble(columnIndex);
        if (doubleValue == doubleValue) {
            final long a = responseAsciiSink.skip();
            responseAsciiSink.put(doubleValue);
            responseAsciiSink.putLenEx(a);
        } else {
            responseAsciiSink.setNullValue();
        }
    }

    private void appendDoubleColumnBin(Record record, int columnIndex) {
        final double value = record.getDouble(columnIndex);
        if (value == value) {
            responseAsciiSink.putNetworkInt(Double.BYTES);
            responseAsciiSink.putNetworkDouble(value);
        } else {
            responseAsciiSink.setNullValue();
        }
    }

    private void appendFloatColumn(Record record, int columnIndex) {
        final float floatValue = record.getFloat(columnIndex);
        if (floatValue == floatValue) {
            final long a = responseAsciiSink.skip();
            responseAsciiSink.put(floatValue, 3);
            responseAsciiSink.putLenEx(a);
        } else {
            responseAsciiSink.setNullValue();
        }
    }

    private void appendFloatColumnBin(Record record, int columnIndex) {
        final float value = record.getFloat(columnIndex);
        if (value == value) {
            responseAsciiSink.putNetworkInt(Float.BYTES);
            responseAsciiSink.putNetworkFloat(value);
        } else {
            responseAsciiSink.setNullValue();
        }
    }

    private void appendIPv4Col(Record record, int columnIndex) {
        int value = record.getIPv4(columnIndex);
        if (value == Numbers.IPv4_NULL) {
            responseAsciiSink.setNullValue();
        } else {
            final long a = responseAsciiSink.skip();
            Numbers.intToIPv4Sink(responseAsciiSink, value);
            responseAsciiSink.putLenEx(a);
        }
    }

    private void appendIntCol(Record record, int i) {
        final int intValue = record.getInt(i);
        if (intValue != Numbers.INT_NaN) {
            final long a = responseAsciiSink.skip();
            responseAsciiSink.put(intValue);
            responseAsciiSink.putLenEx(a);
        } else {
            responseAsciiSink.setNullValue();
        }
    }

    private void appendIntColumnBin(Record record, int columnIndex) {
        final int value = record.getInt(columnIndex);
        if (value != Numbers.INT_NaN) {
            responseAsciiSink.ensureCapacity(8);
            responseAsciiSink.putIntUnsafe(0, INT_BYTES_X);
            responseAsciiSink.putIntUnsafe(4, Numbers.bswap(value));
            responseAsciiSink.bump(8);
        } else {
            responseAsciiSink.setNullValue();
        }
    }

    private void appendLong256Column(Record record, int columnIndex) {
        final Long256 long256Value = record.getLong256A(columnIndex);
        if (long256Value.getLong0() == Numbers.LONG_NaN &&
                long256Value.getLong1() == Numbers.LONG_NaN &&
                long256Value.getLong2() == Numbers.LONG_NaN &&
                long256Value.getLong3() == Numbers.LONG_NaN) {
            responseAsciiSink.setNullValue();
        } else {
            final long a = responseAsciiSink.skip();
            Numbers.appendLong256(
                    long256Value.getLong0(),
                    long256Value.getLong1(),
                    long256Value.getLong2(),
                    long256Value.getLong3(),
                    responseAsciiSink);
            responseAsciiSink.putLenEx(a);
        }
    }

    private void appendLongColumn(Record record, int columnIndex) {
        final long longValue = record.getLong(columnIndex);
        if (longValue != Numbers.LONG_NaN) {
            final long a = responseAsciiSink.skip();
            responseAsciiSink.put(longValue);
            responseAsciiSink.putLenEx(a);
        } else {
            responseAsciiSink.setNullValue();
        }
    }

    private void appendLongColumnBin(Record record, int columnIndex) {
        final long longValue = record.getLong(columnIndex);
        if (longValue != Numbers.LONG_NaN) {
            responseAsciiSink.putNetworkInt(Long.BYTES);
            responseAsciiSink.putNetworkLong(longValue);
        } else {
            responseAsciiSink.setNullValue();
        }
    }

    private void appendRecord(Record record, int columnCount) throws SqlException {
        responseAsciiSink.put(MESSAGE_TYPE_DATA_ROW); // data
        final long offset = responseAsciiSink.skip();
        responseAsciiSink.putNetworkShort((short) columnCount);
        for (int i = 0; i < columnCount; i++) {
            final int type = activeSelectColumnTypes.getQuick(2 * i);
            final short columnBinaryFlag = getColumnBinaryFlag(type);
            final int typeTag = ColumnType.tagOf(type);

            final int tagWithFlag = toColumnBinaryType(columnBinaryFlag, typeTag);
            switch (tagWithFlag) {
                case BINARY_TYPE_INT:
                    appendIntColumnBin(record, i);
                    break;
                case ColumnType.INT:
                    appendIntCol(record, i);
                    break;
                case ColumnType.IPv4:
                    appendIPv4Col(record, i);
                    break;
                case ColumnType.STRING:
                case BINARY_TYPE_STRING:
                    appendStrColumn(record, i);
                    break;
                case ColumnType.SYMBOL:
                case BINARY_TYPE_SYMBOL:
                    appendSymbolColumn(record, i);
                    break;
                case BINARY_TYPE_LONG:
                    appendLongColumnBin(record, i);
                    break;
                case ColumnType.LONG:
                    appendLongColumn(record, i);
                    break;
                case ColumnType.SHORT:
                    appendShortColumn(record, i);
                    break;
                case BINARY_TYPE_DOUBLE:
                    appendDoubleColumnBin(record, i);
                    break;
                case ColumnType.DOUBLE:
                    appendDoubleColumn(record, i);
                    break;
                case BINARY_TYPE_FLOAT:
                    appendFloatColumnBin(record, i);
                    break;
                case BINARY_TYPE_SHORT:
                    appendShortColumnBin(record, i);
                    break;
                case BINARY_TYPE_DATE:
                    appendDateColumnBin(record, i);
                    break;
                case BINARY_TYPE_TIMESTAMP:
                    appendTimestampColumnBin(record, i);
                    break;
                case BINARY_TYPE_BYTE:
                    appendByteColumnBin(record, i);
                    break;
                case BINARY_TYPE_UUID:
                    appendUuidColumnBin(record, i);
                    break;
                case ColumnType.FLOAT:
                    appendFloatColumn(record, i);
                    break;
                case ColumnType.TIMESTAMP:
                    appendTimestampColumn(record, i);
                    break;
                case ColumnType.DATE:
                    appendDateColumn(record, i);
                    break;
                case ColumnType.BOOLEAN:
                    appendBooleanColumn(record, i);
                    break;
                case BINARY_TYPE_BOOLEAN:
                    appendBooleanColumnBin(record, i);
                    break;
                case ColumnType.BYTE:
                    appendByteColumn(record, i);
                    break;
                case ColumnType.BINARY:
                case BINARY_TYPE_BINARY:
                    appendBinColumn(record, i);
                    break;
                case ColumnType.CHAR:
                case BINARY_TYPE_CHAR:
                    appendCharColumn(record, i);
                    break;
                case ColumnType.LONG256:
                case BINARY_TYPE_LONG256:
                    appendLong256Column(record, i);
                    break;
                case ColumnType.GEOBYTE:
                    putGeoHashStringByteValue(record, i, activeSelectColumnTypes.getQuick(2 * i + 1));
                    break;
                case ColumnType.GEOSHORT:
                    putGeoHashStringShortValue(record, i, activeSelectColumnTypes.getQuick(2 * i + 1));
                    break;
                case ColumnType.GEOINT:
                    putGeoHashStringIntValue(record, i, activeSelectColumnTypes.getQuick(2 * i + 1));
                    break;
                case ColumnType.GEOLONG:
                    putGeoHashStringLongValue(record, i, activeSelectColumnTypes.getQuick(2 * i + 1));
                    break;
                case ColumnType.NULL:
                    responseAsciiSink.setNullValue();
                    break;
                case ColumnType.UUID:
                    appendUuidColumn(record, i);
                    break;
                default:
                    assert false;
            }
        }
        responseAsciiSink.putLen(offset);
        rowCount++;
    }

    private void appendShortColumn(Record record, int columnIndex) {
        final long a = responseAsciiSink.skip();
        responseAsciiSink.put(record.getShort(columnIndex));
        responseAsciiSink.putLenEx(a);
    }

    private void appendShortColumnBin(Record record, int columnIndex) {
        final short value = record.getShort(columnIndex);
        responseAsciiSink.putNetworkInt(Short.BYTES);
        responseAsciiSink.putNetworkShort(value);
    }

    private void appendSingleRecord(Record record, int columnCount) throws SqlException {
        try {
            appendRecord(record, columnCount);
        } catch (NoSpaceLeftInResponseBufferException e1) {
            // oopsie, buffer is too small for single record
            LOG.error().$("not enough space in buffer for row data [buffer=").$(sendBufferSize).I$();
            responseAsciiSink.reset();
            freeFactory();
            throw CairoException.critical(0).put("server configuration error: not enough space in send buffer for row data");
        }
    }

    private void appendStrColumn(Record record, int columnIndex) {
        final CharSequence strValue = record.getStr(columnIndex);
        if (strValue == null) {
            responseAsciiSink.setNullValue();
        } else {
            final long a = responseAsciiSink.skip();
            responseAsciiSink.encodeUtf8(strValue);
            responseAsciiSink.putLenEx(a);
        }
    }

    private void appendSymbolColumn(Record record, int columnIndex) {
        final CharSequence strValue = record.getSym(columnIndex);
        if (strValue == null) {
            responseAsciiSink.setNullValue();
        } else {
            final long a = responseAsciiSink.skip();
            responseAsciiSink.encodeUtf8(strValue);
            responseAsciiSink.putLenEx(a);
        }
    }

    private void appendTimestampColumn(Record record, int i) {
        long a;
        long longValue = record.getTimestamp(i);
        if (longValue == Numbers.LONG_NaN) {
            responseAsciiSink.setNullValue();
        } else {
            a = responseAsciiSink.skip();
            TimestampFormatUtils.PG_TIMESTAMP_FORMAT.format(longValue, null, null, responseAsciiSink);
            responseAsciiSink.putLenEx(a);
        }
    }

    private void appendTimestampColumnBin(Record record, int columnIndex) {
        final long longValue = record.getTimestamp(columnIndex);
        if (longValue == Numbers.LONG_NaN) {
            responseAsciiSink.setNullValue();
        } else {
            responseAsciiSink.putNetworkInt(Long.BYTES);
            // PG epoch starts at 2000 rather than 1970
            responseAsciiSink.putNetworkLong(longValue - Numbers.JULIAN_EPOCH_OFFSET_USEC);
        }
    }

    private void appendUuidColumn(Record record, int columnIndex) {
        final long lo = record.getLong128Lo(columnIndex);
        final long hi = record.getLong128Hi(columnIndex);
        if (Uuid.isNull(lo, hi)) {
            responseAsciiSink.setNullValue();
        } else {
            final long a = responseAsciiSink.skip();
            Numbers.appendUuid(lo, hi, responseAsciiSink);
            responseAsciiSink.putLenEx(a);
        }
    }

    private void appendUuidColumnBin(Record record, int columnIndex) {
        final long lo = record.getLong128Lo(columnIndex);
        final long hi = record.getLong128Hi(columnIndex);
        if (Uuid.isNull(lo, hi)) {
            responseAsciiSink.setNullValue();
        } else {
            responseAsciiSink.putNetworkInt(Long.BYTES * 2);
            responseAsciiSink.putNetworkLong(hi);
            responseAsciiSink.putNetworkLong(lo);
        }
    }

    //replace column formats in activeSelectColumnTypes with those from latest bind call
    private void applyLatestBindColumnFormats() {
        for (int i = 0; i < bindSelectColumnFormats.size(); i++) {
            int newValue = toColumnBinaryType((short) bindSelectColumnFormats.get(i),
                    toColumnType(activeSelectColumnTypes.getQuick(2 * i)));
            activeSelectColumnTypes.setQuick(2 * i, newValue);
        }
    }

    private void assertBufferSize(boolean check) throws BadProtocolException {
        if (check) {
            return;
        }
        // we did not find 0 within message limit
        LOG.error().$("undersized receive buffer or someone is abusing protocol").$();
        throw BadProtocolException.INSTANCE;
    }

    private long bindValuesAsStrings(long lo, long msgLimit, short parameterValueCount) throws BadProtocolException, SqlException {
        for (int j = 0; j < parameterValueCount; j++) {
            final int valueLen = getInt(lo, msgLimit, "malformed bind variable");
            lo += Integer.BYTES;

            if (valueLen != -1 && lo + valueLen <= msgLimit) {
                setStrBindVariable(j, lo, valueLen);
                lo += valueLen;
            } else if (valueLen != -1) {
                LOG.error()
                        .$("value length is outside of buffer [parameterIndex=").$(j)
                        .$(", valueLen=").$(valueLen)
                        .$(", messageRemaining=").$(msgLimit - lo)
                        .$(']').$();
                throw BadProtocolException.INSTANCE;
            }
        }
        return lo;
    }

    private long bindValuesUsingSetters(
            long lo,
            long msgLimit,
            short parameterValueCount
    ) throws BadProtocolException, SqlException {
        for (int j = 0; j < parameterValueCount; j++) {
            final int valueLen = getInt(lo, msgLimit, "malformed bind variable");
            lo += Integer.BYTES;
            if (valueLen == -1) {
                // this is null we have already defaulted parameters to
                continue;
            }

            if (lo + valueLen <= msgLimit) {
                switch (activeBindVariableTypes.getQuick(j)) {
                    case X_B_PG_INT4:
                        setIntBindVariable(j, lo, valueLen);
                        break;
                    case X_B_PG_INT8:
                        setLongBindVariable(j, lo, valueLen);
                        break;
                    case X_B_PG_TIMESTAMP:
                        setTimestampBindVariable(j, lo, valueLen);
                        break;
                    case X_B_PG_INT2:
                        setShortBindVariable(j, lo, valueLen);
                        break;
                    case X_B_PG_FLOAT8:
                        setDoubleBindVariable(j, lo, valueLen);
                        break;
                    case X_B_PG_FLOAT4:
                        setFloatBindVariable(j, lo, valueLen);
                        break;
                    case X_B_PG_CHAR:
                        setCharBindVariable(j, lo, valueLen);
                        break;
                    case X_B_PG_DATE:
                        setDateBindVariable(j, lo, valueLen);
                        break;
                    case X_B_PG_BOOL:
                        setBooleanBindVariable(j, valueLen);
                        break;
                    case X_B_PG_BYTEA:
                        setBinBindVariable(j, lo, valueLen);
                        break;
                    case X_B_PG_UUID:
                        setUuidBindVariable(j, lo, valueLen);
                        break;
                    default:
                        setStrBindVariable(j, lo, valueLen);
                        break;
                }
                typesAndUpdateIsCached = true;
                typesAndSelectIsCached = true;
                lo += valueLen;
            } else {
                LOG.error()
                        .$("value length is outside of buffer [parameterIndex=").$(j)
                        .$(", valueLen=").$(valueLen)
                        .$(", messageRemaining=").$(msgLimit - lo)
                        .$(']').$();
                throw BadProtocolException.INSTANCE;
            }
        }
        return lo;
    }

    private void buildSelectColumnTypes() {
        final RecordMetadata m = typesAndSelect.getFactory().getMetadata();
        final int columnCount = m.getColumnCount();
        activeSelectColumnTypes.setPos(2 * columnCount);

        for (int i = 0; i < columnCount; i++) {
            int columnType = m.getColumnType(i);
            int flags = GeoHashes.getBitFlags(columnType);
            activeSelectColumnTypes.setQuick(2 * i, columnType);
            activeSelectColumnTypes.setQuick(2 * i + 1, flags);
        }
    }

    private void clearCursorAndFactory() {
        resumeProcessor = null;
        currentCursor = Misc.free(currentCursor);
        // do not free factory, we may cache it
        currentFactory = null;
        // we resumed the cursor send the typeAndSelect will be null
        // we do not want to overwrite cache entries and potentially
        // leak memory
        if (typesAndSelect != null) {
            if (typesAndSelectIsCached) {
                typesAndSelectCache.put(queryText, typesAndSelect);
                // clear selectAndTypes so that context doesn't accidentally
                // free the factory when context finishes abnormally
                this.typesAndSelect = null;
            } else {
                this.typesAndSelect = Misc.free(this.typesAndSelect);
            }
        }

        if (typesAndUpdate != null) {
            if (typesAndUpdateIsCached) {
                assert queryText != null;
                typesAndUpdateCache.put(queryText, typesAndUpdate);
                this.typesAndUpdate = null;
            } else {
                typesAndUpdate = Misc.free(typesAndUpdate);
            }
        }
    }

    private void closePendingWriters(boolean commit) {
        for (ObjObjHashMap.Entry<TableToken, TableWriterAPI> pendingWriter : pendingWriters) {
            final TableWriterAPI m = pendingWriter.value;
            if (commit) {
                m.commit();
            } else {
                m.rollback();
            }
            Misc.free(m);
        }
    }

    private boolean compileQuery(boolean doLog) throws SqlException {
        if (queryText != null && queryText.length() > 0) {
            // try insert, peek because this is our private cache
            // and we do not want to remove statement from it
            typesAndInsert = typesAndInsertCache.peek(queryText);

            // not found or not insert, try select
            // poll this cache because it is shared and we do not want
            // select factory to be used by another thread concurrently
            if (typesAndInsert != null) {
                logQuery(doLog);
                typesAndInsert.defineBindVariables(bindVariableService);
                queryTag = TAG_INSERT;
                return false;
            }

            typesAndUpdate = typesAndUpdateCache.poll(queryText);

            if (typesAndUpdate != null) {
                logQuery(doLog);
                typesAndUpdate.defineBindVariables(bindVariableService);
                queryTag = TAG_UPDATE;
                typesAndUpdateIsCached = true;
                return false;
            }

            typesAndSelect = typesAndSelectCache.poll(queryText);

            if (typesAndSelect != null) {
                logQuery(doLog);
                LOG.info().$("query cache used [fd=").$(fd).I$();
                // cache hit, define bind variables
                bindVariableService.clear();
                typesAndSelect.defineBindVariables(bindVariableService);
                queryTag = TAG_SELECT;
                return false;
            }

            // not cached - compile to see what it is
            try (SqlCompiler compiler = engine.getSqlCompiler()) {
                final CompiledQuery cc = compiler.compile(queryText, sqlExecutionContext);
                processCompiledQuery(cc);
            }
        } else {
            logQuery(doLog);
            isEmptyQuery = true;
        }

        return true;
    }

<<<<<<< HEAD
    private void computeCursorSize() throws QueryPausedException {
        try {
            final long cursorRowCount = currentCursor.size();
            if (maxReceiveRows > 0) {
                this.maxSendRows = cursorRowCount > 0 ? Long.min(maxReceiveRows, cursorRowCount) : maxReceiveRows;
            } else {
                this.maxSendRows = Long.MAX_VALUE;
            }
        } catch (DataUnavailableException e) {
            isPausedQuery = true;
            throw QueryPausedException.instance(e.getEvent(), sqlExecutionContext.getCircuitBreaker());
        }
    }

    private void configureContextFromNamedStatement(CharSequence statementName, @Nullable @Transient SqlCompiler compiler)
=======
    private void configureContextFromNamedStatement(CharSequence statementName, @Nullable @Transient CairoEngine engine)
>>>>>>> 83dacadf
            throws BadProtocolException, SqlException {
        this.sendParameterDescription = statementName != null;

        if (wrapper != null) {
            LOG.debug().$("reusing existing wrapper").$();
            return;
        }

        // make sure there is no current wrapper is set, so that we don't assign values
        // from the wrapper back to context on the first pass where named statement is set up
        if (statementName != null) {
            LOG.debug().$("named statement [name=").$(statementName).$(']').$();
            wrapper = namedStatementMap.get(statementName);
            if (wrapper != null) {
                setupVariableSettersFromWrapper(wrapper, engine);
            } else {
                // todo: when we have nothing for prepared statement name we need to produce an error
                LOG.error().$("statement does not exist [name=").$(statementName).$(']').$();
                throw BadProtocolException.INSTANCE;
            }
        }
    }

    private void configurePortal(CharSequence portalName, CharSequence statementName) throws BadProtocolException {
        int index = namedPortalMap.keyIndex(portalName);
        if (index > -1) {
            Portal portal = namedPortalPool.pop();
            portal.statementName = statementName;
            namedPortalMap.putAt(index, Chars.toString(portalName), portal);
        } else {
            LOG.error().$("duplicate portal [name=").$(portalName).$(']').$();
            throw BadProtocolException.INSTANCE;
        }
    }

    private void configurePreparedStatement(CharSequence statementName) throws BadProtocolException {
        // this is a PARSE message asking us to setup named SQL
        // we need to keep SQL text in case our SQL cache expires
        // as well as PG types of the bind variables, which we will need to configure setters

        int index = namedStatementMap.keyIndex(statementName);
        if (index > -1) {
            wrapper = namedStatementWrapperPool.pop();
            wrapper.queryText = Chars.toString(queryText);
            // it's fine to compile pseudo-SELECT queries multiple times since they must be executed lazily
            wrapper.alreadyExecuted = (queryTag == TAG_OK || queryTag == TAG_CTAS ||
                    (queryTag == TAG_PSEUDO_SELECT && typesAndSelect == null) ||
                    queryTag == TAG_ALTER_ROLE || queryTag == TAG_CREATE_ROLE);
            wrapper.queryContainsSecret = queryContainsSecret;
            namedStatementMap.putAt(index, Chars.toString(statementName), wrapper);
            this.activeBindVariableTypes = wrapper.bindVariableTypes;
            this.activeSelectColumnTypes = wrapper.selectColumnTypes;
        } else {
            LOG.error().$("duplicate statement [name=").$(statementName).$(']').$();
            throw BadProtocolException.INSTANCE;
        }
    }

    private void doSendWithRetries(int bufferOffset, int bufferSize) throws PeerDisconnectedException, PeerIsSlowToReadException {
        int offset = bufferOffset;
        int remaining = bufferSize;

        while (remaining > 0) {
            int m = nf.send(
                    getFd(),
                    sendBuffer + offset,
                    remaining
            );
            if (m < 0) {
                LOG.info().$("disconnected on write [code=").$(m).$(']').$();
                throw PeerDisconnectedException.INSTANCE;
            }
            if (m == 0) {
                // The socket is not ready for write.
                break;
            }

            dumpBuffer('<', sendBuffer + offset, m);

            remaining -= m;
            offset += m;
        }

        if (remaining > 0) {
            bufferRemainingOffset = offset;
            bufferRemainingSize = remaining;
            throw PeerIsSlowToReadException.INSTANCE;
        }
    }

    private void dumpBuffer(char direction, long buffer, int len) {
        if (dumpNetworkTraffic && len > 0) {
            StdoutSink.INSTANCE.put(direction);
            Net.dump(buffer, len);
        }
    }

    private void evictNamedStatementWrappersAndClear() {
        if (namedStatementMap.size() > 0) {
            ObjList<CharSequence> names = namedStatementMap.keys();
            for (int i = 0, n = names.size(); i < n; i++) {
                CharSequence name = names.getQuick(i);
                namedStatementWrapperPool.push(namedStatementMap.get(name));
            }
            namedStatementMap.clear();
        }
    }

    private void executeInsert() throws SqlException {
        TableWriterAPI writer;
        boolean recompileStale = true;
        for (int retries = 0; true; retries++) {
            try {
                switch (transactionState) {
                    case IN_TRANSACTION:
                        final InsertMethod m = typesAndInsert.getInsert().createMethod(sqlExecutionContext, this);
                        recompileStale = false;
                        try {
                            rowCount = m.execute();
                            writer = m.popWriter();
                            pendingWriters.put(writer.getTableToken(), writer);
                        } catch (Throwable e) {
                            Misc.free(m);
                            throw e;
                        }
                        break;
                    case ERROR_TRANSACTION:
                        // when transaction is in error state, skip execution
                        break;
                    default:
                        // in any other case we will commit in place
                        try (final InsertMethod m2 = typesAndInsert.getInsert().createMethod(sqlExecutionContext, this)) {
                            recompileStale = false;
                            rowCount = m2.execute();
                            m2.commit();
                        }
                        break;
                }
                prepareCommandComplete(true);
                return;
            } catch (TableReferenceOutOfDateException ex) {
                if (!recompileStale || retries == TableReferenceOutOfDateException.MAX_RETRY_ATTEMPS) {
                    if (transactionState == IN_TRANSACTION) {
                        transactionState = ERROR_TRANSACTION;
                    }
                    throw ex;
                }
                LOG.info().$(ex.getFlyweightMessage()).$();
                Misc.free(typesAndInsert);
                try (SqlCompiler compiler = engine.getSqlCompiler()) {
                    CompiledQuery cc = compiler.compile(queryText, sqlExecutionContext);
                    processCompiledQuery(cc);
                }
            } catch (Throwable e) {
                if (transactionState == IN_TRANSACTION) {
                    transactionState = ERROR_TRANSACTION;
                }
                throw e;
            }
        }
    }

    private void executeTag() {
        LOG.debug().$("executing [tag=").$(queryTag).$(']').$();
        if (queryTag != null && TAG_OK != queryTag) {  //do not run this for OK tag (i.e.: create table)
            executeTag0();
        }
    }

    private void executeTag0() {
        switch (transactionState) {
            case COMMIT_TRANSACTION:
                try {
                    closePendingWriters(true);
                } finally {
                    pendingWriters.clear();
                    transactionState = NO_TRANSACTION;
                }
                break;
            case ROLLING_BACK_TRANSACTION:
                try {
                    closePendingWriters(false);
                } finally {
                    pendingWriters.clear();
                    transactionState = NO_TRANSACTION;
                }
                break;
            default:
                break;
        }
    }

    private void executeUpdate() throws SqlException {
        boolean recompileStale = true;
        for (int retries = 0; recompileStale; retries++) {
            try {
                if (transactionState != ERROR_TRANSACTION) {
                    // when transaction is in error state, skip execution
                    executeUpdate0();
                    recompileStale = false;
                }
                prepareCommandComplete(true);
            } catch (TableReferenceOutOfDateException e) {
                if (retries == TableReferenceOutOfDateException.MAX_RETRY_ATTEMPS) {
                    if (transactionState == IN_TRANSACTION) {
                        transactionState = ERROR_TRANSACTION;
                    }
                    throw e;
                }
                LOG.info().$(e.getFlyweightMessage()).$();
                typesAndUpdate = Misc.free(typesAndUpdate);
                try (SqlCompiler compiler = engine.getSqlCompiler()) {
                    CompiledQuery cc = compiler.compile(queryText, sqlExecutionContext);
                    processCompiledQuery(cc);
                }
            } catch (Throwable e) {
                typesAndUpdate = Misc.free(typesAndUpdate);
                if (transactionState == IN_TRANSACTION) {
                    transactionState = ERROR_TRANSACTION;
                }
                throw e;
            }
        }
    }

    private void executeUpdate0() throws SqlException {
        final CompiledQuery cq = typesAndUpdate.getCompiledQuery();
        final UpdateOperation op = cq.getUpdateOperation();
        op.start();

        // check if there is pending writer, which would be pending if there is active transaction
        // when we have writer, execution is synchronous
        TableToken tableToken = op.getTableToken();
        if (tableToken == null) {
            throw CairoException.critical(0).put("invalid update operation plan cached, table token is null");
        }
        final int index = pendingWriters.keyIndex(tableToken);
        if (index < 0) {
            op.withContext(sqlExecutionContext);
            TableWriterAPI tableWriterAPI = pendingWriters.valueAt(index);
            // Update implicitly commits. WAL table cannot do 2 commits in 1 call and require commits to be made upfront.
            tableWriterAPI.commit();
            tableWriterAPI.apply(op);
        } else {
            // execute against writer from the engine, or async
            try (OperationFuture fut = cq.execute(sqlExecutionContext, tempSequence, false)) {
                if (statementTimeout > 0) {
                    // Timeout is explicitly enforced here as during async execution we cannot rely on CircuitBreaker
                    // to enforce it. Why? When a TableWriter in unavailable then an async task will be put into
                    // TableWriter's task queue and will be executed when TableWriter becomes available. However, during this
                    // queueing there is nothing enforcing timeout. So we have to do it here.
                    // Alternatively, we could introduce timeout enforcement in the tasks queue. But it's not clear if it's worth the effort.
                    if (fut.await(statementTimeout) != QUERY_COMPLETE) {
                        if (op.isWriterClosePending()) {
                            // Writer has not tried to execute the command
                            freeUpdateCommand(op);
                        }
                        throw SqlException.$(0, "UPDATE query timeout ").put(statementTimeout).put(" ms");
                    }
                } else {
                    // Default timeouts, can be different for select and update part
                    fut.await();
                }
                rowCount = fut.getAffectedRowsCount();
            } catch (SqlTimeoutException ex) {
                // After timeout, TableWriter can still use the UpdateCommand and Execution Context
                if (op.isWriterClosePending()) {
                    freeUpdateCommand(op);
                }
                throw ex;
            } catch (SqlException | CairoException ex) {
                // These exceptions mean the UpdateOperation cannot be used by writer anymore, and it's safe to re-use it.
                throw ex;
            } catch (Throwable ex) {
                // Unknown exception, assume TableWriter can still use the UpdateCommand and Execution Context
                if (op.isWriterClosePending()) {
                    freeUpdateCommand(op);
                }
                throw ex;
            }
        }
    }

    private void freeBuffers() {
        this.recvBuffer = Unsafe.free(recvBuffer, recvBufferSize, MemoryTag.NATIVE_PGW_CONN);
        this.sendBuffer = this.sendBufferPtr = this.sendBufferLimit = Unsafe.free(sendBuffer, sendBufferSize, MemoryTag.NATIVE_PGW_CONN);
    }

    private void freeFactory() {
        currentFactory = null;
        typesAndSelect = Misc.free(typesAndSelect);
    }

    private void freeUpdateCommand(UpdateOperation op) {
        // Create a copy of sqlExecutionContext here
        bindVariableService = new BindVariableServiceImpl(engine.getConfiguration());
        SqlExecutionContextImpl newSqlExecutionContext = new SqlExecutionContextImpl(
                engine,
                sqlExecutionContext.getWorkerCount(),
                sqlExecutionContext.getSharedWorkerCount()
        );
        newSqlExecutionContext.with(
                sqlExecutionContext.getSecurityContext(),
                bindVariableService,
                sqlExecutionContext.getRandom(),
                sqlExecutionContext.getRequestFd(),
                circuitBreaker
        );
        sqlExecutionContext = newSqlExecutionContext;

        // Do not cache, let last closing party free the resources
        op.close();
        typesAndUpdate = null;
    }

    @Nullable
    private CharSequence getPortalName(long lo, long hi) throws BadProtocolException {
        if (hi - lo > 0) {
            return getString(lo, hi, "invalid UTF8 bytes in portal name");
        }
        return null;
    }

    @Nullable
    private CharSequence getStatementName(long lo, long hi) throws BadProtocolException {
        if (hi - lo > 0) {
            return getString(lo, hi, "invalid UTF8 bytes in statement name");
        }
        return null;
    }

    private CharSequence getString(long lo, long hi, CharSequence errorMessage) throws BadProtocolException {
        CharacterStoreEntry e = characterStore.newEntry();
        if (Chars.utf8toUtf16(lo, hi, e)) {
            return characterStore.toImmutable();
        } else {
            LOG.error().$(errorMessage).$();
            throw BadProtocolException.INSTANCE;
        }
    }

    private boolean handleAuthentication() throws PeerIsSlowToWriteException, PeerIsSlowToReadException, BadProtocolException, PeerDisconnectedException {
        if (authenticator.isAuthenticated()) {
            return false;
        }
        int r;
        try {
            r = authenticator.handleIO();
        } catch (AuthenticatorException e) {
            throw PeerDisconnectedException.INSTANCE;
        }
        switch (r) {
            case Authenticator.OK:
                assert authenticator.isAuthenticated();
                break;
            case Authenticator.NEEDS_READ:
                throw PeerIsSlowToWriteException.INSTANCE;
            case Authenticator.NEEDS_WRITE:
                throw PeerIsSlowToReadException.INSTANCE;
            case Authenticator.NEEDS_DISCONNECT:
                throw PeerDisconnectedException.INSTANCE;
            default:
                throw BadProtocolException.INSTANCE;
        }
        CharSequence principal = authenticator.getPrincipal();
        SecurityContext securityContext = securityContextFactory.getInstance(principal, SecurityContextFactory.PGWIRE);
        sqlExecutionContext.with(securityContext, bindVariableService, rnd, this.fd, circuitBreaker);
        sendRNQ = true;

        // authenticator may have some non-auth data left in the buffer - make sure we don't overwrite it
        recvBufferWriteOffset = authenticator.getRecvBufPos() - recvBuffer;
        recvBufferReadOffset = authenticator.getRecvBufPseudoStart() - recvBuffer;
        return true;
    }

    private void logQuery(boolean doLog) {
        if (doLog) {
            LOG.info().$("parse [fd=").$(fd).$(", q=").utf8(queryText).I$();
        }
    }

    /**
     * Returns address of where parsing stopped. If there are remaining bytes left
     * in the buffer they need to be passed again in parse function along with
     * any additional bytes received
     */
    private void parse(
            long address,
<<<<<<< HEAD
            int len,
            @Transient SqlCompiler compiler
    ) throws Exception {
=======
            int len
    ) throws PeerDisconnectedException, PeerIsSlowToReadException, BadProtocolException, QueryPausedException, SqlException {
>>>>>>> 83dacadf
        // we will wait until we receive the entire header
        if (len < PREFIXED_MESSAGE_HEADER_LEN) {
            // we need to be able to read header and length
            return;
        }

        final byte type = Unsafe.getUnsafe().getByte(address);
        final int msgLen = getIntUnsafe(address + 1);
        LOG.debug()
                .$("received msg [type=").$((char) type)
                .$(", len=").$(msgLen)
                .$(']').$();
        if (msgLen < 1) {
            LOG.error()
                    .$("invalid message length [type=").$(type)
                    .$(", msgLen=").$(msgLen)
                    .$(", recvBufferReadOffset=").$(recvBufferReadOffset)
                    .$(", recvBufferWriteOffset=").$(recvBufferWriteOffset)
                    .$(", totalReceived=").$(totalReceived)
                    .$(']').$();
            throw BadProtocolException.INSTANCE;
        }

        // msgLen does not take into account type byte
        if (msgLen > len - 1) {
            // When this happens we need to shift our receive buffer left
            // to fit this message. Outer function will do that if we
            // just exit.
            LOG.debug()
                    .$("not enough data in buffer [expected=").$(msgLen)
                    .$(", have=").$(len)
                    .$(", recvBufferWriteOffset=").$(recvBufferWriteOffset)
                    .$(", recvBufferReadOffset=").$(recvBufferReadOffset)
                    .$(']').$();
            return;
        }
        // we have enough to read entire message
        recvBufferReadOffset += msgLen + 1;
        final long msgLimit = address + msgLen + 1;
        final long msgLo = address + PREFIXED_MESSAGE_HEADER_LEN; // 8 is offset where name value pairs begin

        switch (type) {
            case 'P': // parse
                sendRNQ = true;
                processParse(
                        address,
                        msgLo,
                        msgLimit
                );
                break;
            case 'X': // 'Terminate'
                throw PeerDisconnectedException.INSTANCE;
            case 'C':
                // close
                processClose(msgLo, msgLimit);
                sendRNQ = true;
                break;
            case 'B': // bind
                sendRNQ = true;
                processBind(msgLo, msgLimit);
                break;
            case 'E': // execute
                sendRNQ = true;
                processExec(msgLo, msgLimit);
                break;
            case 'S': // sync
                // At completion of each series of extended-query messages, the frontend should issue a Sync message.
                // This parameterless message causes the backend to close the current transaction if it's not inside a BEGIN/COMMIT transaction block
                // (“close” meaning to commit if no error, or roll back if error). Then a ReadyForQuery response is issued.
                // The purpose of Sync is to provide a resynchronization point for error recovery. When an error is detected while processing any extended-query message,
                // the backend issues ErrorResponse, then reads and discards messages until a Sync is reached, then issues ReadyForQuery and returns to normal message processing.
                // (But note that no skipping occurs if an error is detected while processing Sync — this ensures that there is one and only one ReadyForQuery sent for each Sync.)
                processSyncActions();
                prepareReadyForQuery();
                prepareForNewQuery();
                sendRNQ = true;
                // fall thru
            case 'H': // flush
                // "The Flush message does not cause any specific output to be generated, but forces the backend to deliver any data pending in its output buffers.
                //  A Flush must be sent after any extended-query command except Sync, if the frontend wishes to examine the results of that command before issuing more commands.
                //  Without Flush, messages returned by the backend will be combined into the minimum possible number of packets to minimize network overhead."
                // some clients (asyncpg) chose not to send 'S' (sync) message
                // but instead fire 'H'. Can't wrap my head around as to why
                // query execution is so ambiguous
                if (syncActions.size() > 0) {
                    processSyncActions();
                }
                sendAndReset();
                break;
            case 'D': // describe
                sendRNQ = true;
                processDescribe(msgLo, msgLimit);
                break;
            case 'Q': // simple query
                sendRNQ = true;
                processQuery(msgLo, msgLimit);
                break;
            case 'd': // COPY data
                break;
            default:
                LOG.error().$("unknown message [type=").$(type).$(']').$();
                throw BadProtocolException.INSTANCE;
        }
    }

    private void parseQueryText(long lo, long hi) throws BadProtocolException, SqlException {
        CharacterStoreEntry e = characterStore.newEntry();
        if (Chars.utf8toUtf16(lo, hi, e)) {
            queryText = characterStore.toImmutable();
            compileQuery(true);
            return;
        }
        LOG.error().$("invalid UTF8 bytes in parse query").$();
        throw BadProtocolException.INSTANCE;
    }

    private void prepareBindComplete() {
        responseAsciiSink.put(MESSAGE_TYPE_BIND_COMPLETE);
        responseAsciiSink.putIntDirect(INT_BYTES_X);
    }

    private void prepareCloseComplete() {
        responseAsciiSink.put(MESSAGE_TYPE_CLOSE_COMPLETE);
        responseAsciiSink.putIntDirect(INT_BYTES_X);
    }

    private void prepareDescribePortalResponse() {
        if (typesAndSelect != null) {
            try {
                prepareRowDescription();
            } catch (NoSpaceLeftInResponseBufferException ignored) {
                LOG.error().$("not enough space in buffer for row description [buffer=").$(sendBufferSize).I$();
                responseAsciiSink.reset();
                freeFactory();
                throw CairoException.critical(0).put("server configuration error: not enough space in send buffer for row description");
            }
        } else {
            prepareNoDataMessage();
        }
    }

    private void prepareDescribeResponse() {
        // only send parameter description when we have named statement
        if (sendParameterDescription) {
            prepareParameterDescription();
        }
        prepareDescribePortalResponse();
    }

    private void prepareEmptyQueryResponse() {
        LOG.debug().$("empty").$();
        responseAsciiSink.put(MESSAGE_TYPE_EMPTY_QUERY);
        responseAsciiSink.putIntDirect(INT_BYTES_X);
    }

    private void prepareError(CairoException ex) {
        int errno = ex.getErrno();
        CharSequence message = ex.getFlyweightMessage();
        prepareErrorResponse(ex.getPosition(), ex.getFlyweightMessage());
        if (ex.isCritical()) {
            LOG.critical()
                    .$("error [msg=`").utf8(message)
                    .$("`, errno=").$(errno)
                    .I$();
        } else {
            LOG.error()
                    .$("error [msg=`").utf8(message)
                    .$("`, errno=").$(errno)
                    .I$();
        }
    }

    private void prepareErrorResponse(int position, CharSequence message) {
        responseAsciiSink.put(MESSAGE_TYPE_ERROR_RESPONSE);
        long addr = responseAsciiSink.skip();
        responseAsciiSink.put('C');
        responseAsciiSink.encodeUtf8Z("00000");
        responseAsciiSink.put('M');
        responseAsciiSink.encodeUtf8Z(message);
        responseAsciiSink.put('S');
        responseAsciiSink.encodeUtf8Z("ERROR");
        if (position > -1) {
            responseAsciiSink.put('P').put(position + 1).put((char) 0);
        }
        responseAsciiSink.put((char) 0);
        responseAsciiSink.putLen(addr);
    }

    //clears whole state except for characterStore because top-level batch text is using it
    private void prepareForNewBatchQuery() {
        if (completed) {
            LOG.debug().$("prepare for new query").$();
            isEmptyQuery = false;
            bindVariableService.clear();
            currentCursor = Misc.free(currentCursor);
            typesAndInsert = null;
            clearCursorAndFactory();
            rowCount = 0;
            queryTag = TAG_OK;
            queryText = null;
            wrapper = null;
            syncActions.clear();
            sendParameterDescription = false;
        }
    }

    private void prepareForNewQuery() {
        prepareForNewBatchQuery();
        characterStore.clear();
    }

    private void prepareNoDataMessage() {
        responseAsciiSink.put(MESSAGE_TYPE_NO_DATA);
        responseAsciiSink.putIntDirect(INT_BYTES_X);
    }

    private void prepareNonCriticalError(int position, CharSequence message) {
        prepareErrorResponse(position, message);
        LOG.error()
                .$("error [pos=").$(position)
                .$(", msg=`").utf8(message).$('`')
                .I$();
    }

    private void prepareParameterDescription() {
        responseAsciiSink.put(MESSAGE_TYPE_PARAMETER_DESCRIPTION);
        final long l = responseAsciiSink.skip();
        final int n = bindVariableService.getIndexedVariableCount();
        responseAsciiSink.putNetworkShort((short) n);
        if (n > 0) {
            for (int i = 0; i < n; i++) {
                responseAsciiSink.putIntDirect(toParamType(activeBindVariableTypes.getQuick(i)));
            }
        }
        responseAsciiSink.putLen(l);
    }

    private void prepareParseComplete() {
        responseAsciiSink.put(MESSAGE_TYPE_PARSE_COMPLETE);
        responseAsciiSink.putIntDirect(INT_BYTES_X);
    }

    private void prepareQueryCanceled(CharSequence message) {
        prepareErrorResponse(-1, message);
        LOG.info()
                .$("query cancelled [msg=`").$(message).$('`')
                .I$();
    }

    private void prepareRowDescription() {
        final RecordMetadata metadata = typesAndSelect.getFactory().getMetadata();
        ResponseAsciiSink sink = responseAsciiSink;
        sink.put(MESSAGE_TYPE_ROW_DESCRIPTION);
        final long addr = sink.skip();
        final int n = activeSelectColumnTypes.size() / 2;
        sink.putNetworkShort((short) n);
        for (int i = 0; i < n; i++) {
            final int typeFlag = activeSelectColumnTypes.getQuick(2 * i);
            final int columnType = toColumnType(ColumnType.isNull(typeFlag) ? ColumnType.STRING : typeFlag);
            sink.encodeUtf8Z(metadata.getColumnName(i));
            sink.putIntDirect(0); //tableOid ?
            sink.putNetworkShort((short) (i + 1)); //column number, starting from 1
            sink.putNetworkInt(PGOids.getTypeOid(columnType)); // type
            if (ColumnType.tagOf(columnType) < ColumnType.STRING) {
                // type size
                // todo: cache small endian type sizes and do not check if type is valid - its coming from metadata, must be always valid
                sink.putNetworkShort((short) ColumnType.sizeOf(columnType));
            } else {
                // type size
                sink.putNetworkShort((short) -1);
            }

            //type modifier
            sink.putIntDirect(INT_NULL_X);
            // this is special behaviour for binary fields to prevent binary data being hex encoded on the wire
            // format code
            sink.putNetworkShort(ColumnType.isBinary(columnType) ? 1 : getColumnBinaryFlag(typeFlag)); // format code
        }
        sink.putLen(addr);
    }

    private void processBind(long lo, long msgLimit)
            throws BadProtocolException, SqlException {
        sqlExecutionContext.getCircuitBreaker().resetTimer();

        short parameterFormatCount;
        short parameterValueCount;

        LOG.debug().$("bind").$();
        // portal name
        long hi = getStringLength(lo, msgLimit, "bad portal name length [msgType='B']");
        CharSequence portalName = getPortalName(lo, hi);
        // named statement
        lo = hi + 1;
        hi = getStringLength(lo, msgLimit, "bad prepared statement name length [msgType='B']");
        final CharSequence statementName = getStatementName(lo, hi);

        // clear currentCursor if it wasn't cleared by previous execute with maxRows or parse call
        if (currentCursor != null) {
            clearCursorAndFactory();
        }

        configureContextFromNamedStatement(statementName, engine);
        if (portalName != null) {
            configurePortal(portalName, statementName);
        }

        //parameter format count
        lo = hi + 1;
        parameterFormatCount = getShort(lo, msgLimit, "could not read parameter format code count");
        lo += Short.BYTES;
        if (parameterFormatCount > 0) {
            if (parameterFormatCount == 1) {
                // same format applies to all parameters
                bindSingleFormatForAll(lo, msgLimit, activeBindVariableTypes);
            } else if (activeBindVariableTypes.size() > 0) {//client doesn't need to specify types in Parse message and can use those returned in ParameterDescription
                bindParameterFormats(lo, msgLimit, parameterFormatCount, activeBindVariableTypes);
            }
        }

        // parameter value count
        lo += parameterFormatCount * Short.BYTES;
        parameterValueCount = getShort(lo, msgLimit, "could not read parameter value count");

        LOG.debug().$("binding [parameterValueCount=").$(parameterValueCount).$(", thread=").$(Thread.currentThread().getId()).$(']').$();

        //we now have all parameter counts, validate them
        validateParameterCounts(parameterFormatCount, parameterValueCount, parsePhaseBindVariableCount);

        lo += Short.BYTES;

        try {
            if (parameterValueCount > 0) {
                //client doesn't need to specify any type in Parse message and can just use types returned in ParameterDescription message
                if (this.parsePhaseBindVariableCount == parameterValueCount || activeBindVariableTypes.size() > 0) {
                    lo = bindValuesUsingSetters(lo, msgLimit, parameterValueCount);
                } else {
                    lo = bindValuesAsStrings(lo, msgLimit, parameterValueCount);
                }
            }
        } catch (SqlException | ImplicitCastException e) {
            freeFactory();
            typesAndUpdate = Misc.free(typesAndUpdate);
            throw e;
        }

        if (typesAndSelect != null) {
            bindSelectColumnFormats.clear();

            short columnFormatCodeCount = getShort(lo, msgLimit, "could not read result set column format codes");
            if (columnFormatCodeCount > 0) {

                final RecordMetadata m = typesAndSelect.getFactory().getMetadata();
                final int columnCount = m.getColumnCount();
                // apply format codes to the cursor column types
                // but check if there is message is consistent

                final long spaceNeeded = lo + (columnFormatCodeCount + 1) * Short.BYTES;
                if (spaceNeeded <= msgLimit) {
                    bindSelectColumnFormats.setPos(columnCount);

                    if (columnFormatCodeCount == columnCount) {
                        // good to go
                        for (int i = 0; i < columnCount; i++) {
                            lo += Short.BYTES;
                            final short code = getShortUnsafe(lo);
                            activeSelectColumnTypes.setQuick(2 * i, toColumnBinaryType(code, m.getColumnType(i)));
                            bindSelectColumnFormats.setQuick(i, code);
                            activeSelectColumnTypes.setQuick(2 * i + 1, 0);
                        }
                    } else if (columnFormatCodeCount == 1) {
                        lo += Short.BYTES;
                        final short code = getShortUnsafe(lo);
                        for (int i = 0; i < columnCount; i++) {
                            activeSelectColumnTypes.setQuick(2 * i, toColumnBinaryType(code, m.getColumnType(i)));
                            bindSelectColumnFormats.setQuick(i, code);
                            activeSelectColumnTypes.setQuick(2 * i + 1, 0);
                        }
                    } else {
                        LOG.error()
                                .$("could not process column format codes [fmtCount=").$(columnFormatCodeCount)
                                .$(", columnCount=").$(columnCount)
                                .$(']').$();
                        throw BadProtocolException.INSTANCE;
                    }
                } else {
                    LOG.error()
                            .$("could not process column format codes [bufSpaceNeeded=").$(spaceNeeded)
                            .$(", bufSpaceAvail=").$(msgLimit)
                            .$(']').$();
                    throw BadProtocolException.INSTANCE;
                }
            } else if (columnFormatCodeCount == 0) {
                //if count == 0 then we've to use default and clear binary flags that might come from cached statements
                final RecordMetadata m = typesAndSelect.getFactory().getMetadata();
                final int columnCount = m.getColumnCount();
                bindSelectColumnFormats.setPos(columnCount);

                for (int i = 0; i < columnCount; i++) {
                    activeSelectColumnTypes.setQuick(2 * i, toColumnBinaryType((short) 0, m.getColumnType(i)));
                    bindSelectColumnFormats.setQuick(i, 0);
                }
            }

        }

        syncActions.add(SYNC_BIND);
    }

    private void processClose(long lo, long msgLimit) throws BadProtocolException {
        final byte type = Unsafe.getUnsafe().getByte(lo);
        switch (type) {
            case 'S':
                lo = lo + 1;
                final long hi = getStringLength(lo, msgLimit, "bad prepared statement name length");
                removeNamedStatement(getStatementName(lo, hi));
                break;
            case 'P':
                lo = lo + 1;
                final long high = getStringLength(lo, msgLimit, "bad prepared statement name length");
                final CharSequence portalName = getPortalName(lo, high);
                if (portalName != null) {
                    final int index = namedPortalMap.keyIndex(portalName);
                    if (index < 0) {
                        namedPortalPool.push(namedPortalMap.valueAt(index));
                        namedPortalMap.removeAt(index);
                    } else {
                        LOG.error().$("invalid portal name [value=").$(portalName).$(']').$();
                        throw BadProtocolException.INSTANCE;
                    }
                }
                break;
            default:
                LOG.error().$("invalid type for close message [type=").$(type).$(']').$();
                throw BadProtocolException.INSTANCE;
        }
        prepareCloseComplete();
    }

    private void processCompiledQuery(CompiledQuery cq) throws SqlException {
        sqlExecutionContext.storeTelemetry(cq.getType(), TelemetryOrigin.POSTGRES);
        queryContainsSecret = false;

        switch (cq.getType()) {
            case CompiledQuery.CREATE_TABLE_AS_SELECT:
                queryTag = TAG_CTAS;
                rowCount = cq.getAffectedRowsCount();
                break;
            case CompiledQuery.EXPLAIN:
                //explain results should not be cached
                typesAndSelectIsCached = false;
                typesAndSelect = typesAndSelectPool.pop();
                typesAndSelect.of(cq.getRecordCursorFactory(), bindVariableService);
                queryTag = TAG_EXPLAIN;
            case CompiledQuery.SELECT:
                typesAndSelect = typesAndSelectPool.pop();
                typesAndSelect.of(cq.getRecordCursorFactory(), bindVariableService);
                queryTag = TAG_SELECT;
                LOG.debug().$("cache select [sql=").$(queryText).$(", thread=").$(Thread.currentThread().getId()).$(']').$();
                break;
            case CompiledQuery.INSERT:
                queryTag = TAG_INSERT;
                typesAndInsert = typesAndInsertPool.pop();
                typesAndInsert.of(cq.getInsertOperation(), bindVariableService);
                if (bindVariableService.getIndexedVariableCount() > 0) {
                    LOG.debug().$("cache insert [sql=").$(queryText).$(", thread=").$(Thread.currentThread().getId()).$(']').$();
                    // we can add insert to cache right away because it is local to the connection
                    typesAndInsertCache.put(queryText, typesAndInsert);
                }
                break;
            case CompiledQuery.UPDATE:
                queryTag = TAG_UPDATE;
                typesAndUpdate = typesAndUpdatePool.pop();
                typesAndUpdate.of(cq, bindVariableService);
                typesAndUpdateIsCached = bindVariableService.getIndexedVariableCount() > 0;
                break;
            case CompiledQuery.INSERT_AS_SELECT:
                queryTag = TAG_INSERT;
                rowCount = cq.getAffectedRowsCount();
                break;
            case CompiledQuery.PSEUDO_SELECT:
                final RecordCursorFactory factory = cq.getRecordCursorFactory();
                if (factory != null) {
                    // this query is non-cacheable
                    typesAndSelectIsCached = false;
                    typesAndSelect = typesAndSelectPool.pop();
                    typesAndSelect.of(cq.getRecordCursorFactory(), bindVariableService);
                }
                queryTag = TAG_PSEUDO_SELECT;
                break;
            case CompiledQuery.SET:
                queryTag = TAG_SET;
                break;
            case CompiledQuery.DEALLOCATE:
                queryTag = TAG_DEALLOCATE;
                removeNamedStatement(cq.getStatementName());
                break;
            case CompiledQuery.BEGIN:
                queryTag = TAG_BEGIN;
                transactionState = IN_TRANSACTION;
                break;
            case CompiledQuery.COMMIT:
                queryTag = TAG_COMMIT;
                if (transactionState != ERROR_TRANSACTION) {
                    transactionState = COMMIT_TRANSACTION;
                }
                break;
            case CompiledQuery.ROLLBACK:
                queryTag = TAG_ROLLBACK;
                transactionState = ROLLING_BACK_TRANSACTION;
                break;
            case CompiledQuery.ALTER_USER:
                queryTag = TAG_ALTER_ROLE;
                queryContainsSecret = sqlExecutionContext.containsSecret();
                break;
            case CompiledQuery.CREATE_USER:
                queryTag = TAG_CREATE_ROLE;
                queryContainsSecret = sqlExecutionContext.containsSecret();
                break;
            case CompiledQuery.ALTER:
                // future-proofing ALTER execution
                try (OperationFuture fut = cq.execute(sqlExecutionContext, tempSequence, true)) {
                    fut.await();
                }
                // fall thru
            default:
                // DDL
                queryTag = TAG_OK;
                break;
        }
    }

    private void processDescribe(long lo, long msgLimit)
            throws SqlException, BadProtocolException {
        sqlExecutionContext.getCircuitBreaker().resetTimer();

        boolean isPortal = Unsafe.getUnsafe().getByte(lo) == 'P';
        long hi = getStringLength(lo + 1, msgLimit, "bad prepared statement name length");

        CharSequence target = getPortalName(lo + 1, hi);
        LOG.debug().$("describe [name=").$(target).$(']').$();
        if (isPortal && target != null) {
            Portal p = namedPortalMap.get(target);
            if (p != null) {
                target = p.statementName;
            } else {
                LOG.error().$("invalid portal [name=").$(target).$(']').$();
                throw BadProtocolException.INSTANCE;
            }
        }

        configureContextFromNamedStatement(target, engine);

        // initialize activeBindVariableTypes from bind variable service
        final int n = bindVariableService.getIndexedVariableCount();
        if (sendParameterDescription && n > 0 && activeBindVariableTypes.size() == 0) {
            activeBindVariableTypes.setPos(n);
            for (int i = 0; i < n; i++) {
                activeBindVariableTypes.setQuick(i, Numbers.bswap(PGOids.getTypeOid(bindVariableService.getFunction(i).getType())));
            }
        }
        if (isPortal) {
            syncActions.add(SYNC_DESCRIBE_PORTAL);
        } else {
            syncActions.add(SYNC_DESCRIBE);
        }
    }

<<<<<<< HEAD
    private void processExec(long lo, long msgLimit, SqlCompiler compiler) throws Exception {
=======
    private void processExec(
            long lo,
            long msgLimit
    ) throws PeerDisconnectedException, PeerIsSlowToReadException, QueryPausedException, BadProtocolException, SqlException {
>>>>>>> 83dacadf
        sqlExecutionContext.getCircuitBreaker().resetTimer();

        final long hi = getStringLength(lo, msgLimit, "bad portal name length");
        final CharSequence portalName = getPortalName(lo, hi);
        if (portalName != null) {
            LOG.info().$("execute portal [name=").$(portalName).$(']').$();
        }

        lo = hi + 1;
        maxReceiveRows = getInt(lo, msgLimit, "could not read max rows value");

        processSyncActions();
<<<<<<< HEAD
        processExecute(compiler);
        wrapper = null;
    }

    private void processExecute(SqlCompiler compiler) throws Exception {
        if (typesAndSelect != null) {
            LOG.debug().$("executing query").$();
            setupFactoryAndCursor(compiler);
            sendCursor(resumeCursorExecuteRef, resumeExecuteCompleteRef, setResumeComputeCursorSizeExecuteRef);
=======
        processExecute(maxRows);
        wrapper = null;
    }

    private void processExecute(
            int maxRows
    ) throws PeerDisconnectedException, PeerIsSlowToReadException, QueryPausedException, SqlException {
        if (typesAndSelect != null) {
            LOG.debug().$("executing query").$();
            setupFactoryAndCursor();
            sendCursor(maxRows, resumeCursorExecuteRef, resumeCommandCompleteRef);
>>>>>>> 83dacadf
        } else if (typesAndInsert != null) {
            LOG.debug().$("executing insert").$();
            executeInsert();
        } else if (typesAndUpdate != null) {
            LOG.debug().$("executing update").$();
            executeUpdate();
        } else { // this must be an OK/SET/COMMIT/ROLLBACK or empty query
            executeTag();
            prepareCommandComplete(false);
        }
    }

    private void processParse(long address, long lo, long msgLimit) throws BadProtocolException, SqlException {
        sqlExecutionContext.getCircuitBreaker().resetTimer();

        // make sure there are no left-over sync actions
        // we are starting a new iteration of the parse
        syncActions.clear();

        // 'Parse'
        //message length
        long hi = getStringLength(lo, msgLimit, "bad prepared statement name length");

        // When we encounter statement name in the "parse" message
        // we need to ensure the wrapper is properly setup to deal with
        // "describe", "bind" message sequence that will follow next.
        // In that all parameter types that we need to infer will have to be added to the
        // "bindVariableTypes" list.
        // Perhaps this is a good idea to make named statement writer a part of the context
        final CharSequence statementName = getStatementName(lo, hi);

        //query text
        lo = hi + 1;
        hi = getStringLength(lo, msgLimit, "bad query text length");

        // clear currentCursor and factory if they weren't cleared by previous execute with maxRows
        if (currentCursor != null) {
            clearCursorAndFactory();
        }

        //TODO: parsePhaseBindVariableCount have to be checked before parseQueryText and fed into it to serve as type hints !
        parseQueryText(lo, hi);

        //parameter type count
        lo = hi + 1;
        this.parsePhaseBindVariableCount = getShort(lo, msgLimit, "could not read parameter type count");

        if (statementName != null) {
            LOG.info().$("prepare [name=").$(statementName).$(']').$();
            configurePreparedStatement(statementName);
        } else {
            this.activeBindVariableTypes = bindVariableTypes;
            this.activeSelectColumnTypes = selectColumnTypes;
        }

        //process parameter types
        if (this.parsePhaseBindVariableCount > 0) {
            if (lo + Short.BYTES + this.parsePhaseBindVariableCount * 4L > msgLimit) {
                LOG.error()
                        .$("could not read parameters [parameterCount=").$(this.parsePhaseBindVariableCount)
                        .$(", offset=").$(lo - address)
                        .$(", remaining=").$(msgLimit - lo)
                        .$(']').$();
                throw BadProtocolException.INSTANCE;
            }

            LOG.debug().$("params [count=").$(this.parsePhaseBindVariableCount).$(']').$();
            setupBindVariables(lo + Short.BYTES, activeBindVariableTypes, this.parsePhaseBindVariableCount);
        } else if (this.parsePhaseBindVariableCount < 0) {
            LOG.error()
                    .$("invalid parameter count [parameterCount=").$(this.parsePhaseBindVariableCount)
                    .$(", offset=").$(lo - address)
                    .$(']').$();
            throw BadProtocolException.INSTANCE;
        }

        if (typesAndSelect != null) {
            buildSelectColumnTypes();
        }

        syncActions.add(SYNC_PARSE);
    }

    // processes one or more queries (batch/script). "Simple Query" in PostgreSQL docs.
    private void processQuery(
            long lo,
<<<<<<< HEAD
            long limit,
            @Transient SqlCompiler compiler
    ) throws Exception {
=======
            long limit
    ) throws PeerDisconnectedException, PeerIsSlowToReadException, QueryPausedException, BadProtocolException {
>>>>>>> 83dacadf
        prepareForNewQuery();
        isEmptyQuery = true; // assume SQL text contains no query until we find out otherwise
        CharacterStoreEntry e = characterStore.newEntry();

        if (Chars.utf8toUtf16(lo, limit - 1, e)) {
            queryText = characterStore.toImmutable();
            try (SqlCompiler compiler = engine.getSqlCompiler()) {
                compiler.compileBatch(queryText, sqlExecutionContext, batchCallback);
                if (isEmptyQuery) {
                    prepareEmptyQueryResponse();
                }
                // we need to continue parsing receive buffer even if we errored out
                // this is because PG client might expect separate responses to everything it sent
            } catch (SqlException ex) {
                prepareNonCriticalError(ex.getPosition(), ex.getFlyweightMessage());
            } catch (CairoException ex) {
                if (ex.isInterruption()) {
                    prepareQueryCanceled(ex.getFlyweightMessage());
                } else {
                    prepareError(ex);
                }
            }
        } else {
            LOG.error().$("invalid UTF8 bytes in parse query").$();
            throw BadProtocolException.INSTANCE;
        }
        sendReadyForNewQuery();
    }

    private void processSyncActions() {
        try {
            for (int i = 0, n = syncActions.size(); i < n; i++) {
                switch (syncActions.getQuick(i)) {
                    case SYNC_PARSE:
                        prepareParseComplete();
                        break;
                    case SYNC_DESCRIBE:
                        prepareDescribeResponse();
                        break;
                    case SYNC_BIND:
                        prepareBindComplete();
                        break;
                    case SYNC_DESCRIBE_PORTAL:
                        prepareDescribePortalResponse();
                        break;
                }
            }
        } finally {
            syncActions.clear();
        }
    }

    private void putGeoHashStringByteValue(Record rec, int col, int bitFlags) {
        byte l = rec.getGeoByte(col);
        putGeoHashStringValue(l, bitFlags);
    }

    private void putGeoHashStringIntValue(Record rec, int col, int bitFlags) {
        int l = rec.getGeoInt(col);
        putGeoHashStringValue(l, bitFlags);
    }

    private void putGeoHashStringLongValue(Record rec, int col, int bitFlags) {
        long l = rec.getGeoLong(col);
        putGeoHashStringValue(l, bitFlags);
    }

    private void putGeoHashStringShortValue(Record rec, int col, int bitFlags) {
        short l = rec.getGeoShort(col);
        putGeoHashStringValue(l, bitFlags);
    }

    private void putGeoHashStringValue(long value, int bitFlags) {
        if (value == GeoHashes.NULL) {
            responseAsciiSink.setNullValue();
        } else {
            final long a = responseAsciiSink.skip();
            if (bitFlags < 0) {
                GeoHashes.appendCharsUnsafe(value, -bitFlags, responseAsciiSink);
            } else {
                GeoHashes.appendBinaryStringUnsafe(value, bitFlags, responseAsciiSink);
            }
            responseAsciiSink.putLenEx(a);
        }
    }

    private void removeNamedStatement(CharSequence statementName) {
        if (statementName != null) {
            final int index = namedStatementMap.keyIndex(statementName);
            // do not freak out if client is closing statement we don't have
            // we could have reported error to client before statement was created
            if (index < 0) {
                namedStatementWrapperPool.push(namedStatementMap.valueAt(index));
                namedStatementMap.removeAt(index);
            }
        }
    }

    private void reportError(CairoException ex) throws PeerDisconnectedException, PeerIsSlowToReadException {
        prepareError(ex);
        sendReadyForNewQuery();
        clearRecvBuffer();
    }

    private void reportNonCriticalError(int position, CharSequence flyweightMessage)
            throws PeerDisconnectedException, PeerIsSlowToReadException {
        prepareNonCriticalError(position, flyweightMessage);
        sendReadyForNewQuery();
        clearRecvBuffer();
    }

    private void reportQueryCancelled(CharSequence flyweightMessage)
            throws PeerDisconnectedException, PeerIsSlowToReadException {
        prepareQueryCanceled(flyweightMessage);
        sendReadyForNewQuery();
        clearRecvBuffer();
    }

    private void resumeCommandComplete(boolean queryWasPaused) {
        prepareCommandComplete(true);
    }

    private void resumeComputeCursorSizeQuery(boolean queryWasPaused) throws Exception {
        computeCursorSize();
        resumeProcessor = resumeCursorQueryRef;
        responseAsciiSink.bookmark();
        sendCursor0(currentCursor.getRecord(), currentFactory.getMetadata().getColumnCount(), resumeQueryCompleteRef);
    }

    private void resumeCursorExecute(boolean queryWasPaused) throws Exception {
        final Record record = currentCursor.getRecord();
        final int columnCount = currentFactory.getMetadata().getColumnCount();
        if (!queryWasPaused) {
            // We resume after no space left in buffer,
            // so we have to write the last record to the buffer once again.
            appendSingleRecord(record, columnCount);
        }
        responseAsciiSink.bookmark();
        sendCursor0(record, columnCount, resumeExecuteCompleteRef);
    }

    private void resumeCursorQuery(boolean queryWasPaused) throws Exception {
        final Record record = currentCursor.getRecord();
        final int columnCount = currentFactory.getMetadata().getColumnCount();
        if (!queryWasPaused) {
            // We resume after no space left in buffer,
            // so we have to write the last record to the buffer once again.
            appendSingleRecord(record, columnCount);
        }
        responseAsciiSink.bookmark();
        sendCursor0(record, columnCount, resumeQueryCompleteRef);
        sendReadyForNewQuery();
    }

    private void resumeQueryComplete(boolean queryWasPaused) throws PeerDisconnectedException, PeerIsSlowToReadException {
        prepareCommandComplete(true);
        sendReadyForNewQuery();
    }

    private void sendAndReset() throws PeerDisconnectedException, PeerIsSlowToReadException {
        doSend(0, (int) (sendBufferPtr - sendBuffer));
        responseAsciiSink.reset();
    }

    // This method is currently unused. it's used for the COPY sub-protocol, which is currently not implemented.
    // It's left here so when we add the sub-protocol later we won't need to reimplemented it.
    // We could keep it just in git history, but chances are nobody would recall to search for it there
    private void sendCopyInResponse(CairoEngine engine, TextLoader textLoader) throws PeerDisconnectedException, PeerIsSlowToReadException {
        TableToken tableToken = engine.getTableTokenIfExists(textLoader.getTableName());
        if (
                TableUtils.TABLE_EXISTS == engine.getTableStatus(
                        path,
                        tableToken
                )
        ) {
            responseAsciiSink.put(MESSAGE_TYPE_COPY_IN_RESPONSE);
            long addr = responseAsciiSink.skip();
            responseAsciiSink.put((byte) 0); // TEXT (1=BINARY, which we do not support yet)

            try (TableWriter writer = engine.getWriter(tableToken, WRITER_LOCK_REASON)) {
                RecordMetadata metadata = writer.getMetadata();
                responseAsciiSink.putNetworkShort((short) metadata.getColumnCount());
                for (int i = 0, n = metadata.getColumnCount(); i < n; i++) {
                    responseAsciiSink.putNetworkShort((short) PGOids.getTypeOid(metadata.getColumnType(i)));
                }
            }
            responseAsciiSink.putLen(addr);
        } else {
            final SqlException e = SqlException.tableDoesNotExist(0, textLoader.getTableName());
            prepareNonCriticalError(e.getPosition(), e.getFlyweightMessage());
            prepareReadyForQuery();
        }
        sendAndReset();
    }

    private void sendCursor(
            PGResumeProcessor cursorResumeProcessor,
            PGResumeProcessor commandCompleteResumeProcessor,
            PGResumeProcessor computeCursorSizeResumeProcessor
    ) throws Exception {
        // the assumption for now is that any record will fit into response buffer. This of course precludes us from
        // streaming large BLOBs, but, and it's a big one, PostgreSQL protocol for DataRow does not allow for
        // streaming anyway. On top of that Java PostgreSQL driver downloads data row fully. This simplifies our
        // approach for general queries. For streaming protocol we will code something else. PostgreSQL Java driver is
        // slow anyway.

        rowCount = 0;
<<<<<<< HEAD
        // this might fail due to missing data
        resumeProcessor = computeCursorSizeResumeProcessor;
        computeCursorSize();

=======
        final Record record = currentCursor.getRecord();
        final RecordMetadata metadata = currentFactory.getMetadata();
        final int columnCount = metadata.getColumnCount();
        cursorRowCount = currentCursor.size();
        if (maxRows > 0) {
            this.maxRows = cursorRowCount > 0 ? Long.min(maxRows, cursorRowCount) : maxRows;
        } else {
            this.maxRows = Long.MAX_VALUE;
        }
>>>>>>> 83dacadf
        resumeProcessor = cursorResumeProcessor;
        responseAsciiSink.bookmark();
        sendCursor0(currentCursor.getRecord(), currentFactory.getMetadata().getColumnCount(), commandCompleteResumeProcessor);
    }

    private void sendCursor0(Record record, int columnCount, PGResumeProcessor commandCompleteResumeProcessor) throws Exception {
        if (!circuitBreaker.isTimerSet()) {
            circuitBreaker.resetTimer();
        }

        try {
            while (currentCursor.hasNext()) {
                try {
                    try {
                        appendRecord(record, columnCount);
                        responseAsciiSink.bookmark();
                    } catch (NoSpaceLeftInResponseBufferException e) {
                        responseAsciiSink.resetToBookmark();
                        sendAndReset();
                        appendSingleRecord(record, columnCount);
                        responseAsciiSink.bookmark();
                    }
                    if (rowCount >= maxSendRows) {
                        break;
                    }
                } catch (SqlException e) {
                    clearCursorAndFactory();
                    responseAsciiSink.resetToBookmark();
                    throw e;
                }
            }
        } catch (DataUnavailableException e) {
            isPausedQuery = true;
            responseAsciiSink.resetToBookmark();
            throw QueryPausedException.instance(e.getEvent(), sqlExecutionContext.getCircuitBreaker());
        }

<<<<<<< HEAD
        completed = maxSendRows <= 0 || rowCount < maxSendRows;
=======
        completed = maxRows <= 0 || rowCount < maxRows || (cursorRowCount > -1 && rowCount == cursorRowCount);
>>>>>>> 83dacadf
        if (completed) {
            clearCursorAndFactory();
            // at this point buffer can contain unsent data,
            // and it may not have enough space for the command
            if (sendBufferLimit - sendBufferPtr < PROTOCOL_TAIL_COMMAND_LENGTH) {
                resumeProcessor = commandCompleteResumeProcessor;
                sendAndReset();
            }
            prepareCommandComplete(true);
        } else {
            prepareSuspended();
            // Prevents re-sending current record row when buffer is sent fully.
            resumeProcessor = null;
        }
    }

    private void sendReadyForNewQuery() throws PeerDisconnectedException, PeerIsSlowToReadException {
        prepareReadyForQuery();
        sendAndReset();
    }

    private void setResumeComputeCursorSizeExecute(boolean queryWasPaused) throws Exception {
        computeCursorSize();
        resumeProcessor = resumeCursorExecuteRef;
        responseAsciiSink.bookmark();
        sendCursor0(currentCursor.getRecord(), currentFactory.getMetadata().getColumnCount(), resumeExecuteCompleteRef);
    }

    private void setUuidBindVariable(int index, long address, int valueLen) throws BadProtocolException, SqlException {
        ensureValueLength(index, Long128.BYTES, valueLen);
        long hi = getLongUnsafe(address);
        long lo = getLongUnsafe(address + Long.BYTES);
        bindVariableService.setUuid(index, lo, hi);
    }

    private void setupFactoryAndCursor() throws SqlException {
        if (currentCursor == null) {
            boolean recompileStale = true;
            SqlExecutionCircuitBreaker circuitBreaker = sqlExecutionContext.getCircuitBreaker();

            if (!circuitBreaker.isTimerSet()) {
                circuitBreaker.resetTimer();
            }

            for (int retries = 0; recompileStale; retries++) {
                currentFactory = typesAndSelect.getFactory();
                try {
                    currentCursor = currentFactory.getCursor(sqlExecutionContext);
                    recompileStale = false;
                    // cache random if it was replaced
                    this.rnd = sqlExecutionContext.getRandom();
                } catch (TableReferenceOutOfDateException e) {
                    if (retries == TableReferenceOutOfDateException.MAX_RETRY_ATTEMPS) {
                        throw e;
                    }
                    LOG.info().$(e.getFlyweightMessage()).$();
                    freeFactory();
                    compileQuery(false);
                    buildSelectColumnTypes();
                    applyLatestBindColumnFormats();
                } catch (Throwable e) {
                    freeFactory();
                    throw e;
                }
            }
        }
    }

    private void setupVariableSettersFromWrapper(
            @Transient NamedStatementWrapper wrapper,
            @Nullable @Transient CairoEngine engine
    ) throws SqlException {
        queryText = wrapper.queryText;
        if (!wrapper.queryContainsSecret) {
            LOG.debug().$("wrapper query [q=`").$(wrapper.queryText).$("`]").$();
        }
        this.activeBindVariableTypes = wrapper.bindVariableTypes;
        this.parsePhaseBindVariableCount = wrapper.bindVariableTypes.size();
        this.activeSelectColumnTypes = wrapper.selectColumnTypes;
        if (!wrapper.alreadyExecuted && compileQuery(false) && typesAndSelect != null) {
            buildSelectColumnTypes();
        }
        // We'll have to compile/execute the statement next time.
        wrapper.alreadyExecuted = false;
    }

    private void shiftReceiveBuffer(long readOffsetBeforeParse) {
        final long len = recvBufferWriteOffset - readOffsetBeforeParse;
        LOG.debug()
                .$("shift [offset=").$(readOffsetBeforeParse)
                .$(", len=").$(len)
                .$(']').$();

        Vect.memcpy(
                recvBuffer, recvBuffer + readOffsetBeforeParse,
                len
        );
        recvBufferWriteOffset = len;
        recvBufferReadOffset = 0;
    }

    private void validateParameterCounts(short parameterFormatCount, short parameterValueCount, int parameterTypeCount) throws BadProtocolException {
        if (parameterValueCount > 0) {
            if (parameterValueCount < parameterTypeCount) {
                LOG.error().$("parameter type count must be less or equals to number of parameters values").$();
                throw BadProtocolException.INSTANCE;
            }
            if (parameterFormatCount > 1 && parameterFormatCount != parameterValueCount) {
                LOG.error().$("parameter format count and parameter value count must match").$();
                throw BadProtocolException.INSTANCE;
            }
        }
    }

    void clearRecvBuffer() {
        recvBufferWriteOffset = 0;
        recvBufferReadOffset = 0;
    }

    int doReceive(int remaining) {
        final long data = recvBuffer + recvBufferWriteOffset;
        final int n = nf.recv(getFd(), data, remaining);
        dumpBuffer('>', data, n);
        return n;
    }

    void doSend(int offset, int size) throws PeerDisconnectedException, PeerIsSlowToReadException {
        final int n = nf.send(getFd(), sendBuffer + offset, size);
        dumpBuffer('<', sendBuffer + offset, n);
        if (n < 0) {
            throw PeerDisconnectedException.INSTANCE;
        }

        if (n < size) {
            doSendWithRetries(offset + n, size - n);
        }
        sendBufferPtr = sendBuffer;
        bufferRemainingSize = 0;
        bufferRemainingOffset = 0;
    }

    void prepareCommandComplete(boolean addRowCount) {
        if (isEmptyQuery) {
            prepareEmptyQueryResponse();
        } else {
            responseAsciiSink.put(MESSAGE_TYPE_COMMAND_COMPLETE);
            long addr = responseAsciiSink.skip();
            if (addRowCount) {
                if (queryTag == TAG_INSERT) {
                    LOG.debug().$("insert [rowCount=").$(rowCount).$(']').$();
                    responseAsciiSink.encodeUtf8(queryTag).put(" 0 ").put(rowCount).put((char) 0);
                } else {
                    LOG.debug().$("other [rowCount=").$(rowCount).$(']').$();
                    responseAsciiSink.encodeUtf8(queryTag).put(' ').put(rowCount).put((char) 0);
                }
            } else {
                LOG.debug().$("no row count").$();
                responseAsciiSink.encodeUtf8(queryTag).put((char) 0);
            }
            responseAsciiSink.putLen(addr);
        }
    }

    void prepareReadyForQuery() {
        if (sendRNQ) {
            LOG.debug().$("RNQ sent").$();
            responseAsciiSink.put(MESSAGE_TYPE_READY_FOR_QUERY);
            responseAsciiSink.putNetworkInt(Integer.BYTES + Byte.BYTES);
            switch (transactionState) {
                case IN_TRANSACTION:
                    responseAsciiSink.put(STATUS_IN_TRANSACTION);
                    break;
                case ERROR_TRANSACTION:
                    responseAsciiSink.put(STATUS_IN_ERROR);
                    break;
                default:
                    responseAsciiSink.put(STATUS_IDLE);
                    break;
            }
            sendRNQ = false;
        }
    }

    void prepareSuspended() {
        LOG.debug().$("suspended").$();
        responseAsciiSink.put(MESSAGE_TYPE_PORTAL_SUSPENDED);
        responseAsciiSink.putIntDirect(INT_BYTES_X);
    }

    int recv() throws PeerDisconnectedException, PeerIsSlowToWriteException, BadProtocolException {
        final int remaining = (int) (recvBufferSize - recvBufferWriteOffset);

        assertBufferSize(remaining > 0);

        int n = doReceive(remaining);
        LOG.debug().$("recv [n=").$(n).$(']').$();
        if (n < 0) {
            LOG.info().$("disconnected on read [code=").$(n).$(']').$();
            throw PeerDisconnectedException.INSTANCE;
        }
        if (n == 0) {
            // The socket is not ready for read.
            throw PeerIsSlowToWriteException.INSTANCE;
        }

        recvBufferWriteOffset += n;
        return n;
    }

    @FunctionalInterface
    private interface PGResumeProcessor {
        void resume(boolean queryWasPaused) throws Exception;
    }

    public static class NamedStatementWrapper implements Mutable {

        public final IntList bindVariableTypes = new IntList();
        public final IntList selectColumnTypes = new IntList();
        // Used for statements that are executed as a part of compilation (PREPARE), such as DDLs.
        public boolean alreadyExecuted = false;
        public boolean queryContainsSecret = false;
        public CharSequence queryText = null;

        @Override
        public void clear() {
            queryText = null;
            bindVariableTypes.clear();
            selectColumnTypes.clear();
        }
    }

    public static class Portal implements Mutable {

        public CharSequence statementName = null;

        @Override
        public void clear() {
            statementName = null;
        }
    }

    class PGConnectionBatchCallback implements BatchCallback {

        @Override
        public void postCompile(
                SqlCompiler compiler,
                CompiledQuery cq,
                CharSequence text
        ) throws Exception {
            try {
                PGConnectionContext.this.queryText = text;
                processCompiledQuery(cq);

                if (typesAndSelect != null) {
                    activeSelectColumnTypes = selectColumnTypes;
                    buildSelectColumnTypes();
                    assert queryText != null;
                    queryTag = TAG_SELECT;
                    setupFactoryAndCursor();
                    prepareRowDescription();
                    maxReceiveRows = 0; // unlimited
                    sendCursor(resumeCursorQueryRef, resumeQueryCompleteRef, resumeComputeCursorSizeQueryRef);
                } else if (typesAndInsert != null) {
                    executeInsert();
                } else if (typesAndUpdate != null) {
                    executeUpdate();
                } else if (cq.getType() == CompiledQuery.INSERT_AS_SELECT ||
                        cq.getType() == CompiledQuery.CREATE_TABLE_AS_SELECT) {
                    prepareCommandComplete(true);
                } else {
                    executeTag();
                    prepareCommandComplete(false);
                }

                sqlExecutionContext.getCircuitBreaker().unsetTimer();
            } catch (QueryPausedException e) {
                // keep circuit breaker's timer as is
                throw e;
            } catch (Throwable e) {
                sqlExecutionContext.getCircuitBreaker().unsetTimer();
                throw e;
            }
        }

        @Override
        public void preCompile(SqlCompiler compiler) {
            sendRNQ = true;
            prepareForNewBatchQuery();
            PGConnectionContext.this.typesAndInsert = null;
            PGConnectionContext.this.typesAndUpdate = null;
            PGConnectionContext.this.typesAndSelect = null;
            circuitBreaker.resetTimer();
        }
    }

    public class ResponseAsciiSink extends AbstractCharSink {

        private long bookmarkPtr = -1;

        public void bookmark() {
            this.bookmarkPtr = sendBufferPtr;
        }

        public void bump(int size) {
            sendBufferPtr += size;
        }

        @Override
        public CharSink put(CharSequence cs) {
            // this method is only called by date format utility to print timezone name
            final int len;
            if (cs != null && (len = cs.length()) > 0) {
                ensureCapacity(len);
                for (int i = 0; i < len; i++) {
                    Unsafe.getUnsafe().putByte(sendBufferPtr + i, (byte) cs.charAt(i));
                }
                sendBufferPtr += len;
            }
            return this;
        }

        @Override
        public CharSink put(char c) {
            ensureCapacity(Byte.BYTES);
            Unsafe.getUnsafe().putByte(sendBufferPtr++, (byte) c);
            return this;
        }

        @Override
        public CharSink put(char[] chars, int start, int len) {
            ensureCapacity(len);
            Chars.asciiCopyTo(chars, start, len, sendBufferPtr);
            sendBufferPtr += len;
            return this;
        }

        public CharSink put(byte b) {
            ensureCapacity(Byte.BYTES);
            Unsafe.getUnsafe().putByte(sendBufferPtr++, b);
            return this;
        }

        public void put(BinarySequence sequence) {
            final long len = sequence.length();
            if (len > maxBlobSizeOnQuery) {
                setNullValue();
            } else {
                ensureCapacity((int) (len + Integer.BYTES));
                // when we reach here the "long" length would have to fit in response buffer
                // if it was larger than integers it would never fit into integer-bound response buffer
                putInt(sendBufferPtr, (int) len);
                sendBufferPtr += Integer.BYTES;
                for (long x = 0; x < len; x++) {
                    Unsafe.getUnsafe().putByte(sendBufferPtr + x, sequence.byteAt(x));
                }
                sendBufferPtr += len;
            }
        }

        public void putIntDirect(int value) {
            ensureCapacity(Integer.BYTES);
            putIntUnsafe(0, value);
            sendBufferPtr += Integer.BYTES;
        }

        public void putIntUnsafe(long offset, int value) {
            Unsafe.getUnsafe().putInt(sendBufferPtr + offset, value);
        }

        public void putLen(long start) {
            putInt(start, (int) (sendBufferPtr - start));
        }

        public void putLenEx(long start) {
            putInt(start, (int) (sendBufferPtr - start - Integer.BYTES));
        }

        public void putNetworkDouble(double value) {
            ensureCapacity(Double.BYTES);
            Unsafe.getUnsafe().putDouble(sendBufferPtr, Double.longBitsToDouble(Numbers.bswap(Double.doubleToLongBits(value))));
            sendBufferPtr += Double.BYTES;
        }

        public void putNetworkFloat(float value) {
            ensureCapacity(Float.BYTES);
            Unsafe.getUnsafe().putFloat(sendBufferPtr, Float.intBitsToFloat(Numbers.bswap(Float.floatToIntBits(value))));
            sendBufferPtr += Float.BYTES;
        }

        public void putNetworkInt(int value) {
            ensureCapacity(Integer.BYTES);
            putInt(sendBufferPtr, value);
            sendBufferPtr += Integer.BYTES;
        }

        public void putNetworkLong(long value) {
            ensureCapacity(Long.BYTES);
            putLong(sendBufferPtr, value);
            sendBufferPtr += Long.BYTES;
        }

        public void putNetworkShort(short value) {
            ensureCapacity(Short.BYTES);
            putShort(sendBufferPtr, value);
            sendBufferPtr += Short.BYTES;
        }

        public void resetToBookmark() {
            assert bookmarkPtr != -1;
            sendBufferPtr = bookmarkPtr;
            bookmarkPtr = -1;
        }

        private void ensureCapacity(int size) {
            if (sendBufferPtr + size < sendBufferLimit) {
                return;
            }
            throw NoSpaceLeftInResponseBufferException.INSTANCE;
        }

        void encodeUtf8Z(CharSequence value) {
            encodeUtf8(value);
            ensureCapacity(Byte.BYTES);
            Unsafe.getUnsafe().putByte(sendBufferPtr++, (byte) 0);
        }

        void reset() {
            sendBufferPtr = sendBuffer;
        }

        void setNullValue() {
            putIntDirect(INT_NULL_X);
        }

        long skip() {
            ensureCapacity(Integer.BYTES);
            long checkpoint = sendBufferPtr;
            sendBufferPtr += Integer.BYTES;
            return checkpoint;
        }
    }
}<|MERGE_RESOLUTION|>--- conflicted
+++ resolved
@@ -133,7 +133,7 @@
     private final IntList syncActions = new IntList(4);
     private final SCSequence tempSequence = new SCSequence();
     private final TypeManager typeManager;
-    // insert 'statements' are cached only for the duration of user session 
+    // insert 'statements' are cached only for the duration of user session
     private final AssociativeCache<TypesAndInsert> typesAndInsertCache;
     private final WeakSelfReturningObjectPool<TypesAndInsert> typesAndInsertPool;
     private final DirectCharSink utf8Sink;
@@ -1213,7 +1213,6 @@
         return true;
     }
 
-<<<<<<< HEAD
     private void computeCursorSize() throws QueryPausedException {
         try {
             final long cursorRowCount = currentCursor.size();
@@ -1228,10 +1227,7 @@
         }
     }
 
-    private void configureContextFromNamedStatement(CharSequence statementName, @Nullable @Transient SqlCompiler compiler)
-=======
     private void configureContextFromNamedStatement(CharSequence statementName, @Nullable @Transient CairoEngine engine)
->>>>>>> 83dacadf
             throws BadProtocolException, SqlException {
         this.sendParameterDescription = statementName != null;
 
@@ -1620,14 +1616,8 @@
      */
     private void parse(
             long address,
-<<<<<<< HEAD
-            int len,
-            @Transient SqlCompiler compiler
+            int len
     ) throws Exception {
-=======
-            int len
-    ) throws PeerDisconnectedException, PeerIsSlowToReadException, BadProtocolException, QueryPausedException, SqlException {
->>>>>>> 83dacadf
         // we will wait until we receive the entire header
         if (len < PREFIXED_MESSAGE_HEADER_LEN) {
             // we need to be able to read header and length
@@ -2196,14 +2186,7 @@
         }
     }
 
-<<<<<<< HEAD
-    private void processExec(long lo, long msgLimit, SqlCompiler compiler) throws Exception {
-=======
-    private void processExec(
-            long lo,
-            long msgLimit
-    ) throws PeerDisconnectedException, PeerIsSlowToReadException, QueryPausedException, BadProtocolException, SqlException {
->>>>>>> 83dacadf
+    private void processExec(long lo, long msgLimit) throws Exception {
         sqlExecutionContext.getCircuitBreaker().resetTimer();
 
         final long hi = getStringLength(lo, msgLimit, "bad portal name length");
@@ -2216,29 +2199,15 @@
         maxReceiveRows = getInt(lo, msgLimit, "could not read max rows value");
 
         processSyncActions();
-<<<<<<< HEAD
-        processExecute(compiler);
+        processExecute();
         wrapper = null;
     }
 
-    private void processExecute(SqlCompiler compiler) throws Exception {
-        if (typesAndSelect != null) {
-            LOG.debug().$("executing query").$();
-            setupFactoryAndCursor(compiler);
-            sendCursor(resumeCursorExecuteRef, resumeExecuteCompleteRef, setResumeComputeCursorSizeExecuteRef);
-=======
-        processExecute(maxRows);
-        wrapper = null;
-    }
-
-    private void processExecute(
-            int maxRows
-    ) throws PeerDisconnectedException, PeerIsSlowToReadException, QueryPausedException, SqlException {
+    private void processExecute() throws Exception {
         if (typesAndSelect != null) {
             LOG.debug().$("executing query").$();
             setupFactoryAndCursor();
-            sendCursor(maxRows, resumeCursorExecuteRef, resumeCommandCompleteRef);
->>>>>>> 83dacadf
+            sendCursor(resumeCursorExecuteRef, resumeExecuteCompleteRef, setResumeComputeCursorSizeExecuteRef);
         } else if (typesAndInsert != null) {
             LOG.debug().$("executing insert").$();
             executeInsert();
@@ -2325,14 +2294,8 @@
     // processes one or more queries (batch/script). "Simple Query" in PostgreSQL docs.
     private void processQuery(
             long lo,
-<<<<<<< HEAD
-            long limit,
-            @Transient SqlCompiler compiler
+            long limit
     ) throws Exception {
-=======
-            long limit
-    ) throws PeerDisconnectedException, PeerIsSlowToReadException, QueryPausedException, BadProtocolException {
->>>>>>> 83dacadf
         prepareForNewQuery();
         isEmptyQuery = true; // assume SQL text contains no query until we find out otherwise
         CharacterStoreEntry e = characterStore.newEntry();
@@ -2540,22 +2503,10 @@
         // slow anyway.
 
         rowCount = 0;
-<<<<<<< HEAD
         // this might fail due to missing data
         resumeProcessor = computeCursorSizeResumeProcessor;
         computeCursorSize();
 
-=======
-        final Record record = currentCursor.getRecord();
-        final RecordMetadata metadata = currentFactory.getMetadata();
-        final int columnCount = metadata.getColumnCount();
-        cursorRowCount = currentCursor.size();
-        if (maxRows > 0) {
-            this.maxRows = cursorRowCount > 0 ? Long.min(maxRows, cursorRowCount) : maxRows;
-        } else {
-            this.maxRows = Long.MAX_VALUE;
-        }
->>>>>>> 83dacadf
         resumeProcessor = cursorResumeProcessor;
         responseAsciiSink.bookmark();
         sendCursor0(currentCursor.getRecord(), currentFactory.getMetadata().getColumnCount(), commandCompleteResumeProcessor);
@@ -2593,11 +2544,7 @@
             throw QueryPausedException.instance(e.getEvent(), sqlExecutionContext.getCircuitBreaker());
         }
 
-<<<<<<< HEAD
         completed = maxSendRows <= 0 || rowCount < maxSendRows;
-=======
-        completed = maxRows <= 0 || rowCount < maxRows || (cursorRowCount > -1 && rowCount == cursorRowCount);
->>>>>>> 83dacadf
         if (completed) {
             clearCursorAndFactory();
             // at this point buffer can contain unsent data,
