/*******************************************************************************
 *     ___                  _   ____  ____
 *    / _ \ _   _  ___  ___| |_|  _ \| __ )
 *   | | | | | | |/ _ \/ __| __| | | |  _ \
 *   | |_| | |_| |  __/\__ \ |_| |_| | |_) |
 *    \__\_\\__,_|\___||___/\__|____/|____/
 *
 *  Copyright (c) 2014-2019 Appsicle
 *  Copyright (c) 2019-2023 QuestDB
 *
 *  Licensed under the Apache License, Version 2.0 (the "License");
 *  you may not use this file except in compliance with the License.
 *  You may obtain a copy of the License at
 *
 *  http://www.apache.org/licenses/LICENSE-2.0
 *
 *  Unless required by applicable law or agreed to in writing, software
 *  distributed under the License is distributed on an "AS IS" BASIS,
 *  WITHOUT WARRANTIES OR CONDITIONS OF ANY KIND, either express or implied.
 *  See the License for the specific language governing permissions and
 *  limitations under the License.
 *
 ******************************************************************************/

package io.questdb.cutlass.pgwire;

import io.questdb.FactoryProvider;
import io.questdb.TelemetryOrigin;
import io.questdb.cairo.*;
import io.questdb.cairo.pool.WriterSource;
import io.questdb.cairo.security.DenyAllSecurityContext;
import io.questdb.cairo.sql.Record;
import io.questdb.cairo.sql.*;
import io.questdb.cutlass.text.TextLoader;
import io.questdb.cutlass.text.types.TypeManager;
import io.questdb.griffin.*;
import io.questdb.griffin.engine.functions.bind.BindVariableServiceImpl;
import io.questdb.griffin.engine.ops.UpdateOperation;
import io.questdb.log.Log;
import io.questdb.log.LogFactory;
import io.questdb.mp.SCSequence;
import io.questdb.network.*;
import io.questdb.std.*;
import io.questdb.std.datetime.microtime.TimestampFormatUtils;
import io.questdb.std.str.*;
import org.jetbrains.annotations.Nullable;

import static io.questdb.cairo.sql.OperationFuture.QUERY_COMPLETE;
import static io.questdb.cutlass.pgwire.PGOids.*;
import static io.questdb.std.datetime.millitime.DateFormatUtils.PG_DATE_MILLI_TIME_Z_PRINT_FORMAT;

/**
 * Useful PostgreSQL documentation links:<br>
 * <a href="https://www.postgresql.org/docs/current/protocol-flow.html">Wire protocol</a><br>
 * <a href="https://www.postgresql.org/docs/current/protocol-message-formats.html">Message formats</a>
 */
public class PGConnectionContext extends IOContext<PGConnectionContext> implements WriterSource {

    public static final char STATUS_IDLE = 'I';
    public static final char STATUS_IN_ERROR = 'E';
    public static final char STATUS_IN_TRANSACTION = 'T';
    public static final String TAG_BEGIN = "BEGIN";
    public static final String TAG_COMMIT = "COMMIT";
    public static final String TAG_COPY = "COPY";
    // create as select tag
    public static final String TAG_CTAS = "CTAS";
    public static final String TAG_DEALLOCATE = "DEALLOCATE";
    public static final String TAG_EXPLAIN = "EXPLAIN";
    public static final String TAG_INSERT = "INSERT";
    public static final String TAG_OK = "OK";
    public static final String TAG_ROLLBACK = "ROLLBACK";
    public static final String TAG_SELECT = "SELECT";
    public static final String TAG_SET = "SET";
    public static final String TAG_UPDATE = "UPDATE";
    private static final int COMMIT_TRANSACTION = 2;
    private static final int ERROR_TRANSACTION = 3;
    private static final int INIT_CANCEL_REQUEST = 80877102;
    private static final int INIT_GSS_REQUEST = 80877104;
    private static final int INIT_SSL_REQUEST = 80877103;
    private static final int INIT_STARTUP_MESSAGE = 196608;
    private static final int INT_BYTES_X = Numbers.bswap(Integer.BYTES);
    private static final int INT_NULL_X = Numbers.bswap(-1);
    private static final int IN_TRANSACTION = 1;
    private final static Log LOG = LogFactory.getLog(PGConnectionContext.class);
    private static final byte MESSAGE_TYPE_BIND_COMPLETE = '2';
    private static final byte MESSAGE_TYPE_CLOSE_COMPLETE = '3';
    private static final byte MESSAGE_TYPE_COMMAND_COMPLETE = 'C';
    private static final byte MESSAGE_TYPE_COPY_IN_RESPONSE = 'G';
    private static final byte MESSAGE_TYPE_DATA_ROW = 'D';
    private static final byte MESSAGE_TYPE_EMPTY_QUERY = 'I';
    private static final byte MESSAGE_TYPE_ERROR_RESPONSE = 'E';
    private static final byte MESSAGE_TYPE_LOGIN_RESPONSE = 'R';
    private static final byte MESSAGE_TYPE_NO_DATA = 'n';
    private static final byte MESSAGE_TYPE_PARAMETER_DESCRIPTION = 't';
    private static final byte MESSAGE_TYPE_PARAMETER_STATUS = 'S';
    private static final byte MESSAGE_TYPE_PARSE_COMPLETE = '1';
    private static final byte MESSAGE_TYPE_PORTAL_SUSPENDED = 's';
    private static final byte MESSAGE_TYPE_READY_FOR_QUERY = 'Z';
    private static final byte MESSAGE_TYPE_ROW_DESCRIPTION = 'T';
    private static final int NO_TRANSACTION = 0;
    private static final int PREFIXED_MESSAGE_HEADER_LEN = 5;
    private static final int PROTOCOL_TAIL_COMMAND_LENGTH = 64;
    private static final int ROLLING_BACK_TRANSACTION = 4;
    private static final int SYNC_BIND = 3;
    private static final int SYNC_DESCRIBE = 2;
    private static final int SYNC_DESCRIBE_PORTAL = 4;
    private static final int SYNC_PARSE = 1;
    private static final String WRITER_LOCK_REASON = "pgConnection";
    private final PgWireAuthenticator authenticator;
    private final BatchCallback batchCallback;
    private final ObjectPool<DirectBinarySequence> binarySequenceParamsPool;
    //stores result format codes (0=Text,1=Binary) from the latest bind message
    //we need it in case cursor gets invalidated and bind used non-default binary format for some column(s)
    //pg clients (like asyncpg) fail when format sent by server is not the same as requested in bind message
    private final IntList bindSelectColumnFormats;
    private final IntList bindVariableTypes = new IntList();
    private final CharacterStore characterStore;
    private final NetworkSqlExecutionCircuitBreaker circuitBreaker;
    private final int circuitBreakerId;
    private final DirectByteCharSequence dbcs = new DirectByteCharSequence();
    private final boolean dumpNetworkTraffic;
    private final CairoEngine engine;
    private final int maxBlobSizeOnQuery;
    private final CharSequenceObjHashMap<Portal> namedPortalMap;
    private final WeakMutableObjectPool<Portal> namedPortalPool;
    private final CharSequenceObjHashMap<NamedStatementWrapper> namedStatementMap;
    private final WeakMutableObjectPool<NamedStatementWrapper> namedStatementWrapperPool;
    private final NetworkFacade nf;
    private final Path path = new Path();
    private final ObjObjHashMap<TableToken, TableWriterAPI> pendingWriters;
    private final int recvBufferSize;
    private final CircuitBreakerRegistry registry;
    private final ResponseAsciiSink responseAsciiSink = new ResponseAsciiSink();
    private final IntList selectColumnTypes = new IntList();
    private final int sendBufferSize;
    private final String serverVersion;
    private final IntList syncActions = new IntList(4);
    private final SCSequence tempSequence = new SCSequence();
    private final TypeManager typeManager;
    private final AssociativeCache<TypesAndInsert> typesAndInsertCache;
    private final WeakSelfReturningObjectPool<TypesAndInsert> typesAndInsertPool;
    private final DirectCharSink utf8Sink;
    // this is a reference to types either from the context or named statement, where it is provided
    private IntList activeBindVariableTypes;
    //list of pair: column types (with format flag stored in first bit) AND additional type flag
    private IntList activeSelectColumnTypes;
    private boolean authenticationRequired = true;
    //    private boolean authenticationRequired = true;
    private BindVariableService bindVariableService;
    private int bufferRemainingOffset = 0;
    private int bufferRemainingSize = 0;
    private boolean completed = true;
    private RecordCursor currentCursor = null;
    private RecordCursorFactory currentFactory = null;
    private boolean isEmptyQuery = false;
    private boolean isPausedQuery = false;
    private long maxRows;
    private int parsePhaseBindVariableCount;
    //command tag used when returning row count to client,
    //see CommandComplete (B) at https://www.postgresql.org/docs/current/protocol-message-formats.html
    private CharSequence queryTag;
    private CharSequence queryText;
    private long recvBuffer;
    private long recvBufferReadOffset = 0;
    private long recvBufferWriteOffset = 0;
    private boolean requireInitialMessage = true;
    private PGResumeProcessor resumeProcessor;
    private Rnd rnd;
    private long rowCount;
    private long sendBuffer;
    private long sendBufferLimit;
    private long sendBufferPtr;
    private final PGResumeProcessor resumeCommandCompleteRef = this::resumeCommandComplete;
    private boolean sendParameterDescription;
    private boolean sendRNQ = true;/* send ReadyForQuery message */
    private SqlExecutionContextImpl sqlExecutionContext;
    private long statementTimeout = -1L;
    private SuspendEvent suspendEvent;
    private long totalReceived = 0;
    private int transactionState = NO_TRANSACTION;
    private final PGResumeProcessor resumeQueryCompleteRef = this::resumeQueryComplete;
    private final PGResumeProcessor resumeCursorQueryRef = this::resumeCursorQuery;
    private TypesAndInsert typesAndInsert = null;
    // these references are held by context only for a period of processing single request
    // in PF world this request can span multiple messages, but still, only for one request
    // the rationale is to be able to return "selectAndTypes" instance to thread-local
    // cache, which is "typesAndSelectCache". We typically do this after query results are
    // served to client or query errored out due to network issues
    private TypesAndSelect typesAndSelect = null;
    private AssociativeCache<TypesAndSelect> typesAndSelectCache;
    private boolean typesAndSelectIsCached = true;
    private WeakSelfReturningObjectPool<TypesAndSelect> typesAndSelectPool;
    private TypesAndUpdate typesAndUpdate = null;
    private AssociativeCache<TypesAndUpdate> typesAndUpdateCache;
    private boolean typesAndUpdateIsCached = false;
    private final PGResumeProcessor resumeCursorExecuteRef = this::resumeCursorExecute;
    private WeakSelfReturningObjectPool<TypesAndUpdate> typesAndUpdatePool;
    private CharSequence username;
    private NamedStatementWrapper wrapper;

    public PGConnectionContext(CairoEngine engine, PGWireConfiguration configuration, SqlExecutionContextImpl sqlExecutionContext, CircuitBreakerRegistry registry) {
        this.engine = engine;
        this.utf8Sink = new DirectCharSink(engine.getConfiguration().getTextConfiguration().getUtf8SinkSize());
        this.typeManager = new TypeManager(engine.getConfiguration().getTextConfiguration(), utf8Sink);
        this.nf = configuration.getNetworkFacade();
        this.bindVariableService = new BindVariableServiceImpl(engine.getConfiguration());
        this.recvBufferSize = Numbers.ceilPow2(configuration.getRecvBufferSize());
        this.sendBufferSize = Numbers.ceilPow2(configuration.getSendBufferSize());
        this.characterStore = new CharacterStore(
                configuration.getCharacterStoreCapacity(),
                configuration.getCharacterStorePoolCapacity()
        );
        this.maxBlobSizeOnQuery = configuration.getMaxBlobSizeOnQuery();
        this.dumpNetworkTraffic = configuration.getDumpNetworkTraffic();
        this.serverVersion = configuration.getServerVersion();

<<<<<<< HEAD
        PGAuthenticatorFactory authenticatorFactory = configuration.getFactoryProvider().getPGAuthenticatorFactory();
        this.authenticator = authenticatorFactory.getInstance(configuration);
        this.roUserAuthenticator = configuration.isReadOnlyUserEnabled()
                ? authenticatorFactory.getInstanceReadOnly(configuration)
                : null;
=======
>>>>>>> ea77e900
        this.sqlExecutionContext = sqlExecutionContext;
        this.sqlExecutionContext.with(DenyAllSecurityContext.INSTANCE, bindVariableService, this.rnd = configuration.getRandom());
        this.namedStatementWrapperPool = new WeakMutableObjectPool<>(NamedStatementWrapper::new, configuration.getNamesStatementPoolCapacity()); // 32
        this.namedPortalPool = new WeakMutableObjectPool<>(Portal::new, configuration.getNamesStatementPoolCapacity()); // 32
        this.namedStatementMap = new CharSequenceObjHashMap<>(configuration.getNamedStatementCacheCapacity());
        this.pendingWriters = new ObjObjHashMap<>(configuration.getPendingWritersCacheSize());
        this.namedPortalMap = new CharSequenceObjHashMap<>(configuration.getNamedStatementCacheCapacity());
        this.binarySequenceParamsPool = new ObjectPool<>(DirectBinarySequence::new, configuration.getBinParamCountCapacity());
        this.circuitBreaker = new NetworkSqlExecutionCircuitBreaker(configuration.getCircuitBreakerConfiguration(), MemoryTag.NATIVE_CB5);
        this.circuitBreakerId = registry.add(circuitBreaker);
        this.registry = registry;
        this.typesAndInsertPool = new WeakSelfReturningObjectPool<>(TypesAndInsert::new, configuration.getInsertPoolCapacity()); // 64
        final boolean enableInsertCache = configuration.isInsertCacheEnabled();
        final int insertBlockCount = enableInsertCache ? configuration.getInsertCacheBlockCount() : 1; // 8
        final int insertRowCount = enableInsertCache ? configuration.getInsertCacheRowCount() : 1; // 8
        this.typesAndInsertCache = new AssociativeCache<>(insertBlockCount, insertRowCount);
        this.batchCallback = new PGConnectionBatchCallback();
        this.bindSelectColumnFormats = new IntList();
        this.queryTag = TAG_OK;
        FactoryProvider factoryProvider = configuration.getFactoryProvider();
        PgWireAuthenticationFactory pgWireAuthenticationFactory = factoryProvider.getPgWireAuthenticationFactory();
        this.authenticator = pgWireAuthenticationFactory.getPgWireAuthenticator(responseAsciiSink, configuration);
    }

    public static int getInt(long address, long msgLimit, CharSequence errorMessage) throws BadProtocolException {
        if (address + Integer.BYTES <= msgLimit) {
            return getIntUnsafe(address);
        }
        LOG.error().$(errorMessage).$();
        throw BadProtocolException.INSTANCE;
    }

    public static long getLongUnsafe(long address) {
        return Numbers.bswap(Unsafe.getUnsafe().getLong(address));
    }

    public static short getShort(long address, long msgLimit, CharSequence errorMessage) throws BadProtocolException {
        if (address + Short.BYTES <= msgLimit) {
            return getShortUnsafe(address);
        }
        LOG.error().$(errorMessage).$();
        throw BadProtocolException.INSTANCE;
    }

    public static long getStringLength(
            long x,
            long limit,
            CharSequence errorMessage
    ) throws BadProtocolException {
        long len = Unsafe.getUnsafe().getByte(x) == 0 ? x : getStringLengthTedious(x, limit);
        if (len > -1) {
            return len;
        }
        // we did not find 0 within message limit
        LOG.error().$(errorMessage).$();
        throw BadProtocolException.INSTANCE;
    }

    public static long getStringLengthTedious(long x, long limit) {
        // calculate length
        for (long i = x; i < limit; i++) {
            if (Unsafe.getUnsafe().getByte(i) == 0) {
                return i;
            }
        }
        return -1;
    }

    public static void putInt(long address, int value) {
        Unsafe.getUnsafe().putInt(address, Numbers.bswap(value));
    }

    public static void putLong(long address, long value) {
        Unsafe.getUnsafe().putLong(address, Numbers.bswap(value));
    }

    public static void putShort(long address, short value) {
        Unsafe.getUnsafe().putShort(address, Numbers.bswap(value));
    }

    @Override
    public void clear() {
        sendBufferPtr = sendBuffer;
        requireInitialMessage = true;
        authenticationRequired = true;
        bufferRemainingOffset = 0;
        bufferRemainingSize = 0;
        responseAsciiSink.reset();
        prepareForNewQuery();
        authenticator.clear();
        username = null;
        typeManager.clear();
        clearWriters();
        clearRecvBuffer();
        typesAndInsertCache.clear();
        evictNamedStatementWrappersAndClear();
        namedPortalMap.clear();
        bindVariableService.clear();
        bindVariableTypes.clear();
        binarySequenceParamsPool.clear();
        resumeProcessor = null;
        completed = true;
        clearCursorAndFactory();
        totalReceived = 0;
        typesAndSelectIsCached = true;
        typesAndUpdateIsCached = false;
        statementTimeout = -1L;
        circuitBreaker.resetMaxTimeToDefault();
        circuitBreaker.unsetTimer();
        isPausedQuery = false;
        isEmptyQuery = false;
        clearSuspendEvent();
    }

    @Override
    public void clearSuspendEvent() {
        suspendEvent = Misc.free(suspendEvent);
    }

    public void clearWriters() {
        closePendingWriters(false);
        pendingWriters.clear();
    }

    @Override
    public void close() {
        // We're about to close the context, so no need to return pending factory to cache.
        typesAndSelectIsCached = false;
        typesAndUpdateIsCached = false;
        clear();
        this.fd = -1;
        sqlExecutionContext.with(DenyAllSecurityContext.INSTANCE, null, null, -1, null);
        Misc.free(path);
        Misc.free(utf8Sink);
        registry.remove(circuitBreakerId);
        Misc.free(circuitBreaker);
        freeBuffers();
    }

    @Override
    public SuspendEvent getSuspendEvent() {
        return suspendEvent;
    }

    @Override
    public TableWriterAPI getTableWriterAPI(TableToken tableToken, String lockReason) {
        final int index = pendingWriters.keyIndex(tableToken);
        if (index < 0) {
            return pendingWriters.valueAt(index);
        }
        return engine.getTableWriterAPI(tableToken, lockReason);
    }

    @Override
    public TableWriterAPI getTableWriterAPI(CharSequence tableName, String lockReason) {
        return getTableWriterAPI(engine.verifyTableName(tableName), lockReason);
    }

    public void handleClientOperation(
            @Transient SqlCompiler compiler,
            @Transient AssociativeCache<TypesAndSelect> selectAndTypesCache,
            @Transient WeakSelfReturningObjectPool<TypesAndSelect> selectAndTypesPool,
            @Transient AssociativeCache<TypesAndUpdate> typesAndUpdateCache,
            @Transient WeakSelfReturningObjectPool<TypesAndUpdate> typesAndUpdatePool,
            int operation
    ) throws PeerDisconnectedException, PeerIsSlowToReadException, PeerIsSlowToWriteException, QueryPausedException, BadProtocolException {

        this.typesAndSelectCache = selectAndTypesCache;
        this.typesAndSelectPool = selectAndTypesPool;
        this.typesAndUpdateCache = typesAndUpdateCache;
        this.typesAndUpdatePool = typesAndUpdatePool;

        try {
            if (isPausedQuery) {
                isPausedQuery = false;
                if (resumeProcessor != null) {
                    resumeProcessor.resume(true);
                }
            } else if (bufferRemainingSize > 0) {
                doSend(bufferRemainingOffset, bufferRemainingSize);
                if (resumeProcessor != null) {
                    resumeProcessor.resume(false);
                }
            }

            boolean keepReceiving = true;
            OUTER:
            do {
                if (operation == IOOperation.READ) {
                    if (recv() == 0) {
                        keepReceiving = false;
                    }
                }

                // we do not pre-compute length because 'parse' will mutate 'recvBufferReadOffset'
                if (keepReceiving) {
                    do {
                        // Parse will update the value of recvBufferOffset upon completion of
                        // logical block. We cannot count on return value because 'parse' may try to
                        // respond to client and fail with exception. When it does fail we would have
                        // to retry 'send' but not parse the same input again

                        long readOffsetBeforeParse = recvBufferReadOffset;
                        totalReceived += (recvBufferWriteOffset - recvBufferReadOffset);
                        parse(
                                recvBuffer + recvBufferReadOffset,
                                (int) (recvBufferWriteOffset - recvBufferReadOffset),
                                compiler
                        );

                        // nothing changed?
                        if (readOffsetBeforeParse == recvBufferReadOffset) {
                            // shift to start
                            if (readOffsetBeforeParse > 0) {
                                shiftReceiveBuffer(readOffsetBeforeParse);
                            }
                            continue OUTER;
                        }
                    } while (recvBufferReadOffset < recvBufferWriteOffset);
                    clearRecvBuffer();
                }
            } while (keepReceiving && operation == IOOperation.READ);
        } catch (SqlException e) {
            reportNonCriticalError(e.getPosition(), e.getFlyweightMessage());
        } catch (ImplicitCastException e) {
            reportNonCriticalError(-1, e.getFlyweightMessage());
        } catch (CairoException e) {
            clearCursorAndFactory();
            if (e.isInterruption()) {
                reportQueryCancelled(e.getFlyweightMessage());
            } else {
                reportError(e);
            }
        } catch (AuthenticationException e) {
            prepareNonCriticalError(-1, e.getMessage());
            sendAndReset();
            clearRecvBuffer();
        }
    }

    @Override
    public PGConnectionContext of(int fd, IODispatcher<PGConnectionContext> dispatcher) {
        PGConnectionContext r = super.of(fd, dispatcher);
        sqlExecutionContext.with(fd);
        if (fd == -1) {
            // The context is about to be returned to the pool, so we should release the memory.
            freeBuffers();
            this.circuitBreaker.setSecret(-1);
        } else {
            // The context is obtained from the pool, so we should initialize the memory.
            if (recvBuffer == 0) {
                this.recvBuffer = Unsafe.malloc(this.recvBufferSize, MemoryTag.NATIVE_PGW_CONN);
            }
            if (sendBuffer == 0) {
                this.sendBuffer = Unsafe.malloc(this.sendBufferSize, MemoryTag.NATIVE_PGW_CONN);
                this.sendBufferPtr = sendBuffer;
                this.sendBufferLimit = sendBuffer + sendBufferSize;
            }
            this.circuitBreaker.setSecret(registry.getNewSecret());
        }
        return r;
    }

    public void setBinBindVariable(int index, long address, int valueLen) throws SqlException {
        bindVariableService.setBin(index, this.binarySequenceParamsPool.next().of(address, valueLen));
    }

    public void setBooleanBindVariable(int index, int valueLen) throws SqlException {
        if (valueLen != 4 && valueLen != 5) {
            throw SqlException.$(0, "bad value for BOOLEAN parameter [index=").put(index).put(", valueLen=").put(valueLen).put(']');
        }
        bindVariableService.setBoolean(index, valueLen == 4);
    }

    public void setCharBindVariable(int index, long address, int valueLen) throws BadProtocolException, SqlException {
        CharacterStoreEntry e = characterStore.newEntry();
        if (Chars.utf8toUtf16(address, address + valueLen, e)) {
            bindVariableService.setChar(index, characterStore.toImmutable().charAt(0));
        } else {
            LOG.error().$("invalid char UTF8 bytes [index=").$(index).$(']').$();
            throw BadProtocolException.INSTANCE;
        }
    }

    public void setDateBindVariable(int index, long address, int valueLen) throws SqlException {
        dbcs.of(address, address + valueLen);
        bindVariableService.define(index, ColumnType.DATE, 0);
        bindVariableService.setStr(index, dbcs);
    }

    public void setDoubleBindVariable(int index, long address, int valueLen) throws BadProtocolException, SqlException {
        ensureValueLength(index, Double.BYTES, valueLen);
        bindVariableService.setDouble(index, Double.longBitsToDouble(getLongUnsafe(address)));
    }

    public void setFloatBindVariable(int index, long address, int valueLen) throws BadProtocolException, SqlException {
        ensureValueLength(index, Float.BYTES, valueLen);
        bindVariableService.setFloat(index, Float.intBitsToFloat(getIntUnsafe(address)));
    }

    public void setIntBindVariable(int index, long address, int valueLen) throws BadProtocolException, SqlException {
        ensureValueLength(index, Integer.BYTES, valueLen);
        bindVariableService.setInt(index, getIntUnsafe(address));
    }

    public void setLongBindVariable(int index, long address, int valueLen) throws BadProtocolException, SqlException {
        ensureValueLength(index, Long.BYTES, valueLen);
        bindVariableService.setLong(index, getLongUnsafe(address));
    }

    public void setShortBindVariable(int index, long address, int valueLen) throws BadProtocolException, SqlException {
        ensureValueLength(index, Short.BYTES, valueLen);
        bindVariableService.setShort(index, getShortUnsafe(address));
    }

    public void setStrBindVariable(int index, long address, int valueLen) throws BadProtocolException, SqlException {
        CharacterStoreEntry e = characterStore.newEntry();
        if (Chars.utf8toUtf16(address, address + valueLen, e)) {
            bindVariableService.setStr(index, characterStore.toImmutable());
        } else {
            LOG.error().$("invalid str UTF8 bytes [index=").$(index).$(']').$();
            throw BadProtocolException.INSTANCE;
        }
    }

    public void setSuspendEvent(SuspendEvent suspendEvent) {
        this.suspendEvent = suspendEvent;
    }

    public void setTimestampBindVariable(int index, long address, int valueLen) throws BadProtocolException, SqlException {
        ensureValueLength(index, Long.BYTES, valueLen);
        bindVariableService.setTimestamp(index, getLongUnsafe(address) + Numbers.JULIAN_EPOCH_OFFSET_USEC);
    }

    private static void bindParameterFormats(
            long lo,
            long msgLimit,
            short parameterFormatCount,
            IntList bindVariableTypes
    ) throws BadProtocolException {
        if (lo + Short.BYTES * parameterFormatCount <= msgLimit) {
            LOG.debug().$("processing bind formats [count=").$(parameterFormatCount).$(']').$();
            for (int i = 0; i < parameterFormatCount; i++) {
                final short code = getShortUnsafe(lo + i * Short.BYTES);
                bindVariableTypes.setQuick(i, toParamBinaryType(code, bindVariableTypes.getQuick(i)));
            }
        } else {
            LOG.error().$("invalid format code count [value=").$(parameterFormatCount).$(']').$();
            throw BadProtocolException.INSTANCE;
        }
    }

    private static void bindSingleFormatForAll(long lo, long msgLimit, IntList activeBindVariableTypes) throws BadProtocolException {
        short code = getShort(lo, msgLimit, "could not read parameter formats");
        for (int i = 0, n = activeBindVariableTypes.size(); i < n; i++) {
            activeBindVariableTypes.setQuick(i, toParamBinaryType(code, activeBindVariableTypes.getQuick(i)));
        }
    }

    private static void ensureValueLength(int index, int required, int actual) throws BadProtocolException {
        if (required == actual) {
            return;
        }
        LOG.error()
                .$("bad parameter value length [required=").$(required)
                .$(", actual=").$(actual)
                .$(", index=").$(index)
                .I$();
        throw BadProtocolException.INSTANCE;
    }

    private static int getIntUnsafe(long address) {
        return Numbers.bswap(Unsafe.getUnsafe().getInt(address));
    }

    private static short getShortUnsafe(long address) {
        return Numbers.bswap(Unsafe.getUnsafe().getShort(address));
    }

    private static void prepareParams(PGConnectionContext.ResponseAsciiSink sink, String name, String value) {
        sink.put(MESSAGE_TYPE_PARAMETER_STATUS);
        final long addr = sink.skip();
        sink.encodeUtf8Z(name);
        sink.encodeUtf8Z(value);
        sink.putLen(addr);
    }

    private static void setupBindVariables(long lo, IntList bindVariableTypes, int count) {
        bindVariableTypes.setPos(count);
        for (int i = 0; i < count; i++) {
            bindVariableTypes.setQuick(i, Unsafe.getUnsafe().getInt(lo + i * 4L));
        }
    }

    private void appendBinColumn(Record record, int i) throws SqlException {
        BinarySequence sequence = record.getBin(i);
        if (sequence == null) {
            responseAsciiSink.setNullValue();
        } else {
            // if length is above max we will error out the result set
            long blobSize = sequence.length();
            if (blobSize < maxBlobSizeOnQuery) {
                responseAsciiSink.put(sequence);
            } else {
                throw SqlException.position(0)
                        .put("blob is too large [blobSize=").put(blobSize)
                        .put(", max=").put(maxBlobSizeOnQuery)
                        .put(", columnIndex=").put(i)
                        .put(']');
            }
        }
    }

    private void appendBooleanColumn(Record record, int columnIndex) {
        responseAsciiSink.putNetworkInt(Byte.BYTES);
        responseAsciiSink.put(record.getBool(columnIndex) ? 't' : 'f');
    }

    private void appendBooleanColumnBin(Record record, int columnIndex) {
        responseAsciiSink.putNetworkInt(Byte.BYTES);
        responseAsciiSink.put(record.getBool(columnIndex) ? (byte) 1 : (byte) 0);
    }

    private void appendByteColumn(Record record, int columnIndex) {
        long a = responseAsciiSink.skip();
        responseAsciiSink.put((int) record.getByte(columnIndex));
        responseAsciiSink.putLenEx(a);
    }

    private void appendByteColumnBin(Record record, int columnIndex) {
        final byte value = record.getByte(columnIndex);
        responseAsciiSink.putNetworkInt(Short.BYTES);
        responseAsciiSink.putNetworkShort(value);
    }

    private void appendCharColumn(Record record, int columnIndex) {
        final char charValue = record.getChar(columnIndex);
        if (charValue == 0) {
            responseAsciiSink.setNullValue();
        } else {
            long a = responseAsciiSink.skip();
            responseAsciiSink.putUtf8(charValue);
            responseAsciiSink.putLenEx(a);
        }
    }

    private void appendDateColumn(Record record, int columnIndex) {
        final long longValue = record.getDate(columnIndex);
        if (longValue != Numbers.LONG_NaN) {
            final long a = responseAsciiSink.skip();
            PG_DATE_MILLI_TIME_Z_PRINT_FORMAT.format(longValue, null, null, responseAsciiSink);
            responseAsciiSink.putLenEx(a);
        } else {
            responseAsciiSink.setNullValue();
        }
    }

    private void appendDateColumnBin(Record record, int columnIndex) {
        final long longValue = record.getDate(columnIndex);
        if (longValue != Numbers.LONG_NaN) {
            responseAsciiSink.putNetworkInt(Long.BYTES);
            // PG epoch starts at 2000 rather than 1970
            responseAsciiSink.putNetworkLong(longValue * 1000 - Numbers.JULIAN_EPOCH_OFFSET_USEC);
        } else {
            responseAsciiSink.setNullValue();
        }
    }

    private void appendDoubleColumn(Record record, int columnIndex) {
        final double doubleValue = record.getDouble(columnIndex);
        if (doubleValue == doubleValue) {
            final long a = responseAsciiSink.skip();
            responseAsciiSink.put(doubleValue);
            responseAsciiSink.putLenEx(a);
        } else {
            responseAsciiSink.setNullValue();
        }
    }

    private void appendDoubleColumnBin(Record record, int columnIndex) {
        final double value = record.getDouble(columnIndex);
        if (value == value) {
            responseAsciiSink.putNetworkInt(Double.BYTES);
            responseAsciiSink.putNetworkDouble(value);
        } else {
            responseAsciiSink.setNullValue();
        }
    }

    private void appendFloatColumn(Record record, int columnIndex) {
        final float floatValue = record.getFloat(columnIndex);
        if (floatValue == floatValue) {
            final long a = responseAsciiSink.skip();
            responseAsciiSink.put(floatValue, 3);
            responseAsciiSink.putLenEx(a);
        } else {
            responseAsciiSink.setNullValue();
        }
    }

    private void appendFloatColumnBin(Record record, int columnIndex) {
        final float value = record.getFloat(columnIndex);
        if (value == value) {
            responseAsciiSink.putNetworkInt(Float.BYTES);
            responseAsciiSink.putNetworkFloat(value);
        } else {
            responseAsciiSink.setNullValue();
        }
    }

    private void appendIntCol(Record record, int i) {
        final int intValue = record.getInt(i);
        if (intValue != Numbers.INT_NaN) {
            final long a = responseAsciiSink.skip();
            responseAsciiSink.put(intValue);
            responseAsciiSink.putLenEx(a);
        } else {
            responseAsciiSink.setNullValue();
        }
    }

    private void appendIntColumnBin(Record record, int columnIndex) {
        final int value = record.getInt(columnIndex);
        if (value != Numbers.INT_NaN) {
            responseAsciiSink.ensureCapacity(8);
            responseAsciiSink.putIntUnsafe(0, INT_BYTES_X);
            responseAsciiSink.putIntUnsafe(4, Numbers.bswap(value));
            responseAsciiSink.bump(8);
        } else {
            responseAsciiSink.setNullValue();
        }
    }

    private void appendLong256Column(Record record, int columnIndex) {
        final Long256 long256Value = record.getLong256A(columnIndex);
        if (long256Value.getLong0() == Numbers.LONG_NaN &&
                long256Value.getLong1() == Numbers.LONG_NaN &&
                long256Value.getLong2() == Numbers.LONG_NaN &&
                long256Value.getLong3() == Numbers.LONG_NaN) {
            responseAsciiSink.setNullValue();
        } else {
            final long a = responseAsciiSink.skip();
            Numbers.appendLong256(
                    long256Value.getLong0(),
                    long256Value.getLong1(),
                    long256Value.getLong2(),
                    long256Value.getLong3(),
                    responseAsciiSink);
            responseAsciiSink.putLenEx(a);
        }
    }

    private void appendLongColumn(Record record, int columnIndex) {
        final long longValue = record.getLong(columnIndex);
        if (longValue != Numbers.LONG_NaN) {
            final long a = responseAsciiSink.skip();
            responseAsciiSink.put(longValue);
            responseAsciiSink.putLenEx(a);
        } else {
            responseAsciiSink.setNullValue();
        }
    }

    private void appendLongColumnBin(Record record, int columnIndex) {
        final long longValue = record.getLong(columnIndex);
        if (longValue != Numbers.LONG_NaN) {
            responseAsciiSink.putNetworkInt(Long.BYTES);
            responseAsciiSink.putNetworkLong(longValue);
        } else {
            responseAsciiSink.setNullValue();
        }
    }

    private void appendRecord(Record record, int columnCount) throws SqlException {
        responseAsciiSink.put(MESSAGE_TYPE_DATA_ROW); // data
        final long offset = responseAsciiSink.skip();
        responseAsciiSink.putNetworkShort((short) columnCount);
        for (int i = 0; i < columnCount; i++) {
            final int type = activeSelectColumnTypes.getQuick(2 * i);
            final short columnBinaryFlag = getColumnBinaryFlag(type);
            final int typeTag = ColumnType.tagOf(type);

            final int tagWithFlag = toColumnBinaryType(columnBinaryFlag, typeTag);
            switch (tagWithFlag) {
                case BINARY_TYPE_INT:
                    appendIntColumnBin(record, i);
                    break;
                case ColumnType.INT:
                    appendIntCol(record, i);
                    break;
                case ColumnType.STRING:
                case BINARY_TYPE_STRING:
                    appendStrColumn(record, i);
                    break;
                case ColumnType.SYMBOL:
                case BINARY_TYPE_SYMBOL:
                    appendSymbolColumn(record, i);
                    break;
                case BINARY_TYPE_LONG:
                    appendLongColumnBin(record, i);
                    break;
                case ColumnType.LONG:
                    appendLongColumn(record, i);
                    break;
                case ColumnType.SHORT:
                    appendShortColumn(record, i);
                    break;
                case BINARY_TYPE_DOUBLE:
                    appendDoubleColumnBin(record, i);
                    break;
                case ColumnType.DOUBLE:
                    appendDoubleColumn(record, i);
                    break;
                case BINARY_TYPE_FLOAT:
                    appendFloatColumnBin(record, i);
                    break;
                case BINARY_TYPE_SHORT:
                    appendShortColumnBin(record, i);
                    break;
                case BINARY_TYPE_DATE:
                    appendDateColumnBin(record, i);
                    break;
                case BINARY_TYPE_TIMESTAMP:
                    appendTimestampColumnBin(record, i);
                    break;
                case BINARY_TYPE_BYTE:
                    appendByteColumnBin(record, i);
                    break;
                case BINARY_TYPE_UUID:
                    appendUuidColumnBin(record, i);
                    break;
                case ColumnType.FLOAT:
                    appendFloatColumn(record, i);
                    break;
                case ColumnType.TIMESTAMP:
                    appendTimestampColumn(record, i);
                    break;
                case ColumnType.DATE:
                    appendDateColumn(record, i);
                    break;
                case ColumnType.BOOLEAN:
                    appendBooleanColumn(record, i);
                    break;
                case BINARY_TYPE_BOOLEAN:
                    appendBooleanColumnBin(record, i);
                    break;
                case ColumnType.BYTE:
                    appendByteColumn(record, i);
                    break;
                case ColumnType.BINARY:
                case BINARY_TYPE_BINARY:
                    appendBinColumn(record, i);
                    break;
                case ColumnType.CHAR:
                case BINARY_TYPE_CHAR:
                    appendCharColumn(record, i);
                    break;
                case ColumnType.LONG256:
                case BINARY_TYPE_LONG256:
                    appendLong256Column(record, i);
                    break;
                case ColumnType.GEOBYTE:
                    putGeoHashStringByteValue(record, i, activeSelectColumnTypes.getQuick(2 * i + 1));
                    break;
                case ColumnType.GEOSHORT:
                    putGeoHashStringShortValue(record, i, activeSelectColumnTypes.getQuick(2 * i + 1));
                    break;
                case ColumnType.GEOINT:
                    putGeoHashStringIntValue(record, i, activeSelectColumnTypes.getQuick(2 * i + 1));
                    break;
                case ColumnType.GEOLONG:
                    putGeoHashStringLongValue(record, i, activeSelectColumnTypes.getQuick(2 * i + 1));
                    break;
                case ColumnType.NULL:
                    responseAsciiSink.setNullValue();
                    break;
                case ColumnType.UUID:
                    appendUuidColumn(record, i);
                    break;
                default:
                    assert false;
            }
        }
        responseAsciiSink.putLen(offset);
        rowCount++;
    }

    private void appendShortColumn(Record record, int columnIndex) {
        final long a = responseAsciiSink.skip();
        responseAsciiSink.put(record.getShort(columnIndex));
        responseAsciiSink.putLenEx(a);
    }

    private void appendShortColumnBin(Record record, int columnIndex) {
        final short value = record.getShort(columnIndex);
        responseAsciiSink.putNetworkInt(Short.BYTES);
        responseAsciiSink.putNetworkShort(value);
    }

    private void appendSingleRecord(Record record, int columnCount) throws SqlException {
        try {
            appendRecord(record, columnCount);
        } catch (NoSpaceLeftInResponseBufferException e1) {
            // oopsie, buffer is too small for single record
            LOG.error().$("not enough space in buffer for row data [buffer=").$(sendBufferSize).I$();
            responseAsciiSink.reset();
            freeFactory();
            throw CairoException.critical(0).put("server configuration error: not enough space in send buffer for row data");
        }
    }

    private void appendStrColumn(Record record, int columnIndex) {
        final CharSequence strValue = record.getStr(columnIndex);
        if (strValue == null) {
            responseAsciiSink.setNullValue();
        } else {
            final long a = responseAsciiSink.skip();
            responseAsciiSink.encodeUtf8(strValue);
            responseAsciiSink.putLenEx(a);
        }
    }

    private void appendSymbolColumn(Record record, int columnIndex) {
        final CharSequence strValue = record.getSym(columnIndex);
        if (strValue == null) {
            responseAsciiSink.setNullValue();
        } else {
            final long a = responseAsciiSink.skip();
            responseAsciiSink.encodeUtf8(strValue);
            responseAsciiSink.putLenEx(a);
        }
    }

    private void appendTimestampColumn(Record record, int i) {
        long a;
        long longValue = record.getTimestamp(i);
        if (longValue == Numbers.LONG_NaN) {
            responseAsciiSink.setNullValue();
        } else {
            a = responseAsciiSink.skip();
            TimestampFormatUtils.PG_TIMESTAMP_FORMAT.format(longValue, null, null, responseAsciiSink);
            responseAsciiSink.putLenEx(a);
        }
    }

    private void appendTimestampColumnBin(Record record, int columnIndex) {
        final long longValue = record.getTimestamp(columnIndex);
        if (longValue == Numbers.LONG_NaN) {
            responseAsciiSink.setNullValue();
        } else {
            responseAsciiSink.putNetworkInt(Long.BYTES);
            // PG epoch starts at 2000 rather than 1970
            responseAsciiSink.putNetworkLong(longValue - Numbers.JULIAN_EPOCH_OFFSET_USEC);
        }
    }

    private void appendUuidColumn(Record record, int columnIndex) {
        final long lo = record.getLong128Lo(columnIndex);
        final long hi = record.getLong128Hi(columnIndex);
        if (Uuid.isNull(lo, hi)) {
            responseAsciiSink.setNullValue();
        } else {
            final long a = responseAsciiSink.skip();
            Numbers.appendUuid(lo, hi, responseAsciiSink);
            responseAsciiSink.putLenEx(a);
        }
    }

    private void appendUuidColumnBin(Record record, int columnIndex) {
        final long lo = record.getLong128Lo(columnIndex);
        final long hi = record.getLong128Hi(columnIndex);
        if (Uuid.isNull(lo, hi)) {
            responseAsciiSink.setNullValue();
        } else {
            responseAsciiSink.putNetworkInt(Long.BYTES * 2);
            responseAsciiSink.putNetworkLong(hi);
            responseAsciiSink.putNetworkLong(lo);
        }
    }

    //replace column formats in activeSelectColumnTypes with those from latest bind call
    private void applyLatestBindColumnFormats() {
        for (int i = 0; i < bindSelectColumnFormats.size(); i++) {
            int newValue = toColumnBinaryType((short) bindSelectColumnFormats.get(i),
                    toColumnType(activeSelectColumnTypes.getQuick(2 * i)));
            activeSelectColumnTypes.setQuick(2 * i, newValue);
        }
    }

    private void assertTrue(boolean check, String message) throws BadProtocolException {
        if (check) {
            return;
        }
        // we did not find 0 within message limit
        LOG.error().$(message).$();
        throw BadProtocolException.INSTANCE;
    }

    private long bindValuesAsStrings(long lo, long msgLimit, short parameterValueCount) throws BadProtocolException, SqlException {
        for (int j = 0; j < parameterValueCount; j++) {
            final int valueLen = getInt(lo, msgLimit, "malformed bind variable");
            lo += Integer.BYTES;

            if (valueLen != -1 && lo + valueLen <= msgLimit) {
                setStrBindVariable(j, lo, valueLen);
                lo += valueLen;
            } else if (valueLen != -1) {
                LOG.error()
                        .$("value length is outside of buffer [parameterIndex=").$(j)
                        .$(", valueLen=").$(valueLen)
                        .$(", messageRemaining=").$(msgLimit - lo)
                        .$(']').$();
                throw BadProtocolException.INSTANCE;
            }
        }
        return lo;
    }

    private long bindValuesUsingSetters(
            long lo,
            long msgLimit,
            short parameterValueCount
    ) throws BadProtocolException, SqlException {
        for (int j = 0; j < parameterValueCount; j++) {
            final int valueLen = getInt(lo, msgLimit, "malformed bind variable");
            lo += Integer.BYTES;
            if (valueLen == -1) {
                // this is null we have already defaulted parameters to
                continue;
            }

            if (lo + valueLen <= msgLimit) {
                switch (activeBindVariableTypes.getQuick(j)) {
                    case X_B_PG_INT4:
                        setIntBindVariable(j, lo, valueLen);
                        break;
                    case X_B_PG_INT8:
                        setLongBindVariable(j, lo, valueLen);
                        break;
                    case X_B_PG_TIMESTAMP:
                        setTimestampBindVariable(j, lo, valueLen);
                        break;
                    case X_B_PG_INT2:
                        setShortBindVariable(j, lo, valueLen);
                        break;
                    case X_B_PG_FLOAT8:
                        setDoubleBindVariable(j, lo, valueLen);
                        break;
                    case X_B_PG_FLOAT4:
                        setFloatBindVariable(j, lo, valueLen);
                        break;
                    case X_B_PG_CHAR:
                        setCharBindVariable(j, lo, valueLen);
                        break;
                    case X_B_PG_DATE:
                        setDateBindVariable(j, lo, valueLen);
                        break;
                    case X_B_PG_BOOL:
                        setBooleanBindVariable(j, valueLen);
                        break;
                    case X_B_PG_BYTEA:
                        setBinBindVariable(j, lo, valueLen);
                        break;
                    case X_B_PG_UUID:
                        setUuidBindVariable(j, lo, valueLen);
                        break;
                    default:
                        setStrBindVariable(j, lo, valueLen);
                        break;
                }
                typesAndUpdateIsCached = true;
                typesAndSelectIsCached = true;
                lo += valueLen;
            } else {
                LOG.error()
                        .$("value length is outside of buffer [parameterIndex=").$(j)
                        .$(", valueLen=").$(valueLen)
                        .$(", messageRemaining=").$(msgLimit - lo)
                        .$(']').$();
                throw BadProtocolException.INSTANCE;
            }
        }
        return lo;
    }

    private void buildSelectColumnTypes() {
        final RecordMetadata m = typesAndSelect.getFactory().getMetadata();
        final int columnCount = m.getColumnCount();
        activeSelectColumnTypes.setPos(2 * columnCount);

        for (int i = 0; i < columnCount; i++) {
            int columnType = m.getColumnType(i);
            int flags = GeoHashes.getBitFlags(columnType);
            activeSelectColumnTypes.setQuick(2 * i, columnType);
            activeSelectColumnTypes.setQuick(2 * i + 1, flags);
        }
    }

    private void clearCursorAndFactory() {
        resumeProcessor = null;
        currentCursor = Misc.free(currentCursor);
        // do not free factory, we may cache it
        currentFactory = null;
        // we resumed the cursor send the typeAndSelect will be null
        // we do not want to overwrite cache entries and potentially
        // leak memory
        if (typesAndSelect != null) {
            if (typesAndSelectIsCached) {
                typesAndSelectCache.put(queryText, typesAndSelect);
                // clear selectAndTypes so that context doesn't accidentally
                // free the factory when context finishes abnormally
                this.typesAndSelect = null;
            } else {
                this.typesAndSelect = Misc.free(this.typesAndSelect);
            }
        }

        if (typesAndUpdate != null) {
            if (typesAndUpdateIsCached) {
                assert queryText != null;
                typesAndUpdateCache.put(queryText, typesAndUpdate);
                this.typesAndUpdate = null;
            } else {
                typesAndUpdate = Misc.free(typesAndUpdate);
            }
        }
    }

    private void closePendingWriters(boolean commit) {
        for (ObjObjHashMap.Entry<TableToken, TableWriterAPI> pendingWriter : pendingWriters) {
            final TableWriterAPI m = pendingWriter.value;
            if (commit) {
                m.commit();
            } else {
                m.rollback();
            }
            Misc.free(m);
        }
    }

    private boolean compileQuery(@Transient SqlCompiler compiler) throws SqlException {
        if (queryText != null && queryText.length() > 0) {

            // try insert, peek because this is our private cache
            // and we do not want to remove statement from it
            typesAndInsert = typesAndInsertCache.peek(queryText);

            // not found or not insert, try select
            // poll this cache because it is shared and we do not want
            // select factory to be used by another thread concurrently
            if (typesAndInsert != null) {
                typesAndInsert.defineBindVariables(bindVariableService);
                queryTag = TAG_INSERT;
                return false;
            }

            typesAndUpdate = typesAndUpdateCache.poll(queryText);

            if (typesAndUpdate != null) {
                typesAndUpdate.defineBindVariables(bindVariableService);
                queryTag = TAG_UPDATE;
                typesAndUpdateIsCached = true;
                return false;
            }

            typesAndSelect = typesAndSelectCache.poll(queryText);

            if (typesAndSelect != null) {
                LOG.info().$("query cache used [fd=").$(fd).I$();
                // cache hit, define bind variables
                bindVariableService.clear();
                typesAndSelect.defineBindVariables(bindVariableService);
                queryTag = TAG_SELECT;
                return false;
            }

            // not cached - compile to see what it is
            final CompiledQuery cc = compiler.compile(queryText, sqlExecutionContext);
            processCompiledQuery(cc);
        } else {
            isEmptyQuery = true;
        }

        return true;
    }

    private void configureContextFromNamedStatement(CharSequence statementName, @Nullable @Transient SqlCompiler compiler)
            throws BadProtocolException, SqlException {
        this.sendParameterDescription = statementName != null;

        if (wrapper != null) {
            LOG.debug().$("reusing existing wrapper").$();
            return;
        }

        // make sure there is no current wrapper is set, so that we don't assign values
        // from the wrapper back to context on the first pass where named statement is setup
        if (statementName != null) {
            LOG.debug().$("named statement [name=").$(statementName).$(']').$();
            wrapper = namedStatementMap.get(statementName);
            if (wrapper != null) {
                setupVariableSettersFromWrapper(wrapper, compiler);
            } else {
                // todo: when we have nothing for prepared statement name we need to produce an error
                LOG.error().$("statement does not exist [name=").$(statementName).$(']').$();
                throw BadProtocolException.INSTANCE;
            }
        }
    }

    private void configurePortal(CharSequence portalName, CharSequence statementName) throws BadProtocolException {
        int index = namedPortalMap.keyIndex(portalName);
        if (index > -1) {
            Portal portal = namedPortalPool.pop();
            portal.statementName = statementName;
            namedPortalMap.putAt(index, Chars.toString(portalName), portal);
        } else {
            LOG.error().$("duplicate portal [name=").$(portalName).$(']').$();
            throw BadProtocolException.INSTANCE;
        }
    }

    private void configurePreparedStatement(CharSequence statementName) throws BadProtocolException {
        // this is a PARSE message asking us to setup named SQL
        // we need to keep SQL text in case our SQL cache expires
        // as well as PG types of the bind variables, which we will need to configure setters

        int index = namedStatementMap.keyIndex(statementName);
        if (index > -1) {
            wrapper = namedStatementWrapperPool.pop();
            wrapper.queryText = Chars.toString(queryText);
            // COPY 'id' CANCEL; queries shouldn't be compiled multiple times, but it's fine to compile
            // COPY 'x' FROM ...; queries multiple times since the import is executed lazily
            wrapper.alreadyExecuted = (queryTag == TAG_OK || queryTag == TAG_CTAS || (queryTag == TAG_COPY && typesAndSelect == null));
            namedStatementMap.putAt(index, Chars.toString(statementName), wrapper);
            this.activeBindVariableTypes = wrapper.bindVariableTypes;
            this.activeSelectColumnTypes = wrapper.selectColumnTypes;
        } else {
            LOG.error().$("duplicate statement [name=").$(statementName).$(']').$();
            throw BadProtocolException.INSTANCE;
        }
    }

    private void doSendWithRetries(int bufferOffset, int bufferSize) throws PeerDisconnectedException, PeerIsSlowToReadException {
        int offset = bufferOffset;
        int remaining = bufferSize;

        while (remaining > 0) {
            int m = nf.send(
                    getFd(),
                    sendBuffer + offset,
                    remaining
            );
            if (m < 0) {
                LOG.info().$("disconnected on write [code=").$(m).$(']').$();
                throw PeerDisconnectedException.INSTANCE;
            }
            if (m == 0) {
                // The socket is not ready for write.
                break;
            }

            dumpBuffer('<', sendBuffer + offset, m);

            remaining -= m;
            offset += m;
        }

        if (remaining > 0) {
            bufferRemainingOffset = offset;
            bufferRemainingSize = remaining;
            throw PeerIsSlowToReadException.INSTANCE;
        }
    }

    private void dumpBuffer(char direction, long buffer, int len) {
        if (dumpNetworkTraffic && len > 0) {
            StdoutSink.INSTANCE.put(direction);
            Net.dump(buffer, len);
        }
    }

    private void evictNamedStatementWrappersAndClear() {
        if (namedStatementMap.size() > 0) {
            ObjList<CharSequence> names = namedStatementMap.keys();
            for (int i = 0, n = names.size(); i < n; i++) {
                CharSequence name = names.getQuick(i);
                namedStatementWrapperPool.push(namedStatementMap.get(name));
            }
            namedStatementMap.clear();
        }
    }

    private void executeInsert(SqlCompiler compiler) throws SqlException {
        TableWriterAPI writer;
        boolean recompileStale = true;
        for (int retries = 0; true; retries++) {
            try {
                switch (transactionState) {
                    case IN_TRANSACTION:
                        final InsertMethod m = typesAndInsert.getInsert().createMethod(sqlExecutionContext, this);
                        recompileStale = false;
                        try {
                            rowCount = m.execute();
                            writer = m.popWriter();
                            pendingWriters.put(writer.getTableToken(), writer);
                        } catch (Throwable e) {
                            Misc.free(m);
                            throw e;
                        }
                        break;
                    case ERROR_TRANSACTION:
                        // when transaction is in error state, skip execution
                        break;
                    default:
                        // in any other case we will commit in place
                        try (final InsertMethod m2 = typesAndInsert.getInsert().createMethod(sqlExecutionContext, this)) {
                            recompileStale = false;
                            rowCount = m2.execute();
                            m2.commit();
                        }
                        break;
                }
                prepareCommandComplete(true);
                return;
            } catch (TableReferenceOutOfDateException ex) {
                if (!recompileStale || retries == TableReferenceOutOfDateException.MAX_RETRY_ATTEMPS) {
                    if (transactionState == IN_TRANSACTION) {
                        transactionState = ERROR_TRANSACTION;
                    }
                    throw ex;
                }
                LOG.info().$(ex.getFlyweightMessage()).$();
                Misc.free(typesAndInsert);
                CompiledQuery cc = compiler.compile(queryText, sqlExecutionContext); //here
                processCompiledQuery(cc);
            } catch (Throwable e) {
                if (transactionState == IN_TRANSACTION) {
                    transactionState = ERROR_TRANSACTION;
                }
                throw e;
            }
        }
    }

    private void executeTag() {
        LOG.debug().$("executing [tag=").$(queryTag).$(']').$();
        if (queryTag != null && TAG_OK != queryTag) {  //do not run this for OK tag (i.e.: create table)
            executeTag0();
        }
    }

    private void executeTag0() {
        switch (transactionState) {
            case COMMIT_TRANSACTION:
                try {
                    closePendingWriters(true);
                } finally {
                    pendingWriters.clear();
                    transactionState = NO_TRANSACTION;
                }
                break;
            case ROLLING_BACK_TRANSACTION:
                try {
                    closePendingWriters(false);
                } finally {
                    pendingWriters.clear();
                    transactionState = NO_TRANSACTION;
                }
                break;
            default:
                break;
        }
    }

    private void executeUpdate(SqlCompiler compiler) throws SqlException {
        boolean recompileStale = true;
        for (int retries = 0; recompileStale; retries++) {
            try {
                if (transactionState != ERROR_TRANSACTION) {
                    // when transaction is in error state, skip execution
                    executeUpdate0();
                    recompileStale = false;
                }
                prepareCommandComplete(true);
            } catch (TableReferenceOutOfDateException e) {
                if (retries == TableReferenceOutOfDateException.MAX_RETRY_ATTEMPS) {
                    if (transactionState == IN_TRANSACTION) {
                        transactionState = ERROR_TRANSACTION;
                    }
                    throw e;
                }
                LOG.info().$(e.getFlyweightMessage()).$();
                typesAndUpdate = Misc.free(typesAndUpdate);
                CompiledQuery cc = compiler.compile(queryText, sqlExecutionContext);
                processCompiledQuery(cc);
            } catch (Throwable e) {
                typesAndUpdate = Misc.free(typesAndUpdate);
                if (transactionState == IN_TRANSACTION) {
                    transactionState = ERROR_TRANSACTION;
                }
                throw e;
            }
        }
    }

    private void executeUpdate0() throws SqlException {
        final CompiledQuery cq = typesAndUpdate.getCompiledQuery();
        final UpdateOperation op = cq.getUpdateOperation();
        op.start();

        // check if there is pending writer, which would be pending if there is active transaction
        // when we have writer, execution is synchronous
        TableToken tableToken = op.getTableToken();
        if (tableToken == null) {
            throw CairoException.critical(0).put("invalid update operation plan cached, table token is null");
        }
        final int index = pendingWriters.keyIndex(tableToken);
        if (index < 0) {
            op.withContext(sqlExecutionContext);
            TableWriterAPI tableWriterAPI = pendingWriters.valueAt(index);
            // Update implicitly commits. WAL table cannot do 2 commits in 1 call and require commits to be made upfront.
            tableWriterAPI.commit();
            tableWriterAPI.apply(op);
        } else {
            if (statementTimeout > 0) {
                circuitBreaker.setTimeout(statementTimeout);
            }

            // execute against writer from the engine, or async
            try (OperationFuture fut = cq.execute(sqlExecutionContext, tempSequence, false)) {
                if (statementTimeout > 0) {
                    if (fut.await(statementTimeout) != QUERY_COMPLETE) {
                        // Timeout
                        if (op.isWriterClosePending()) {
                            // Writer has not tried to execute the command
                            freeUpdateCommand(op);
                        }
                        throw SqlException.$(0, "UPDATE query timeout ").put(statementTimeout).put(" ms");
                    }
                } else {
                    // Default timeouts, can be different for select and update part
                    fut.await();
                }
                rowCount = fut.getAffectedRowsCount();
            } catch (SqlTimeoutException ex) {
                // After timeout, TableWriter can still use the UpdateCommand and Execution Context
                if (op.isWriterClosePending()) {
                    freeUpdateCommand(op);
                }
                throw ex;
            } catch (SqlException | CairoException ex) {
                // These exceptions mean the UpdateOperation cannot be used by writer anymore, and it's safe to re-use it.
                throw ex;
            } catch (Throwable ex) {
                // Unknown exception, assume TableWriter can still use the UpdateCommand and Execution Context
                if (op.isWriterClosePending()) {
                    freeUpdateCommand(op);
                }
                throw ex;
            }
        }
    }

    private void freeBuffers() {
        this.recvBuffer = Unsafe.free(recvBuffer, recvBufferSize, MemoryTag.NATIVE_PGW_CONN);
        this.sendBuffer = this.sendBufferPtr = this.sendBufferLimit = Unsafe.free(sendBuffer, sendBufferSize, MemoryTag.NATIVE_PGW_CONN);
    }

    private void freeFactory() {
        currentFactory = null;
        typesAndSelect = Misc.free(typesAndSelect);
    }

    private void freeUpdateCommand(UpdateOperation op) {
        // Create a copy of sqlExecutionContext here
        bindVariableService = new BindVariableServiceImpl(engine.getConfiguration());
        SqlExecutionContextImpl newSqlExecutionContext = new SqlExecutionContextImpl(
                engine,
                sqlExecutionContext.getWorkerCount(),
                sqlExecutionContext.getSharedWorkerCount()
        );
        newSqlExecutionContext.with(
                sqlExecutionContext.getSecurityContext(),
                bindVariableService,
                sqlExecutionContext.getRandom(),
                sqlExecutionContext.getRequestFd(),
                circuitBreaker
        );
        sqlExecutionContext = newSqlExecutionContext;

        // Do not cache, let last closing party free the resources
        op.close();
        typesAndUpdate = null;
    }

    @Nullable
    private CharSequence getPortalName(long lo, long hi) throws BadProtocolException {
        if (hi - lo > 0) {
            return getString(lo, hi, "invalid UTF8 bytes in portal name");
        }
        return null;
    }

    @Nullable
    private CharSequence getStatementName(long lo, long hi) throws BadProtocolException {
        if (hi - lo > 0) {
            return getString(lo, hi, "invalid UTF8 bytes in statement name");
        }
        return null;
    }

    private CharSequence getString(long lo, long hi, CharSequence errorMessage) throws BadProtocolException {
        CharacterStoreEntry e = characterStore.newEntry();
        if (Chars.utf8toUtf16(lo, hi, e)) {
            return characterStore.toImmutable();
        } else {
            LOG.error().$(errorMessage).$();
            throw BadProtocolException.INSTANCE;
        }
    }

    private void onAfterAuthSuccess() {
        SecurityContext securityContext = authenticator.getSecurityContext();
        assert securityContext != null;
        sqlExecutionContext.with(securityContext, bindVariableService, rnd, this.fd, circuitBreaker.of(this.fd));
        sendRNQ = true;
        authenticationRequired = false;
        prepareLoginOk();
    }

    /**
     * Returns address of where parsing stopped. If there are remaining bytes left
     * in the buffer they need to be passed again in parse function along with
     * any additional bytes received
     */
    private void parse(
            long address,
            int len,
            @Transient SqlCompiler compiler
    ) throws PeerDisconnectedException, PeerIsSlowToReadException, BadProtocolException, QueryPausedException, AuthenticationException, SqlException {

        if (requireInitialMessage) {
            sendRNQ = true;
            processInitialMessage(address, len);
            if (requireInitialMessage) {
                return;
            }
            PgWireAuthenticator.AuthenticationResult res = authenticator.onAfterInitMessage();
            switch (res) {
                case AUTHENTICATION_FAILED:
                    throw AuthenticationException.INSTANCE;
                case AUTHENTICATION_SUCCESS:
                    onAfterAuthSuccess();
                    // intentional fall through
                case NEED_READ:
                    sendAndReset();
                    return;
                default:
                    assert false;
            }
        }

        // this is a type-prefixed message
        // we will wait until we receive the entire header

        if (len < PREFIXED_MESSAGE_HEADER_LEN) {
            // we need to be able to read header and length
            return;
        }

        final byte type = Unsafe.getUnsafe().getByte(address);
        final int msgLen = getIntUnsafe(address + 1);
        LOG.debug()
                .$("received msg [type=").$((char) type)
                .$(", len=").$(msgLen)
                .$(']').$();
        if (msgLen < 1) {
            LOG.error()
                    .$("invalid message length [type=").$(type)
                    .$(", msgLen=").$(msgLen)
                    .$(", recvBufferReadOffset=").$(recvBufferReadOffset)
                    .$(", recvBufferWriteOffset=").$(recvBufferWriteOffset)
                    .$(", totalReceived=").$(totalReceived)
                    .$(']').$();
            throw BadProtocolException.INSTANCE;
        }

        // msgLen does not take into account type byte
        if (msgLen > len - 1) {
            // When this happens we need to shift our receive buffer left
            // to fit this message. Outer function will do that if we
            // just exit.
            LOG.debug()
                    .$("not enough data in buffer [expected=").$(msgLen)
                    .$(", have=").$(len)
                    .$(", recvBufferWriteOffset=").$(recvBufferWriteOffset)
                    .$(", recvBufferReadOffset=").$(recvBufferReadOffset)
                    .$(']').$();
            return;
        }
        // we have enough to read entire message
        recvBufferReadOffset += msgLen + 1;
        final long msgLimit = address + msgLen + 1;
        final long msgLo = address + PREFIXED_MESSAGE_HEADER_LEN; // 8 is offset where name value pairs begin

        if (authenticationRequired) {
            PgWireAuthenticator.AuthenticationResult res = null;
            if (authenticator.isAuthenticated() || ((res = authenticator.processMessage(username, msgLo, msgLimit)) == PgWireAuthenticator.AuthenticationResult.AUTHENTICATION_SUCCESS)) {
                onAfterAuthSuccess();
            }
            if (res == PgWireAuthenticator.AuthenticationResult.AUTHENTICATION_FAILED) {
                throw AuthenticationException.INSTANCE;
            }
            assert res == null || res == PgWireAuthenticator.AuthenticationResult.AUTHENTICATION_SUCCESS || res == PgWireAuthenticator.AuthenticationResult.NEED_READ;
            sendAndReset();
            return;
        }

        switch (type) {
            case 'P': // parse
                sendRNQ = true;
                processParse(
                        address,
                        msgLo,
                        msgLimit,
                        compiler
                );
                break;
            case 'X': // 'Terminate'
                throw PeerDisconnectedException.INSTANCE;
            case 'C':
                // close
                processClose(msgLo, msgLimit);
                sendRNQ = true;
                break;
            case 'B': // bind
                sendRNQ = true;
                processBind(msgLo, msgLimit, compiler);
                break;
            case 'E': // execute
                sendRNQ = true;
                processExec(msgLo, msgLimit, compiler);
                break;
            case 'S': // sync
                // At completion of each series of extended-query messages, the frontend should issue a Sync message.
                // This parameterless message causes the backend to close the current transaction if it's not inside a BEGIN/COMMIT transaction block
                // (“close” meaning to commit if no error, or roll back if error). Then a ReadyForQuery response is issued.
                // The purpose of Sync is to provide a resynchronization point for error recovery. When an error is detected while processing any extended-query message,
                // the backend issues ErrorResponse, then reads and discards messages until a Sync is reached, then issues ReadyForQuery and returns to normal message processing.
                // (But note that no skipping occurs if an error is detected while processing Sync — this ensures that there is one and only one ReadyForQuery sent for each Sync.)
                processSyncActions();
                prepareReadyForQuery();
                prepareForNewQuery();
                sendRNQ = true;
                // fall thru
            case 'H': // flush
                // "The Flush message does not cause any specific output to be generated, but forces the backend to deliver any data pending in its output buffers.
                //  A Flush must be sent after any extended-query command except Sync, if the frontend wishes to examine the results of that command before issuing more commands.
                //  Without Flush, messages returned by the backend will be combined into the minimum possible number of packets to minimize network overhead."
                // some clients (asyncpg) chose not to send 'S' (sync) message
                // but instead fire 'H'. Can't wrap my head around as to why
                // query execution is so ambiguous
                if (syncActions.size() > 0) {
                    processSyncActions();
                }
                sendAndReset();
                break;
            case 'D': // describe
                sendRNQ = true;
                processDescribe(msgLo, msgLimit, compiler);
                break;
            case 'Q': // simple query
                sendRNQ = true;
                processQuery(msgLo, msgLimit, compiler);
                break;
            case 'd': // COPY data
                break;
            default:
                LOG.error().$("unknown message [type=").$(type).$(']').$();
                throw BadProtocolException.INSTANCE;
        }
    }

    private void parseQueryText(long lo, long hi, @Transient SqlCompiler compiler) throws BadProtocolException, SqlException {
        CharacterStoreEntry e = characterStore.newEntry();
        if (Chars.utf8toUtf16(lo, hi, e)) {
            queryText = characterStore.toImmutable();

            LOG.info().$("parse [fd=").$(fd).$(", q=").utf8(queryText).I$();
            compileQuery(compiler);
            return;
        }
        LOG.error().$("invalid UTF8 bytes in parse query").$();
        throw BadProtocolException.INSTANCE;
    }

    //send BackendKeyData message with query cancellation info
    private void prepareBackendKeyData(ResponseAsciiSink responseAsciiSink) {
        responseAsciiSink.put('K');
        responseAsciiSink.putNetworkInt(Integer.BYTES * 3); // length of this message
        responseAsciiSink.putNetworkInt(circuitBreakerId);//process id
        responseAsciiSink.putNetworkInt(circuitBreaker.getSecret());//secret key
    }

    private void prepareBindComplete() {
        responseAsciiSink.put(MESSAGE_TYPE_BIND_COMPLETE);
        responseAsciiSink.putIntDirect(INT_BYTES_X);
    }

    private void prepareCloseComplete() {
        responseAsciiSink.put(MESSAGE_TYPE_CLOSE_COMPLETE);
        responseAsciiSink.putIntDirect(INT_BYTES_X);
    }

    private void prepareDescribePortalResponse() {
        if (typesAndSelect != null) {
            try {
                prepareRowDescription();
            } catch (NoSpaceLeftInResponseBufferException ignored) {
                LOG.error().$("not enough space in buffer for row description [buffer=").$(sendBufferSize).I$();
                responseAsciiSink.reset();
                freeFactory();
                throw CairoException.critical(0).put("server configuration error: not enough space in send buffer for row description");
            }
        } else {
            prepareNoDataMessage();
        }
    }

    private void prepareDescribeResponse() {
        // only send parameter description when we have named statement
        if (sendParameterDescription) {
            prepareParameterDescription();
        }
        prepareDescribePortalResponse();
    }

    private void prepareEmptyQueryResponse() {
        LOG.debug().$("empty").$();
        responseAsciiSink.put(MESSAGE_TYPE_EMPTY_QUERY);
        responseAsciiSink.putIntDirect(INT_BYTES_X);
    }

    private void prepareError(CairoException ex) {
        int errno = ex.getErrno();
        CharSequence message = ex.getFlyweightMessage();
        prepareErrorResponse(ex.getPosition(), ex.getFlyweightMessage());
        if (ex.isCritical()) {
            LOG.critical()
                    .$("error [msg=`").utf8(message)
                    .$("`, errno=").$(errno)
                    .I$();
        } else {
            LOG.error()
                    .$("error [msg=`").utf8(message)
                    .$("`, errno=").$(errno)
                    .I$();
        }
    }

    private void prepareErrorResponse(int position, CharSequence message) {
        responseAsciiSink.put(MESSAGE_TYPE_ERROR_RESPONSE);
        long addr = responseAsciiSink.skip();
        responseAsciiSink.put('C');
        responseAsciiSink.encodeUtf8Z("00000");
        responseAsciiSink.put('M');
        responseAsciiSink.encodeUtf8Z(message);
        responseAsciiSink.put('S');
        responseAsciiSink.encodeUtf8Z("ERROR");
        if (position > -1) {
            responseAsciiSink.put('P').put(position + 1).put((char) 0);
        }
        responseAsciiSink.put((char) 0);
        responseAsciiSink.putLen(addr);
    }

    //clears whole state except for characterStore because top-level batch text is using it
    private void prepareForNewBatchQuery() {
        if (completed) {
            LOG.debug().$("prepare for new query").$();
            isEmptyQuery = false;
            bindVariableService.clear();
            currentCursor = Misc.free(currentCursor);
            typesAndInsert = null;
            clearCursorAndFactory();
            rowCount = 0;
            queryTag = TAG_OK;
            queryText = null;
            wrapper = null;
            syncActions.clear();
            sendParameterDescription = false;
        }
    }

    private void prepareForNewQuery() {
        prepareForNewBatchQuery();
        characterStore.clear();
    }

    private void prepareGssResponse() {
        responseAsciiSink.put('N');
    }

    private void prepareLoginOk() {
        responseAsciiSink.put(MESSAGE_TYPE_LOGIN_RESPONSE);
        responseAsciiSink.putNetworkInt(Integer.BYTES * 2); // length of this message
        responseAsciiSink.putIntDirect(0); // response code
        prepareParams(responseAsciiSink, "TimeZone", "GMT");
        prepareParams(responseAsciiSink, "application_name", "QuestDB");
        prepareParams(responseAsciiSink, "server_version", serverVersion);
        prepareParams(responseAsciiSink, "integer_datetimes", "on");
        prepareParams(responseAsciiSink, "client_encoding", "UTF8");
        prepareBackendKeyData(responseAsciiSink);
        prepareReadyForQuery();
<<<<<<< HEAD
    }

    private void prepareLoginResponse() {
        responseAsciiSink.put(MESSAGE_TYPE_LOGIN_RESPONSE);
        responseAsciiSink.putNetworkInt(Integer.BYTES * 2);
        responseAsciiSink.putNetworkInt(3); // clear text password
=======
        sendRNQ = true;
>>>>>>> ea77e900
    }

    private void prepareNoDataMessage() {
        responseAsciiSink.put(MESSAGE_TYPE_NO_DATA);
        responseAsciiSink.putIntDirect(INT_BYTES_X);
    }

    private void prepareNonCriticalError(int position, CharSequence message) {
        prepareErrorResponse(position, message);
        LOG.error()
                .$("error [pos=").$(position)
                .$(", msg=`").utf8(message).$('`')
                .I$();
    }

    private void prepareParameterDescription() {
        responseAsciiSink.put(MESSAGE_TYPE_PARAMETER_DESCRIPTION);
        final long l = responseAsciiSink.skip();
        final int n = bindVariableService.getIndexedVariableCount();
        responseAsciiSink.putNetworkShort((short) n);
        if (n > 0) {
            for (int i = 0; i < n; i++) {
                responseAsciiSink.putIntDirect(toParamType(activeBindVariableTypes.getQuick(i)));
            }
        }
        responseAsciiSink.putLen(l);
    }

    private void prepareParseComplete() {
        responseAsciiSink.put(MESSAGE_TYPE_PARSE_COMPLETE);
        responseAsciiSink.putIntDirect(INT_BYTES_X);
    }

    private void prepareQueryCanceled(CharSequence message) {
        prepareErrorResponse(-1, message);
        LOG.info()
                .$("query cancelled [msg=`").$(message).$('`')
                .I$();
    }

    private void prepareRowDescription() {
        final RecordMetadata metadata = typesAndSelect.getFactory().getMetadata();
        ResponseAsciiSink sink = responseAsciiSink;
        sink.put(MESSAGE_TYPE_ROW_DESCRIPTION);
        final long addr = sink.skip();
        final int n = activeSelectColumnTypes.size() / 2;
        sink.putNetworkShort((short) n);
        for (int i = 0; i < n; i++) {
            final int typeFlag = activeSelectColumnTypes.getQuick(2 * i);
            final int columnType = toColumnType(ColumnType.isNull(typeFlag) ? ColumnType.STRING : typeFlag);
            sink.encodeUtf8Z(metadata.getColumnName(i));
            sink.putIntDirect(0); //tableOid ?
            sink.putNetworkShort((short) (i + 1)); //column number, starting from 1
            sink.putNetworkInt(PGOids.getTypeOid(columnType)); // type
            if (ColumnType.tagOf(columnType) < ColumnType.STRING) {
                // type size
                // todo: cache small endian type sizes and do not check if type is valid - its coming from metadata, must be always valid
                sink.putNetworkShort((short) ColumnType.sizeOf(columnType));
            } else {
                // type size
                sink.putNetworkShort((short) -1);
            }

            //type modifier
            sink.putIntDirect(INT_NULL_X);
            // this is special behaviour for binary fields to prevent binary data being hex encoded on the wire
            // format code
            sink.putNetworkShort(ColumnType.isBinary(columnType) ? 1 : getColumnBinaryFlag(typeFlag)); // format code
        }
        sink.putLen(addr);
    }

    private void prepareSslResponse() {
        responseAsciiSink.put('N');
    }

    private void processBind(long lo, long msgLimit, @Transient SqlCompiler compiler)
            throws BadProtocolException, SqlException {
        sqlExecutionContext.getCircuitBreaker().resetTimer();

        short parameterFormatCount;
        short parameterValueCount;

        LOG.debug().$("bind").$();
        // portal name
        long hi = getStringLength(lo, msgLimit, "bad portal name length [msgType='B']");
        CharSequence portalName = getPortalName(lo, hi);
        // named statement
        lo = hi + 1;
        hi = getStringLength(lo, msgLimit, "bad prepared statement name length [msgType='B']");
        final CharSequence statementName = getStatementName(lo, hi);

        configureContextFromNamedStatement(statementName, compiler);
        if (portalName != null) {
            configurePortal(portalName, statementName);
        }

        //parameter format count
        lo = hi + 1;
        parameterFormatCount = getShort(lo, msgLimit, "could not read parameter format code count");
        lo += Short.BYTES;
        if (parameterFormatCount > 0) {
            if (parameterFormatCount == 1) {
                // same format applies to all parameters
                bindSingleFormatForAll(lo, msgLimit, activeBindVariableTypes);
            } else if (activeBindVariableTypes.size() > 0) {//client doesn't need to specify types in Parse message and can use those returned in ParameterDescription
                bindParameterFormats(lo, msgLimit, parameterFormatCount, activeBindVariableTypes);
            }
        }

        // parameter value count
        lo += parameterFormatCount * Short.BYTES;
        parameterValueCount = getShort(lo, msgLimit, "could not read parameter value count");

        LOG.debug().$("binding [parameterValueCount=").$(parameterValueCount).$(", thread=").$(Thread.currentThread().getId()).$(']').$();

        //we now have all parameter counts, validate them
        validateParameterCounts(parameterFormatCount, parameterValueCount, parsePhaseBindVariableCount);

        lo += Short.BYTES;

        try {
            if (parameterValueCount > 0) {
                //client doesn't need to specify any type in Parse message and can just use types returned in ParameterDescription message
                if (this.parsePhaseBindVariableCount == parameterValueCount || activeBindVariableTypes.size() > 0) {
                    lo = bindValuesUsingSetters(lo, msgLimit, parameterValueCount);
                } else {
                    lo = bindValuesAsStrings(lo, msgLimit, parameterValueCount);
                }
            }
        } catch (SqlException | ImplicitCastException e) {
            freeFactory();
            typesAndUpdate = Misc.free(typesAndUpdate);
            throw e;
        }

        if (typesAndSelect != null) {
            bindSelectColumnFormats.clear();

            short columnFormatCodeCount = getShort(lo, msgLimit, "could not read result set column format codes");
            if (columnFormatCodeCount > 0) {

                final RecordMetadata m = typesAndSelect.getFactory().getMetadata();
                final int columnCount = m.getColumnCount();
                // apply format codes to the cursor column types
                // but check if there is message is consistent

                final long spaceNeeded = lo + (columnFormatCodeCount + 1) * Short.BYTES;
                if (spaceNeeded <= msgLimit) {
                    bindSelectColumnFormats.setPos(columnCount);

                    if (columnFormatCodeCount == columnCount) {
                        // good to go
                        for (int i = 0; i < columnCount; i++) {
                            lo += Short.BYTES;
                            final short code = getShortUnsafe(lo);
                            activeSelectColumnTypes.setQuick(2 * i, toColumnBinaryType(code, m.getColumnType(i)));
                            bindSelectColumnFormats.setQuick(i, code);
                            activeSelectColumnTypes.setQuick(2 * i + 1, 0);
                        }
                    } else if (columnFormatCodeCount == 1) {
                        lo += Short.BYTES;
                        final short code = getShortUnsafe(lo);
                        for (int i = 0; i < columnCount; i++) {
                            activeSelectColumnTypes.setQuick(2 * i, toColumnBinaryType(code, m.getColumnType(i)));
                            bindSelectColumnFormats.setQuick(i, code);
                            activeSelectColumnTypes.setQuick(2 * i + 1, 0);
                        }
                    } else {
                        LOG.error()
                                .$("could not process column format codes [fmtCount=").$(columnFormatCodeCount)
                                .$(", columnCount=").$(columnCount)
                                .$(']').$();
                        throw BadProtocolException.INSTANCE;
                    }
                } else {
                    LOG.error()
                            .$("could not process column format codes [bufSpaceNeeded=").$(spaceNeeded)
                            .$(", bufSpaceAvail=").$(msgLimit)
                            .$(']').$();
                    throw BadProtocolException.INSTANCE;
                }
            } else if (columnFormatCodeCount == 0) {
                //if count == 0 then we've to use default and clear binary flags that might come from cached statements
                final RecordMetadata m = typesAndSelect.getFactory().getMetadata();
                final int columnCount = m.getColumnCount();
                bindSelectColumnFormats.setPos(columnCount);

                for (int i = 0; i < columnCount; i++) {
                    activeSelectColumnTypes.setQuick(2 * i, toColumnBinaryType((short) 0, m.getColumnType(i)));
                    bindSelectColumnFormats.setQuick(i, 0);
                }
            }

        }

        syncActions.add(SYNC_BIND);
    }

    private void processClose(long lo, long msgLimit) throws BadProtocolException {
        final byte type = Unsafe.getUnsafe().getByte(lo);
        switch (type) {
            case 'S':
                lo = lo + 1;
                final long hi = getStringLength(lo, msgLimit, "bad prepared statement name length");
                removeNamedStatement(getStatementName(lo, hi));
                break;
            case 'P':
                lo = lo + 1;
                final long high = getStringLength(lo, msgLimit, "bad prepared statement name length");
                final CharSequence portalName = getPortalName(lo, high);
                if (portalName != null) {
                    final int index = namedPortalMap.keyIndex(portalName);
                    if (index < 0) {
                        namedPortalPool.push(namedPortalMap.valueAt(index));
                        namedPortalMap.removeAt(index);
                    } else {
                        LOG.error().$("invalid portal name [value=").$(portalName).$(']').$();
                        throw BadProtocolException.INSTANCE;
                    }
                }
                break;
            default:
                LOG.error().$("invalid type for close message [type=").$(type).$(']').$();
                throw BadProtocolException.INSTANCE;
        }
        prepareCloseComplete();
    }

    private void processCompiledQuery(CompiledQuery cq) throws SqlException {
        sqlExecutionContext.storeTelemetry(cq.getType(), TelemetryOrigin.POSTGRES);

        switch (cq.getType()) {
            case CompiledQuery.CREATE_TABLE_AS_SELECT:
                queryTag = TAG_CTAS;
                rowCount = cq.getAffectedRowsCount();
                break;
            case CompiledQuery.EXPLAIN:
                //explain results should not be cached
                typesAndSelectIsCached = false;
                typesAndSelect = typesAndSelectPool.pop();
                typesAndSelect.of(cq.getRecordCursorFactory(), bindVariableService);
                queryTag = TAG_EXPLAIN;
            case CompiledQuery.SELECT:
                typesAndSelect = typesAndSelectPool.pop();
                typesAndSelect.of(cq.getRecordCursorFactory(), bindVariableService);
                queryTag = TAG_SELECT;
                LOG.debug().$("cache select [sql=").$(queryText).$(", thread=").$(Thread.currentThread().getId()).$(']').$();
                break;
            case CompiledQuery.INSERT:
                queryTag = TAG_INSERT;
                typesAndInsert = typesAndInsertPool.pop();
                typesAndInsert.of(cq.getInsertOperation(), bindVariableService);
                if (bindVariableService.getIndexedVariableCount() > 0) {
                    LOG.debug().$("cache insert [sql=").$(queryText).$(", thread=").$(Thread.currentThread().getId()).$(']').$();
                    // we can add insert to cache right away because it is local to the connection
                    typesAndInsertCache.put(queryText, typesAndInsert);
                }
                break;
            case CompiledQuery.UPDATE:
                queryTag = TAG_UPDATE;
                typesAndUpdate = typesAndUpdatePool.pop();
                typesAndUpdate.of(cq, bindVariableService);
                typesAndUpdateIsCached = bindVariableService.getIndexedVariableCount() > 0;
                break;
            case CompiledQuery.INSERT_AS_SELECT:
                queryTag = TAG_INSERT;
                rowCount = cq.getAffectedRowsCount();
                break;
            case CompiledQuery.COPY_LOCAL:
                final RecordCursorFactory factory = cq.getRecordCursorFactory();
                // factory is null in the COPY 'id' CANCEL; case
                if (factory != null) {
                    // this query is non-cacheable
                    typesAndSelectIsCached = false;
                    typesAndSelect = typesAndSelectPool.pop();
                    typesAndSelect.of(cq.getRecordCursorFactory(), bindVariableService);
                }
                queryTag = TAG_COPY;
                break;
            case CompiledQuery.SET:
                queryTag = TAG_SET;
                break;
            case CompiledQuery.DEALLOCATE:
                queryTag = TAG_DEALLOCATE;
                removeNamedStatement(cq.getStatementName());
                break;
            case CompiledQuery.BEGIN:
                queryTag = TAG_BEGIN;
                transactionState = IN_TRANSACTION;
                break;
            case CompiledQuery.COMMIT:
                queryTag = TAG_COMMIT;
                if (transactionState != ERROR_TRANSACTION) {
                    transactionState = COMMIT_TRANSACTION;
                }
                break;
            case CompiledQuery.ROLLBACK:
                queryTag = TAG_ROLLBACK;
                transactionState = ROLLING_BACK_TRANSACTION;
                break;
            case CompiledQuery.ALTER:
                // future-proofing ALTER execution
                try (OperationFuture fut = cq.execute(sqlExecutionContext, tempSequence, true)) {
                    fut.await();
                }
                // fall thru
            default:
                // DDL
                queryTag = TAG_OK;
                break;
        }
    }

    private void processDescribe(long lo, long msgLimit, @Transient SqlCompiler compiler)
            throws SqlException, BadProtocolException {
        sqlExecutionContext.getCircuitBreaker().resetTimer();

        boolean isPortal = Unsafe.getUnsafe().getByte(lo) == 'P';
        long hi = getStringLength(lo + 1, msgLimit, "bad prepared statement name length");

        CharSequence target = getPortalName(lo + 1, hi);
        LOG.debug().$("describe [name=").$(target).$(']').$();
        if (isPortal && target != null) {
            Portal p = namedPortalMap.get(target);
            if (p != null) {
                target = p.statementName;
            } else {
                LOG.error().$("invalid portal [name=").$(target).$(']').$();
                throw BadProtocolException.INSTANCE;
            }
        }

        configureContextFromNamedStatement(target, compiler);

        // initialize activeBindVariableTypes from bind variable service
        final int n = bindVariableService.getIndexedVariableCount();
        if (sendParameterDescription && n > 0 && activeBindVariableTypes.size() == 0) {
            activeBindVariableTypes.setPos(n);
            for (int i = 0; i < n; i++) {
                activeBindVariableTypes.setQuick(i, Numbers.bswap(PGOids.getTypeOid(bindVariableService.getFunction(i).getType())));
            }
        }
        if (isPortal) {
            syncActions.add(SYNC_DESCRIBE_PORTAL);
        } else {
            syncActions.add(SYNC_DESCRIBE);
        }
    }

    private void processExec(
            long lo,
            long msgLimit,
            SqlCompiler compiler
    ) throws PeerDisconnectedException, PeerIsSlowToReadException, QueryPausedException, BadProtocolException, SqlException {
        sqlExecutionContext.getCircuitBreaker().resetTimer();

        final long hi = getStringLength(lo, msgLimit, "bad portal name length");
        final CharSequence portalName = getPortalName(lo, hi);
        if (portalName != null) {
            LOG.info().$("execute portal [name=").$(portalName).$(']').$();
        }

        lo = hi + 1;
        final int maxRows = getInt(lo, msgLimit, "could not read max rows value");

        processSyncActions();
        processExecute(maxRows, compiler);
        wrapper = null;
    }

    private void processExecute(
            int maxRows,
            SqlCompiler compiler
    ) throws PeerDisconnectedException, PeerIsSlowToReadException, QueryPausedException, SqlException {
        if (typesAndSelect != null) {
            LOG.debug().$("executing query").$();
            setupFactoryAndCursor(compiler);
            sendCursor(maxRows, resumeCursorExecuteRef, resumeCommandCompleteRef);
        } else if (typesAndInsert != null) {
            LOG.debug().$("executing insert").$();
            executeInsert(compiler);
        } else if (typesAndUpdate != null) {
            LOG.debug().$("executing update").$();
            executeUpdate(compiler);
        } else { // this must be an OK/SET/COMMIT/ROLLBACK or empty query
            executeTag();
            prepareCommandComplete(false);
        }
    }

    private void processInitialMessage(long address, int len) throws PeerDisconnectedException, PeerIsSlowToReadException, BadProtocolException {
        int msgLen;
        long msgLimit;// expect startup request
        if (len < Long.BYTES) {
            return;
        }

        // there is data for length
        // this is quite specific to message type :(
        msgLen = getIntUnsafe(address); // postgresql includes length bytes in length of message

        // do we have the rest of the message?
        if (msgLen > len) {
            // we have length - get the rest when ready
            return;
        }

        // enough to read login request
        recvBufferReadOffset += msgLen;

        // consume message
        // process protocol
        int protocol = getIntUnsafe(address + Integer.BYTES);
        switch (protocol) {
            case INIT_SSL_REQUEST:
                // SSLRequest
                prepareSslResponse();
                sendAndReset();
                return;
            case INIT_GSS_REQUEST:
                // GSSENCRequest
                prepareGssResponse();
                sendAndReset();
                return;
            case INIT_STARTUP_MESSAGE:
                // StartupMessage
                // extract properties
                requireInitialMessage = false;
                msgLimit = address + msgLen;
                long lo = address + Long.BYTES;
                // there is an extra byte at the end, and it has to be 0
                LOG.info()
                        .$("protocol [major=").$(protocol >> 16)
                        .$(", minor=").$((short) protocol)
                        .$(']').$();

                while (lo < msgLimit - 1) {

                    final long nameLo = lo;
                    final long nameHi = getStringLength(lo, msgLimit, "malformed property name");
                    final long valueLo = nameHi + 1;
                    final long valueHi = getStringLength(valueLo, msgLimit, "malformed property value");
                    lo = valueHi + 1;

                    // store user
                    dbcs.of(nameLo, nameHi);
                    boolean parsed = true;
                    if (Chars.equals(dbcs, "user")) {
                        CharacterStoreEntry e = characterStore.newEntry();
                        e.put(dbcs.of(valueLo, valueHi));
                        this.username = e.toImmutable();
                    }

                    // store statement_timeout
                    if (Chars.equals(dbcs, "options")) {
                        dbcs.of(valueLo, valueHi);
                        if (Chars.startsWith(dbcs, "-c statement_timeout=")) {
                            try {
                                this.statementTimeout = Numbers.parseLong(dbcs.of(valueLo + "-c statement_timeout=".length(), valueHi));
                                if (this.statementTimeout > 0) {
                                    circuitBreaker.setTimeout(statementTimeout);
                                }
                            } catch (NumericException ex) {
                                parsed = false;
                            }
                        } else {
                            parsed = false;
                        }
                    }

                    if (parsed) {
                        LOG.debug().$("property [name=").$(dbcs.of(nameLo, nameHi)).$(", value=").$(dbcs.of(valueLo, valueHi)).$(']').$();
                    } else {
                        LOG.info().$("invalid property [name=").$(dbcs.of(nameLo, nameHi)).$(", value=").$(dbcs.of(valueLo, valueHi)).$(']').$();
                    }
                }

                characterStore.clear();

                assertTrue(this.username != null, "user is not specified");
                break;
            case INIT_CANCEL_REQUEST:
                // From https://www.postgresql.org/docs/current/protocol-flow.html :
                // To issue a cancel request, the frontend opens a new connection to the server and sends a CancelRequest message, rather than the StartupMessage message
                // that would ordinarily be sent across a new connection. The server will process this request and then close the connection.
                // For security reasons, no direct reply is made to the cancel request message.
                int pid = getIntUnsafe(address + 2 * Integer.BYTES);//thread id really
                int secret = getIntUnsafe(address + 3 * Integer.BYTES);
                LOG.info().$("cancel request [pid=").$(pid).I$();
                try {
                    registry.cancel(pid, secret);
                } catch (CairoException e) {//error message should not be sent to client
                    LOG.error().$(e.getMessage()).$();
                }

                throw PeerDisconnectedException.INSTANCE;
            default:
                LOG.error().$("unknown init message [protocol=").$(protocol).$(']').$();
                throw BadProtocolException.INSTANCE;
        }
    }

    private void processParse(long address, long lo, long msgLimit, @Transient SqlCompiler compiler) throws BadProtocolException, SqlException {
        sqlExecutionContext.getCircuitBreaker().resetTimer();

        // make sure there are no left-over sync actions
        // we are starting a new iteration of the parse
        syncActions.clear();

        // 'Parse'
        //message length
        long hi = getStringLength(lo, msgLimit, "bad prepared statement name length");

        // When we encounter statement name in the "parse" message
        // we need to ensure the wrapper is properly setup to deal with
        // "describe", "bind" message sequence that will follow next.
        // In that all parameter types that we need to infer will have to be added to the
        // "bindVariableTypes" list.
        // Perhaps this is a good idea to make named statement writer a part of the context
        final CharSequence statementName = getStatementName(lo, hi);

        //query text
        lo = hi + 1;
        hi = getStringLength(lo, msgLimit, "bad query text length");
        //TODO: parsePhaseBindVariableCount have to be checked before parseQueryText and fed into it to serve as type hints !
        parseQueryText(lo, hi, compiler);

        //parameter type count
        lo = hi + 1;
        this.parsePhaseBindVariableCount = getShort(lo, msgLimit, "could not read parameter type count");

        if (statementName != null) {
            LOG.info().$("prepare [name=").$(statementName).$(']').$();
            configurePreparedStatement(statementName);
        } else {
            this.activeBindVariableTypes = bindVariableTypes;
            this.activeSelectColumnTypes = selectColumnTypes;
        }

        //process parameter types
        if (this.parsePhaseBindVariableCount > 0) {
            if (lo + Short.BYTES + this.parsePhaseBindVariableCount * 4L > msgLimit) {
                LOG.error()
                        .$("could not read parameters [parameterCount=").$(this.parsePhaseBindVariableCount)
                        .$(", offset=").$(lo - address)
                        .$(", remaining=").$(msgLimit - lo)
                        .$(']').$();
                throw BadProtocolException.INSTANCE;
            }

            LOG.debug().$("params [count=").$(this.parsePhaseBindVariableCount).$(']').$();
            setupBindVariables(lo + Short.BYTES, activeBindVariableTypes, this.parsePhaseBindVariableCount);
        } else if (this.parsePhaseBindVariableCount < 0) {
            LOG.error()
                    .$("invalid parameter count [parameterCount=").$(this.parsePhaseBindVariableCount)
                    .$(", offset=").$(lo - address)
                    .$(']').$();
            throw BadProtocolException.INSTANCE;
        }

        if (typesAndSelect != null) {
            buildSelectColumnTypes();
        }

        syncActions.add(SYNC_PARSE);
    }

    // processes one or more queries (batch/script). "Simple Query" in PostgreSQL docs.
    private void processQuery(
            long lo,
            long limit,
            @Transient SqlCompiler compiler
    ) throws PeerDisconnectedException, PeerIsSlowToReadException, QueryPausedException, BadProtocolException {
        prepareForNewQuery();
        isEmptyQuery = true; // assume SQL text contains no query until we find out otherwise
        CharacterStoreEntry e = characterStore.newEntry();

        if (Chars.utf8toUtf16(lo, limit - 1, e)) {
            queryText = characterStore.toImmutable();
            try {
                compiler.compileBatch(queryText, sqlExecutionContext, batchCallback);
                if (isEmptyQuery) {
                    prepareEmptyQueryResponse();
                }
                // we need to continue parsing receive buffer even if we errored out
                // this is because PG client might expect separate responses to everything it sent
            } catch (SqlException ex) {
                prepareNonCriticalError(ex.getPosition(), ex.getFlyweightMessage());
            } catch (CairoException ex) {
                if (ex.isInterruption()) {
                    prepareQueryCanceled(ex.getFlyweightMessage());
                } else {
                    prepareError(ex);
                }
            }
        } else {
            LOG.error().$("invalid UTF8 bytes in parse query").$();
            throw BadProtocolException.INSTANCE;
        }
        sendReadyForNewQuery();
    }

    private void processSyncActions() {
        try {
            for (int i = 0, n = syncActions.size(); i < n; i++) {
                switch (syncActions.getQuick(i)) {
                    case SYNC_PARSE:
                        prepareParseComplete();
                        break;
                    case SYNC_DESCRIBE:
                        prepareDescribeResponse();
                        break;
                    case SYNC_BIND:
                        prepareBindComplete();
                        break;
                    case SYNC_DESCRIBE_PORTAL:
                        prepareDescribePortalResponse();
                        break;
                }
            }
        } finally {
            syncActions.clear();
        }
    }

    private void putGeoHashStringByteValue(Record rec, int col, int bitFlags) {
        byte l = rec.getGeoByte(col);
        putGeoHashStringValue(l, bitFlags);
    }

    private void putGeoHashStringIntValue(Record rec, int col, int bitFlags) {
        int l = rec.getGeoInt(col);
        putGeoHashStringValue(l, bitFlags);
    }

    private void putGeoHashStringLongValue(Record rec, int col, int bitFlags) {
        long l = rec.getGeoLong(col);
        putGeoHashStringValue(l, bitFlags);
    }

    private void putGeoHashStringShortValue(Record rec, int col, int bitFlags) {
        short l = rec.getGeoShort(col);
        putGeoHashStringValue(l, bitFlags);
    }

    private void putGeoHashStringValue(long value, int bitFlags) {
        if (value == GeoHashes.NULL) {
            responseAsciiSink.setNullValue();
        } else {
            final long a = responseAsciiSink.skip();
            if (bitFlags < 0) {
                GeoHashes.appendCharsUnsafe(value, -bitFlags, responseAsciiSink);
            } else {
                GeoHashes.appendBinaryStringUnsafe(value, bitFlags, responseAsciiSink);
            }
            responseAsciiSink.putLenEx(a);
        }
    }

    private void removeNamedStatement(CharSequence statementName) {
        if (statementName != null) {
            final int index = namedStatementMap.keyIndex(statementName);
            // do not freak out if client is closing statement we don't have
            // we could have reported error to client before statement was created
            if (index < 0) {
                namedStatementWrapperPool.push(namedStatementMap.valueAt(index));
                namedStatementMap.removeAt(index);
            }
        }
    }

    private void reportError(CairoException ex) throws PeerDisconnectedException, PeerIsSlowToReadException {
        prepareError(ex);
        sendReadyForNewQuery();
        clearRecvBuffer();
    }

    private void reportNonCriticalError(int position, CharSequence flyweightMessage)
            throws PeerDisconnectedException, PeerIsSlowToReadException {
        prepareNonCriticalError(position, flyweightMessage);
        sendReadyForNewQuery();
        clearRecvBuffer();
    }

    private void reportQueryCancelled(CharSequence flyweightMessage)
            throws PeerDisconnectedException, PeerIsSlowToReadException {
        prepareQueryCanceled(flyweightMessage);
        sendReadyForNewQuery();
        clearRecvBuffer();
    }

    private void resumeCommandComplete(boolean queryWasPaused) {
        prepareCommandComplete(true);
    }

    private void resumeCursorExecute(boolean queryWasPaused) throws PeerDisconnectedException, PeerIsSlowToReadException, QueryPausedException, SqlException {
        final Record record = currentCursor.getRecord();
        final int columnCount = currentFactory.getMetadata().getColumnCount();
        if (!queryWasPaused) {
            // We resume after no space left in buffer,
            // so we have to write the last record to the buffer once again.
            appendSingleRecord(record, columnCount);
        }
        responseAsciiSink.bookmark();
        sendCursor0(record, columnCount, resumeCommandCompleteRef);
    }

    private void resumeCursorQuery(boolean queryWasPaused) throws PeerDisconnectedException, PeerIsSlowToReadException, QueryPausedException, SqlException {
        resumeCursorQuery0(queryWasPaused);
        sendReadyForNewQuery();
    }

    private void resumeCursorQuery0(boolean queryWasPaused) throws PeerDisconnectedException, PeerIsSlowToReadException, QueryPausedException, SqlException {
        final Record record = currentCursor.getRecord();
        final int columnCount = currentFactory.getMetadata().getColumnCount();
        if (!queryWasPaused) {
            // We resume after no space left in buffer,
            // so we have to write the last record to the buffer once again.
            appendSingleRecord(record, columnCount);
        }
        responseAsciiSink.bookmark();
        sendCursor0(record, columnCount, resumeQueryCompleteRef);
    }

    private void resumeQueryComplete(boolean queryWasPaused) throws PeerDisconnectedException, PeerIsSlowToReadException {
        prepareCommandComplete(true);
        sendReadyForNewQuery();
    }

    private void sendAndReset() throws PeerDisconnectedException, PeerIsSlowToReadException {
        doSend(0, (int) (sendBufferPtr - sendBuffer));
        responseAsciiSink.reset();
    }

    // This method is currently unused. it's used for the COPY sub-protocol, which is currently not implemented.
    // It's left here so when we add the sub-protocol later we won't need to reimplemented it.
    // We could keep it just in git history, but chances are nobody would recall to search for it there
    private void sendCopyInResponse(CairoEngine engine, TextLoader textLoader) throws PeerDisconnectedException, PeerIsSlowToReadException {
        TableToken tableToken = engine.getTableTokenIfExists(textLoader.getTableName());
        if (
                TableUtils.TABLE_EXISTS == engine.getTableStatus(
                        path,
                        tableToken
                )
        ) {
            responseAsciiSink.put(MESSAGE_TYPE_COPY_IN_RESPONSE);
            long addr = responseAsciiSink.skip();
            responseAsciiSink.put((byte) 0); // TEXT (1=BINARY, which we do not support yet)

            try (TableWriter writer = engine.getWriter(tableToken, WRITER_LOCK_REASON)) {
                RecordMetadata metadata = writer.getMetadata();
                responseAsciiSink.putNetworkShort((short) metadata.getColumnCount());
                for (int i = 0, n = metadata.getColumnCount(); i < n; i++) {
                    responseAsciiSink.putNetworkShort((short) PGOids.getTypeOid(metadata.getColumnType(i)));
                }
            }
            responseAsciiSink.putLen(addr);
        } else {
            final SqlException e = SqlException.tableDoesNotExist(0, textLoader.getTableName());
            prepareNonCriticalError(e.getPosition(), e.getFlyweightMessage());
            prepareReadyForQuery();
        }
        sendAndReset();
    }

    private void sendCursor(
            int maxRows,
            PGResumeProcessor cursorResumeProcessor,
            PGResumeProcessor commandCompleteResumeProcessor
    ) throws PeerDisconnectedException, PeerIsSlowToReadException, QueryPausedException, SqlException {
        // the assumption for now is that any record will fit into response buffer. This of course precludes us from
        // streaming large BLOBs, but, and it's a big one, PostgreSQL protocol for DataRow does not allow for
        // streaming anyway. On top of that Java PostgreSQL driver downloads data row fully. This simplifies our
        // approach for general queries. For streaming protocol we will code something else. PostgreSQL Java driver is
        // slow anyway.

        rowCount = 0;
        final Record record = currentCursor.getRecord();
        final RecordMetadata metadata = currentFactory.getMetadata();
        final int columnCount = metadata.getColumnCount();
        final long cursorRowCount = currentCursor.size();
        if (maxRows > 0) {
            this.maxRows = cursorRowCount > 0 ? Long.min(maxRows, cursorRowCount) : maxRows;
        } else {
            this.maxRows = Long.MAX_VALUE;
        }
        resumeProcessor = cursorResumeProcessor;
        responseAsciiSink.bookmark();
        sendCursor0(record, columnCount, commandCompleteResumeProcessor);
    }

    private void sendCursor0(
            Record record,
            int columnCount,
            PGResumeProcessor commandCompleteResumeProcessor
    ) throws PeerDisconnectedException, PeerIsSlowToReadException, QueryPausedException, SqlException {
        if (!circuitBreaker.isTimerSet()) {
            circuitBreaker.resetTimer();
        }

        try {
            while (currentCursor.hasNext()) {
                try {
                    try {
                        appendRecord(record, columnCount);
                        responseAsciiSink.bookmark();
                    } catch (NoSpaceLeftInResponseBufferException e) {
                        responseAsciiSink.resetToBookmark();
                        sendAndReset();
                        appendSingleRecord(record, columnCount);
                        responseAsciiSink.bookmark();
                    }
                    if (rowCount >= maxRows) {
                        break;
                    }
                } catch (SqlException e) {
                    clearCursorAndFactory();
                    responseAsciiSink.resetToBookmark();
                    throw e;
                }
            }
        } catch (DataUnavailableException e) {
            isPausedQuery = true;
            responseAsciiSink.resetToBookmark();
            throw QueryPausedException.instance(e.getEvent(), sqlExecutionContext.getCircuitBreaker());
        }

        completed = maxRows <= 0 || rowCount < maxRows;
        if (completed) {
            clearCursorAndFactory();
            // at this point buffer can contain unsent data,
            // and it may not have enough space for the command
            if (sendBufferLimit - sendBufferPtr < PROTOCOL_TAIL_COMMAND_LENGTH) {
                resumeProcessor = commandCompleteResumeProcessor;
                sendAndReset();
            }
            prepareCommandComplete(true);
        } else {
            prepareSuspended();
            // Prevents re-sending current record row when buffer is sent fully.
            resumeProcessor = null;
        }
    }

    private void sendReadyForNewQuery() throws PeerDisconnectedException, PeerIsSlowToReadException {
        prepareReadyForQuery();
        sendAndReset();
    }

    private void setUuidBindVariable(int index, long address, int valueLen) throws BadProtocolException, SqlException {
        ensureValueLength(index, Long128.BYTES, valueLen);
        long hi = getLongUnsafe(address);
        long lo = getLongUnsafe(address + Long.BYTES);
        bindVariableService.setUuid(index, lo, hi);
    }

    private void setupFactoryAndCursor(SqlCompiler compiler) throws SqlException {
        if (currentCursor == null) {
            boolean recompileStale = true;
            SqlExecutionCircuitBreaker circuitBreaker = sqlExecutionContext.getCircuitBreaker();

            if (!circuitBreaker.isTimerSet()) {
                circuitBreaker.resetTimer();
            }

            for (int retries = 0; recompileStale; retries++) {
                currentFactory = typesAndSelect.getFactory();
                try {
                    currentCursor = currentFactory.getCursor(sqlExecutionContext);
                    recompileStale = false;
                    // cache random if it was replaced
                    this.rnd = sqlExecutionContext.getRandom();
                } catch (TableReferenceOutOfDateException e) {
                    if (retries == TableReferenceOutOfDateException.MAX_RETRY_ATTEMPS) {
                        throw e;
                    }
                    LOG.info().$(e.getFlyweightMessage()).$();
                    freeFactory();
                    compileQuery(compiler);
                    buildSelectColumnTypes();
                    applyLatestBindColumnFormats();
                } catch (Throwable e) {
                    freeFactory();
                    throw e;
                }
            }
        }
    }

    private void setupVariableSettersFromWrapper(
            @Transient NamedStatementWrapper wrapper,
            @Nullable @Transient SqlCompiler compiler
    ) throws SqlException {
        queryText = wrapper.queryText;
        LOG.debug().$("wrapper query [q=`").$(wrapper.queryText).$("`]").$();
        this.activeBindVariableTypes = wrapper.bindVariableTypes;
        this.parsePhaseBindVariableCount = wrapper.bindVariableTypes.size();
        this.activeSelectColumnTypes = wrapper.selectColumnTypes;
        if (!wrapper.alreadyExecuted && compileQuery(compiler) && typesAndSelect != null) {
            buildSelectColumnTypes();
        }
        // We'll have to compile/execute the statement next time.
        wrapper.alreadyExecuted = false;
    }

    private void shiftReceiveBuffer(long readOffsetBeforeParse) {
        final long len = recvBufferWriteOffset - readOffsetBeforeParse;
        LOG.debug()
                .$("shift [offset=").$(readOffsetBeforeParse)
                .$(", len=").$(len)
                .$(']').$();

        Vect.memcpy(
                recvBuffer, recvBuffer + readOffsetBeforeParse,
                len
        );
        recvBufferWriteOffset = len;
        recvBufferReadOffset = 0;
    }

    private void validateParameterCounts(short parameterFormatCount, short parameterValueCount, int parameterTypeCount) throws BadProtocolException {
        if (parameterValueCount > 0) {
            if (parameterValueCount < parameterTypeCount) {
                LOG.error().$("parameter type count must be less or equals to number of parameters values").$();
                throw BadProtocolException.INSTANCE;
            }
            if (parameterFormatCount > 1 && parameterFormatCount != parameterValueCount) {
                LOG.error().$("parameter format count and parameter value count must match").$();
                throw BadProtocolException.INSTANCE;
            }
        }
    }

    void clearRecvBuffer() {
        recvBufferWriteOffset = 0;
        recvBufferReadOffset = 0;
    }

    int doReceive(int remaining) {
        final long data = recvBuffer + recvBufferWriteOffset;
        final int n = nf.recv(getFd(), data, remaining);
        dumpBuffer('>', data, n);
        return n;
    }

    void doSend(int offset, int size) throws PeerDisconnectedException, PeerIsSlowToReadException {
        final int n = nf.send(getFd(), sendBuffer + offset, size);
        dumpBuffer('<', sendBuffer + offset, n);
        if (n < 0) {
            throw PeerDisconnectedException.INSTANCE;
        }

        if (n < size) {
            doSendWithRetries(offset + n, size - n);
        }
        sendBufferPtr = sendBuffer;
        bufferRemainingSize = 0;
        bufferRemainingOffset = 0;
    }

    void prepareCommandComplete(boolean addRowCount) {
        if (isEmptyQuery) {
            prepareEmptyQueryResponse();
        } else {
            responseAsciiSink.put(MESSAGE_TYPE_COMMAND_COMPLETE);
            long addr = responseAsciiSink.skip();
            if (addRowCount) {
                if (queryTag == TAG_INSERT) {
                    LOG.debug().$("insert [rowCount=").$(rowCount).$(']').$();
                    responseAsciiSink.encodeUtf8(queryTag).put(" 0 ").put(rowCount).put((char) 0);
                } else {
                    LOG.debug().$("other [rowCount=").$(rowCount).$(']').$();
                    responseAsciiSink.encodeUtf8(queryTag).put(' ').put(rowCount).put((char) 0);
                }
            } else {
                LOG.debug().$("no row count").$();
                responseAsciiSink.encodeUtf8(queryTag).put((char) 0);
            }
            responseAsciiSink.putLen(addr);
        }
    }

    void prepareReadyForQuery() {
        if (sendRNQ) {
            LOG.debug().$("RNQ sent").$();
            responseAsciiSink.put(MESSAGE_TYPE_READY_FOR_QUERY);
            responseAsciiSink.putNetworkInt(Integer.BYTES + Byte.BYTES);
            switch (transactionState) {
                case IN_TRANSACTION:
                    responseAsciiSink.put(STATUS_IN_TRANSACTION);
                    break;
                case ERROR_TRANSACTION:
                    responseAsciiSink.put(STATUS_IN_ERROR);
                    break;
                default:
                    responseAsciiSink.put(STATUS_IDLE);
                    break;
            }
            sendRNQ = false;
        }
    }

    void prepareSuspended() {
        LOG.debug().$("suspended").$();
        responseAsciiSink.put(MESSAGE_TYPE_PORTAL_SUSPENDED);
        responseAsciiSink.putIntDirect(INT_BYTES_X);
    }

    int recv() throws PeerDisconnectedException, PeerIsSlowToWriteException, BadProtocolException {
        final int remaining = (int) (recvBufferSize - recvBufferWriteOffset);

        assertTrue(remaining > 0, "undersized receive buffer or someone is abusing protocol");

        int n = doReceive(remaining);
        LOG.debug().$("recv [n=").$(n).$(']').$();
        if (n < 0) {
            LOG.info().$("disconnected on read [code=").$(n).$(']').$();
            throw PeerDisconnectedException.INSTANCE;
        }
        if (n == 0) {
            // The socket is not ready for read.
            throw PeerIsSlowToWriteException.INSTANCE;
        }

        recvBufferWriteOffset += n;
        return n;
    }

    @FunctionalInterface
    private interface PGResumeProcessor {
        void resume(boolean queryWasPaused) throws PeerIsSlowToReadException, PeerDisconnectedException, QueryPausedException, SqlException;
    }

    public static class NamedStatementWrapper implements Mutable {

        public final IntList bindVariableTypes = new IntList();
        public final IntList selectColumnTypes = new IntList();
        // Used for statements that are executed as a part of compilation (PREPARE), such as DDLs.
        public boolean alreadyExecuted = false;
        public CharSequence queryText = null;

        @Override
        public void clear() {
            queryText = null;
            bindVariableTypes.clear();
            selectColumnTypes.clear();
        }
    }

    public static class Portal implements Mutable {

        public CharSequence statementName = null;

        @Override
        public void clear() {
            statementName = null;
        }
    }

    class PGConnectionBatchCallback implements BatchCallback {

        @Override
        public void postCompile(
                SqlCompiler compiler,
                CompiledQuery cq,
                CharSequence text
        ) throws PeerIsSlowToReadException, PeerDisconnectedException, QueryPausedException, SqlException {
            try {
                PGConnectionContext.this.queryText = text;
                LOG.info().$("parse [fd=").$(fd).$(", q=").utf8(text).I$();
                processCompiledQuery(cq);

                if (typesAndSelect != null) {
                    activeSelectColumnTypes = selectColumnTypes;
                    buildSelectColumnTypes();
                    assert queryText != null;
                    queryTag = TAG_SELECT;
                    setupFactoryAndCursor(compiler);
                    prepareRowDescription();
                    sendCursor(0, resumeCursorQueryRef, resumeQueryCompleteRef);
                } else if (typesAndInsert != null) {
                    executeInsert(compiler);
                } else if (typesAndUpdate != null) {
                    executeUpdate(compiler);
                } else if (cq.getType() == CompiledQuery.INSERT_AS_SELECT ||
                        cq.getType() == CompiledQuery.CREATE_TABLE_AS_SELECT) {
                    prepareCommandComplete(true);
                } else {
                    executeTag();
                    prepareCommandComplete(false);
                }

                sqlExecutionContext.getCircuitBreaker().unsetTimer();
            } catch (QueryPausedException e) {
                // keep circuit breaker's timer as is
                throw e;
            } catch (Exception e) {
                sqlExecutionContext.getCircuitBreaker().unsetTimer();
                throw e;
            }
        }

        @Override
        public void preCompile(SqlCompiler compiler) {
            sendRNQ = true;
            prepareForNewBatchQuery();
            PGConnectionContext.this.typesAndInsert = null;
            PGConnectionContext.this.typesAndUpdate = null;
            PGConnectionContext.this.typesAndSelect = null;
            circuitBreaker.resetTimer();
        }
    }

    public class ResponseAsciiSink extends AbstractCharSink {

        private long bookmarkPtr = -1;

        public void bookmark() {
            this.bookmarkPtr = sendBufferPtr;
        }

        public void bump(int size) {
            sendBufferPtr += size;
        }

        @Override
        public CharSink put(CharSequence cs) {
            // this method is only called by date format utility to print timezone name
            final int len;
            if (cs != null && (len = cs.length()) > 0) {
                ensureCapacity(len);
                for (int i = 0; i < len; i++) {
                    Unsafe.getUnsafe().putByte(sendBufferPtr + i, (byte) cs.charAt(i));
                }
                sendBufferPtr += len;
            }
            return this;
        }

        @Override
        public CharSink put(char c) {
            ensureCapacity(Byte.BYTES);
            Unsafe.getUnsafe().putByte(sendBufferPtr++, (byte) c);
            return this;
        }

        @Override
        public CharSink put(char[] chars, int start, int len) {
            ensureCapacity(len);
            Chars.asciiCopyTo(chars, start, len, sendBufferPtr);
            sendBufferPtr += len;
            return this;
        }

        public CharSink put(byte b) {
            ensureCapacity(Byte.BYTES);
            Unsafe.getUnsafe().putByte(sendBufferPtr++, b);
            return this;
        }

        public void put(BinarySequence sequence) {
            final long len = sequence.length();
            if (len > maxBlobSizeOnQuery) {
                setNullValue();
            } else {
                ensureCapacity((int) (len + Integer.BYTES));
                // when we reach here the "long" length would have to fit in response buffer
                // if it was larger than integers it would never fit into integer-bound response buffer
                putInt(sendBufferPtr, (int) len);
                sendBufferPtr += Integer.BYTES;
                for (long x = 0; x < len; x++) {
                    Unsafe.getUnsafe().putByte(sendBufferPtr + x, sequence.byteAt(x));
                }
                sendBufferPtr += len;
            }
        }

        public void putIntDirect(int value) {
            ensureCapacity(Integer.BYTES);
            putIntUnsafe(0, value);
            sendBufferPtr += Integer.BYTES;
        }

        public void putIntUnsafe(long offset, int value) {
            Unsafe.getUnsafe().putInt(sendBufferPtr + offset, value);
        }

        public void putLen(long start) {
            putInt(start, (int) (sendBufferPtr - start));
        }

        public void putLenEx(long start) {
            putInt(start, (int) (sendBufferPtr - start - Integer.BYTES));
        }

        public void putNetworkDouble(double value) {
            ensureCapacity(Double.BYTES);
            Unsafe.getUnsafe().putDouble(sendBufferPtr, Double.longBitsToDouble(Numbers.bswap(Double.doubleToLongBits(value))));
            sendBufferPtr += Double.BYTES;
        }

        public void putNetworkFloat(float value) {
            ensureCapacity(Float.BYTES);
            Unsafe.getUnsafe().putFloat(sendBufferPtr, Float.intBitsToFloat(Numbers.bswap(Float.floatToIntBits(value))));
            sendBufferPtr += Float.BYTES;
        }

        public void putNetworkInt(int value) {
            ensureCapacity(Integer.BYTES);
            putInt(sendBufferPtr, value);
            sendBufferPtr += Integer.BYTES;
        }

        public void putNetworkLong(long value) {
            ensureCapacity(Long.BYTES);
            putLong(sendBufferPtr, value);
            sendBufferPtr += Long.BYTES;
        }

        public void putNetworkShort(short value) {
            ensureCapacity(Short.BYTES);
            putShort(sendBufferPtr, value);
            sendBufferPtr += Short.BYTES;
        }

        public void resetToBookmark() {
            assert bookmarkPtr != -1;
            sendBufferPtr = bookmarkPtr;
            bookmarkPtr = -1;
        }

        private void ensureCapacity(int size) {
            if (sendBufferPtr + size < sendBufferLimit) {
                return;
            }
            throw NoSpaceLeftInResponseBufferException.INSTANCE;
        }

        void encodeUtf8Z(CharSequence value) {
            encodeUtf8(value);
            ensureCapacity(Byte.BYTES);
            Unsafe.getUnsafe().putByte(sendBufferPtr++, (byte) 0);
        }

        void reset() {
            sendBufferPtr = sendBuffer;
        }

        void setNullValue() {
            putIntDirect(INT_NULL_X);
        }

        long skip() {
            ensureCapacity(Integer.BYTES);
            long checkpoint = sendBufferPtr;
            sendBufferPtr += Integer.BYTES;
            return checkpoint;
        }
    }
}<|MERGE_RESOLUTION|>--- conflicted
+++ resolved
@@ -214,14 +214,6 @@
         this.dumpNetworkTraffic = configuration.getDumpNetworkTraffic();
         this.serverVersion = configuration.getServerVersion();
 
-<<<<<<< HEAD
-        PGAuthenticatorFactory authenticatorFactory = configuration.getFactoryProvider().getPGAuthenticatorFactory();
-        this.authenticator = authenticatorFactory.getInstance(configuration);
-        this.roUserAuthenticator = configuration.isReadOnlyUserEnabled()
-                ? authenticatorFactory.getInstanceReadOnly(configuration)
-                : null;
-=======
->>>>>>> ea77e900
         this.sqlExecutionContext = sqlExecutionContext;
         this.sqlExecutionContext.with(DenyAllSecurityContext.INSTANCE, bindVariableService, this.rnd = configuration.getRandom());
         this.namedStatementWrapperPool = new WeakMutableObjectPool<>(NamedStatementWrapper::new, configuration.getNamesStatementPoolCapacity()); // 32
@@ -1837,16 +1829,7 @@
         prepareParams(responseAsciiSink, "client_encoding", "UTF8");
         prepareBackendKeyData(responseAsciiSink);
         prepareReadyForQuery();
-<<<<<<< HEAD
-    }
-
-    private void prepareLoginResponse() {
-        responseAsciiSink.put(MESSAGE_TYPE_LOGIN_RESPONSE);
-        responseAsciiSink.putNetworkInt(Integer.BYTES * 2);
-        responseAsciiSink.putNetworkInt(3); // clear text password
-=======
         sendRNQ = true;
->>>>>>> ea77e900
     }
 
     private void prepareNoDataMessage() {
