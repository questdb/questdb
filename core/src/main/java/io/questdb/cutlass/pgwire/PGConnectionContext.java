/*******************************************************************************
 *     ___                  _   ____  ____
 *    / _ \ _   _  ___  ___| |_|  _ \| __ )
 *   | | | | | | |/ _ \/ __| __| | | |  _ \
 *   | |_| | |_| |  __/\__ \ |_| |_| | |_) |
 *    \__\_\\__,_|\___||___/\__|____/|____/
 *
 *  Copyright (c) 2014-2019 Appsicle
 *  Copyright (c) 2019-2022 QuestDB
 *
 *  Licensed under the Apache License, Version 2.0 (the "License");
 *  you may not use this file except in compliance with the License.
 *  You may obtain a copy of the License at
 *
 *  http://www.apache.org/licenses/LICENSE-2.0
 *
 *  Unless required by applicable law or agreed to in writing, software
 *  distributed under the License is distributed on an "AS IS" BASIS,
 *  WITHOUT WARRANTIES OR CONDITIONS OF ANY KIND, either express or implied.
 *  See the License for the specific language governing permissions and
 *  limitations under the License.
 *
 ******************************************************************************/

package io.questdb.cutlass.pgwire;

import io.questdb.Telemetry;
import io.questdb.cairo.*;
import io.questdb.cairo.pool.WriterSource;
import io.questdb.cairo.security.AllowAllCairoSecurityContext;
import io.questdb.cairo.sql.Record;
import io.questdb.cairo.sql.*;
import io.questdb.cutlass.text.TextLoader;
import io.questdb.cutlass.text.types.TypeManager;
import io.questdb.griffin.*;
import io.questdb.griffin.engine.functions.bind.BindVariableServiceImpl;
import io.questdb.griffin.engine.ops.AbstractOperation;
import io.questdb.griffin.engine.ops.UpdateOperation;
import io.questdb.log.Log;
import io.questdb.log.LogFactory;
import io.questdb.mp.SCSequence;
import io.questdb.network.*;
import io.questdb.std.*;
import io.questdb.std.datetime.DateLocale;
import io.questdb.std.datetime.microtime.TimestampFormatUtils;
import io.questdb.std.str.*;
import org.jetbrains.annotations.Nullable;

import static io.questdb.cairo.sql.OperationFuture.QUERY_COMPLETE;
import static io.questdb.cutlass.pgwire.PGOids.*;
import static io.questdb.std.datetime.millitime.DateFormatUtils.PG_DATE_MILLI_TIME_Z_PRINT_FORMAT;
import static io.questdb.std.datetime.millitime.DateFormatUtils.PG_DATE_Z_FORMAT;

/**
 * Useful PostgreSQL documentation links:<br>
 * <a href="https://www.postgresql.org/docs/current/protocol-flow.html">Wire protocol</a><br>
 * <a href="https://www.postgresql.org/docs/current/protocol-message-formats.html">Message formats</a>
 */
public class PGConnectionContext extends AbstractMutableIOContext<PGConnectionContext> implements WriterSource {

    public static final String TAG_SET = "SET";
    public static final String TAG_BEGIN = "BEGIN";
    public static final String TAG_COMMIT = "COMMIT";
    public static final String TAG_ROLLBACK = "ROLLBACK";
    public static final String TAG_SELECT = "SELECT";
    public static final String TAG_OK = "OK";
    public static final String TAG_COPY = "COPY";
    public static final String TAG_INSERT = "INSERT";
    public static final String TAG_UPDATE = "UPDATE";
    public static final String TAG_DEALLOCATE = "DEALLOCATE";
    // create as select tag
    public static final String TAG_CTAS = "CTAS";
    public static final char STATUS_IN_TRANSACTION = 'T';
    public static final char STATUS_IN_ERROR = 'E';
    public static final char STATUS_IDLE = 'I';
    private final static Log LOG = LogFactory.getLog(PGConnectionContext.class);
    private static final int INT_BYTES_X = Numbers.bswap(Integer.BYTES);
    private static final int INT_NULL_X = Numbers.bswap(-1);

    private static final int SYNC_PARSE = 1;
    private static final int SYNC_DESCRIBE = 2;
    private static final int SYNC_BIND = 3;
    private static final int SYNC_DESCRIBE_PORTAL = 4;

    private static final int INIT_SSL_REQUEST = 80877103;
    private static final int INIT_STARTUP_MESSAGE = 196608;
    private static final int INIT_CANCEL_REQUEST = 80877102;

    private static final int PREFIXED_MESSAGE_HEADER_LEN = 5;

    private static final byte MESSAGE_TYPE_ERROR_RESPONSE = 'E';
    private static final byte MESSAGE_TYPE_COMMAND_COMPLETE = 'C';
    private static final byte MESSAGE_TYPE_EMPTY_QUERY = 'I';
    private static final byte MESSAGE_TYPE_DATA_ROW = 'D';
    private static final byte MESSAGE_TYPE_READY_FOR_QUERY = 'Z';
    private static final byte MESSAGE_TYPE_LOGIN_RESPONSE = 'R';
    private static final byte MESSAGE_TYPE_PARAMETER_STATUS = 'S';
    private static final byte MESSAGE_TYPE_ROW_DESCRIPTION = 'T';
    private static final byte MESSAGE_TYPE_PARAMETER_DESCRIPTION = 't';
    private static final byte MESSAGE_TYPE_PARSE_COMPLETE = '1';
    private static final byte MESSAGE_TYPE_BIND_COMPLETE = '2';
    private static final byte MESSAGE_TYPE_CLOSE_COMPLETE = '3';
    private static final byte MESSAGE_TYPE_NO_DATA = 'n';
    private static final byte MESSAGE_TYPE_COPY_IN_RESPONSE = 'G';
    private static final byte MESSAGE_TYPE_PORTAL_SUSPENDED = 's';

    private static final int NO_TRANSACTION = 0;
    private static final int IN_TRANSACTION = 1;
    private static final int COMMIT_TRANSACTION = 2;
    private static final int ERROR_TRANSACTION = 3;
    private static final int ROLLING_BACK_TRANSACTION = 4;

    private static final String WRITER_LOCK_REASON = "pgConnection";
    private static final int PROTOCOL_TAIL_COMMAND_LENGTH = 64;
    private final int recvBufferSize;
    private final CharacterStore characterStore;
    private final int sendBufferSize;
    private final ResponseAsciiSink responseAsciiSink = new ResponseAsciiSink();
    private final DirectByteCharSequence dbcs = new DirectByteCharSequence();
    private final int maxBlobSizeOnQuery;
    private final NetworkFacade nf;
    private final boolean dumpNetworkTraffic;
    private final String serverVersion;
    private final PGAuthenticator authenticator;
    private final Path path = new Path();
    private final IntList bindVariableTypes = new IntList();
    private final IntList selectColumnTypes = new IntList();
    private final WeakMutableObjectPool<NamedStatementWrapper> namedStatementWrapperPool;
    private final WeakMutableObjectPool<Portal> namedPortalPool;
    private final WeakSelfReturningObjectPool<TypesAndInsert> typesAndInsertPool;
    private final DateLocale locale;
    private final CharSequenceObjHashMap<TableWriter> pendingWriters;
    private final DirectCharSink utf8Sink;
    private final TypeManager typeManager;
    private final AssociativeCache<TypesAndInsert> typesAndInsertCache;
    private final CharSequenceObjHashMap<NamedStatementWrapper> namedStatementMap;
    private final CharSequenceObjHashMap<Portal> namedPortalMap;
    private final IntList syncActions = new IntList(4);
    private final CairoEngine engine;
    private final ObjectPool<DirectBinarySequence> binarySequenceParamsPool;
    private final NetworkSqlExecutionCircuitBreaker circuitBreaker;
    private final SCSequence tempSequence = new SCSequence();
    //stores result format codes (0=Text,1=Binary) from the latest bind message
    //we need it in case cursor gets invalidated and bind used non-default binary format for some column(s)
    //pg clients (like asyncpg) fail when format sent by server is not the same as requested in bind message
    private final IntList bindSelectColumnFormats;
    private final BatchCallback batchCallback;
    private long recvBuffer;
    private long sendBuffer;
    private BindVariableService bindVariableService;
    private long sendBufferLimit;
    private SqlExecutionContextImpl sqlExecutionContext;
    private WeakSelfReturningObjectPool<TypesAndUpdate> typesAndUpdatePool;
    private AssociativeCache<TypesAndUpdate> typesAndUpdateCache;
    //list of pair: column types (with format flag stored in first bit) AND additional type flag
    private IntList activeSelectColumnTypes;
    private int parsePhaseBindVariableCount;
    private long sendBufferPtr;
    private boolean requireInitialMessage = true;
    private long recvBufferWriteOffset = 0;
    private long totalReceived = 0;
    private long recvBufferReadOffset = 0;
    private int bufferRemainingOffset = 0;
    private int bufferRemainingSize = 0;
    private long statementTimeout = -1L;
    private RecordCursor currentCursor = null;
    private RecordCursorFactory currentFactory = null;
    // these references are held by context only for a period of processing single request
    // in PF world this request can span multiple messages, but still, only for one request
    // the rationale is to be able to return "selectAndTypes" instance to thread-local
    // cache, which is "typesAndSelectCache". We typically do this after query results are
    // served to client or query errored out due to network issues
    private TypesAndSelect typesAndSelect = null;
    private TypesAndInsert typesAndInsert = null;
    private TypesAndUpdate typesAndUpdate = null;
    private boolean typesAndSelectIsCached = true;
    private boolean typesAndUpdateIsCached = false;
    private CharSequence queryText;
    //command tag used when returning row count to client,
    //see CommandComplete (B) at https://www.postgresql.org/docs/current/protocol-message-formats.html
    private CharSequence queryTag;
    private CharSequence username;
    private boolean authenticationRequired = true;
    private Rnd rnd;
    private long rowCount;
    private boolean completed = true;
    private boolean isEmptyQuery;
    private final PGResumeProcessor resumeCommandCompleteRef = this::resumeCommandComplete;
    private int transactionState = NO_TRANSACTION;
    private final PGResumeProcessor resumeQueryCompleteRef = this::resumeQueryComplete;
    private NamedStatementWrapper wrapper;
    private AssociativeCache<TypesAndSelect> typesAndSelectCache;
    private WeakSelfReturningObjectPool<TypesAndSelect> typesAndSelectPool;
    // this is a reference to types either from the context or named statement, where it is provided
    private IntList activeBindVariableTypes;
    private boolean sendParameterDescription;
    private PGResumeProcessor resumeProcessor;
    private long maxRows;
    private final PGResumeProcessor resumeCursorExecuteRef = this::resumeCursorExecute;
    private final PGResumeProcessor resumeCursorQueryRef = this::resumeCursorQuery;

    public PGConnectionContext(CairoEngine engine, PGWireConfiguration configuration, SqlExecutionContextImpl sqlExecutionContext) {
        this.engine = engine;
        this.utf8Sink = new DirectCharSink(engine.getConfiguration().getTextConfiguration().getUtf8SinkSize());
        this.typeManager = new TypeManager(engine.getConfiguration().getTextConfiguration(), utf8Sink);
        this.nf = configuration.getNetworkFacade();
        this.bindVariableService = new BindVariableServiceImpl(engine.getConfiguration());
        this.recvBufferSize = Numbers.ceilPow2(configuration.getRecvBufferSize());
        this.sendBufferSize = Numbers.ceilPow2(configuration.getSendBufferSize());
        this.characterStore = new CharacterStore(
                configuration.getCharacterStoreCapacity(),
                configuration.getCharacterStorePoolCapacity()
        );
        this.maxBlobSizeOnQuery = configuration.getMaxBlobSizeOnQuery();
        this.dumpNetworkTraffic = configuration.getDumpNetworkTraffic();
        this.serverVersion = configuration.getServerVersion();
        this.authenticator = new PGBasicAuthenticator(configuration.getDefaultUsername(), configuration.getDefaultPassword(), configuration.readOnlySecurityContext());
        this.locale = configuration.getDefaultDateLocale();
        this.sqlExecutionContext = sqlExecutionContext;
        this.sqlExecutionContext.setRandom(this.rnd = configuration.getRandom());
        this.namedStatementWrapperPool = new WeakMutableObjectPool<>(NamedStatementWrapper::new, configuration.getNamesStatementPoolCapacity()); // 32
        this.namedPortalPool = new WeakMutableObjectPool<>(Portal::new, configuration.getNamesStatementPoolCapacity()); // 32
        this.namedStatementMap = new CharSequenceObjHashMap<>(configuration.getNamedStatementCacheCapacity());
        this.pendingWriters = new CharSequenceObjHashMap<>(configuration.getPendingWritersCacheSize());
        this.namedPortalMap = new CharSequenceObjHashMap<>(configuration.getNamedStatementCacheCapacity());
        this.binarySequenceParamsPool = new ObjectPool<>(DirectBinarySequence::new, configuration.getBinParamCountCapacity());
        this.circuitBreaker = new NetworkSqlExecutionCircuitBreaker(configuration.getCircuitBreakerConfiguration(), MemoryTag.NATIVE_CB5);
        this.typesAndInsertPool = new WeakSelfReturningObjectPool<>(TypesAndInsert::new, configuration.getInsertPoolCapacity()); // 64
        final boolean enableInsertCache = configuration.isInsertCacheEnabled();
        final int insertBlockCount = enableInsertCache ? configuration.getInsertCacheBlockCount() : 1; // 8
        final int insertRowCount = enableInsertCache ? configuration.getInsertCacheRowCount() : 1; // 8
        this.typesAndInsertCache = new AssociativeCache<>(insertBlockCount, insertRowCount);
        this.batchCallback = new PGConnectionBatchCallback();
        this.bindSelectColumnFormats = new IntList();
        this.queryTag = TAG_OK;
    }

    public static int getInt(long address, long msgLimit, CharSequence errorMessage) throws BadProtocolException {
        if (address + Integer.BYTES <= msgLimit) {
            return getIntUnsafe(address);
        }
        LOG.error().$(errorMessage).$();
        throw BadProtocolException.INSTANCE;
    }

    public static long getLongUnsafe(long address) {
        return Numbers.bswap(Unsafe.getUnsafe().getLong(address));
    }

    public static short getShort(long address, long msgLimit, CharSequence errorMessage) throws BadProtocolException {
        if (address + Short.BYTES <= msgLimit) {
            return getShortUnsafe(address);
        }
        LOG.error().$(errorMessage).$();
        throw BadProtocolException.INSTANCE;
    }

    public static long getStringLength(
            long x,
            long limit,
            CharSequence errorMessage
    ) throws BadProtocolException {
        long len = Unsafe.getUnsafe().getByte(x) == 0 ? x : getStringLengthTedious(x, limit);
        if (len > -1) {
            return len;
        }
        // we did not find 0 within message limit
        LOG.error().$(errorMessage).$();
        throw BadProtocolException.INSTANCE;
    }

    public static long getStringLengthTedious(long x, long limit) {
        // calculate length
        for (long i = x; i < limit; i++) {
            if (Unsafe.getUnsafe().getByte(i) == 0) {
                return i;
            }
        }
        return -1;
    }

    public static void putInt(long address, int value) {
        Unsafe.getUnsafe().putInt(address, Numbers.bswap(value));
    }

    public static void putLong(long address, long value) {
        Unsafe.getUnsafe().putLong(address, Numbers.bswap(value));
    }

    public static void putShort(long address, short value) {
        Unsafe.getUnsafe().putShort(address, Numbers.bswap(value));
    }

    @Override
    public void clear() {
        sendBufferPtr = sendBuffer;
        requireInitialMessage = true;
        bufferRemainingOffset = 0;
        bufferRemainingSize = 0;
        responseAsciiSink.reset();
        prepareForNewQuery();
        authenticationRequired = true;
        username = null;
        typeManager.clear();
        clearWriters();
        clearRecvBuffer();
        typesAndInsertCache.clear();
        evictNamedStatementWrappersAndClear();
        namedPortalMap.clear();
        bindVariableService.clear();
        bindVariableTypes.clear();
        binarySequenceParamsPool.clear();
        resumeProcessor = null;
        completed = true;
        clearCursorAndFactory();
        totalReceived = 0;
        typesAndSelectIsCached = true;
        typesAndUpdateIsCached = false;
        statementTimeout = -1L;
        circuitBreaker.resetMaxTimeToDefault();
    }

    private void evictNamedStatementWrappersAndClear() {
        if (namedStatementMap.size() > 0) {
            ObjList<CharSequence> names = namedStatementMap.keys();
            for (int i = 0, n = names.size(); i < n; i++) {
                CharSequence name = names.getQuick(i);
                namedStatementWrapperPool.push(namedStatementMap.get(name));
            }
            namedStatementMap.clear();
        }
    }

    @Override
    public PGConnectionContext of(long fd, IODispatcher<PGConnectionContext> dispatcher) {
        PGConnectionContext r = super.of(fd, dispatcher);
        sqlExecutionContext.with(fd);
        if (fd == -1) {
            // The context is about to be returned to the pool, so we should release the memory.
            freeBuffers();
        } else {
            // The context is obtained from the pool, so we should initialize the memory.
            if (recvBuffer == 0) {
                this.recvBuffer = Unsafe.malloc(this.recvBufferSize, MemoryTag.NATIVE_PGW_CONN);
            }
            if (sendBuffer == 0) {
                this.sendBuffer = Unsafe.malloc(this.sendBufferSize, MemoryTag.NATIVE_PGW_CONN);
                this.sendBufferPtr = sendBuffer;
                this.sendBufferLimit = sendBuffer + sendBufferSize;
            }
        }
        return r;
    }

    public void clearWriters() {
        for (int i = 0, n = pendingWriters.size(); i < n; i++) {
            Misc.free(pendingWriters.valueQuick(i));
        }
        pendingWriters.clear();
    }

    @Override
    public void close() {
        // We're about to close the context, so no need to return pending factory to cache.
        typesAndSelectIsCached = false;
        typesAndUpdateIsCached = false;
        clear();
        this.fd = -1;
        sqlExecutionContext.with(AllowAllCairoSecurityContext.INSTANCE, null, null, -1, null);
        Misc.free(path);
        Misc.free(utf8Sink);
        Misc.free(circuitBreaker);
        freeBuffers();
    }

    @Override
    public TableWriter getWriter(CairoSecurityContext context, CharSequence name, CharSequence lockReason) {
        final int index = pendingWriters.keyIndex(name);
        if (index < 0) {
            return pendingWriters.valueAt(index);
        }
        return engine.getWriter(context, name, lockReason);
    }

    public void handleClientOperation(
            @Transient SqlCompiler compiler,
            @Transient AssociativeCache<TypesAndSelect> selectAndTypesCache,
            @Transient WeakSelfReturningObjectPool<TypesAndSelect> selectAndTypesPool,
            @Transient AssociativeCache<TypesAndUpdate> typesAndUpdateCache,
            @Transient WeakSelfReturningObjectPool<TypesAndUpdate> typesAndUpdatePool,
            int operation
    ) throws PeerDisconnectedException, PeerIsSlowToReadException, PeerIsSlowToWriteException, BadProtocolException {

        this.typesAndSelectCache = selectAndTypesCache;
        this.typesAndSelectPool = selectAndTypesPool;
        this.typesAndUpdateCache = typesAndUpdateCache;
        this.typesAndUpdatePool = typesAndUpdatePool;

        try {
            if (bufferRemainingSize > 0) {
                doSend(bufferRemainingOffset, bufferRemainingSize);
                if (resumeProcessor != null) {
                    resumeProcessor.resume();
                }
            }

            boolean keepReceiving = true;
            OUTER:
            do {
                if (operation == IOOperation.READ) {
                    if (recv() == 0) {
                        keepReceiving = false;
                    }
                }

                // we do not pre-compute length because 'parse' will mutate 'recvBufferReadOffset'
                if (keepReceiving) {
                    do {
                        // Parse will update the value of recvBufferOffset upon completion of
                        // logical block. We cannot count on return value because 'parse' may try to
                        // respond to client and fail with exception. When it does fail we would have
                        // to retry 'send' but not parse the same input again

                        long readOffsetBeforeParse = recvBufferReadOffset;
                        totalReceived += (recvBufferWriteOffset - recvBufferReadOffset);
                        parse(
                                recvBuffer + recvBufferReadOffset,
                                (int) (recvBufferWriteOffset - recvBufferReadOffset),
                                compiler
                        );

                        // nothing changed?
                        if (readOffsetBeforeParse == recvBufferReadOffset) {
                            // shift to start
                            if (readOffsetBeforeParse > 0) {
                                shiftReceiveBuffer(readOffsetBeforeParse);
                            }
                            continue OUTER;
                        }
                    } while (recvBufferReadOffset < recvBufferWriteOffset);
                    clearRecvBuffer();
                }
            } while (keepReceiving && operation == IOOperation.READ);
        } catch (SqlException e) {
<<<<<<< HEAD
            reportError(e.getPosition(), e.getFlyweightMessage(), 0);
        } catch (ImplicitCastException e) {
            reportError(-1, e.getFlyweightMessage(), 0);
=======
            reportNonCriticalError(e.getPosition(), e.getFlyweightMessage());
>>>>>>> d081076f
        } catch (CairoException e) {
            if (e.isInterruption()) {
                reportQueryCancelled(e.getFlyweightMessage());
            } else {
                reportError(e);
            }
        } catch (AuthenticationException e) {
            prepareNonCriticalError(-1, e.getMessage());
            sendAndReset();
            clearRecvBuffer();
        }
    }

    public void setBinBindVariable(int index, long address, int valueLen) throws SqlException {
        bindVariableService.setBin(index, this.binarySequenceParamsPool.next().of(address, valueLen));
    }

    public void setBooleanBindVariable(int index, int valueLen) throws SqlException {
        if (valueLen != 4 && valueLen != 5) {
            throw SqlException.$(0, "bad value for BOOLEAN parameter [index=").put(index).put(", valueLen=").put(valueLen).put(']');
        }
        bindVariableService.setBoolean(index, valueLen == 4);
    }

    public void setCharBindVariable(int index, long address, int valueLen) throws BadProtocolException, SqlException {
        CharacterStoreEntry e = characterStore.newEntry();
        if (Chars.utf8Decode(address, address + valueLen, e)) {
            bindVariableService.setChar(index, characterStore.toImmutable().charAt(0));
        } else {
            LOG.error().$("invalid char UTF8 bytes [index=").$(index).$(']').$();
            throw BadProtocolException.INSTANCE;
        }
    }

    public void setDateBindVariable(int index, long address, int valueLen) throws SqlException {
        dbcs.of(address, address + valueLen);
        try {
            bindVariableService.setDate(index, PG_DATE_Z_FORMAT.parse(dbcs, locale));
        } catch (NumericException ex) {
            throw SqlException.$(0, "bad parameter value [index=").put(index).put(", value=").put(dbcs).put(']');
        }
    }

    public void setDoubleBindVariable(int index, long address, int valueLen) throws BadProtocolException, SqlException {
        ensureValueLength(index, Double.BYTES, valueLen);
        bindVariableService.setDouble(index, Double.longBitsToDouble(getLongUnsafe(address)));
    }

    public void setFloatBindVariable(int index, long address, int valueLen) throws BadProtocolException, SqlException {
        ensureValueLength(index, Float.BYTES, valueLen);
        bindVariableService.setFloat(index, Float.intBitsToFloat(getIntUnsafe(address)));
    }

    public void setIntBindVariable(int index, long address, int valueLen) throws BadProtocolException, SqlException {
        ensureValueLength(index, Integer.BYTES, valueLen);
        bindVariableService.setInt(index, getIntUnsafe(address));
    }

    public void setLongBindVariable(int index, long address, int valueLen) throws BadProtocolException, SqlException {
        ensureValueLength(index, Long.BYTES, valueLen);
        bindVariableService.setLong(index, getLongUnsafe(address));
    }

    public void setShortBindVariable(int index, long address, int valueLen) throws BadProtocolException, SqlException {
        ensureValueLength(index, Short.BYTES, valueLen);
        bindVariableService.setShort(index, getShortUnsafe(address));
    }

    public void setStrBindVariable(int index, long address, int valueLen) throws BadProtocolException, SqlException {
        CharacterStoreEntry e = characterStore.newEntry();
        if (Chars.utf8Decode(address, address + valueLen, e)) {
            bindVariableService.setStr(index, characterStore.toImmutable());
        } else {
            LOG.error().$("invalid str UTF8 bytes [index=").$(index).$(']').$();
            throw BadProtocolException.INSTANCE;
        }
    }

    public void setTimestampBindVariable(int index, long address, int valueLen) throws BadProtocolException, SqlException {
        ensureValueLength(index, Long.BYTES, valueLen);
        bindVariableService.setTimestamp(index, getLongUnsafe(address) + Numbers.JULIAN_EPOCH_OFFSET_USEC);
    }

    private static int getIntUnsafe(long address) {
        return Numbers.bswap(Unsafe.getUnsafe().getInt(address));
    }

    private static short getShortUnsafe(long address) {
        return Numbers.bswap(Unsafe.getUnsafe().getShort(address));
    }

    private static void ensureValueLength(int index, int required, int actual) throws BadProtocolException {
        if (required == actual) {
            return;
        }
        LOG.error()
                .$("bad parameter value length [required=").$(required)
                .$(", actual=").$(actual)
                .$(", index=").$(index)
                .I$();
        throw BadProtocolException.INSTANCE;
    }

    private static void prepareParams(PGConnectionContext.ResponseAsciiSink sink, String name, String value) {
        sink.put(MESSAGE_TYPE_PARAMETER_STATUS);
        final long addr = sink.skip();
        sink.encodeUtf8Z(name);
        sink.encodeUtf8Z(value);
        sink.putLen(addr);
    }

    private static void bindParameterFormats(
            long lo,
            long msgLimit,
            short parameterFormatCount,
            IntList bindVariableTypes
    ) throws BadProtocolException {
        if (lo + Short.BYTES * parameterFormatCount <= msgLimit) {
            LOG.debug().$("processing bind formats [count=").$(parameterFormatCount).$(']').$();
            for (int i = 0; i < parameterFormatCount; i++) {
                final short code = getShortUnsafe(lo + i * Short.BYTES);
                bindVariableTypes.setQuick(i, toParamBinaryType(code, bindVariableTypes.getQuick(i)));
            }
        } else {
            LOG.error().$("invalid format code count [value=").$(parameterFormatCount).$(']').$();
            throw BadProtocolException.INSTANCE;
        }
    }

    private static void setupBindVariables(long lo, IntList bindVariableTypes, int count) {
        bindVariableTypes.setPos(count);
        for (int i = 0; i < count; i++) {
            bindVariableTypes.setQuick(i, Unsafe.getUnsafe().getInt(lo + i * 4L));
        }
    }

    private static void bindSingleFormatForAll(long lo, long msgLimit, IntList activeBindVariableTypes) throws BadProtocolException {
        short code = getShort(lo, msgLimit, "could not read parameter formats");
        for (int i = 0, n = activeBindVariableTypes.size(); i < n; i++) {
            activeBindVariableTypes.setQuick(i, toParamBinaryType(code, activeBindVariableTypes.getQuick(i)));
        }
    }

    private void appendBinColumn(Record record, int i) throws SqlException {
        BinarySequence sequence = record.getBin(i);
        if (sequence == null) {
            responseAsciiSink.setNullValue();
        } else {
            // if length is above max we will error out the result set
            long blobSize = sequence.length();
            if (blobSize < maxBlobSizeOnQuery) {
                responseAsciiSink.put(sequence);
            } else {
                throw SqlException.position(0)
                        .put("blob is too large [blobSize=").put(blobSize)
                        .put(", max=").put(maxBlobSizeOnQuery)
                        .put(", columnIndex=").put(i)
                        .put(']');
            }
        }
    }

    private void appendBooleanColumn(Record record, int columnIndex) {
        responseAsciiSink.putNetworkInt(Byte.BYTES);
        responseAsciiSink.put(record.getBool(columnIndex) ? 't' : 'f');
    }

    private void appendBooleanColumnBin(Record record, int columnIndex) {
        responseAsciiSink.putNetworkInt(Byte.BYTES);
        responseAsciiSink.put(record.getBool(columnIndex) ? (byte) 1 : (byte) 0);
    }

    private void appendByteColumn(Record record, int columnIndex) {
        long a = responseAsciiSink.skip();
        responseAsciiSink.put((int) record.getByte(columnIndex));
        responseAsciiSink.putLenEx(a);
    }

    private void appendByteColumnBin(Record record, int columnIndex) {
        final byte value = record.getByte(columnIndex);
        responseAsciiSink.putNetworkInt(Short.BYTES);
        responseAsciiSink.putNetworkShort(value);
    }

    private void appendCharColumn(Record record, int columnIndex) {
        final char charValue = record.getChar(columnIndex);
        if (charValue == 0) {
            responseAsciiSink.setNullValue();
        } else {
            long a = responseAsciiSink.skip();
            responseAsciiSink.putUtf8(charValue);
            responseAsciiSink.putLenEx(a);
        }
    }

    private void appendDateColumn(Record record, int columnIndex) {
        final long longValue = record.getDate(columnIndex);
        if (longValue != Numbers.LONG_NaN) {
            final long a = responseAsciiSink.skip();
            PG_DATE_MILLI_TIME_Z_PRINT_FORMAT.format(longValue, null, null, responseAsciiSink);
            responseAsciiSink.putLenEx(a);
        } else {
            responseAsciiSink.setNullValue();
        }
    }

    private void appendDateColumnBin(Record record, int columnIndex) {
        final long longValue = record.getLong(columnIndex);
        if (longValue != Numbers.LONG_NaN) {
            responseAsciiSink.putNetworkInt(Long.BYTES);
            // PG epoch starts at 2000 rather than 1970
            responseAsciiSink.putNetworkLong(longValue * 1000 - Numbers.JULIAN_EPOCH_OFFSET_USEC);
        } else {
            responseAsciiSink.setNullValue();
        }
    }

    private void appendDoubleColumn(Record record, int columnIndex) {
        final double doubleValue = record.getDouble(columnIndex);
        if (doubleValue == doubleValue) {
            final long a = responseAsciiSink.skip();
            responseAsciiSink.put(doubleValue);
            responseAsciiSink.putLenEx(a);
        } else {
            responseAsciiSink.setNullValue();
        }
    }

    private void appendDoubleColumnBin(Record record, int columnIndex) {
        final double value = record.getDouble(columnIndex);
        if (value == value) {
            responseAsciiSink.putNetworkInt(Double.BYTES);
            responseAsciiSink.putNetworkDouble(value);
        } else {
            responseAsciiSink.setNullValue();
        }
    }

    private void appendFloatColumn(Record record, int columnIndex) {
        final float floatValue = record.getFloat(columnIndex);
        if (floatValue == floatValue) {
            final long a = responseAsciiSink.skip();
            responseAsciiSink.put(floatValue, 3);
            responseAsciiSink.putLenEx(a);
        } else {
            responseAsciiSink.setNullValue();
        }
    }

    private void appendFloatColumnBin(Record record, int columnIndex) {
        final float value = record.getFloat(columnIndex);
        if (value == value) {
            responseAsciiSink.putNetworkInt(Float.BYTES);
            responseAsciiSink.putNetworkFloat(value);
        } else {
            responseAsciiSink.setNullValue();
        }
    }

    private void appendIntCol(Record record, int i) {
        final int intValue = record.getInt(i);
        if (intValue != Numbers.INT_NaN) {
            final long a = responseAsciiSink.skip();
            responseAsciiSink.put(intValue);
            responseAsciiSink.putLenEx(a);
        } else {
            responseAsciiSink.setNullValue();
        }
    }

    private void appendIntColumnBin(Record record, int columnIndex) {
        final int value = record.getInt(columnIndex);
        if (value != Numbers.INT_NaN) {
            responseAsciiSink.ensureCapacity(8);
            responseAsciiSink.putIntUnsafe(0, INT_BYTES_X);
            responseAsciiSink.putIntUnsafe(4, Numbers.bswap(value));
            responseAsciiSink.bump(8);
        } else {
            responseAsciiSink.setNullValue();
        }
    }

    private void appendLong256Column(Record record, int columnIndex) {
        final Long256 long256Value = record.getLong256A(columnIndex);
        if (long256Value.getLong0() == Numbers.LONG_NaN &&
                long256Value.getLong1() == Numbers.LONG_NaN &&
                long256Value.getLong2() == Numbers.LONG_NaN &&
                long256Value.getLong3() == Numbers.LONG_NaN) {
            responseAsciiSink.setNullValue();
        } else {
            final long a = responseAsciiSink.skip();
            Numbers.appendLong256(
                    long256Value.getLong0(),
                    long256Value.getLong1(),
                    long256Value.getLong2(),
                    long256Value.getLong3(),
                    responseAsciiSink);
            responseAsciiSink.putLenEx(a);
        }
    }

    private void appendLongColumn(Record record, int columnIndex) {
        final long longValue = record.getLong(columnIndex);
        if (longValue != Numbers.LONG_NaN) {
            final long a = responseAsciiSink.skip();
            responseAsciiSink.put(longValue);
            responseAsciiSink.putLenEx(a);
        } else {
            responseAsciiSink.setNullValue();
        }
    }

    private void appendLongColumnBin(Record record, int columnIndex) {
        final long longValue = record.getLong(columnIndex);
        if (longValue != Numbers.LONG_NaN) {
            responseAsciiSink.putNetworkInt(Long.BYTES);
            responseAsciiSink.putNetworkLong(longValue);
        } else {
            responseAsciiSink.setNullValue();
        }
    }

    private void appendRecord(Record record, int columnCount) throws SqlException {
        responseAsciiSink.put(MESSAGE_TYPE_DATA_ROW); // data
        final long offset = responseAsciiSink.skip();
        responseAsciiSink.putNetworkShort((short) columnCount);
        for (int i = 0; i < columnCount; i++) {
            final int type = activeSelectColumnTypes.getQuick(2 * i);
            final short columnBinaryFlag = getColumnBinaryFlag(type);
            final int typeTag = ColumnType.tagOf(type);

            final int tagWithFlag = toColumnBinaryType(columnBinaryFlag, typeTag);
            switch (tagWithFlag) {
                case BINARY_TYPE_INT:
                    appendIntColumnBin(record, i);
                    break;
                case ColumnType.INT:
                    appendIntCol(record, i);
                    break;
                case ColumnType.STRING:
                case BINARY_TYPE_STRING:
                    appendStrColumn(record, i);
                    break;
                case ColumnType.SYMBOL:
                case BINARY_TYPE_SYMBOL:
                    appendSymbolColumn(record, i);
                    break;
                case BINARY_TYPE_LONG:
                    appendLongColumnBin(record, i);
                    break;
                case ColumnType.LONG:
                    appendLongColumn(record, i);
                    break;
                case ColumnType.SHORT:
                    appendShortColumn(record, i);
                    break;
                case BINARY_TYPE_DOUBLE:
                    appendDoubleColumnBin(record, i);
                    break;
                case ColumnType.DOUBLE:
                    appendDoubleColumn(record, i);
                    break;
                case BINARY_TYPE_FLOAT:
                    appendFloatColumnBin(record, i);
                    break;
                case BINARY_TYPE_SHORT:
                    appendShortColumnBin(record, i);
                    break;
                case BINARY_TYPE_DATE:
                    appendDateColumnBin(record, i);
                    break;
                case BINARY_TYPE_TIMESTAMP:
                    appendTimestampColumnBin(record, i);
                    break;
                case BINARY_TYPE_BYTE:
                    appendByteColumnBin(record, i);
                    break;
                case ColumnType.FLOAT:
                    appendFloatColumn(record, i);
                    break;
                case ColumnType.TIMESTAMP:
                    appendTimestampColumn(record, i);
                    break;
                case ColumnType.DATE:
                    appendDateColumn(record, i);
                    break;
                case ColumnType.BOOLEAN:
                    appendBooleanColumn(record, i);
                    break;
                case BINARY_TYPE_BOOLEAN:
                    appendBooleanColumnBin(record, i);
                    break;
                case ColumnType.BYTE:
                    appendByteColumn(record, i);
                    break;
                case ColumnType.BINARY:
                case BINARY_TYPE_BINARY:
                    appendBinColumn(record, i);
                    break;
                case ColumnType.CHAR:
                case BINARY_TYPE_CHAR:
                    appendCharColumn(record, i);
                    break;
                case ColumnType.LONG256:
                case BINARY_TYPE_LONG256:
                    appendLong256Column(record, i);
                    break;
                case ColumnType.GEOBYTE:
                    putGeoHashStringByteValue(record, i, activeSelectColumnTypes.getQuick(2 * i + 1));
                    break;
                case ColumnType.GEOSHORT:
                    putGeoHashStringShortValue(record, i, activeSelectColumnTypes.getQuick(2 * i + 1));
                    break;
                case ColumnType.GEOINT:
                    putGeoHashStringIntValue(record, i, activeSelectColumnTypes.getQuick(2 * i + 1));
                    break;
                case ColumnType.GEOLONG:
                    putGeoHashStringLongValue(record, i, activeSelectColumnTypes.getQuick(2 * i + 1));
                    break;
                case ColumnType.NULL:
                    responseAsciiSink.setNullValue();
                    break;
                default:
                    assert false;
            }
        }
        responseAsciiSink.putLen(offset);
        rowCount += 1;
    }

    private void appendShortColumn(Record record, int columnIndex) {
        final long a = responseAsciiSink.skip();
        responseAsciiSink.put(record.getShort(columnIndex));
        responseAsciiSink.putLenEx(a);
    }

    private void appendShortColumnBin(Record record, int columnIndex) {
        final short value = record.getShort(columnIndex);
        responseAsciiSink.putNetworkInt(Short.BYTES);
        responseAsciiSink.putNetworkShort(value);
    }

    private void appendSingleRecord(Record record, int columnCount) throws SqlException {
        try {
            appendRecord(record, columnCount);
        } catch (NoSpaceLeftInResponseBufferException e1) {
            // oopsie, buffer is too small for single record
            LOG.error().$("not enough space in buffer for row data [buffer=").$(sendBufferSize).I$();
            responseAsciiSink.reset();
            freeFactory();
            throw CairoException.critical(0).put("server configuration error: not enough space in send buffer for row data");
        }
    }

    private void appendStrColumn(Record record, int columnIndex) {
        final CharSequence strValue = record.getStr(columnIndex);
        if (strValue == null) {
            responseAsciiSink.setNullValue();
        } else {
            final long a = responseAsciiSink.skip();
            responseAsciiSink.encodeUtf8(strValue);
            responseAsciiSink.putLenEx(a);
        }
    }

    private void appendSymbolColumn(Record record, int columnIndex) {
        final CharSequence strValue = record.getSym(columnIndex);
        if (strValue == null) {
            responseAsciiSink.setNullValue();
        } else {
            final long a = responseAsciiSink.skip();
            responseAsciiSink.encodeUtf8(strValue);
            responseAsciiSink.putLenEx(a);
        }
    }

    private void appendTimestampColumn(Record record, int i) {
        long a;
        long longValue = record.getTimestamp(i);
        if (longValue == Numbers.LONG_NaN) {
            responseAsciiSink.setNullValue();
        } else {
            a = responseAsciiSink.skip();
            TimestampFormatUtils.PG_TIMESTAMP_FORMAT.format(longValue, null, null, responseAsciiSink);
            responseAsciiSink.putLenEx(a);
        }
    }

    private void appendTimestampColumnBin(Record record, int columnIndex) {
        final long longValue = record.getLong(columnIndex);
        if (longValue == Numbers.LONG_NaN) {
            responseAsciiSink.setNullValue();
        } else {
            responseAsciiSink.putNetworkInt(Long.BYTES);
            // PG epoch starts at 2000 rather than 1970
            responseAsciiSink.putNetworkLong(longValue - Numbers.JULIAN_EPOCH_OFFSET_USEC);
        }
    }

    //replace column formats in activeSelectColumnTypes with those from latest bind call
    private void applyLatestBindColumnFormats() {
        for (int i = 0; i < bindSelectColumnFormats.size(); i++) {
            int newValue = toColumnBinaryType((short) bindSelectColumnFormats.get(i),
                    toColumnType(activeSelectColumnTypes.getQuick(2 * i)));
            activeSelectColumnTypes.setQuick(2 * i, newValue);
        }
    }

    private void assertTrue(boolean check, String message) throws BadProtocolException {
        if (check) {
            return;
        }
        // we did not find 0 within message limit
        LOG.error().$(message).$();
        throw BadProtocolException.INSTANCE;
    }

    private long bindValuesAsStrings(long lo, long msgLimit, short parameterValueCount) throws BadProtocolException, SqlException {
        for (int j = 0; j < parameterValueCount; j++) {
            final int valueLen = getInt(lo, msgLimit, "malformed bind variable");
            lo += Integer.BYTES;

            if (valueLen != -1 && lo + valueLen <= msgLimit) {
                setStrBindVariable(j, lo, valueLen);
                lo += valueLen;
            } else if (valueLen != -1) {
                LOG.error()
                        .$("value length is outside of buffer [parameterIndex=").$(j)
                        .$(", valueLen=").$(valueLen)
                        .$(", messageRemaining=").$(msgLimit - lo)
                        .$(']').$();
                throw BadProtocolException.INSTANCE;
            }
        }
        return lo;
    }

    private long bindValuesUsingSetters(
            long lo,
            long msgLimit,
            short parameterValueCount
    ) throws BadProtocolException, SqlException {
        for (int j = 0; j < parameterValueCount; j++) {
            final int valueLen = getInt(lo, msgLimit, "malformed bind variable");
            lo += Integer.BYTES;
            if (valueLen == -1) {
                // this is null we have already defaulted parameters to
                continue;
            }

            if (lo + valueLen <= msgLimit) {
                switch (activeBindVariableTypes.getQuick(j)) {
                    case X_B_PG_INT4:
                        setIntBindVariable(j, lo, valueLen);
                        break;
                    case X_B_PG_INT8:
                        setLongBindVariable(j, lo, valueLen);
                        break;
                    case X_B_PG_TIMESTAMP:
                        setTimestampBindVariable(j, lo, valueLen);
                        break;
                    case X_B_PG_INT2:
                        setShortBindVariable(j, lo, valueLen);
                        break;
                    case X_B_PG_FLOAT8:
                        setDoubleBindVariable(j, lo, valueLen);
                        break;
                    case X_B_PG_FLOAT4:
                        setFloatBindVariable(j, lo, valueLen);
                        break;
                    case X_B_PG_CHAR:
                        setCharBindVariable(j, lo, valueLen);
                        break;
                    case X_B_PG_DATE:
                        setDateBindVariable(j, lo, valueLen);
                        break;
                    case X_B_PG_BOOL:
                        setBooleanBindVariable(j, valueLen);
                        break;
                    case X_B_PG_BYTEA:
                        setBinBindVariable(j, lo, valueLen);
                        break;
                    default:
                        setStrBindVariable(j, lo, valueLen);
                        break;
                }
                lo += valueLen;
            } else {
                LOG.error()
                        .$("value length is outside of buffer [parameterIndex=").$(j)
                        .$(", valueLen=").$(valueLen)
                        .$(", messageRemaining=").$(msgLimit - lo)
                        .$(']').$();
                throw BadProtocolException.INSTANCE;
            }
        }
        return lo;
    }

    private void buildSelectColumnTypes() {
        final RecordMetadata m = typesAndSelect.getFactory().getMetadata();
        final int columnCount = m.getColumnCount();
        activeSelectColumnTypes.setPos(2 * columnCount);

        for (int i = 0; i < columnCount; i++) {
            int columnType = m.getColumnType(i);
            int flags = GeoHashes.getBitFlags(columnType);
            activeSelectColumnTypes.setQuick(2 * i, columnType);
            activeSelectColumnTypes.setQuick(2 * i + 1, flags);
        }
    }

    private void clearCursorAndFactory() {
        resumeProcessor = null;
        currentCursor = Misc.free(currentCursor);
        // do not free factory, we may cache it
        currentFactory = null;
        // we resumed the cursor send the typeAndSelect will be null
        // we do not want to overwrite cache entries and potentially
        // leak memory
        if (typesAndSelect != null) {
            if (typesAndSelectIsCached) {
                typesAndSelectCache.put(queryText, typesAndSelect);
                // clear selectAndTypes so that context doesn't accidentally
                // free the factory when context finishes abnormally
                this.typesAndSelect = null;
            } else {
                this.typesAndSelect = Misc.free(this.typesAndSelect);
            }
        }

        if (typesAndUpdate != null) {
            if (typesAndUpdateIsCached) {
                assert queryText != null;
                typesAndUpdateCache.put(queryText, typesAndUpdate);
                this.typesAndUpdate = null;
            } else {
                typesAndUpdate = Misc.free(typesAndUpdate);
            }
        }
    }

    void clearRecvBuffer() {
        recvBufferWriteOffset = 0;
        recvBufferReadOffset = 0;
    }

    private boolean compileQuery(@Transient SqlCompiler compiler) throws SqlException {
        if (queryText != null && queryText.length() > 0) {

            // try insert, peek because this is our private cache
            // and we do not want to remove statement from it
            typesAndInsert = typesAndInsertCache.peek(queryText);

            // not found or not insert, try select
            // poll this cache because it is shared and we do not want
            // select factory to be used by another thread concurrently
            if (typesAndInsert != null) {
                typesAndInsert.defineBindVariables(bindVariableService);
                queryTag = TAG_INSERT;
                return false;
            }

            typesAndUpdate = typesAndUpdateCache.poll(queryText);

            if (typesAndUpdate != null) {
                typesAndUpdate.defineBindVariables(bindVariableService);
                queryTag = TAG_UPDATE;
                typesAndUpdateIsCached = true;
                return false;
            }

            typesAndSelect = typesAndSelectCache.poll(queryText);

            if (typesAndSelect != null) {
                LOG.info().$("query cache used [fd=").$(fd).I$();
                // cache hit, define bind variables
                bindVariableService.clear();
                typesAndSelect.defineBindVariables(bindVariableService);
                queryTag = TAG_SELECT;
                return false;
            }

            // not cached - compile to see what it is
            final CompiledQuery cc = compiler.compile(queryText, sqlExecutionContext); //here
            processCompiledQuery(cc);
        } else {
            isEmptyQuery = true;
        }

        return true;
    }

    private void configureContextFromNamedStatement(CharSequence statementName, @Nullable @Transient SqlCompiler compiler)
            throws BadProtocolException, SqlException {

        this.sendParameterDescription = statementName != null;

        if (wrapper != null) {
            LOG.debug().$("reusing existing wrapper").$();
            return;
        }

        // make sure there is no current wrapper is set, so that we don't assign values
        // from the wrapper back to context on the first pass where named statement is setup
        if (statementName != null) {
            LOG.debug().$("named statement [name=").$(statementName).$(']').$();
            wrapper = namedStatementMap.get(statementName);
            if (wrapper != null) {
                setupVariableSettersFromWrapper(wrapper, compiler);
            } else {
                // todo: when we have nothing for prepared statement name we need to produce an error
                LOG.error().$("statement does not exist [name=").$(statementName).$(']').$();
                throw BadProtocolException.INSTANCE;
            }
        }
    }

    private void configurePortal(CharSequence portalName, CharSequence statementName) throws BadProtocolException {
        int index = namedPortalMap.keyIndex(portalName);
        if (index > -1) {
            Portal portal = namedPortalPool.pop();
            portal.statementName = statementName;
            namedPortalMap.putAt(index, Chars.toString(portalName), portal);
        } else {
            LOG.error().$("duplicate portal [name=").$(portalName).$(']').$();
            throw BadProtocolException.INSTANCE;
        }
    }

    private void configurePreparedStatement(CharSequence statementName) throws BadProtocolException {
        // this is a PARSE message asking us to setup named SQL
        // we need to keep SQL text in case our SQL cache expires
        // as well as PG types of the bind variables, which we will need to configure setters

        int index = namedStatementMap.keyIndex(statementName);
        if (index > -1) {
            wrapper = namedStatementWrapperPool.pop();
            wrapper.queryText = Chars.toString(queryText);
            // COPY 'id' CANCEL; queries shouldn't be compiled multiple times, but it's fine to compile
            // COPY 'x' FROM ...; queries multiple times since the import is executed lazily
            wrapper.alreadyExecuted = (queryTag == TAG_OK || queryTag == TAG_CTAS || (queryTag == TAG_COPY && typesAndSelect == null));
            namedStatementMap.putAt(index, Chars.toString(statementName), wrapper);
            this.activeBindVariableTypes = wrapper.bindVariableTypes;
            this.activeSelectColumnTypes = wrapper.selectColumnTypes;
        } else {
            LOG.error().$("duplicate statement [name=").$(statementName).$(']').$();
            throw BadProtocolException.INSTANCE;
        }
    }

    private void doAuthentication(long msgLo, long msgLimit)
            throws
            BadProtocolException,
            PeerDisconnectedException,
            PeerIsSlowToReadException,
            AuthenticationException,
            SqlException {
        final CairoSecurityContext cairoSecurityContext = authenticator.authenticate(username, msgLo, msgLimit);
        if (cairoSecurityContext != null) {
            sqlExecutionContext.with(cairoSecurityContext, bindVariableService, rnd, this.fd, circuitBreaker.of(this.fd));
            authenticationRequired = false;
            prepareLoginOk();
            sendAndReset();
        }
    }

    int doReceive(int remaining) {
        final long data = recvBuffer + recvBufferWriteOffset;
        final int n = nf.recv(getFd(), data, remaining);
        dumpBuffer('>', data, n);
        return n;
    }

    void doSend(int offset, int size) throws PeerDisconnectedException, PeerIsSlowToReadException {
        final int n = nf.send(getFd(), sendBuffer + offset, size);
        dumpBuffer('<', sendBuffer + offset, n);
        if (n < 0) {
            throw PeerDisconnectedException.INSTANCE;
        }

        if (n < size) {
            doSendWithRetries(offset + n, size - n);
        }
        sendBufferPtr = sendBuffer;
        bufferRemainingSize = 0;
        bufferRemainingOffset = 0;
    }

    private void doSendWithRetries(int bufferOffset, int bufferSize) throws PeerDisconnectedException, PeerIsSlowToReadException {
        int offset = bufferOffset;
        int remaining = bufferSize;

        while (remaining > 0) {
            int m = nf.send(
                    getFd(),
                    sendBuffer + offset,
                    remaining
            );
            if (m < 0) {
                LOG.info().$("disconnected on write [code=").$(m).$(']').$();
                throw PeerDisconnectedException.INSTANCE;
            }
            if (m == 0) {
                // The socket is not ready for write.
                break;
            }

            dumpBuffer('<', sendBuffer + offset, m);

            remaining -= m;
            offset += m;
        }

        if (remaining > 0) {
            bufferRemainingOffset = offset;
            bufferRemainingSize = remaining;
            throw PeerIsSlowToReadException.INSTANCE;
        }
    }

    private void dumpBuffer(char direction, long buffer, int len) {
        if (dumpNetworkTraffic && len > 0) {
            StdoutSink.INSTANCE.put(direction);
            Net.dump(buffer, len);
        }
    }

    private void executeInsert() throws SqlException {
        final TableWriter writer;
        try {
            switch (transactionState) {
                case IN_TRANSACTION:
                    final InsertMethod m = typesAndInsert.getInsert().createMethod(sqlExecutionContext, this);
                    try {
                        rowCount = m.execute();
                        writer = m.popWriter();
                        pendingWriters.put(writer.getTableName(), writer);
                    } catch (Throwable e) {
                        Misc.free(m);
                        throw e;
                    }
                    break;
                case ERROR_TRANSACTION:
                    // when transaction is in error state, skip execution
                    break;
                default:
                    // in any other case we will commit in place
                    try (final InsertMethod m2 = typesAndInsert.getInsert().createMethod(sqlExecutionContext, this)) {
                        rowCount = m2.execute();
                        m2.commit();
                    }
                    break;
            }
            prepareCommandComplete(true);
        } catch (Throwable e) {
            if (transactionState == IN_TRANSACTION) {
                transactionState = ERROR_TRANSACTION;
            }
            throw e;
        }
    }

    private void executeTag() {
        LOG.debug().$("executing [tag=").$(queryTag).$(']').$();
        if (queryTag != null && TAG_OK != queryTag) {  //do not run this for OK tag (i.e.: create table)
            executeTag0();
        }
    }

    private void executeTag0() {
        switch (transactionState) {
            case COMMIT_TRANSACTION:
                try {
                    for (int i = 0, n = pendingWriters.size(); i < n; i++) {
                        final TableWriter m = pendingWriters.valueQuick(i);
                        m.commit();
                        Misc.free(m);
                    }
                } finally {
                    pendingWriters.clear();
                    transactionState = NO_TRANSACTION;
                }
                break;
            case ROLLING_BACK_TRANSACTION:
                try {
                    for (int i = 0, n = pendingWriters.size(); i < n; i++) {
                        final TableWriter m = pendingWriters.valueQuick(i);
                        m.rollback();
                        Misc.free(m);
                    }
                } finally {
                    pendingWriters.clear();
                    transactionState = NO_TRANSACTION;
                }
                break;
            default:
                break;
        }
    }

    private void executeUpdate(SqlCompiler compiler) throws SqlException {
        boolean recompileStale = true;
        for (int retries = 0; recompileStale; retries++) {
            try {
                if (transactionState != ERROR_TRANSACTION) {
                    // when transaction is in error state, skip execution
                    executeUpdate0();
                    recompileStale = false;
                }
                prepareCommandComplete(true);
            } catch (ReaderOutOfDateException e) {
                if (retries == ReaderOutOfDateException.MAX_RETRY_ATTEMPS) {
                    if (transactionState == IN_TRANSACTION) {
                        transactionState = ERROR_TRANSACTION;
                    }
                    throw e;
                }
                LOG.info().$(e.getFlyweightMessage()).$();
                typesAndUpdate = Misc.free(typesAndUpdate);
                CompiledQuery cc = compiler.compile(queryText, sqlExecutionContext); //here
                processCompiledQuery(cc);
            } catch (Throwable e) {
                if (transactionState == IN_TRANSACTION) {
                    transactionState = ERROR_TRANSACTION;
                }
                throw e;
            }
        }
    }

    private void executeUpdate0() throws SqlException {
        final CompiledQuery cq = typesAndUpdate.getCompiledQuery();
        final UpdateOperation op = cq.getUpdateOperation();
        op.start();

        // check if there is pending writer, which would be pending if there is active transaction
        // when we have writer, execution is synchronous
        final int index = pendingWriters.keyIndex(op.getTableName());
        if (index < 0) {
            op.withContext(sqlExecutionContext);
            pendingWriters.valueAt(index).getUpdateOperator().executeUpdate(sqlExecutionContext, op);
        } else {
            if (statementTimeout > 0) {
                circuitBreaker.setTimeout(statementTimeout);
            }

            // execute against writer from the engine, or async
            try (OperationFuture fut = cq.getDispatcher().execute(op, sqlExecutionContext, tempSequence)) {
                if (statementTimeout > 0) {
                    if (fut.await(statementTimeout) != QUERY_COMPLETE) {
                        // Timeout
                        if (op.isWriterClosePending()) {
                            // Writer has not tried to execute the command
                            freeUpdateCommand(op);
                        }
                        throw SqlException.$(0, "UPDATE query timeout ").put(statementTimeout).put(" ms");
                    }
                } else {
                    // Default timeouts, can be different for select and update part
                    fut.await();
                }
                rowCount = fut.getAffectedRowsCount();
            } catch (SqlTimeoutException ex) {
                // After timeout, TableWriter can still use the UpdateCommand and Execution Context
                if (op.isWriterClosePending()) {
                    freeUpdateCommand(op);
                }
                throw ex;
            } catch (SqlException | CairoException ex) {
                // These exceptions mean the UpdateOperation cannot be used by writer anymore, and it's safe to re-use it.
                throw ex;
            } catch (Throwable ex) {
                // Unknown exception, assume TableWriter can still use the UpdateCommand and Execution Context
                if (op.isWriterClosePending()) {
                    freeUpdateCommand(op);
                }
                throw ex;
            }
        }
    }

    private void freeBuffers() {
        this.recvBuffer = Unsafe.free(recvBuffer, recvBufferSize, MemoryTag.NATIVE_PGW_CONN);
        this.sendBuffer = this.sendBufferPtr = this.sendBufferLimit = Unsafe.free(sendBuffer, sendBufferSize, MemoryTag.NATIVE_PGW_CONN);
    }

    private void freeFactory() {
        currentFactory = null;
        typesAndSelect = Misc.free(typesAndSelect);
    }

    private void freeUpdateCommand(UpdateOperation op) {
        // Create a copy of sqlExecutionContext here
        bindVariableService = new BindVariableServiceImpl(engine.getConfiguration());
        SqlExecutionContextImpl newSqlExecutionContext = new SqlExecutionContextImpl(
                engine,
                sqlExecutionContext.getWorkerCount(),
                sqlExecutionContext.getSharedWorkerCount()
        );
        newSqlExecutionContext.with(
                sqlExecutionContext.getCairoSecurityContext(),
                bindVariableService,
                sqlExecutionContext.getRandom(),
                sqlExecutionContext.getRequestFd(),
                circuitBreaker
        );
        sqlExecutionContext = newSqlExecutionContext;

        // Do not cache, let last closing party free the resources
        op.close();
        typesAndUpdate = null;
    }

    @Nullable
    private CharSequence getPortalName(long lo, long hi) throws BadProtocolException {
        if (hi - lo > 0) {
            return getString(lo, hi, "invalid UTF8 bytes in portal name");
        }
        return null;
    }

    @Nullable
    private CharSequence getStatementName(long lo, long hi) throws BadProtocolException {
        if (hi - lo > 0) {
            return getString(lo, hi, "invalid UTF8 bytes in statement name");
        }
        return null;
    }

    private CharSequence getString(long lo, long hi, CharSequence errorMessage) throws BadProtocolException {
        CharacterStoreEntry e = characterStore.newEntry();
        if (Chars.utf8Decode(lo, hi, e)) {
            return characterStore.toImmutable();
        } else {
            LOG.error().$(errorMessage).$();
            throw BadProtocolException.INSTANCE;
        }
    }

    /**
     * returns address of where parsing stopped. If there are remaining bytes left
     * in the buffer they need to be passed again in parse function along with
     * any additional bytes received
     */
    private void parse(long address, int len, @Transient SqlCompiler compiler)
            throws PeerDisconnectedException, PeerIsSlowToReadException, BadProtocolException, SqlException, AuthenticationException {

        if (requireInitialMessage) {
            processInitialMessage(address, len);
            return;
        }

        // this is a type-prefixed message
        // we will wait until we receive the entire header

        if (len < PREFIXED_MESSAGE_HEADER_LEN) {
            // we need to be able to read header and length
            return;
        }

        final byte type = Unsafe.getUnsafe().getByte(address);
        final int msgLen = getIntUnsafe(address + 1);
        LOG.debug()
                .$("received msg [type=").$((char) type)
                .$(", len=").$(msgLen)
                .$(']').$();
        if (msgLen < 1) {
            LOG.error()
                    .$("invalid message length [type=").$(type)
                    .$(", msgLen=").$(msgLen)
                    .$(", recvBufferReadOffset=").$(recvBufferReadOffset)
                    .$(", recvBufferWriteOffset=").$(recvBufferWriteOffset)
                    .$(", totalReceived=").$(totalReceived)
                    .$(']').$();
            throw BadProtocolException.INSTANCE;
        }

        // msgLen does not take into account type byte
        if (msgLen > len - 1) {
            // When this happens we need to shift our receive buffer left
            // to fit this message. Outer function will do that if we
            // just exit.
            LOG.debug()
                    .$("not enough data in buffer [expected=").$(msgLen)
                    .$(", have=").$(len)
                    .$(", recvBufferWriteOffset=").$(recvBufferWriteOffset)
                    .$(", recvBufferReadOffset=").$(recvBufferReadOffset)
                    .$(']').$();
            return;
        }
        // we have enough to read entire message
        recvBufferReadOffset += msgLen + 1;
        final long msgLimit = address + msgLen + 1;
        final long msgLo = address + PREFIXED_MESSAGE_HEADER_LEN; // 8 is offset where name value pairs begin

        if (authenticationRequired) {
            doAuthentication(msgLo, msgLimit);
            return;
        }
        switch (type) {
            case 'P':
                processParse(
                        address,
                        msgLo,
                        msgLimit,
                        compiler
                );
                break;
            case 'X':
                // 'Terminate'
                throw PeerDisconnectedException.INSTANCE;
            case 'C':
                // close
                processClose(msgLo, msgLimit);
                break;
            case 'B': // bind
                processBind(msgLo, msgLimit, compiler);
                break;
            case 'E': // execute
                processExec(msgLo, msgLimit, compiler);
                break;
            case 'S': // sync
                processSyncActions();
                prepareReadyForQuery();
                prepareForNewQuery();
                // fall thru
            case 'H': // flush
                // some clients (asyncpg) chose not to send 'S' (sync) message
                // but instead fire 'H'. Can't wrap my head around as to why
                // query execution is so ambiguous
                if (syncActions.size() > 0) {
                    processSyncActions();
                    prepareForNewQuery();
                }
                sendAndReset();
                break;
            case 'D': // describe
                processDescribe(msgLo, msgLimit, compiler);
                break;
            case 'Q':
                processQuery(msgLo, msgLimit, compiler);
                break;
            case 'd':
                break;
            default:
                LOG.error().$("unknown message [type=").$(type).$(']').$();
                throw BadProtocolException.INSTANCE;
        }
    }

    private void parseQueryText(long lo, long hi, @Transient SqlCompiler compiler) throws BadProtocolException, SqlException {
        CharacterStoreEntry e = characterStore.newEntry();
        if (Chars.utf8Decode(lo, hi, e)) {
            queryText = characterStore.toImmutable();

            LOG.info().$("parse [fd=").$(fd).$(", q=").utf8(queryText).I$();
            compileQuery(compiler);
            return;
        }
        LOG.error().$("invalid UTF8 bytes in parse query").$();
        throw BadProtocolException.INSTANCE;
    }

    private void prepareBindComplete() {
        responseAsciiSink.put(MESSAGE_TYPE_BIND_COMPLETE);
        responseAsciiSink.putIntDirect(INT_BYTES_X);
    }

    private void prepareCloseComplete() {
        responseAsciiSink.put(MESSAGE_TYPE_CLOSE_COMPLETE);
        responseAsciiSink.putIntDirect(INT_BYTES_X);
    }

    void prepareCommandComplete(boolean addRowCount) {
        if (isEmptyQuery) {
            LOG.debug().$("empty").$();
            responseAsciiSink.put(MESSAGE_TYPE_EMPTY_QUERY);
            responseAsciiSink.putIntDirect(INT_BYTES_X);
        } else {
            responseAsciiSink.put(MESSAGE_TYPE_COMMAND_COMPLETE);
            long addr = responseAsciiSink.skip();
            if (addRowCount) {
                if (queryTag == TAG_INSERT) {
                    LOG.debug().$("insert [rowCount=").$(rowCount).$(']').$();
                    responseAsciiSink.encodeUtf8(queryTag).put(" 0 ").put(rowCount).put((char) 0);
                } else {
                    LOG.debug().$("other [rowCount=").$(rowCount).$(']').$();
                    responseAsciiSink.encodeUtf8(queryTag).put(' ').put(rowCount).put((char) 0);
                }
            } else {
                LOG.debug().$("no row count").$();
                responseAsciiSink.encodeUtf8(queryTag).put((char) 0);
            }
            responseAsciiSink.putLen(addr);
        }
    }

    private void prepareDescribePortalResponse() {
        if (typesAndSelect != null) {
            try {
                prepareRowDescription();
            } catch (NoSpaceLeftInResponseBufferException ignored) {
                LOG.error().$("not enough space in buffer for row description [buffer=").$(sendBufferSize).I$();
                responseAsciiSink.reset();
                freeFactory();
                throw CairoException.critical(0).put("server configuration error: not enough space in send buffer for row description");
            }
        } else {
            prepareNoDataMessage();
        }
    }

    private void prepareDescribeResponse() {
        // only send parameter description when we have named statement
        if (sendParameterDescription) {
            prepareParameterDescription();
        }
        prepareDescribePortalResponse();
    }

    private void prepareError(CairoException ex) {
        int errno = ex.getErrno();
        CharSequence message = ex.getFlyweightMessage();
        prepareErrorResponse(-1, ex.getFlyweightMessage());
        if (errno == CairoException.NON_CRITICAL) {
            LOG.error()
                    .$("error [msg=`").$(message).$('`')
                    .$(", errno=`").$(errno)
                    .I$();
        } else {
            LOG.critical()
                    .$("error [msg=`").$(message).$('`')
                    .$(", errno=`").$(errno)
                    .I$();
        }
    }

    private void prepareNonCriticalError(int position, CharSequence message) {
        prepareErrorResponse(position, message);
        LOG.error()
                .$("error [pos=").$(position)
                .$(", msg=`").$(message).$('`')
                .I$();
    }

    private void prepareErrorResponse(int position, CharSequence message) {
        responseAsciiSink.put(MESSAGE_TYPE_ERROR_RESPONSE);
        long addr = responseAsciiSink.skip();
        responseAsciiSink.put('C');
        responseAsciiSink.encodeUtf8Z("00000");
        responseAsciiSink.put('M');
        responseAsciiSink.encodeUtf8Z(message);
        responseAsciiSink.put('S');
        responseAsciiSink.encodeUtf8Z("ERROR");
        if (position > -1) {
            responseAsciiSink.put('P').put(position + 1).put((char) 0);
        }
        responseAsciiSink.put((char) 0);
        responseAsciiSink.putLen(addr);
    }

    //clears whole state except for characterStore because top-level batch text is using it
    private void prepareForNewBatchQuery() {
        if (completed) {
            LOG.debug().$("prepare for new query").$();
            isEmptyQuery = false;
            bindVariableService.clear();
            currentCursor = Misc.free(currentCursor);
            typesAndInsert = null;
            clearCursorAndFactory();
            rowCount = 0;
            queryTag = TAG_OK;
            queryText = null;
            wrapper = null;
            syncActions.clear();
            sendParameterDescription = false;
        }
    }

    private void prepareForNewQuery() {
        prepareForNewBatchQuery();
        if (completed) {
            characterStore.clear();
        }
    }

    private void prepareLoginOk() {
        responseAsciiSink.put(MESSAGE_TYPE_LOGIN_RESPONSE);
        responseAsciiSink.putNetworkInt(Integer.BYTES * 2); // length of this message
        responseAsciiSink.putIntDirect(0); // response code
        prepareParams(responseAsciiSink, "TimeZone", "GMT");
        prepareParams(responseAsciiSink, "application_name", "QuestDB");
        prepareParams(responseAsciiSink, "server_version", serverVersion);
        prepareParams(responseAsciiSink, "integer_datetimes", "on");
        prepareParams(responseAsciiSink, "client_encoding", "UTF8");
        prepareReadyForQuery();
    }

    private void prepareLoginResponse() {
        responseAsciiSink.put(MESSAGE_TYPE_LOGIN_RESPONSE);
        responseAsciiSink.putNetworkInt(Integer.BYTES * 2);
        responseAsciiSink.putNetworkInt(3);
    }

    private void prepareNoDataMessage() {
        responseAsciiSink.put(MESSAGE_TYPE_NO_DATA);
        responseAsciiSink.putIntDirect(INT_BYTES_X);
    }

    private void prepareParameterDescription() {
        responseAsciiSink.put(MESSAGE_TYPE_PARAMETER_DESCRIPTION);
        final long l = responseAsciiSink.skip();
        final int n = bindVariableService.getIndexedVariableCount();
        responseAsciiSink.putNetworkShort((short) n);
        if (n > 0) {
            for (int i = 0; i < n; i++) {
                responseAsciiSink.putIntDirect(toParamType(activeBindVariableTypes.getQuick(i)));
            }
        }
        responseAsciiSink.putLen(l);
    }

    private void prepareParseComplete() {
        responseAsciiSink.put(MESSAGE_TYPE_PARSE_COMPLETE);
        responseAsciiSink.putIntDirect(INT_BYTES_X);
    }

    private void prepareQueryCanceled(CharSequence message) {
        prepareErrorResponse(-1, message);
        LOG.info()
                .$("query cancelled [msg=`").$(message).$('`')
                .I$();
    }

    void prepareReadyForQuery() {
        responseAsciiSink.put(MESSAGE_TYPE_READY_FOR_QUERY);
        responseAsciiSink.putNetworkInt(Integer.BYTES + Byte.BYTES);
        switch (transactionState) {
            case IN_TRANSACTION:
                responseAsciiSink.put(STATUS_IN_TRANSACTION);
                break;
            case ERROR_TRANSACTION:
                responseAsciiSink.put(STATUS_IN_ERROR);
                break;
            default:
                responseAsciiSink.put(STATUS_IDLE);
                break;
        }
    }

    private void prepareRowDescription() {
        final RecordMetadata metadata = typesAndSelect.getFactory().getMetadata();
        ResponseAsciiSink sink = responseAsciiSink;
        sink.put(MESSAGE_TYPE_ROW_DESCRIPTION);
        final long addr = sink.skip();
        final int n = activeSelectColumnTypes.size() / 2;
        sink.putNetworkShort((short) n);
        for (int i = 0; i < n; i++) {
            final int typeFlag = activeSelectColumnTypes.getQuick(2 * i);
            final int columnType = toColumnType(ColumnType.isNull(typeFlag) ? ColumnType.STRING : typeFlag);
            sink.encodeUtf8Z(metadata.getColumnName(i));
            sink.putIntDirect(0); //tableOid ?
            sink.putNetworkShort((short) (i + 1)); //column number, starting from 1
            sink.putNetworkInt(PGOids.getTypeOid(columnType)); // type
            if (ColumnType.tagOf(columnType) < ColumnType.STRING) {
                // type size
                // todo: cache small endian type sizes and do not check if type is valid - its coming from metadata, must be always valid
                sink.putNetworkShort((short) ColumnType.sizeOf(columnType));
            } else {
                // type size
                sink.putNetworkShort((short) -1);
            }

            //type modifier
            sink.putIntDirect(INT_NULL_X);
            // this is special behaviour for binary fields to prevent binary data being hex encoded on the wire
            // format code
            sink.putNetworkShort(ColumnType.isBinary(columnType) ? 1 : getColumnBinaryFlag(typeFlag)); // format code
        }
        sink.putLen(addr);
    }

    private void prepareSslResponse() {
        responseAsciiSink.put('N');
    }

    void prepareSuspended() {
        LOG.debug().$("suspended").$();
        responseAsciiSink.put(MESSAGE_TYPE_PORTAL_SUSPENDED);
        responseAsciiSink.putIntDirect(INT_BYTES_X);
    }

    private void processBind(long lo, long msgLimit, @Transient SqlCompiler compiler)
            throws BadProtocolException, SqlException {

        short parameterFormatCount;
        short parameterValueCount;

        LOG.debug().$("bind").$();
        // portal name
        long hi = getStringLength(lo, msgLimit, "bad portal name length [msgType='B']");
        CharSequence portalName = getPortalName(lo, hi);
        // named statement
        lo = hi + 1;
        hi = getStringLength(lo, msgLimit, "bad prepared statement name length [msgType='B']");
        final CharSequence statementName = getStatementName(lo, hi);

        configureContextFromNamedStatement(statementName, compiler);
        if (portalName != null) {
            configurePortal(portalName, statementName);
        }

        //parameter format count
        lo = hi + 1;
        parameterFormatCount = getShort(lo, msgLimit, "could not read parameter format code count");
        lo += Short.BYTES;
        if (parameterFormatCount > 0) {
            if (parameterFormatCount == 1) {
                // same format applies to all parameters
                bindSingleFormatForAll(lo, msgLimit, activeBindVariableTypes);
            } else if (parameterFormatCount == parsePhaseBindVariableCount) {
                bindParameterFormats(lo, msgLimit, parameterFormatCount, activeBindVariableTypes);
            }
        }

        // parameter value count
        lo += parameterFormatCount * Short.BYTES;
        parameterValueCount = getShort(lo, msgLimit, "could not read parameter value count");

        LOG.debug().$("binding [parameterValueCount=").$(parameterValueCount).$(", thread=").$(Thread.currentThread().getId()).$(']').$();

        //we now have all parameter counts, validate them
        validateParameterCounts(parameterFormatCount, parameterValueCount, parsePhaseBindVariableCount);

        lo += Short.BYTES;

        try {
            if (parameterValueCount > 0) {
                if (this.parsePhaseBindVariableCount == parameterValueCount) {
                    lo = bindValuesUsingSetters(lo, msgLimit, parameterValueCount);
                } else {
                    lo = bindValuesAsStrings(lo, msgLimit, parameterValueCount);
                }
            }
        } catch (SqlException | ImplicitCastException e) {
            freeFactory();
            typesAndUpdate = Misc.free(typesAndUpdate);
            throw e;
        }

        if (typesAndSelect != null) {
            bindSelectColumnFormats.clear();

            short columnFormatCodeCount = getShort(lo, msgLimit, "could not read result set column format codes");
            if (columnFormatCodeCount > 0) {

                final RecordMetadata m = typesAndSelect.getFactory().getMetadata();
                final int columnCount = m.getColumnCount();
                // apply format codes to the cursor column types
                // but check if there is message is consistent

                final long spaceNeeded = lo + (columnFormatCodeCount + 1) * Short.BYTES;
                if (spaceNeeded <= msgLimit) {
                    bindSelectColumnFormats.setPos(columnCount);

                    if (columnFormatCodeCount == columnCount) {
                        // good to go
                        for (int i = 0; i < columnCount; i++) {
                            lo += Short.BYTES;
                            final short code = getShortUnsafe(lo);
                            activeSelectColumnTypes.setQuick(2 * i, toColumnBinaryType(code, m.getColumnType(i)));
                            bindSelectColumnFormats.setQuick(i, code);
                            activeSelectColumnTypes.setQuick(2 * i + 1, 0);
                        }
                    } else if (columnFormatCodeCount == 1) {
                        lo += Short.BYTES;
                        final short code = getShortUnsafe(lo);
                        for (int i = 0; i < columnCount; i++) {
                            activeSelectColumnTypes.setQuick(2 * i, toColumnBinaryType(code, m.getColumnType(i)));
                            bindSelectColumnFormats.setQuick(i, code);
                            activeSelectColumnTypes.setQuick(2 * i + 1, 0);
                        }
                    } else {
                        LOG.error()
                                .$("could not process column format codes [fmtCount=").$(columnFormatCodeCount)
                                .$(", columnCount=").$(columnCount)
                                .$(']').$();
                        throw BadProtocolException.INSTANCE;
                    }
                } else {
                    LOG.error()
                            .$("could not process column format codes [bufSpaceNeeded=").$(spaceNeeded)
                            .$(", bufSpaceAvail=").$(msgLimit)
                            .$(']').$();
                    throw BadProtocolException.INSTANCE;
                }
            } else if (columnFormatCodeCount == 0) {
                //if count == 0 then we've to use default and clear binary flags that might come from cached statements
                final RecordMetadata m = typesAndSelect.getFactory().getMetadata();
                final int columnCount = m.getColumnCount();
                bindSelectColumnFormats.setPos(columnCount);

                for (int i = 0; i < columnCount; i++) {
                    activeSelectColumnTypes.setQuick(2 * i, toColumnBinaryType((short) 0, m.getColumnType(i)));
                    bindSelectColumnFormats.setQuick(i, 0);
                }
            }

        }

        syncActions.add(SYNC_BIND);
    }

    private void processClose(long lo, long msgLimit) throws BadProtocolException {
        final byte type = Unsafe.getUnsafe().getByte(lo);
        switch (type) {
            case 'S':
                lo = lo + 1;
                final long hi = getStringLength(lo, msgLimit, "bad prepared statement name length");
                removeNamedStatement(getStatementName(lo, hi));
                break;
            case 'P':
                lo = lo + 1;
                final long high = getStringLength(lo, msgLimit, "bad prepared statement name length");
                final CharSequence portalName = getPortalName(lo, high);
                if (portalName != null) {
                    final int index = namedPortalMap.keyIndex(portalName);
                    if (index < 0) {
                        namedPortalPool.push(namedPortalMap.valueAt(index));
                        namedPortalMap.removeAt(index);
                    } else {
                        LOG.error().$("invalid portal name [value=").$(portalName).$(']').$();
                        throw BadProtocolException.INSTANCE;
                    }
                }
                break;
            default:
                LOG.error().$("invalid type for close message [type=").$(type).$(']').$();
                throw BadProtocolException.INSTANCE;
        }
        prepareCloseComplete();
    }

    private void processCompiledQuery(CompiledQuery cq) throws SqlException {
        sqlExecutionContext.storeTelemetry(cq.getType(), Telemetry.ORIGIN_POSTGRES);

        switch (cq.getType()) {
            case CompiledQuery.CREATE_TABLE_AS_SELECT:
                queryTag = TAG_CTAS;
                rowCount = cq.getAffectedRowsCount();
                break;
            case CompiledQuery.SELECT:
                typesAndSelect = typesAndSelectPool.pop();
                typesAndSelect.of(cq.getRecordCursorFactory(), bindVariableService);
                queryTag = TAG_SELECT;
                LOG.debug().$("cache select [sql=").$(queryText).$(", thread=").$(Thread.currentThread().getId()).$(']').$();
                break;
            case CompiledQuery.INSERT:
                queryTag = TAG_INSERT;
                typesAndInsert = typesAndInsertPool.pop();
                typesAndInsert.of(cq.getInsertOperation(), bindVariableService);
                if (bindVariableService.getIndexedVariableCount() > 0) {
                    LOG.debug().$("cache insert [sql=").$(queryText).$(", thread=").$(Thread.currentThread().getId()).$(']').$();
                    // we can add insert to cache right away because it is local to the connection
                    typesAndInsertCache.put(queryText, typesAndInsert);
                }
                break;
            case CompiledQuery.UPDATE:
                queryTag = TAG_UPDATE;
                typesAndUpdate = typesAndUpdatePool.pop();
                typesAndUpdate.of(cq.getUpdateOperation(), bindVariableService);
                typesAndUpdateIsCached = bindVariableService.getIndexedVariableCount() > 0;
                break;
            case CompiledQuery.INSERT_AS_SELECT:
                queryTag = TAG_INSERT;
                rowCount = cq.getAffectedRowsCount();
                break;
            case CompiledQuery.COPY_LOCAL:
                final RecordCursorFactory factory = cq.getRecordCursorFactory();
                // factory is null in the COPY 'id' CANCEL; case
                if (factory != null) {
                    // this query is non-cacheable
                    typesAndSelectIsCached = false;
                    typesAndSelect = typesAndSelectPool.pop();
                    typesAndSelect.of(cq.getRecordCursorFactory(), bindVariableService);
                }
                queryTag = TAG_COPY;
                break;
            case CompiledQuery.SET:
                queryTag = TAG_SET;
                break;
            case CompiledQuery.DEALLOCATE:
                queryTag = TAG_DEALLOCATE;
                removeNamedStatement(cq.getStatementName());
                break;
            case CompiledQuery.BEGIN:
                queryTag = TAG_BEGIN;
                transactionState = IN_TRANSACTION;
                break;
            case CompiledQuery.COMMIT:
                queryTag = TAG_COMMIT;
                if (transactionState != ERROR_TRANSACTION) {
                    transactionState = COMMIT_TRANSACTION;
                }
                break;
            case CompiledQuery.ROLLBACK:
                queryTag = TAG_ROLLBACK;
                transactionState = ROLLING_BACK_TRANSACTION;
                break;
            case CompiledQuery.ALTER:
                // future-proofing ALTER execution
                try (AbstractOperation op = cq.getOperation()) {
                    try (OperationFuture fut = cq.getDispatcher().execute(op, sqlExecutionContext, tempSequence)) {
                        fut.await();
                    }
                }
                // fall thru
            default:
                // DDL
                queryTag = TAG_OK;
                break;
        }
    }

    private void processDescribe(long lo, long msgLimit, @Transient SqlCompiler compiler)
            throws SqlException, BadProtocolException {

        boolean isPortal = Unsafe.getUnsafe().getByte(lo) == 'P';
        long hi = getStringLength(lo + 1, msgLimit, "bad prepared statement name length");

        CharSequence target = getPortalName(lo + 1, hi);
        LOG.debug().$("describe [name=").$(target).$(']').$();
        if (isPortal && target != null) {
            Portal p = namedPortalMap.get(target);
            if (p != null) {
                target = p.statementName;
            } else {
                LOG.error().$("invalid portal [name=").$(target).$(']').$();
                throw BadProtocolException.INSTANCE;
            }
        }

        configureContextFromNamedStatement(target, compiler);

        // initialize activeBindVariableTypes from bind variable service
        final int n = bindVariableService.getIndexedVariableCount();
        if (sendParameterDescription && n > 0 && activeBindVariableTypes.size() == 0) {
            activeBindVariableTypes.setPos(n);
            for (int i = 0; i < n; i++) {
                activeBindVariableTypes.setQuick(i, Numbers.bswap(PGOids.getTypeOid(bindVariableService.getFunction(i).getType())));
            }
        }
        if (isPortal) {
            syncActions.add(SYNC_DESCRIBE_PORTAL);
        } else {
            syncActions.add(SYNC_DESCRIBE);
        }
    }

    private void processExec(long lo, long msgLimit, SqlCompiler compiler)
            throws PeerDisconnectedException, PeerIsSlowToReadException, SqlException, BadProtocolException {
        final long hi = getStringLength(lo, msgLimit, "bad portal name length");
        final CharSequence portalName = getPortalName(lo, hi);
        if (portalName != null) {
            LOG.info().$("execute portal [name=").$(portalName).$(']').$();
        }

        lo = hi + 1;
        final int maxRows = getInt(lo, msgLimit, "could not read max rows value");

        processSyncActions();
        processExecute(maxRows, compiler);
        wrapper = null;
    }

    private void processExecute(int maxRows, SqlCompiler compiler) throws PeerDisconnectedException, PeerIsSlowToReadException, SqlException {
        if (typesAndSelect != null) {
            LOG.debug().$("executing query").$();
            setupFactoryAndCursor(compiler);
            sendCursor(maxRows, resumeCursorExecuteRef, resumeCommandCompleteRef);
        } else if (typesAndInsert != null) {
            LOG.debug().$("executing insert").$();
            executeInsert();
        } else if (typesAndUpdate != null) {
            LOG.debug().$("executing update").$();
            executeUpdate(compiler);
        } else { //this must be a OK/SET/COMMIT/ROLLBACK or empty query
            executeTag();
            prepareCommandComplete(false);
        }
    }

    private void processInitialMessage(long address, int len) throws PeerDisconnectedException, PeerIsSlowToReadException, BadProtocolException {
        int msgLen;
        long msgLimit;// expect startup request
        if (len < Long.BYTES) {
            return;
        }

        // there is data for length
        // this is quite specific to message type :(
        msgLen = getIntUnsafe(address); // postgresql includes length bytes in length of message

        // do we have the rest of the message?
        if (msgLen > len) {
            // we have length - get the rest when ready
            return;
        }

        // enough to read login request
        recvBufferReadOffset += msgLen;

        // consume message
        // process protocol
        int protocol = getIntUnsafe(address + Integer.BYTES);
        switch (protocol) {
            case INIT_SSL_REQUEST:
                // SSLRequest
                prepareSslResponse();
                sendAndReset();
                return;
            case INIT_STARTUP_MESSAGE:
                // StartupMessage
                // extract properties
                requireInitialMessage = false;
                msgLimit = address + msgLen;
                long lo = address + Long.BYTES;
                // there is an extra byte at the end and it has to be 0
                LOG.info()
                        .$("protocol [major=").$(protocol >> 16)
                        .$(", minor=").$((short) protocol)
                        .$(']').$();

                while (lo < msgLimit - 1) {

                    final long nameLo = lo;
                    final long nameHi = getStringLength(lo, msgLimit, "malformed property name");
                    final long valueLo = nameHi + 1;
                    final long valueHi = getStringLength(valueLo, msgLimit, "malformed property value");
                    lo = valueHi + 1;

                    // store user
                    dbcs.of(nameLo, nameHi);
                    boolean parsed = true;
                    if (Chars.equals(dbcs, "user")) {
                        CharacterStoreEntry e = characterStore.newEntry();
                        e.put(dbcs.of(valueLo, valueHi));
                        this.username = e.toImmutable();
                    }

                    // store statement_timeout
                    if (Chars.equals(dbcs, "options")) {
                        dbcs.of(valueLo, valueHi);
                        if (Chars.startsWith(dbcs, "-c statement_timeout=")) {
                            try {
                                this.statementTimeout = Numbers.parseLong(dbcs.of(valueLo + "-c statement_timeout=".length(), valueHi));
                                if (this.statementTimeout > 0) {
                                    circuitBreaker.setTimeout(statementTimeout);
                                }
                            } catch (NumericException ex) {
                                parsed = false;
                            }
                        } else {
                            parsed = false;
                        }
                    }

                    if (parsed) {
                        LOG.info().$("property [name=").$(dbcs.of(nameLo, nameHi)).$(", value=").$(dbcs.of(valueLo, valueHi)).$(']').$();
                    } else {
                        LOG.info().$("invalid property [name=").$(dbcs.of(nameLo, nameHi)).$(", value=").$(dbcs.of(valueLo, valueHi)).$(']').$();
                    }
                }

                characterStore.clear();

                assertTrue(this.username != null, "user is not specified");
                prepareLoginResponse();
                sendAndReset();
                break;
            case INIT_CANCEL_REQUEST:
                //todo - 1. do not disconnect
                //       2. should cancel running query only if PID and secret provided are the same as the ones provided upon logon
                //       3. send back error message (e) for the cancelled running query
                LOG.info().$("cancel request").$();
                throw PeerDisconnectedException.INSTANCE;
            default:
                LOG.error().$("unknown init message [protocol=").$(protocol).$(']').$();
                throw BadProtocolException.INSTANCE;
        }
    }

    private void processParse(long address, long lo, long msgLimit, @Transient SqlCompiler compiler) throws BadProtocolException, SqlException {
        // make sure there are no left-over sync actions
        // we are starting a new iteration of the parse
        syncActions.clear();

        // 'Parse'
        //message length
        long hi = getStringLength(lo, msgLimit, "bad prepared statement name length");

        // When we encounter statement name in the "parse" message
        // we need to ensure the wrapper is properly setup to deal with
        // "describe", "bind" message sequence that will follow next.
        // In that all parameter types that we need to infer will have to be added to the
        // "bindVariableTypes" list.
        // Perhaps this is a good idea to make named statement writer a part of the context
        final CharSequence statementName = getStatementName(lo, hi);

        //query text
        lo = hi + 1;
        hi = getStringLength(lo, msgLimit, "bad query text length");
        //TODO: parsePhaseBindVariableCount have to be checked before parseQueryText and fed into it to serve as type hints !
        parseQueryText(lo, hi, compiler);

        //parameter type count
        lo = hi + 1;
        this.parsePhaseBindVariableCount = getShort(lo, msgLimit, "could not read parameter type count");

        if (statementName != null) {
            LOG.info().$("prepare [name=").$(statementName).$(']').$();
            configurePreparedStatement(statementName);
        } else {
            this.activeBindVariableTypes = bindVariableTypes;
            this.activeSelectColumnTypes = selectColumnTypes;
        }

        //process parameter types
        if (this.parsePhaseBindVariableCount > 0) {
            if (lo + Short.BYTES + this.parsePhaseBindVariableCount * 4L > msgLimit) {
                LOG.error()
                        .$("could not read parameters [parameterCount=").$(this.parsePhaseBindVariableCount)
                        .$(", offset=").$(lo - address)
                        .$(", remaining=").$(msgLimit - lo)
                        .$(']').$();
                throw BadProtocolException.INSTANCE;
            }

            LOG.debug().$("params [count=").$(this.parsePhaseBindVariableCount).$(']').$();
            setupBindVariables(lo + Short.BYTES, activeBindVariableTypes, this.parsePhaseBindVariableCount);
        } else if (this.parsePhaseBindVariableCount < 0) {
            LOG.error()
                    .$("invalid parameter count [parameterCount=").$(this.parsePhaseBindVariableCount)
                    .$(", offset=").$(lo - address)
                    .$(']').$();
            throw BadProtocolException.INSTANCE;
        }

        if (typesAndSelect != null) {
            buildSelectColumnTypes();
        }

        syncActions.add(SYNC_PARSE);
    }

    //process one or more queries (batch/script) . "Simple Query" in PostgreSQL docs.
    private void processQuery(long lo, long limit, @Transient SqlCompiler compiler)
            throws BadProtocolException, PeerDisconnectedException, PeerIsSlowToReadException {
        prepareForNewQuery();
        CharacterStoreEntry e = characterStore.newEntry();

        if (Chars.utf8Decode(lo, limit - 1, e)) {
            queryText = characterStore.toImmutable();
            try {
                compiler.compileBatch(queryText, sqlExecutionContext, batchCallback);
                // we need to continue parsing receive buffer even if we errored out
                // this is because PG client might expect separate responses to everything it sent
            } catch (SqlException ex) {
                prepareNonCriticalError(ex.getPosition(), ex.getFlyweightMessage());
            } catch (CairoException ex) {
                if (ex.isInterruption()) {
                    prepareQueryCanceled(ex.getFlyweightMessage());
                } else {
                    prepareError(ex);
                }
            }
        } else {
            LOG.error().$("invalid UTF8 bytes in parse query").$();
            throw BadProtocolException.INSTANCE;
        }
        sendReadyForNewQuery();
    }

    private void processSyncActions() {
        try {
            for (int i = 0, n = syncActions.size(); i < n; i++) {
                switch (syncActions.getQuick(i)) {
                    case SYNC_PARSE:
                        prepareParseComplete();
                        break;
                    case SYNC_DESCRIBE:
                        prepareDescribeResponse();
                        break;
                    case SYNC_BIND:
                        prepareBindComplete();
                        break;
                    case SYNC_DESCRIBE_PORTAL:
                        prepareDescribePortalResponse();
                        break;
                }
            }
        } finally {
            syncActions.clear();
        }
    }

    private void putGeoHashStringByteValue(Record rec, int col, int bitFlags) {
        byte l = rec.getGeoByte(col);
        putGeoHashStringValue(l, bitFlags);
    }

    private void putGeoHashStringIntValue(Record rec, int col, int bitFlags) {
        int l = rec.getGeoInt(col);
        putGeoHashStringValue(l, bitFlags);
    }

    private void putGeoHashStringLongValue(Record rec, int col, int bitFlags) {
        long l = rec.getGeoLong(col);
        putGeoHashStringValue(l, bitFlags);
    }

    private void putGeoHashStringShortValue(Record rec, int col, int bitFlags) {
        short l = rec.getGeoShort(col);
        putGeoHashStringValue(l, bitFlags);
    }

    private void putGeoHashStringValue(long value, int bitFlags) {
        if (value == GeoHashes.NULL) {
            responseAsciiSink.setNullValue();
        } else {
            final long a = responseAsciiSink.skip();
            if (bitFlags < 0) {
                GeoHashes.appendCharsUnsafe(value, -bitFlags, responseAsciiSink);
            } else {
                GeoHashes.appendBinaryStringUnsafe(value, bitFlags, responseAsciiSink);
            }
            responseAsciiSink.putLenEx(a);
        }
    }

    int recv() throws PeerDisconnectedException, PeerIsSlowToWriteException, BadProtocolException {
        final int remaining = (int) (recvBufferSize - recvBufferWriteOffset);

        assertTrue(remaining > 0, "undersized receive buffer or someone is abusing protocol");

        int n = doReceive(remaining);
        LOG.debug().$("recv [n=").$(n).$(']').$();
        if (n < 0) {
            LOG.info().$("disconnected on read [code=").$(n).$(']').$();
            throw PeerDisconnectedException.INSTANCE;
        }
        if (n == 0) {
            // The socket is not ready for read.
            throw PeerIsSlowToWriteException.INSTANCE;
        }

        recvBufferWriteOffset += n;
        return n;
    }

    private void removeNamedStatement(CharSequence statementName) {
        if (statementName != null) {
            final int index = namedStatementMap.keyIndex(statementName);
            // do not freak out if client is closing statement we don't have
            // we could have reported error to client before statement was created
            if (index < 0) {
                namedStatementWrapperPool.push(namedStatementMap.valueAt(index));
                namedStatementMap.removeAt(index);
            }
        }
    }

    private void reportError(CairoException ex)
            throws PeerDisconnectedException, PeerIsSlowToReadException {
        prepareError(ex);
        sendReadyForNewQuery();
        clearRecvBuffer();
    }

    private void reportNonCriticalError(int position, CharSequence flyweightMessage)
            throws PeerDisconnectedException, PeerIsSlowToReadException {
        prepareNonCriticalError(position, flyweightMessage);
        sendReadyForNewQuery();
        clearRecvBuffer();
    }

    private void reportQueryCancelled(CharSequence flyweightMessage)
            throws PeerDisconnectedException, PeerIsSlowToReadException {
        prepareQueryCanceled(flyweightMessage);
        sendReadyForNewQuery();
        clearRecvBuffer();
    }

    private void resumeCommandComplete() {
        prepareCommandComplete(true);
    }

    private void resumeCursorExecute() throws SqlException, PeerDisconnectedException, PeerIsSlowToReadException {
        final Record record = currentCursor.getRecord();
        final int columnCount = currentFactory.getMetadata().getColumnCount();
        responseAsciiSink.bookmark();
        appendSingleRecord(record, columnCount);
        sendCursor0(record, columnCount, resumeCommandCompleteRef);
    }

    private void resumeCursorQuery() throws SqlException, PeerDisconnectedException, PeerIsSlowToReadException {
        resumeCursorQuery0();
        sendReadyForNewQuery();
    }

    private void resumeCursorQuery0() throws SqlException, PeerDisconnectedException, PeerIsSlowToReadException {
        final Record record = currentCursor.getRecord();
        final int columnCount = currentFactory.getMetadata().getColumnCount();
        responseAsciiSink.bookmark();
        appendSingleRecord(record, columnCount);
        sendCursor0(record, columnCount, resumeQueryCompleteRef);
    }

    private void resumeQueryComplete() throws PeerDisconnectedException, PeerIsSlowToReadException {
        prepareCommandComplete(true);
        sendReadyForNewQuery();
    }

    private void sendAndReset() throws PeerDisconnectedException, PeerIsSlowToReadException {
        doSend(0, (int) (sendBufferPtr - sendBuffer));
        responseAsciiSink.reset();
    }

    // This method is currently unused. it's used for the COPY sub-protocol, which is currently not implemented.
    // It's left here so when we add the sub-protocol later we won't need to reimplemented it.
    // We could keep it just in git history, but chances are nobody would recall to search for it there
    private void sendCopyInResponse(CairoEngine engine, TextLoader textLoader) throws PeerDisconnectedException, PeerIsSlowToReadException {
        if (
                TableUtils.TABLE_EXISTS == engine.getStatus(
                        sqlExecutionContext.getCairoSecurityContext(),
                        path,
                        textLoader.getTableName()
                )) {
            responseAsciiSink.put(MESSAGE_TYPE_COPY_IN_RESPONSE);
            long addr = responseAsciiSink.skip();
            responseAsciiSink.put((byte) 0); // TEXT (1=BINARY, which we do not support yet)
            try (TableWriter writer = engine.getWriter(sqlExecutionContext.getCairoSecurityContext(), textLoader.getTableName(), WRITER_LOCK_REASON)) {
                RecordMetadata metadata = writer.getMetadata();
                responseAsciiSink.putNetworkShort((short) metadata.getColumnCount());
                for (int i = 0, n = metadata.getColumnCount(); i < n; i++) {
                    responseAsciiSink.putNetworkShort((short) PGOids.getTypeOid(metadata.getColumnType(i)));
                }
            }
            responseAsciiSink.putLen(addr);
        } else {
            final SqlException e = SqlException.$(0, "table does not exist [table=").put(textLoader.getTableName()).put(']');
            prepareNonCriticalError(e.getPosition(), e.getFlyweightMessage());
            prepareReadyForQuery();
        }
        sendAndReset();
    }

    private void sendCursor(
            int maxRows,
            PGResumeProcessor cursorResumeProcessor,
            PGResumeProcessor commandCompleteResumeProcessor
    ) throws PeerDisconnectedException, PeerIsSlowToReadException, SqlException {
        // the assumption for now is that any record will fit into response buffer. This of course precludes us from
        // streaming large BLOBs, but, and its a big one, PostgreSQL protocol for DataRow does not allow for
        // streaming anyway. On top of that Java PostgreSQL driver downloads data row fully. This simplifies our
        // approach for general queries. For streaming protocol we will code something else. PostgreSQL Java driver is
        // slow anyway.

        rowCount = 0;
        final Record record = currentCursor.getRecord();
        final RecordMetadata metadata = currentFactory.getMetadata();
        final int columnCount = metadata.getColumnCount();
        final long cursorRowCount = currentCursor.size();
        this.maxRows = maxRows > 0 ? Long.min(maxRows, cursorRowCount) : Long.MAX_VALUE;
        this.resumeProcessor = cursorResumeProcessor;
        sendCursor0(record, columnCount, commandCompleteResumeProcessor);
    }

    private void sendCursor0(Record record, int columnCount, PGResumeProcessor commandCompleteResumeProcessor)
            throws PeerDisconnectedException, PeerIsSlowToReadException, SqlException {
        while (currentCursor.hasNext()) {
            // create checkpoint to which we can undo the buffer in case
            // current DataRow will not fit fully.
            responseAsciiSink.bookmark();
            try {
                try {
                    appendRecord(record, columnCount);
                    if (rowCount >= maxRows) break;
                } catch (NoSpaceLeftInResponseBufferException e) {
                    responseAsciiSink.resetToBookmark();
                    sendAndReset();
                    appendSingleRecord(record, columnCount);
                }
            } catch (SqlException e) {
                clearCursorAndFactory();
                responseAsciiSink.resetToBookmark();
                throw e;
            }
        }

        completed = maxRows <= 0 || rowCount < maxRows;
        if (completed) {
            clearCursorAndFactory();
            // at this point buffer can contain unsent data,
            // and it may not have enough space for the command
            if (sendBufferLimit - sendBufferPtr < PROTOCOL_TAIL_COMMAND_LENGTH) {
                resumeProcessor = commandCompleteResumeProcessor;
                sendAndReset();
            }
            prepareCommandComplete(true);
        } else {
            prepareSuspended();
        }
    }

    private void sendReadyForNewQuery() throws PeerDisconnectedException, PeerIsSlowToReadException {
        prepareReadyForQuery();
        sendAndReset();
    }

    private void setupFactoryAndCursor(SqlCompiler compiler) throws SqlException {
        if (currentCursor == null) {
            boolean recompileStale = true;
            for (int retries = 0; recompileStale; retries++) {
                currentFactory = typesAndSelect.getFactory();
                try {
                    currentCursor = currentFactory.getCursor(sqlExecutionContext);
                    recompileStale = false;
                    // cache random if it was replaced
                    this.rnd = sqlExecutionContext.getRandom();
                } catch (ReaderOutOfDateException e) {
                    if (retries == ReaderOutOfDateException.MAX_RETRY_ATTEMPS) {
                        throw e;
                    }
                    LOG.info().$(e.getFlyweightMessage()).$();
                    freeFactory();
                    compileQuery(compiler);
                    buildSelectColumnTypes();
                    applyLatestBindColumnFormats();
                } catch (Throwable e) {
                    freeFactory();
                    throw e;
                }
            }
        }
    }

    private void setupVariableSettersFromWrapper(
            @Transient NamedStatementWrapper wrapper,
            @Nullable @Transient SqlCompiler compiler
    ) throws SqlException {
        queryText = wrapper.queryText;
        LOG.debug().$("wrapper query [q=`").$(wrapper.queryText).$("`]").$();
        this.activeBindVariableTypes = wrapper.bindVariableTypes;
        this.parsePhaseBindVariableCount = wrapper.bindVariableTypes.size();
        this.activeSelectColumnTypes = wrapper.selectColumnTypes;
        if (!wrapper.alreadyExecuted && compileQuery(compiler) && typesAndSelect != null) {
            buildSelectColumnTypes();
        }
        // We'll have to compile/execute the statement next time.
        wrapper.alreadyExecuted = false;
    }

    private void shiftReceiveBuffer(long readOffsetBeforeParse) {
        final long len = recvBufferWriteOffset - readOffsetBeforeParse;
        LOG.debug()
                .$("shift [offset=").$(readOffsetBeforeParse)
                .$(", len=").$(len)
                .$(']').$();

        Vect.memcpy(
                recvBuffer, recvBuffer + readOffsetBeforeParse,
                len
        );
        recvBufferWriteOffset = len;
        recvBufferReadOffset = 0;
    }

    private void validateParameterCounts(short parameterFormatCount, short parameterValueCount, int parameterTypeCount) throws BadProtocolException {
        if (parameterValueCount > 0) {
            if (parameterValueCount < parameterTypeCount) {
                LOG.error().$("parameter type count must be less or equals to number of parameters values").$();
                throw BadProtocolException.INSTANCE;
            }
            if (parameterFormatCount > 1 && parameterFormatCount != parameterValueCount) {
                LOG.error().$("parameter format count and parameter value count must match").$();
                throw BadProtocolException.INSTANCE;
            }
        }
    }

    @FunctionalInterface
    private interface PGResumeProcessor {
        void resume() throws PeerIsSlowToReadException, SqlException, PeerDisconnectedException;
    }

    public static class Portal implements Mutable {
        public CharSequence statementName = null;

        @Override
        public void clear() {
            statementName = null;
        }
    }

    public static class NamedStatementWrapper implements Mutable {

        public final IntList bindVariableTypes = new IntList();
        public final IntList selectColumnTypes = new IntList();
        public CharSequence queryText = null;
        // Used for statements that are executed as a part of compilation (PREPARE), such as DDLs.
        public boolean alreadyExecuted = false;

        @Override
        public void clear() {
            queryText = null;
            bindVariableTypes.clear();
            selectColumnTypes.clear();
        }
    }

    class PGConnectionBatchCallback implements BatchCallback {
        @Override
        public void postCompile(SqlCompiler compiler, CompiledQuery cq, CharSequence text)
                throws SqlException, PeerIsSlowToReadException, PeerDisconnectedException {
            PGConnectionContext.this.queryText = text;
            LOG.info().$("parse [fd=").$(fd).$(", q=").utf8(text).I$();
            processCompiledQuery(cq);

            if (typesAndSelect != null) {
                activeSelectColumnTypes = selectColumnTypes;
                buildSelectColumnTypes();
                assert queryText != null;
                queryTag = TAG_SELECT;
                setupFactoryAndCursor(compiler);
                prepareRowDescription();
                sendCursor(0, resumeCursorQueryRef, resumeQueryCompleteRef);
            } else if (typesAndInsert != null) {
                executeInsert();
            } else if (typesAndUpdate != null) {
                executeUpdate(compiler);
            } else if (cq.getType() == CompiledQuery.INSERT_AS_SELECT ||
                    cq.getType() == CompiledQuery.CREATE_TABLE_AS_SELECT) {
                prepareCommandComplete(true);
            } else {
                executeTag();
                prepareCommandComplete(false);
            }
        }

        @Override
        public void preCompile(SqlCompiler compiler) {
            prepareForNewBatchQuery();
            PGConnectionContext.this.typesAndInsert = null;
            PGConnectionContext.this.typesAndUpdate = null;
            PGConnectionContext.this.typesAndSelect = null;
        }
    }

    class ResponseAsciiSink extends AbstractCharSink {

        private long bookmarkPtr = -1;

        public void bookmark() {
            this.bookmarkPtr = sendBufferPtr;
        }

        public void bump(int size) {
            sendBufferPtr += size;
        }

        @Override
        public CharSink put(CharSequence cs) {
            // this method is only called by date format utility to print timezone name
            final int len;
            if (cs != null && (len = cs.length()) > 0) {
                ensureCapacity(len);
                for (int i = 0; i < len; i++) {
                    Unsafe.getUnsafe().putByte(sendBufferPtr + i, (byte) cs.charAt(i));
                }
                sendBufferPtr += len;
            }
            return this;
        }

        @Override
        public CharSink put(char c) {
            ensureCapacity(Byte.BYTES);
            Unsafe.getUnsafe().putByte(sendBufferPtr++, (byte) c);
            return this;
        }

        @Override
        public CharSink put(char[] chars, int start, int len) {
            ensureCapacity(len);
            Chars.asciiCopyTo(chars, start, len, sendBufferPtr);
            sendBufferPtr += len;
            return this;
        }

        public CharSink put(byte b) {
            ensureCapacity(Byte.BYTES);
            Unsafe.getUnsafe().putByte(sendBufferPtr++, b);
            return this;
        }

        public void put(BinarySequence sequence) {
            final long len = sequence.length();
            if (len > maxBlobSizeOnQuery) {
                setNullValue();
            } else {
                ensureCapacity((int) (len + Integer.BYTES));
                // when we reach here the "long" length would have to fit in response buffer
                // if it was larger than integers it would never fit into integer-bound response buffer
                putInt(sendBufferPtr, (int) len);
                sendBufferPtr += Integer.BYTES;
                for (long x = 0; x < len; x++) {
                    Unsafe.getUnsafe().putByte(sendBufferPtr + x, sequence.byteAt(x));
                }
                sendBufferPtr += len;
            }
        }

        public void putIntDirect(int value) {
            ensureCapacity(Integer.BYTES);
            putIntUnsafe(0, value);
            sendBufferPtr += Integer.BYTES;
        }

        public void putIntUnsafe(long offset, int value) {
            Unsafe.getUnsafe().putInt(sendBufferPtr + offset, value);
        }

        public void putLen(long start) {
            putInt(start, (int) (sendBufferPtr - start));
        }

        public void putLenEx(long start) {
            putInt(start, (int) (sendBufferPtr - start - Integer.BYTES));
        }

        public void putNetworkDouble(double value) {
            ensureCapacity(Double.BYTES);
            Unsafe.getUnsafe().putDouble(sendBufferPtr, Double.longBitsToDouble(Numbers.bswap(Double.doubleToLongBits(value))));
            sendBufferPtr += Double.BYTES;
        }

        public void putNetworkFloat(float value) {
            ensureCapacity(Float.BYTES);
            Unsafe.getUnsafe().putFloat(sendBufferPtr, Float.intBitsToFloat(Numbers.bswap(Float.floatToIntBits(value))));
            sendBufferPtr += Float.BYTES;
        }

        public void putNetworkInt(int value) {
            ensureCapacity(Integer.BYTES);
            putInt(sendBufferPtr, value);
            sendBufferPtr += Integer.BYTES;
        }

        public void putNetworkLong(long value) {
            ensureCapacity(Long.BYTES);
            putLong(sendBufferPtr, value);
            sendBufferPtr += Long.BYTES;
        }

        public void putNetworkShort(short value) {
            ensureCapacity(Short.BYTES);
            putShort(sendBufferPtr, value);
            sendBufferPtr += Short.BYTES;
        }

        public void resetToBookmark() {
            assert bookmarkPtr != -1;
            sendBufferPtr = bookmarkPtr;
            bookmarkPtr = -1;
        }

        void encodeUtf8Z(CharSequence value) {
            encodeUtf8(value);
            ensureCapacity(Byte.BYTES);
            Unsafe.getUnsafe().putByte(sendBufferPtr++, (byte) 0);
        }

        private void ensureCapacity(int size) {
            if (sendBufferPtr + size < sendBufferLimit) {
                return;
            }
            throw NoSpaceLeftInResponseBufferException.INSTANCE;
        }

        void reset() {
            sendBufferPtr = sendBuffer;
        }

        void setNullValue() {
            putIntDirect(INT_NULL_X);
        }

        long skip() {
            ensureCapacity(Integer.BYTES);
            long checkpoint = sendBufferPtr;
            sendBufferPtr += Integer.BYTES;
            return checkpoint;
        }
    }
}<|MERGE_RESOLUTION|>--- conflicted
+++ resolved
@@ -442,13 +442,9 @@
                 }
             } while (keepReceiving && operation == IOOperation.READ);
         } catch (SqlException e) {
-<<<<<<< HEAD
-            reportError(e.getPosition(), e.getFlyweightMessage(), 0);
+            reportNonCriticalError(e.getPosition(), e.getFlyweightMessage());
         } catch (ImplicitCastException e) {
             reportError(-1, e.getFlyweightMessage(), 0);
-=======
-            reportNonCriticalError(e.getPosition(), e.getFlyweightMessage());
->>>>>>> d081076f
         } catch (CairoException e) {
             if (e.isInterruption()) {
                 reportQueryCancelled(e.getFlyweightMessage());
