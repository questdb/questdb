/*******************************************************************************
 *     ___                  _   ____  ____
 *    / _ \ _   _  ___  ___| |_|  _ \| __ )
 *   | | | | | | |/ _ \/ __| __| | | |  _ \
 *   | |_| | |_| |  __/\__ \ |_| |_| | |_) |
 *    \__\_\\__,_|\___||___/\__|____/|____/
 *
 *  Copyright (c) 2014-2019 Appsicle
 *  Copyright (c) 2019-2022 QuestDB
 *
 *  Licensed under the Apache License, Version 2.0 (the "License");
 *  you may not use this file except in compliance with the License.
 *  You may obtain a copy of the License at
 *
 *  http://www.apache.org/licenses/LICENSE-2.0
 *
 *  Unless required by applicable law or agreed to in writing, software
 *  distributed under the License is distributed on an "AS IS" BASIS,
 *  WITHOUT WARRANTIES OR CONDITIONS OF ANY KIND, either express or implied.
 *  See the License for the specific language governing permissions and
 *  limitations under the License.
 *
 ******************************************************************************/

package io.questdb.cutlass.pgwire;

import io.questdb.Telemetry;
import io.questdb.cairo.*;
import io.questdb.cairo.pool.WriterSource;
import io.questdb.cairo.security.AllowAllCairoSecurityContext;
import io.questdb.cairo.sql.Record;
import io.questdb.cairo.sql.*;
import io.questdb.cutlass.text.TextLoader;
import io.questdb.cutlass.text.types.TypeManager;
import io.questdb.griffin.*;
import io.questdb.griffin.engine.functions.bind.BindVariableServiceImpl;
import io.questdb.griffin.engine.ops.UpdateOperation;
import io.questdb.log.Log;
import io.questdb.log.LogFactory;
import io.questdb.mp.SCSequence;
import io.questdb.network.*;
import io.questdb.std.*;
import io.questdb.std.datetime.microtime.TimestampFormatUtils;
import io.questdb.std.str.*;
import org.jetbrains.annotations.Nullable;

import java.util.Iterator;

import static io.questdb.cairo.sql.OperationFuture.QUERY_COMPLETE;
import static io.questdb.cutlass.pgwire.PGOids.*;
import static io.questdb.std.datetime.millitime.DateFormatUtils.PG_DATE_MILLI_TIME_Z_PRINT_FORMAT;

/**
 * Useful PostgreSQL documentation links:<br>
 * <a href="https://www.postgresql.org/docs/current/protocol-flow.html">Wire protocol</a><br>
 * <a href="https://www.postgresql.org/docs/current/protocol-message-formats.html">Message formats</a>
 */
public class PGConnectionContext extends AbstractMutableIOContext<PGConnectionContext> implements WriterSource {

    public static final char STATUS_IDLE = 'I';
    public static final char STATUS_IN_ERROR = 'E';
    public static final char STATUS_IN_TRANSACTION = 'T';
    public static final String TAG_BEGIN = "BEGIN";
    public static final String TAG_COMMIT = "COMMIT";
    public static final String TAG_COPY = "COPY";
    // create as select tag
    public static final String TAG_CTAS = "CTAS";
    public static final String TAG_DEALLOCATE = "DEALLOCATE";
    public static final String TAG_EXPLAIN = "EXPLAIN";
    public static final String TAG_INSERT = "INSERT";
    public static final String TAG_OK = "OK";
    public static final String TAG_ROLLBACK = "ROLLBACK";
    public static final String TAG_SELECT = "SELECT";
    public static final String TAG_SET = "SET";
    public static final String TAG_UPDATE = "UPDATE";
    private static final int COMMIT_TRANSACTION = 2;
    private static final int ERROR_TRANSACTION = 3;
    private static final int INIT_CANCEL_REQUEST = 80877102;
    private static final int INIT_GSS_REQUEST = 80877104;
    private static final int INIT_SSL_REQUEST = 80877103;
    private static final int INIT_STARTUP_MESSAGE = 196608;
    private static final int INT_BYTES_X = Numbers.bswap(Integer.BYTES);
    private static final int INT_NULL_X = Numbers.bswap(-1);
    private static final int IN_TRANSACTION = 1;
    private final static Log LOG = LogFactory.getLog(PGConnectionContext.class);
    private static final byte MESSAGE_TYPE_BIND_COMPLETE = '2';
    private static final byte MESSAGE_TYPE_CLOSE_COMPLETE = '3';
    private static final byte MESSAGE_TYPE_COMMAND_COMPLETE = 'C';
    private static final byte MESSAGE_TYPE_COPY_IN_RESPONSE = 'G';
    private static final byte MESSAGE_TYPE_DATA_ROW = 'D';
    private static final byte MESSAGE_TYPE_EMPTY_QUERY = 'I';
    private static final byte MESSAGE_TYPE_ERROR_RESPONSE = 'E';
    private static final byte MESSAGE_TYPE_LOGIN_RESPONSE = 'R';
    private static final byte MESSAGE_TYPE_NO_DATA = 'n';
    private static final byte MESSAGE_TYPE_PARAMETER_DESCRIPTION = 't';
    private static final byte MESSAGE_TYPE_PARAMETER_STATUS = 'S';
    private static final byte MESSAGE_TYPE_PARSE_COMPLETE = '1';
    private static final byte MESSAGE_TYPE_PORTAL_SUSPENDED = 's';
    private static final byte MESSAGE_TYPE_READY_FOR_QUERY = 'Z';
    private static final byte MESSAGE_TYPE_ROW_DESCRIPTION = 'T';
    private static final int NO_TRANSACTION = 0;
    private static final int PREFIXED_MESSAGE_HEADER_LEN = 5;
    private static final int PROTOCOL_TAIL_COMMAND_LENGTH = 64;
    private static final int ROLLING_BACK_TRANSACTION = 4;
    private static final int SYNC_BIND = 3;
    private static final int SYNC_DESCRIBE = 2;
    private static final int SYNC_DESCRIBE_PORTAL = 4;
    private static final int SYNC_PARSE = 1;
    private static final String WRITER_LOCK_REASON = "pgConnection";
    private final PGAuthenticator authenticator;
    private final BatchCallback batchCallback;
    private final ObjectPool<DirectBinarySequence> binarySequenceParamsPool;
    //stores result format codes (0=Text,1=Binary) from the latest bind message
    //we need it in case cursor gets invalidated and bind used non-default binary format for some column(s)
    //pg clients (like asyncpg) fail when format sent by server is not the same as requested in bind message
    private final IntList bindSelectColumnFormats;
    private final IntList bindVariableTypes = new IntList();
    private final CharacterStore characterStore;
    private final NetworkSqlExecutionCircuitBreaker circuitBreaker;
    private final DirectByteCharSequence dbcs = new DirectByteCharSequence();
    private final boolean dumpNetworkTraffic;
    private final CairoEngine engine;
    private final int maxBlobSizeOnQuery;
    private final CharSequenceObjHashMap<Portal> namedPortalMap;
    private final WeakMutableObjectPool<Portal> namedPortalPool;
    private final CharSequenceObjHashMap<NamedStatementWrapper> namedStatementMap;
    private final WeakMutableObjectPool<NamedStatementWrapper> namedStatementWrapperPool;
    private final NetworkFacade nf;
    private final Path path = new Path();
    private final ObjObjHashMap<TableToken, TableWriterAPI> pendingWriters;
    private final int recvBufferSize;
    private final ResponseAsciiSink responseAsciiSink = new ResponseAsciiSink();
    @Nullable
    private final PGAuthenticator roUserAuthenticator;
    private final IntList selectColumnTypes = new IntList();
    private final int sendBufferSize;
    private final String serverVersion;
    private final IntList syncActions = new IntList(4);
    private final SCSequence tempSequence = new SCSequence();
    private final TypeManager typeManager;
    private final AssociativeCache<TypesAndInsert> typesAndInsertCache;
    private final WeakSelfReturningObjectPool<TypesAndInsert> typesAndInsertPool;
    private final DirectCharSink utf8Sink;
    // this is a reference to types either from the context or named statement, where it is provided
    private IntList activeBindVariableTypes;
    //list of pair: column types (with format flag stored in first bit) AND additional type flag
    private IntList activeSelectColumnTypes;
    private boolean authenticationRequired = true;
    private BindVariableService bindVariableService;
    private int bufferRemainingOffset = 0;
    private int bufferRemainingSize = 0;
    private boolean completed = true;
    private RecordCursor currentCursor = null;
    private RecordCursorFactory currentFactory = null;
    private boolean isEmptyQuery = false;
    private boolean isPausedQuery = false;
    private long maxRows;
    private int parsePhaseBindVariableCount;
    //command tag used when returning row count to client,
    //see CommandComplete (B) at https://www.postgresql.org/docs/current/protocol-message-formats.html
    private CharSequence queryTag;
    private CharSequence queryText;
    private long recvBuffer;
    private long recvBufferReadOffset = 0;
    private long recvBufferWriteOffset = 0;
    private boolean requireInitialMessage = true;
    private PGResumeProcessor resumeProcessor;
    private Rnd rnd;
    private long rowCount;
    private long sendBuffer;
    private long sendBufferLimit;
    private long sendBufferPtr;
    private final PGResumeProcessor resumeCommandCompleteRef = this::resumeCommandComplete;
    private boolean sendParameterDescription;
    private boolean sendRNQ = true;
    private SqlExecutionContextImpl sqlExecutionContext;
    private long statementTimeout = -1L;
    private SuspendEvent suspendEvent;
    private long totalReceived = 0;
    private int transactionState = NO_TRANSACTION;
    private final PGResumeProcessor resumeQueryCompleteRef = this::resumeQueryComplete;
    private final PGResumeProcessor resumeCursorQueryRef = this::resumeCursorQuery;
    private TypesAndInsert typesAndInsert = null;
    // these references are held by context only for a period of processing single request
    // in PF world this request can span multiple messages, but still, only for one request
    // the rationale is to be able to return "selectAndTypes" instance to thread-local
    // cache, which is "typesAndSelectCache". We typically do this after query results are
    // served to client or query errored out due to network issues
    private TypesAndSelect typesAndSelect = null;
    private AssociativeCache<TypesAndSelect> typesAndSelectCache;
    private boolean typesAndSelectIsCached = true;
    private WeakSelfReturningObjectPool<TypesAndSelect> typesAndSelectPool;
    private TypesAndUpdate typesAndUpdate = null;
    private AssociativeCache<TypesAndUpdate> typesAndUpdateCache;
    private boolean typesAndUpdateIsCached = false;
    private final PGResumeProcessor resumeCursorExecuteRef = this::resumeCursorExecute;
    private WeakSelfReturningObjectPool<TypesAndUpdate> typesAndUpdatePool;
    private CharSequence username;
    private NamedStatementWrapper wrapper;

    public PGConnectionContext(CairoEngine engine, PGWireConfiguration configuration, SqlExecutionContextImpl sqlExecutionContext) {
        this.engine = engine;
        this.utf8Sink = new DirectCharSink(engine.getConfiguration().getTextConfiguration().getUtf8SinkSize());
        this.typeManager = new TypeManager(engine.getConfiguration().getTextConfiguration(), utf8Sink);
        this.nf = configuration.getNetworkFacade();
        this.bindVariableService = new BindVariableServiceImpl(engine.getConfiguration());
        this.recvBufferSize = Numbers.ceilPow2(configuration.getRecvBufferSize());
        this.sendBufferSize = Numbers.ceilPow2(configuration.getSendBufferSize());
        this.characterStore = new CharacterStore(
                configuration.getCharacterStoreCapacity(),
                configuration.getCharacterStorePoolCapacity()
        );
        this.maxBlobSizeOnQuery = configuration.getMaxBlobSizeOnQuery();
        this.dumpNetworkTraffic = configuration.getDumpNetworkTraffic();
        this.serverVersion = configuration.getServerVersion();
        this.authenticator = new PGBasicAuthenticator(configuration.getDefaultUsername(), configuration.getDefaultPassword(), configuration.readOnlySecurityContext());
        this.roUserAuthenticator = configuration.isReadOnlyUserEnabled()
                ? new PGBasicAuthenticator(configuration.getReadOnlyUsername(), configuration.getReadOnlyPassword(), true)
                : null;
        this.sqlExecutionContext = sqlExecutionContext;
        this.sqlExecutionContext.setRandom(this.rnd = configuration.getRandom());
        this.namedStatementWrapperPool = new WeakMutableObjectPool<>(NamedStatementWrapper::new, configuration.getNamesStatementPoolCapacity()); // 32
        this.namedPortalPool = new WeakMutableObjectPool<>(Portal::new, configuration.getNamesStatementPoolCapacity()); // 32
        this.namedStatementMap = new CharSequenceObjHashMap<>(configuration.getNamedStatementCacheCapacity());
        this.pendingWriters = new ObjObjHashMap<>(configuration.getPendingWritersCacheSize());
        this.namedPortalMap = new CharSequenceObjHashMap<>(configuration.getNamedStatementCacheCapacity());
        this.binarySequenceParamsPool = new ObjectPool<>(DirectBinarySequence::new, configuration.getBinParamCountCapacity());
        this.circuitBreaker = new NetworkSqlExecutionCircuitBreaker(configuration.getCircuitBreakerConfiguration(), MemoryTag.NATIVE_CB5);
        this.typesAndInsertPool = new WeakSelfReturningObjectPool<>(TypesAndInsert::new, configuration.getInsertPoolCapacity()); // 64
        final boolean enableInsertCache = configuration.isInsertCacheEnabled();
        final int insertBlockCount = enableInsertCache ? configuration.getInsertCacheBlockCount() : 1; // 8
        final int insertRowCount = enableInsertCache ? configuration.getInsertCacheRowCount() : 1; // 8
        this.typesAndInsertCache = new AssociativeCache<>(insertBlockCount, insertRowCount);
        this.batchCallback = new PGConnectionBatchCallback();
        this.bindSelectColumnFormats = new IntList();
        this.queryTag = TAG_OK;
    }

    public static int getInt(long address, long msgLimit, CharSequence errorMessage) throws BadProtocolException {
        if (address + Integer.BYTES <= msgLimit) {
            return getIntUnsafe(address);
        }
        LOG.error().$(errorMessage).$();
        throw BadProtocolException.INSTANCE;
    }

    public static long getLongUnsafe(long address) {
        return Numbers.bswap(Unsafe.getUnsafe().getLong(address));
    }

    public static short getShort(long address, long msgLimit, CharSequence errorMessage) throws BadProtocolException {
        if (address + Short.BYTES <= msgLimit) {
            return getShortUnsafe(address);
        }
        LOG.error().$(errorMessage).$();
        throw BadProtocolException.INSTANCE;
    }

    public static long getStringLength(
            long x,
            long limit,
            CharSequence errorMessage
    ) throws BadProtocolException {
        long len = Unsafe.getUnsafe().getByte(x) == 0 ? x : getStringLengthTedious(x, limit);
        if (len > -1) {
            return len;
        }
        // we did not find 0 within message limit
        LOG.error().$(errorMessage).$();
        throw BadProtocolException.INSTANCE;
    }

    public static long getStringLengthTedious(long x, long limit) {
        // calculate length
        for (long i = x; i < limit; i++) {
            if (Unsafe.getUnsafe().getByte(i) == 0) {
                return i;
            }
        }
        return -1;
    }

    public static void putInt(long address, int value) {
        Unsafe.getUnsafe().putInt(address, Numbers.bswap(value));
    }

    public static void putLong(long address, long value) {
        Unsafe.getUnsafe().putLong(address, Numbers.bswap(value));
    }

    public static void putShort(long address, short value) {
        Unsafe.getUnsafe().putShort(address, Numbers.bswap(value));
    }

    @Override
    public void clear() {
        sendBufferPtr = sendBuffer;
        requireInitialMessage = true;
        bufferRemainingOffset = 0;
        bufferRemainingSize = 0;
        responseAsciiSink.reset();
        prepareForNewQuery();
        authenticationRequired = true;
        username = null;
        typeManager.clear();
        clearWriters();
        clearRecvBuffer();
        typesAndInsertCache.clear();
        evictNamedStatementWrappersAndClear();
        namedPortalMap.clear();
        bindVariableService.clear();
        bindVariableTypes.clear();
        binarySequenceParamsPool.clear();
        resumeProcessor = null;
        completed = true;
        clearCursorAndFactory();
        totalReceived = 0;
        typesAndSelectIsCached = true;
        typesAndUpdateIsCached = false;
        statementTimeout = -1L;
        circuitBreaker.resetMaxTimeToDefault();
        circuitBreaker.unsetTimer();
        isPausedQuery = false;
        isEmptyQuery = false;
        clearSuspendEvent();
    }

    @Override
    public void clearSuspendEvent() {
        suspendEvent = Misc.free(suspendEvent);
    }

    public void clearWriters() {
        closePendingWriters(false);
        pendingWriters.clear();
    }

    @Override
    public void close() {
        // We're about to close the context, so no need to return pending factory to cache.
        typesAndSelectIsCached = false;
        typesAndUpdateIsCached = false;
        clear();
        this.fd = -1;
        sqlExecutionContext.with(AllowAllCairoSecurityContext.INSTANCE, null, null, -1, null);
        Misc.free(path);
        Misc.free(utf8Sink);
        Misc.free(circuitBreaker);
        freeBuffers();
    }

    @Override
    public SuspendEvent getSuspendEvent() {
        return suspendEvent;
    }

    @Override
    public TableWriterAPI getTableWriterAPI(CairoSecurityContext context, TableToken tableToken, String lockReason) {
        final int index = pendingWriters.keyIndex(tableToken);
        if (index < 0) {
            return pendingWriters.valueAt(index);
        }
        return engine.getTableWriterAPI(context, tableToken, lockReason);
    }

    public void handleClientOperation(
            @Transient SqlCompiler compiler,
            @Transient AssociativeCache<TypesAndSelect> selectAndTypesCache,
            @Transient WeakSelfReturningObjectPool<TypesAndSelect> selectAndTypesPool,
            @Transient AssociativeCache<TypesAndUpdate> typesAndUpdateCache,
            @Transient WeakSelfReturningObjectPool<TypesAndUpdate> typesAndUpdatePool,
            int operation
    ) throws PeerDisconnectedException, PeerIsSlowToReadException, PeerIsSlowToWriteException, QueryPausedException, BadProtocolException {

        this.typesAndSelectCache = selectAndTypesCache;
        this.typesAndSelectPool = selectAndTypesPool;
        this.typesAndUpdateCache = typesAndUpdateCache;
        this.typesAndUpdatePool = typesAndUpdatePool;

        try {
            if (isPausedQuery) {
                isPausedQuery = false;
                if (resumeProcessor != null) {
                    resumeProcessor.resume(true);
                }
            } else if (bufferRemainingSize > 0) {
                doSend(bufferRemainingOffset, bufferRemainingSize);
                if (resumeProcessor != null) {
                    resumeProcessor.resume(false);
                }
            }

            boolean keepReceiving = true;
            OUTER:
            do {
                if (operation == IOOperation.READ) {
                    if (recv() == 0) {
                        keepReceiving = false;
                    }
                }

                // we do not pre-compute length because 'parse' will mutate 'recvBufferReadOffset'
                if (keepReceiving) {
                    do {
                        // Parse will update the value of recvBufferOffset upon completion of
                        // logical block. We cannot count on return value because 'parse' may try to
                        // respond to client and fail with exception. When it does fail we would have
                        // to retry 'send' but not parse the same input again

                        long readOffsetBeforeParse = recvBufferReadOffset;
                        totalReceived += (recvBufferWriteOffset - recvBufferReadOffset);
                        parse(
                                recvBuffer + recvBufferReadOffset,
                                (int) (recvBufferWriteOffset - recvBufferReadOffset),
                                compiler
                        );

                        // nothing changed?
                        if (readOffsetBeforeParse == recvBufferReadOffset) {
                            // shift to start
                            if (readOffsetBeforeParse > 0) {
                                shiftReceiveBuffer(readOffsetBeforeParse);
                            }
                            continue OUTER;
                        }
                    } while (recvBufferReadOffset < recvBufferWriteOffset);
                    clearRecvBuffer();
                }
            } while (keepReceiving && operation == IOOperation.READ);
        } catch (SqlException e) {
            reportNonCriticalError(e.getPosition(), e.getFlyweightMessage());
        } catch (ImplicitCastException e) {
            reportNonCriticalError(-1, e.getFlyweightMessage());
        } catch (CairoException e) {
            if (e.isInterruption()) {
                reportQueryCancelled(e.getFlyweightMessage());
            } else {
                reportError(e);
            }
        } catch (AuthenticationException e) {
            prepareNonCriticalError(-1, e.getMessage());
            sendAndReset();
            clearRecvBuffer();
        }
    }

    @Override
    public PGConnectionContext of(int fd, IODispatcher<PGConnectionContext> dispatcher) {
        PGConnectionContext r = super.of(fd, dispatcher);
        sqlExecutionContext.with(fd);
        if (fd == -1) {
            // The context is about to be returned to the pool, so we should release the memory.
            freeBuffers();
        } else {
            // The context is obtained from the pool, so we should initialize the memory.
            if (recvBuffer == 0) {
                this.recvBuffer = Unsafe.malloc(this.recvBufferSize, MemoryTag.NATIVE_PGW_CONN);
            }
            if (sendBuffer == 0) {
                this.sendBuffer = Unsafe.malloc(this.sendBufferSize, MemoryTag.NATIVE_PGW_CONN);
                this.sendBufferPtr = sendBuffer;
                this.sendBufferLimit = sendBuffer + sendBufferSize;
            }
        }
        return r;
    }

    public void setBinBindVariable(int index, long address, int valueLen) throws SqlException {
        bindVariableService.setBin(index, this.binarySequenceParamsPool.next().of(address, valueLen));
    }

    public void setBooleanBindVariable(int index, int valueLen) throws SqlException {
        if (valueLen != 4 && valueLen != 5) {
            throw SqlException.$(0, "bad value for BOOLEAN parameter [index=").put(index).put(", valueLen=").put(valueLen).put(']');
        }
        bindVariableService.setBoolean(index, valueLen == 4);
    }

    public void setCharBindVariable(int index, long address, int valueLen) throws BadProtocolException, SqlException {
        CharacterStoreEntry e = characterStore.newEntry();
        if (Chars.utf8Decode(address, address + valueLen, e)) {
            bindVariableService.setChar(index, characterStore.toImmutable().charAt(0));
        } else {
            LOG.error().$("invalid char UTF8 bytes [index=").$(index).$(']').$();
            throw BadProtocolException.INSTANCE;
        }
    }

    public void setDateBindVariable(int index, long address, int valueLen) throws SqlException {
        dbcs.of(address, address + valueLen);
        bindVariableService.define(index, ColumnType.DATE, 0);
        bindVariableService.setStr(index, dbcs);
    }

    public void setDoubleBindVariable(int index, long address, int valueLen) throws BadProtocolException, SqlException {
        ensureValueLength(index, Double.BYTES, valueLen);
        bindVariableService.setDouble(index, Double.longBitsToDouble(getLongUnsafe(address)));
    }

    public void setFloatBindVariable(int index, long address, int valueLen) throws BadProtocolException, SqlException {
        ensureValueLength(index, Float.BYTES, valueLen);
        bindVariableService.setFloat(index, Float.intBitsToFloat(getIntUnsafe(address)));
    }

    public void setIntBindVariable(int index, long address, int valueLen) throws BadProtocolException, SqlException {
        ensureValueLength(index, Integer.BYTES, valueLen);
        bindVariableService.setInt(index, getIntUnsafe(address));
    }

    public void setLongBindVariable(int index, long address, int valueLen) throws BadProtocolException, SqlException {
        ensureValueLength(index, Long.BYTES, valueLen);
        bindVariableService.setLong(index, getLongUnsafe(address));
    }

    public void setShortBindVariable(int index, long address, int valueLen) throws BadProtocolException, SqlException {
        ensureValueLength(index, Short.BYTES, valueLen);
        bindVariableService.setShort(index, getShortUnsafe(address));
    }

    public void setStrBindVariable(int index, long address, int valueLen) throws BadProtocolException, SqlException {
        CharacterStoreEntry e = characterStore.newEntry();
        if (Chars.utf8Decode(address, address + valueLen, e)) {
            bindVariableService.setStr(index, characterStore.toImmutable());
        } else {
            LOG.error().$("invalid str UTF8 bytes [index=").$(index).$(']').$();
            throw BadProtocolException.INSTANCE;
        }
    }

    public void setSuspendEvent(SuspendEvent suspendEvent) {
        this.suspendEvent = suspendEvent;
    }

    public void setTimestampBindVariable(int index, long address, int valueLen) throws BadProtocolException, SqlException {
        ensureValueLength(index, Long.BYTES, valueLen);
        bindVariableService.setTimestamp(index, getLongUnsafe(address) + Numbers.JULIAN_EPOCH_OFFSET_USEC);
    }

    private static void bindParameterFormats(
            long lo,
            long msgLimit,
            short parameterFormatCount,
            IntList bindVariableTypes
    ) throws BadProtocolException {
        if (lo + Short.BYTES * parameterFormatCount <= msgLimit) {
            LOG.debug().$("processing bind formats [count=").$(parameterFormatCount).$(']').$();
            for (int i = 0; i < parameterFormatCount; i++) {
                final short code = getShortUnsafe(lo + i * Short.BYTES);
                bindVariableTypes.setQuick(i, toParamBinaryType(code, bindVariableTypes.getQuick(i)));
            }
        } else {
            LOG.error().$("invalid format code count [value=").$(parameterFormatCount).$(']').$();
            throw BadProtocolException.INSTANCE;
        }
    }

    private static void bindSingleFormatForAll(long lo, long msgLimit, IntList activeBindVariableTypes) throws BadProtocolException {
        short code = getShort(lo, msgLimit, "could not read parameter formats");
        for (int i = 0, n = activeBindVariableTypes.size(); i < n; i++) {
            activeBindVariableTypes.setQuick(i, toParamBinaryType(code, activeBindVariableTypes.getQuick(i)));
        }
    }

    private static void ensureValueLength(int index, int required, int actual) throws BadProtocolException {
        if (required == actual) {
            return;
        }
        LOG.error()
                .$("bad parameter value length [required=").$(required)
                .$(", actual=").$(actual)
                .$(", index=").$(index)
                .I$();
        throw BadProtocolException.INSTANCE;
    }

    private static int getIntUnsafe(long address) {
        return Numbers.bswap(Unsafe.getUnsafe().getInt(address));
    }

    private static short getShortUnsafe(long address) {
        return Numbers.bswap(Unsafe.getUnsafe().getShort(address));
    }

    private static void prepareParams(PGConnectionContext.ResponseAsciiSink sink, String name, String value) {
        sink.put(MESSAGE_TYPE_PARAMETER_STATUS);
        final long addr = sink.skip();
        sink.encodeUtf8Z(name);
        sink.encodeUtf8Z(value);
        sink.putLen(addr);
    }

    private static void setupBindVariables(long lo, IntList bindVariableTypes, int count) {
        bindVariableTypes.setPos(count);
        for (int i = 0; i < count; i++) {
            bindVariableTypes.setQuick(i, Unsafe.getUnsafe().getInt(lo + i * 4L));
        }
    }

    private void appendBinColumn(Record record, int i) throws SqlException {
        BinarySequence sequence = record.getBin(i);
        if (sequence == null) {
            responseAsciiSink.setNullValue();
        } else {
            // if length is above max we will error out the result set
            long blobSize = sequence.length();
            if (blobSize < maxBlobSizeOnQuery) {
                responseAsciiSink.put(sequence);
            } else {
                throw SqlException.position(0)
                        .put("blob is too large [blobSize=").put(blobSize)
                        .put(", max=").put(maxBlobSizeOnQuery)
                        .put(", columnIndex=").put(i)
                        .put(']');
            }
        }
    }

    private void appendBooleanColumn(Record record, int columnIndex) {
        responseAsciiSink.putNetworkInt(Byte.BYTES);
        responseAsciiSink.put(record.getBool(columnIndex) ? 't' : 'f');
    }

    private void appendBooleanColumnBin(Record record, int columnIndex) {
        responseAsciiSink.putNetworkInt(Byte.BYTES);
        responseAsciiSink.put(record.getBool(columnIndex) ? (byte) 1 : (byte) 0);
    }

    private void appendByteColumn(Record record, int columnIndex) {
        long a = responseAsciiSink.skip();
        responseAsciiSink.put((int) record.getByte(columnIndex));
        responseAsciiSink.putLenEx(a);
    }

    private void appendByteColumnBin(Record record, int columnIndex) {
        final byte value = record.getByte(columnIndex);
        responseAsciiSink.putNetworkInt(Short.BYTES);
        responseAsciiSink.putNetworkShort(value);
    }

    private void appendCharColumn(Record record, int columnIndex) {
        final char charValue = record.getChar(columnIndex);
        if (charValue == 0) {
            responseAsciiSink.setNullValue();
        } else {
            long a = responseAsciiSink.skip();
            responseAsciiSink.putUtf8(charValue);
            responseAsciiSink.putLenEx(a);
        }
    }

    private void appendDateColumn(Record record, int columnIndex) {
        final long longValue = record.getDate(columnIndex);
        if (longValue != Numbers.LONG_NaN) {
            final long a = responseAsciiSink.skip();
            PG_DATE_MILLI_TIME_Z_PRINT_FORMAT.format(longValue, null, null, responseAsciiSink);
            responseAsciiSink.putLenEx(a);
        } else {
            responseAsciiSink.setNullValue();
        }
    }

    private void appendDateColumnBin(Record record, int columnIndex) {
        final long longValue = record.getLong(columnIndex);
        if (longValue != Numbers.LONG_NaN) {
            responseAsciiSink.putNetworkInt(Long.BYTES);
            // PG epoch starts at 2000 rather than 1970
            responseAsciiSink.putNetworkLong(longValue * 1000 - Numbers.JULIAN_EPOCH_OFFSET_USEC);
        } else {
            responseAsciiSink.setNullValue();
        }
    }

    private void appendDoubleColumn(Record record, int columnIndex) {
        final double doubleValue = record.getDouble(columnIndex);
        if (doubleValue == doubleValue) {
            final long a = responseAsciiSink.skip();
            responseAsciiSink.put(doubleValue);
            responseAsciiSink.putLenEx(a);
        } else {
            responseAsciiSink.setNullValue();
        }
    }

    private void appendDoubleColumnBin(Record record, int columnIndex) {
        final double value = record.getDouble(columnIndex);
        if (value == value) {
            responseAsciiSink.putNetworkInt(Double.BYTES);
            responseAsciiSink.putNetworkDouble(value);
        } else {
            responseAsciiSink.setNullValue();
        }
    }

    private void appendFloatColumn(Record record, int columnIndex) {
        final float floatValue = record.getFloat(columnIndex);
        if (floatValue == floatValue) {
            final long a = responseAsciiSink.skip();
            responseAsciiSink.put(floatValue, 3);
            responseAsciiSink.putLenEx(a);
        } else {
            responseAsciiSink.setNullValue();
        }
    }

    private void appendFloatColumnBin(Record record, int columnIndex) {
        final float value = record.getFloat(columnIndex);
        if (value == value) {
            responseAsciiSink.putNetworkInt(Float.BYTES);
            responseAsciiSink.putNetworkFloat(value);
        } else {
            responseAsciiSink.setNullValue();
        }
    }

    private void appendIntCol(Record record, int i) {
        final int intValue = record.getInt(i);
        if (intValue != Numbers.INT_NaN) {
            final long a = responseAsciiSink.skip();
            responseAsciiSink.put(intValue);
            responseAsciiSink.putLenEx(a);
        } else {
            responseAsciiSink.setNullValue();
        }
    }

    private void appendIntColumnBin(Record record, int columnIndex) {
        final int value = record.getInt(columnIndex);
        if (value != Numbers.INT_NaN) {
            responseAsciiSink.ensureCapacity(8);
            responseAsciiSink.putIntUnsafe(0, INT_BYTES_X);
            responseAsciiSink.putIntUnsafe(4, Numbers.bswap(value));
            responseAsciiSink.bump(8);
        } else {
            responseAsciiSink.setNullValue();
        }
    }

    private void appendLong256Column(Record record, int columnIndex) {
        final Long256 long256Value = record.getLong256A(columnIndex);
        if (long256Value.getLong0() == Numbers.LONG_NaN &&
                long256Value.getLong1() == Numbers.LONG_NaN &&
                long256Value.getLong2() == Numbers.LONG_NaN &&
                long256Value.getLong3() == Numbers.LONG_NaN) {
            responseAsciiSink.setNullValue();
        } else {
            final long a = responseAsciiSink.skip();
            Numbers.appendLong256(
                    long256Value.getLong0(),
                    long256Value.getLong1(),
                    long256Value.getLong2(),
                    long256Value.getLong3(),
                    responseAsciiSink);
            responseAsciiSink.putLenEx(a);
        }
    }

    private void appendLongColumn(Record record, int columnIndex) {
        final long longValue = record.getLong(columnIndex);
        if (longValue != Numbers.LONG_NaN) {
            final long a = responseAsciiSink.skip();
            responseAsciiSink.put(longValue);
            responseAsciiSink.putLenEx(a);
        } else {
            responseAsciiSink.setNullValue();
        }
    }

    private void appendLongColumnBin(Record record, int columnIndex) {
        final long longValue = record.getLong(columnIndex);
        if (longValue != Numbers.LONG_NaN) {
            responseAsciiSink.putNetworkInt(Long.BYTES);
            responseAsciiSink.putNetworkLong(longValue);
        } else {
            responseAsciiSink.setNullValue();
        }
    }

    private void appendRecord(Record record, int columnCount) throws SqlException {
        responseAsciiSink.put(MESSAGE_TYPE_DATA_ROW); // data
        final long offset = responseAsciiSink.skip();
        responseAsciiSink.putNetworkShort((short) columnCount);
        for (int i = 0; i < columnCount; i++) {
            final int type = activeSelectColumnTypes.getQuick(2 * i);
            final short columnBinaryFlag = getColumnBinaryFlag(type);
            final int typeTag = ColumnType.tagOf(type);

            final int tagWithFlag = toColumnBinaryType(columnBinaryFlag, typeTag);
            switch (tagWithFlag) {
                case BINARY_TYPE_INT:
                    appendIntColumnBin(record, i);
                    break;
                case ColumnType.INT:
                    appendIntCol(record, i);
                    break;
                case ColumnType.STRING:
                case BINARY_TYPE_STRING:
                    appendStrColumn(record, i);
                    break;
                case ColumnType.SYMBOL:
                case BINARY_TYPE_SYMBOL:
                    appendSymbolColumn(record, i);
                    break;
                case BINARY_TYPE_LONG:
                    appendLongColumnBin(record, i);
                    break;
                case ColumnType.LONG:
                    appendLongColumn(record, i);
                    break;
                case ColumnType.SHORT:
                    appendShortColumn(record, i);
                    break;
                case BINARY_TYPE_DOUBLE:
                    appendDoubleColumnBin(record, i);
                    break;
                case ColumnType.DOUBLE:
                    appendDoubleColumn(record, i);
                    break;
                case BINARY_TYPE_FLOAT:
                    appendFloatColumnBin(record, i);
                    break;
                case BINARY_TYPE_SHORT:
                    appendShortColumnBin(record, i);
                    break;
                case BINARY_TYPE_DATE:
                    appendDateColumnBin(record, i);
                    break;
                case BINARY_TYPE_TIMESTAMP:
                    appendTimestampColumnBin(record, i);
                    break;
                case BINARY_TYPE_BYTE:
                    appendByteColumnBin(record, i);
                    break;
                case ColumnType.FLOAT:
                    appendFloatColumn(record, i);
                    break;
                case ColumnType.TIMESTAMP:
                    appendTimestampColumn(record, i);
                    break;
                case ColumnType.DATE:
                    appendDateColumn(record, i);
                    break;
                case ColumnType.BOOLEAN:
                    appendBooleanColumn(record, i);
                    break;
                case BINARY_TYPE_BOOLEAN:
                    appendBooleanColumnBin(record, i);
                    break;
                case ColumnType.BYTE:
                    appendByteColumn(record, i);
                    break;
                case ColumnType.BINARY:
                case BINARY_TYPE_BINARY:
                    appendBinColumn(record, i);
                    break;
                case ColumnType.CHAR:
                case BINARY_TYPE_CHAR:
                    appendCharColumn(record, i);
                    break;
                case ColumnType.LONG256:
                case BINARY_TYPE_LONG256:
                    appendLong256Column(record, i);
                    break;
                case ColumnType.GEOBYTE:
                    putGeoHashStringByteValue(record, i, activeSelectColumnTypes.getQuick(2 * i + 1));
                    break;
                case ColumnType.GEOSHORT:
                    putGeoHashStringShortValue(record, i, activeSelectColumnTypes.getQuick(2 * i + 1));
                    break;
                case ColumnType.GEOINT:
                    putGeoHashStringIntValue(record, i, activeSelectColumnTypes.getQuick(2 * i + 1));
                    break;
                case ColumnType.GEOLONG:
                    putGeoHashStringLongValue(record, i, activeSelectColumnTypes.getQuick(2 * i + 1));
                    break;
                case ColumnType.NULL:
                    responseAsciiSink.setNullValue();
                    break;
                default:
                    assert false;
            }
        }
        responseAsciiSink.putLen(offset);
        rowCount++;
    }

    private void appendShortColumn(Record record, int columnIndex) {
        final long a = responseAsciiSink.skip();
        responseAsciiSink.put(record.getShort(columnIndex));
        responseAsciiSink.putLenEx(a);
    }

    private void appendShortColumnBin(Record record, int columnIndex) {
        final short value = record.getShort(columnIndex);
        responseAsciiSink.putNetworkInt(Short.BYTES);
        responseAsciiSink.putNetworkShort(value);
    }

    private void appendSingleRecord(Record record, int columnCount) throws SqlException {
        try {
            appendRecord(record, columnCount);
        } catch (NoSpaceLeftInResponseBufferException e1) {
            // oopsie, buffer is too small for single record
            LOG.error().$("not enough space in buffer for row data [buffer=").$(sendBufferSize).I$();
            responseAsciiSink.reset();
            freeFactory();
            throw CairoException.critical(0).put("server configuration error: not enough space in send buffer for row data");
        }
    }

    private void appendStrColumn(Record record, int columnIndex) {
        final CharSequence strValue = record.getStr(columnIndex);
        if (strValue == null) {
            responseAsciiSink.setNullValue();
        } else {
            final long a = responseAsciiSink.skip();
            responseAsciiSink.encodeUtf8(strValue);
            responseAsciiSink.putLenEx(a);
        }
    }

    private void appendSymbolColumn(Record record, int columnIndex) {
        final CharSequence strValue = record.getSym(columnIndex);
        if (strValue == null) {
            responseAsciiSink.setNullValue();
        } else {
            final long a = responseAsciiSink.skip();
            responseAsciiSink.encodeUtf8(strValue);
            responseAsciiSink.putLenEx(a);
        }
    }

    private void appendTimestampColumn(Record record, int i) {
        long a;
        long longValue = record.getTimestamp(i);
        if (longValue == Numbers.LONG_NaN) {
            responseAsciiSink.setNullValue();
        } else {
            a = responseAsciiSink.skip();
            TimestampFormatUtils.PG_TIMESTAMP_FORMAT.format(longValue, null, null, responseAsciiSink);
            responseAsciiSink.putLenEx(a);
        }
    }

    private void appendTimestampColumnBin(Record record, int columnIndex) {
        final long longValue = record.getLong(columnIndex);
        if (longValue == Numbers.LONG_NaN) {
            responseAsciiSink.setNullValue();
        } else {
            responseAsciiSink.putNetworkInt(Long.BYTES);
            // PG epoch starts at 2000 rather than 1970
            responseAsciiSink.putNetworkLong(longValue - Numbers.JULIAN_EPOCH_OFFSET_USEC);
        }
    }

    //replace column formats in activeSelectColumnTypes with those from latest bind call
    private void applyLatestBindColumnFormats() {
        for (int i = 0; i < bindSelectColumnFormats.size(); i++) {
            int newValue = toColumnBinaryType((short) bindSelectColumnFormats.get(i),
                    toColumnType(activeSelectColumnTypes.getQuick(2 * i)));
            activeSelectColumnTypes.setQuick(2 * i, newValue);
        }
    }

    private void assertTrue(boolean check, String message) throws BadProtocolException {
        if (check) {
            return;
        }
        // we did not find 0 within message limit
        LOG.error().$(message).$();
        throw BadProtocolException.INSTANCE;
    }

    private long bindValuesAsStrings(long lo, long msgLimit, short parameterValueCount) throws BadProtocolException, SqlException {
        for (int j = 0; j < parameterValueCount; j++) {
            final int valueLen = getInt(lo, msgLimit, "malformed bind variable");
            lo += Integer.BYTES;

            if (valueLen != -1 && lo + valueLen <= msgLimit) {
                setStrBindVariable(j, lo, valueLen);
                lo += valueLen;
            } else if (valueLen != -1) {
                LOG.error()
                        .$("value length is outside of buffer [parameterIndex=").$(j)
                        .$(", valueLen=").$(valueLen)
                        .$(", messageRemaining=").$(msgLimit - lo)
                        .$(']').$();
                throw BadProtocolException.INSTANCE;
            }
        }
        return lo;
    }

    private long bindValuesUsingSetters(
            long lo,
            long msgLimit,
            short parameterValueCount
    ) throws BadProtocolException, SqlException {
        for (int j = 0; j < parameterValueCount; j++) {
            final int valueLen = getInt(lo, msgLimit, "malformed bind variable");
            lo += Integer.BYTES;
            if (valueLen == -1) {
                // this is null we have already defaulted parameters to
                continue;
            }

            if (lo + valueLen <= msgLimit) {
                switch (activeBindVariableTypes.getQuick(j)) {
                    case X_B_PG_INT4:
                        setIntBindVariable(j, lo, valueLen);
                        break;
                    case X_B_PG_INT8:
                        setLongBindVariable(j, lo, valueLen);
                        break;
                    case X_B_PG_TIMESTAMP:
                        setTimestampBindVariable(j, lo, valueLen);
                        break;
                    case X_B_PG_INT2:
                        setShortBindVariable(j, lo, valueLen);
                        break;
                    case X_B_PG_FLOAT8:
                        setDoubleBindVariable(j, lo, valueLen);
                        break;
                    case X_B_PG_FLOAT4:
                        setFloatBindVariable(j, lo, valueLen);
                        break;
                    case X_B_PG_CHAR:
                        setCharBindVariable(j, lo, valueLen);
                        break;
                    case X_B_PG_DATE:
                        setDateBindVariable(j, lo, valueLen);
                        break;
                    case X_B_PG_BOOL:
                        setBooleanBindVariable(j, valueLen);
                        break;
                    case X_B_PG_BYTEA:
                        setBinBindVariable(j, lo, valueLen);
                        break;
                    default:
                        setStrBindVariable(j, lo, valueLen);
                        break;
                }
                typesAndUpdateIsCached = true;
                typesAndSelectIsCached = true;
                lo += valueLen;
            } else {
                LOG.error()
                        .$("value length is outside of buffer [parameterIndex=").$(j)
                        .$(", valueLen=").$(valueLen)
                        .$(", messageRemaining=").$(msgLimit - lo)
                        .$(']').$();
                throw BadProtocolException.INSTANCE;
            }
        }
        return lo;
    }

    private void buildSelectColumnTypes() {
        final RecordMetadata m = typesAndSelect.getFactory().getMetadata();
        final int columnCount = m.getColumnCount();
        activeSelectColumnTypes.setPos(2 * columnCount);

        for (int i = 0; i < columnCount; i++) {
            int columnType = m.getColumnType(i);
            int flags = GeoHashes.getBitFlags(columnType);
            activeSelectColumnTypes.setQuick(2 * i, columnType);
            activeSelectColumnTypes.setQuick(2 * i + 1, flags);
        }
    }

    private void clearCursorAndFactory() {
        resumeProcessor = null;
        currentCursor = Misc.free(currentCursor);
        // do not free factory, we may cache it
        currentFactory = null;
        // we resumed the cursor send the typeAndSelect will be null
        // we do not want to overwrite cache entries and potentially
        // leak memory
        if (typesAndSelect != null) {
            if (typesAndSelectIsCached) {
                typesAndSelectCache.put(queryText, typesAndSelect);
                // clear selectAndTypes so that context doesn't accidentally
                // free the factory when context finishes abnormally
                this.typesAndSelect = null;
            } else {
                this.typesAndSelect = Misc.free(this.typesAndSelect);
            }
        }

        if (typesAndUpdate != null) {
            if (typesAndUpdateIsCached) {
                assert queryText != null;
                typesAndUpdateCache.put(queryText, typesAndUpdate);
                this.typesAndUpdate = null;
            } else {
                typesAndUpdate = Misc.free(typesAndUpdate);
            }
        }
    }

    private void closePendingWriters(boolean commit) {
        Iterator<ObjObjHashMap.Entry<TableToken, TableWriterAPI>> iterator = pendingWriters.iterator();
        while (iterator.hasNext()) {
            final TableWriterAPI m = iterator.next().value;
            if (commit) {
                m.commit();
            } else {
                m.rollback();
            }
            Misc.free(m);
        }
    }

    private boolean compileQuery(@Transient SqlCompiler compiler) throws SqlException {
        if (queryText != null && queryText.length() > 0) {

            // try insert, peek because this is our private cache
            // and we do not want to remove statement from it
            typesAndInsert = typesAndInsertCache.peek(queryText);

            // not found or not insert, try select
            // poll this cache because it is shared and we do not want
            // select factory to be used by another thread concurrently
            if (typesAndInsert != null) {
                typesAndInsert.defineBindVariables(bindVariableService);
                queryTag = TAG_INSERT;
                return false;
            }

            typesAndUpdate = typesAndUpdateCache.poll(queryText);

            if (typesAndUpdate != null) {
                typesAndUpdate.defineBindVariables(bindVariableService);
                queryTag = TAG_UPDATE;
                typesAndUpdateIsCached = true;
                return false;
            }

            typesAndSelect = typesAndSelectCache.poll(queryText);

            if (typesAndSelect != null) {
                LOG.info().$("query cache used [fd=").$(fd).I$();
                // cache hit, define bind variables
                bindVariableService.clear();
                typesAndSelect.defineBindVariables(bindVariableService);
                queryTag = TAG_SELECT;
                return false;
            }

            // not cached - compile to see what it is
            final CompiledQuery cc = compiler.compile(queryText, sqlExecutionContext);
            processCompiledQuery(cc);
        } else {
            isEmptyQuery = true;
        }

        return true;
    }

    private void configureContextFromNamedStatement(CharSequence statementName, @Nullable @Transient SqlCompiler compiler)
            throws BadProtocolException, SqlException {

        this.sendParameterDescription = statementName != null;

        if (wrapper != null) {
            LOG.debug().$("reusing existing wrapper").$();
            return;
        }

        // make sure there is no current wrapper is set, so that we don't assign values
        // from the wrapper back to context on the first pass where named statement is setup
        if (statementName != null) {
            LOG.debug().$("named statement [name=").$(statementName).$(']').$();
            wrapper = namedStatementMap.get(statementName);
            if (wrapper != null) {
                setupVariableSettersFromWrapper(wrapper, compiler);
            } else {
                // todo: when we have nothing for prepared statement name we need to produce an error
                LOG.error().$("statement does not exist [name=").$(statementName).$(']').$();
                throw BadProtocolException.INSTANCE;
            }
        }
    }

    private void configurePortal(CharSequence portalName, CharSequence statementName) throws BadProtocolException {
        int index = namedPortalMap.keyIndex(portalName);
        if (index > -1) {
            Portal portal = namedPortalPool.pop();
            portal.statementName = statementName;
            namedPortalMap.putAt(index, Chars.toString(portalName), portal);
        } else {
            LOG.error().$("duplicate portal [name=").$(portalName).$(']').$();
            throw BadProtocolException.INSTANCE;
        }
    }

    private void configurePreparedStatement(CharSequence statementName) throws BadProtocolException {
        // this is a PARSE message asking us to setup named SQL
        // we need to keep SQL text in case our SQL cache expires
        // as well as PG types of the bind variables, which we will need to configure setters

        int index = namedStatementMap.keyIndex(statementName);
        if (index > -1) {
            wrapper = namedStatementWrapperPool.pop();
            wrapper.queryText = Chars.toString(queryText);
            // COPY 'id' CANCEL; queries shouldn't be compiled multiple times, but it's fine to compile
            // COPY 'x' FROM ...; queries multiple times since the import is executed lazily
            wrapper.alreadyExecuted = (queryTag == TAG_OK || queryTag == TAG_CTAS || (queryTag == TAG_COPY && typesAndSelect == null));
            namedStatementMap.putAt(index, Chars.toString(statementName), wrapper);
            this.activeBindVariableTypes = wrapper.bindVariableTypes;
            this.activeSelectColumnTypes = wrapper.selectColumnTypes;
        } else {
            LOG.error().$("duplicate statement [name=").$(statementName).$(']').$();
            throw BadProtocolException.INSTANCE;
        }
    }

    private void doAuthentication(
            long msgLo,
            long msgLimit
    ) throws BadProtocolException, PeerDisconnectedException, PeerIsSlowToReadException, AuthenticationException {

        CairoSecurityContext cairoSecurityContext = null;
        // First, try to authenticate as the read-only user if it's configured.
        if (roUserAuthenticator != null) {
            try {
                cairoSecurityContext = roUserAuthenticator.authenticate(username, msgLo, msgLimit);
            } catch (AuthenticationException ignore) {
                // Wrong user, never mind.
            }
        }
        // Next, authenticate as the primary user if we failed to recognize the read-only user.
        if (cairoSecurityContext == null) {
            cairoSecurityContext = authenticator.authenticate(username, msgLo, msgLimit);
        }
        if (cairoSecurityContext != null) {
            sqlExecutionContext.with(cairoSecurityContext, bindVariableService, rnd, this.fd, circuitBreaker.of(this.fd));
            authenticationRequired = false;
            prepareLoginOk();
            sendAndReset();
        }
    }

    private void doSendWithRetries(int bufferOffset, int bufferSize) throws PeerDisconnectedException, PeerIsSlowToReadException {
        int offset = bufferOffset;
        int remaining = bufferSize;

        while (remaining > 0) {
            int m = nf.send(
                    getFd(),
                    sendBuffer + offset,
                    remaining
            );
            if (m < 0) {
                LOG.info().$("disconnected on write [code=").$(m).$(']').$();
                throw PeerDisconnectedException.INSTANCE;
            }
            if (m == 0) {
                // The socket is not ready for write.
                break;
            }

            dumpBuffer('<', sendBuffer + offset, m);

            remaining -= m;
            offset += m;
        }

        if (remaining > 0) {
            bufferRemainingOffset = offset;
            bufferRemainingSize = remaining;
            throw PeerIsSlowToReadException.INSTANCE;
        }
    }

    private void dumpBuffer(char direction, long buffer, int len) {
        if (dumpNetworkTraffic && len > 0) {
            StdoutSink.INSTANCE.put(direction);
            Net.dump(buffer, len);
        }
    }

    private void evictNamedStatementWrappersAndClear() {
        if (namedStatementMap.size() > 0) {
            ObjList<CharSequence> names = namedStatementMap.keys();
            for (int i = 0, n = names.size(); i < n; i++) {
                CharSequence name = names.getQuick(i);
                namedStatementWrapperPool.push(namedStatementMap.get(name));
            }
            namedStatementMap.clear();
        }
    }

    private void executeInsert(SqlCompiler compiler) throws SqlException {
        TableWriterAPI writer;
        boolean recompileStale = true;
        for (int retries = 0; recompileStale; retries++) {
            try {
                switch (transactionState) {
                    case IN_TRANSACTION:
                        final InsertMethod m = typesAndInsert.getInsert().createMethod(sqlExecutionContext, this);
                        recompileStale = false;
                        try {
                            rowCount = m.execute();
                            writer = m.popWriter();
                            pendingWriters.put(writer.getTableToken(), writer);
                        } catch (Throwable e) {
                            Misc.free(m);
                            throw e;
                        }
                        break;
                    case ERROR_TRANSACTION:
                        // when transaction is in error state, skip execution
                        break;
                    default:
                        // in any other case we will commit in place
                        try (final InsertMethod m2 = typesAndInsert.getInsert().createMethod(sqlExecutionContext, this)) {
                            recompileStale = false;
                            rowCount = m2.execute();
                            m2.commit();
                        }
                        break;
                }
                prepareCommandComplete(true);
                return;
            } catch (TableReferenceOutOfDateException ex) {
                if (!recompileStale || retries == TableReferenceOutOfDateException.MAX_RETRY_ATTEMPS) {
                    if (transactionState == IN_TRANSACTION) {
                        transactionState = ERROR_TRANSACTION;
                    }
                    throw ex;
                }
                LOG.info().$(ex.getFlyweightMessage()).$();
                Misc.free(typesAndInsert);
                CompiledQuery cc = compiler.compile(queryText, sqlExecutionContext); //here
                processCompiledQuery(cc);
            } catch (Throwable e) {
                if (transactionState == IN_TRANSACTION) {
                    transactionState = ERROR_TRANSACTION;
                }
                throw e;
            }
        }
    }

    private void executeTag() {
        LOG.debug().$("executing [tag=").$(queryTag).$(']').$();
        if (queryTag != null && TAG_OK != queryTag) {  //do not run this for OK tag (i.e.: create table)
            executeTag0();
        }
    }

    private void executeTag0() {
        switch (transactionState) {
            case COMMIT_TRANSACTION:
                try {
                    closePendingWriters(true);
                } finally {
                    pendingWriters.clear();
                    transactionState = NO_TRANSACTION;
                }
                break;
            case ROLLING_BACK_TRANSACTION:
                try {
                    closePendingWriters(false);
                } finally {
                    pendingWriters.clear();
                    transactionState = NO_TRANSACTION;
                }
                break;
            default:
                break;
        }
    }

    private void executeUpdate(SqlCompiler compiler) throws SqlException {
        boolean recompileStale = true;
        for (int retries = 0; recompileStale; retries++) {
            try {
                if (transactionState != ERROR_TRANSACTION) {
                    // when transaction is in error state, skip execution
                    executeUpdate0();
                    recompileStale = false;
                }
                prepareCommandComplete(true);
            } catch (TableReferenceOutOfDateException e) {
                if (retries == TableReferenceOutOfDateException.MAX_RETRY_ATTEMPS) {
                    if (transactionState == IN_TRANSACTION) {
                        transactionState = ERROR_TRANSACTION;
                    }
                    throw e;
                }
                LOG.info().$(e.getFlyweightMessage()).$();
                typesAndUpdate = Misc.free(typesAndUpdate);
                CompiledQuery cc = compiler.compile(queryText, sqlExecutionContext);
                processCompiledQuery(cc);
            } catch (Throwable e) {
                typesAndUpdate = Misc.free(typesAndUpdate);
                if (transactionState == IN_TRANSACTION) {
                    transactionState = ERROR_TRANSACTION;
                }
                throw e;
            }
        }
    }

    private void executeUpdate0() throws SqlException {
        final CompiledQuery cq = typesAndUpdate.getCompiledQuery();
        final UpdateOperation op = cq.getUpdateOperation();
        op.start();

        // check if there is pending writer, which would be pending if there is active transaction
        // when we have writer, execution is synchronous
        TableToken tableToken = op.getTableToken();
        if (tableToken == null) {
            throw CairoException.critical(0).put("invalid update operation plan cached, table token is null");
        }
        final int index = pendingWriters.keyIndex(tableToken);
        if (index < 0) {
            op.withContext(sqlExecutionContext);
            TableWriterAPI tableWriterAPI = pendingWriters.valueAt(index);
            // Update implicitly commits. WAL table cannot do 2 commits in 1 call and require commits to be made upfront.
            tableWriterAPI.commit();
            tableWriterAPI.apply(op);
        } else {
            if (statementTimeout > 0) {
                circuitBreaker.setTimeout(statementTimeout);
            }

            // execute against writer from the engine, or async
            try (OperationFuture fut = cq.execute(sqlExecutionContext, tempSequence, false)) {
                if (statementTimeout > 0) {
                    if (fut.await(statementTimeout) != QUERY_COMPLETE) {
                        // Timeout
                        if (op.isWriterClosePending()) {
                            // Writer has not tried to execute the command
                            freeUpdateCommand(op);
                        }
                        throw SqlException.$(0, "UPDATE query timeout ").put(statementTimeout).put(" ms");
                    }
                } else {
                    // Default timeouts, can be different for select and update part
                    fut.await();
                }
                rowCount = fut.getAffectedRowsCount();
            } catch (SqlTimeoutException ex) {
                // After timeout, TableWriter can still use the UpdateCommand and Execution Context
                if (op.isWriterClosePending()) {
                    freeUpdateCommand(op);
                }
                throw ex;
            } catch (SqlException | CairoException ex) {
                // These exceptions mean the UpdateOperation cannot be used by writer anymore, and it's safe to re-use it.
                throw ex;
            } catch (Throwable ex) {
                // Unknown exception, assume TableWriter can still use the UpdateCommand and Execution Context
                if (op.isWriterClosePending()) {
                    freeUpdateCommand(op);
                }
                throw ex;
            }
        }
    }

    private void freeBuffers() {
        this.recvBuffer = Unsafe.free(recvBuffer, recvBufferSize, MemoryTag.NATIVE_PGW_CONN);
        this.sendBuffer = this.sendBufferPtr = this.sendBufferLimit = Unsafe.free(sendBuffer, sendBufferSize, MemoryTag.NATIVE_PGW_CONN);
    }

    private void freeFactory() {
        currentFactory = null;
        typesAndSelect = Misc.free(typesAndSelect);
    }

    private void freeUpdateCommand(UpdateOperation op) {
        // Create a copy of sqlExecutionContext here
        bindVariableService = new BindVariableServiceImpl(engine.getConfiguration());
        SqlExecutionContextImpl newSqlExecutionContext = new SqlExecutionContextImpl(
                engine,
                sqlExecutionContext.getWorkerCount(),
                sqlExecutionContext.getSharedWorkerCount()
        );
        newSqlExecutionContext.with(
                sqlExecutionContext.getCairoSecurityContext(),
                bindVariableService,
                sqlExecutionContext.getRandom(),
                sqlExecutionContext.getRequestFd(),
                circuitBreaker
        );
        sqlExecutionContext = newSqlExecutionContext;

        // Do not cache, let last closing party free the resources
        op.close();
        typesAndUpdate = null;
    }

    @Nullable
    private CharSequence getPortalName(long lo, long hi) throws BadProtocolException {
        if (hi - lo > 0) {
            return getString(lo, hi, "invalid UTF8 bytes in portal name");
        }
        return null;
    }

    @Nullable
    private CharSequence getStatementName(long lo, long hi) throws BadProtocolException {
        if (hi - lo > 0) {
            return getString(lo, hi, "invalid UTF8 bytes in statement name");
        }
        return null;
    }

    private CharSequence getString(long lo, long hi, CharSequence errorMessage) throws BadProtocolException {
        CharacterStoreEntry e = characterStore.newEntry();
        if (Chars.utf8Decode(lo, hi, e)) {
            return characterStore.toImmutable();
        } else {
            LOG.error().$(errorMessage).$();
            throw BadProtocolException.INSTANCE;
        }
    }

    /**
     * Returns address of where parsing stopped. If there are remaining bytes left
     * in the buffer they need to be passed again in parse function along with
     * any additional bytes received
     */
    private void parse(
            long address,
            int len,
            @Transient SqlCompiler compiler
    ) throws PeerDisconnectedException, PeerIsSlowToReadException, BadProtocolException, QueryPausedException, AuthenticationException, SqlException {

        if (requireInitialMessage) {
            sendRNQ = true;
            processInitialMessage(address, len);
            return;
        }

        // this is a type-prefixed message
        // we will wait until we receive the entire header

        if (len < PREFIXED_MESSAGE_HEADER_LEN) {
            // we need to be able to read header and length
            return;
        }

        final byte type = Unsafe.getUnsafe().getByte(address);
        final int msgLen = getIntUnsafe(address + 1);
        LOG.debug()
                .$("received msg [type=").$((char) type)
                .$(", len=").$(msgLen)
                .$(']').$();
        if (msgLen < 1) {
            LOG.error()
                    .$("invalid message length [type=").$(type)
                    .$(", msgLen=").$(msgLen)
                    .$(", recvBufferReadOffset=").$(recvBufferReadOffset)
                    .$(", recvBufferWriteOffset=").$(recvBufferWriteOffset)
                    .$(", totalReceived=").$(totalReceived)
                    .$(']').$();
            throw BadProtocolException.INSTANCE;
        }

        // msgLen does not take into account type byte
        if (msgLen > len - 1) {
            // When this happens we need to shift our receive buffer left
            // to fit this message. Outer function will do that if we
            // just exit.
            LOG.debug()
                    .$("not enough data in buffer [expected=").$(msgLen)
                    .$(", have=").$(len)
                    .$(", recvBufferWriteOffset=").$(recvBufferWriteOffset)
                    .$(", recvBufferReadOffset=").$(recvBufferReadOffset)
                    .$(']').$();
            return;
        }
        // we have enough to read entire message
        recvBufferReadOffset += msgLen + 1;
        final long msgLimit = address + msgLen + 1;
        final long msgLo = address + PREFIXED_MESSAGE_HEADER_LEN; // 8 is offset where name value pairs begin

        if (authenticationRequired) {
            sendRNQ = true;
            doAuthentication(msgLo, msgLimit);
            return;
        }
        switch (type) {
            case 'P': // parse
                sendRNQ = true;
                processParse(
                        address,
                        msgLo,
                        msgLimit,
                        compiler
                );
                break;
            case 'X': // 'Terminate'
                throw PeerDisconnectedException.INSTANCE;
            case 'C':
                // close
                processClose(msgLo, msgLimit);
                sendRNQ = true;
                break;
            case 'B': // bind
                sendRNQ = true;
                processBind(msgLo, msgLimit, compiler);
                break;
            case 'E': // execute
                sendRNQ = true;
                processExec(msgLo, msgLimit, compiler);
                break;
            case 'S': // sync
                processSyncActions();
                prepareReadyForQuery();
                prepareForNewQuery();
                sendRNQ = true;
                // fall thru
            case 'H': // flush
                // some clients (asyncpg) chose not to send 'S' (sync) message
                // but instead fire 'H'. Can't wrap my head around as to why
                // query execution is so ambiguous
                if (syncActions.size() > 0) {
                    processSyncActions();
                    prepareForNewQuery();
                }
                sendAndReset();
                break;
            case 'D': // describe
                sendRNQ = true;
                processDescribe(msgLo, msgLimit, compiler);
                break;
            case 'Q': // simple query
                sendRNQ = true;
                processQuery(msgLo, msgLimit, compiler);
                break;
            case 'd': // COPY data 
                break;
            default:
                LOG.error().$("unknown message [type=").$(type).$(']').$();
                throw BadProtocolException.INSTANCE;
        }
    }

    private void parseQueryText(long lo, long hi, @Transient SqlCompiler compiler) throws BadProtocolException, SqlException {
        CharacterStoreEntry e = characterStore.newEntry();
        if (Chars.utf8Decode(lo, hi, e)) {
            queryText = characterStore.toImmutable();

            LOG.info().$("parse [fd=").$(fd).$(", q=").utf8(queryText).I$();
            compileQuery(compiler);
            return;
        }
        LOG.error().$("invalid UTF8 bytes in parse query").$();
        throw BadProtocolException.INSTANCE;
    }

    private void prepareBindComplete() {
        responseAsciiSink.put(MESSAGE_TYPE_BIND_COMPLETE);
        responseAsciiSink.putIntDirect(INT_BYTES_X);
    }

    private void prepareCloseComplete() {
        responseAsciiSink.put(MESSAGE_TYPE_CLOSE_COMPLETE);
        responseAsciiSink.putIntDirect(INT_BYTES_X);
    }

    private void prepareDescribePortalResponse() {
        if (typesAndSelect != null) {
            try {
                prepareRowDescription();
            } catch (NoSpaceLeftInResponseBufferException ignored) {
                LOG.error().$("not enough space in buffer for row description [buffer=").$(sendBufferSize).I$();
                responseAsciiSink.reset();
                freeFactory();
                throw CairoException.critical(0).put("server configuration error: not enough space in send buffer for row description");
            }
        } else {
            prepareNoDataMessage();
        }
    }

    private void prepareDescribeResponse() {
        // only send parameter description when we have named statement
        if (sendParameterDescription) {
            prepareParameterDescription();
        }
        prepareDescribePortalResponse();
    }

    private void prepareError(CairoException ex) {
        int errno = ex.getErrno();
        CharSequence message = ex.getFlyweightMessage();
        prepareErrorResponse(ex.getPosition(), ex.getFlyweightMessage());
        if (ex.isCritical()) {
            LOG.critical()
                    .$("error [msg=`").$(message).$('`')
                    .$(", errno=`").$(errno)
                    .I$();
        } else {
            LOG.error()
                    .$("error [msg=`").$(message).$('`')
                    .$(", errno=`").$(errno)
                    .I$();
        }
    }

    private void prepareErrorResponse(int position, CharSequence message) {
        responseAsciiSink.put(MESSAGE_TYPE_ERROR_RESPONSE);
        long addr = responseAsciiSink.skip();
        responseAsciiSink.put('C');
        responseAsciiSink.encodeUtf8Z("00000");
        responseAsciiSink.put('M');
        responseAsciiSink.encodeUtf8Z(message);
        responseAsciiSink.put('S');
        responseAsciiSink.encodeUtf8Z("ERROR");
        if (position > -1) {
            responseAsciiSink.put('P').put(position + 1).put((char) 0);
        }
        responseAsciiSink.put((char) 0);
        responseAsciiSink.putLen(addr);
    }

    //clears whole state except for characterStore because top-level batch text is using it
    private void prepareForNewBatchQuery() {
        if (completed) {
            LOG.debug().$("prepare for new query").$();
            isEmptyQuery = false;
            bindVariableService.clear();
            currentCursor = Misc.free(currentCursor);
            typesAndInsert = null;
            clearCursorAndFactory();
            rowCount = 0;
            queryTag = TAG_OK;
            queryText = null;
            wrapper = null;
            syncActions.clear();
            sendParameterDescription = false;
        }
    }

    private void prepareForNewQuery() {
        prepareForNewBatchQuery();
        characterStore.clear();
    }

    private void prepareGssResponse() {
        responseAsciiSink.put('N');
    }

    private void prepareLoginOk() {
        responseAsciiSink.put(MESSAGE_TYPE_LOGIN_RESPONSE);
        responseAsciiSink.putNetworkInt(Integer.BYTES * 2); // length of this message
        responseAsciiSink.putIntDirect(0); // response code
        prepareParams(responseAsciiSink, "TimeZone", "GMT");
        prepareParams(responseAsciiSink, "application_name", "QuestDB");
        prepareParams(responseAsciiSink, "server_version", serverVersion);
        prepareParams(responseAsciiSink, "integer_datetimes", "on");
        prepareParams(responseAsciiSink, "client_encoding", "UTF8");
        prepareReadyForQuery();
    }

    private void prepareLoginResponse() {
        responseAsciiSink.put(MESSAGE_TYPE_LOGIN_RESPONSE);
        responseAsciiSink.putNetworkInt(Integer.BYTES * 2);
        responseAsciiSink.putNetworkInt(3);
    }

    private void prepareNoDataMessage() {
        responseAsciiSink.put(MESSAGE_TYPE_NO_DATA);
        responseAsciiSink.putIntDirect(INT_BYTES_X);
    }

    private void prepareNonCriticalError(int position, CharSequence message) {
        prepareErrorResponse(position, message);
        LOG.error()
                .$("error [pos=").$(position)
                .$(", msg=`").$(message).$('`')
                .I$();
    }

    private void prepareParameterDescription() {
        responseAsciiSink.put(MESSAGE_TYPE_PARAMETER_DESCRIPTION);
        final long l = responseAsciiSink.skip();
        final int n = bindVariableService.getIndexedVariableCount();
        responseAsciiSink.putNetworkShort((short) n);
        if (n > 0) {
            for (int i = 0; i < n; i++) {
                responseAsciiSink.putIntDirect(toParamType(activeBindVariableTypes.getQuick(i)));
            }
        }
        responseAsciiSink.putLen(l);
    }

    private void prepareParseComplete() {
        responseAsciiSink.put(MESSAGE_TYPE_PARSE_COMPLETE);
        responseAsciiSink.putIntDirect(INT_BYTES_X);
    }

    private void prepareQueryCanceled(CharSequence message) {
        prepareErrorResponse(-1, message);
        LOG.info()
                .$("query cancelled [msg=`").$(message).$('`')
                .I$();
    }

    private void prepareRowDescription() {
        final RecordMetadata metadata = typesAndSelect.getFactory().getMetadata();
        ResponseAsciiSink sink = responseAsciiSink;
        sink.put(MESSAGE_TYPE_ROW_DESCRIPTION);
        final long addr = sink.skip();
        final int n = activeSelectColumnTypes.size() / 2;
        sink.putNetworkShort((short) n);
        for (int i = 0; i < n; i++) {
            final int typeFlag = activeSelectColumnTypes.getQuick(2 * i);
            final int columnType = toColumnType(ColumnType.isNull(typeFlag) ? ColumnType.STRING : typeFlag);
            sink.encodeUtf8Z(metadata.getColumnName(i));
            sink.putIntDirect(0); //tableOid ?
            sink.putNetworkShort((short) (i + 1)); //column number, starting from 1
            sink.putNetworkInt(PGOids.getTypeOid(columnType)); // type
            if (ColumnType.tagOf(columnType) < ColumnType.STRING) {
                // type size
                // todo: cache small endian type sizes and do not check if type is valid - its coming from metadata, must be always valid
                sink.putNetworkShort((short) ColumnType.sizeOf(columnType));
            } else {
                // type size
                sink.putNetworkShort((short) -1);
            }

            //type modifier
            sink.putIntDirect(INT_NULL_X);
            // this is special behaviour for binary fields to prevent binary data being hex encoded on the wire
            // format code
            sink.putNetworkShort(ColumnType.isBinary(columnType) ? 1 : getColumnBinaryFlag(typeFlag)); // format code
        }
        sink.putLen(addr);
    }

    private void prepareSslResponse() {
        responseAsciiSink.put('N');
    }

    private void processBind(long lo, long msgLimit, @Transient SqlCompiler compiler)
            throws BadProtocolException, SqlException {
        sqlExecutionContext.getCircuitBreaker().resetTimer();

        short parameterFormatCount;
        short parameterValueCount;

        LOG.debug().$("bind").$();
        // portal name
        long hi = getStringLength(lo, msgLimit, "bad portal name length [msgType='B']");
        CharSequence portalName = getPortalName(lo, hi);
        // named statement
        lo = hi + 1;
        hi = getStringLength(lo, msgLimit, "bad prepared statement name length [msgType='B']");
        final CharSequence statementName = getStatementName(lo, hi);

        configureContextFromNamedStatement(statementName, compiler);
        if (portalName != null) {
            configurePortal(portalName, statementName);
        }

        //parameter format count
        lo = hi + 1;
        parameterFormatCount = getShort(lo, msgLimit, "could not read parameter format code count");
        lo += Short.BYTES;
        if (parameterFormatCount > 0) {
            if (parameterFormatCount == 1) {
                // same format applies to all parameters
                bindSingleFormatForAll(lo, msgLimit, activeBindVariableTypes);
            } else if (parameterFormatCount == parsePhaseBindVariableCount) {
                bindParameterFormats(lo, msgLimit, parameterFormatCount, activeBindVariableTypes);
            }
        }

        // parameter value count
        lo += parameterFormatCount * Short.BYTES;
        parameterValueCount = getShort(lo, msgLimit, "could not read parameter value count");

        LOG.debug().$("binding [parameterValueCount=").$(parameterValueCount).$(", thread=").$(Thread.currentThread().getId()).$(']').$();

        //we now have all parameter counts, validate them
        validateParameterCounts(parameterFormatCount, parameterValueCount, parsePhaseBindVariableCount);

        lo += Short.BYTES;

        try {
            if (parameterValueCount > 0) {
                if (this.parsePhaseBindVariableCount == parameterValueCount) {
                    lo = bindValuesUsingSetters(lo, msgLimit, parameterValueCount);
                } else {
                    lo = bindValuesAsStrings(lo, msgLimit, parameterValueCount);
                }
            }
        } catch (SqlException | ImplicitCastException e) {
            freeFactory();
            typesAndUpdate = Misc.free(typesAndUpdate);
            throw e;
        }

        if (typesAndSelect != null) {
            bindSelectColumnFormats.clear();

            short columnFormatCodeCount = getShort(lo, msgLimit, "could not read result set column format codes");
            if (columnFormatCodeCount > 0) {

                final RecordMetadata m = typesAndSelect.getFactory().getMetadata();
                final int columnCount = m.getColumnCount();
                // apply format codes to the cursor column types
                // but check if there is message is consistent

                final long spaceNeeded = lo + (columnFormatCodeCount + 1) * Short.BYTES;
                if (spaceNeeded <= msgLimit) {
                    bindSelectColumnFormats.setPos(columnCount);

                    if (columnFormatCodeCount == columnCount) {
                        // good to go
                        for (int i = 0; i < columnCount; i++) {
                            lo += Short.BYTES;
                            final short code = getShortUnsafe(lo);
                            activeSelectColumnTypes.setQuick(2 * i, toColumnBinaryType(code, m.getColumnType(i)));
                            bindSelectColumnFormats.setQuick(i, code);
                            activeSelectColumnTypes.setQuick(2 * i + 1, 0);
                        }
                    } else if (columnFormatCodeCount == 1) {
                        lo += Short.BYTES;
                        final short code = getShortUnsafe(lo);
                        for (int i = 0; i < columnCount; i++) {
                            activeSelectColumnTypes.setQuick(2 * i, toColumnBinaryType(code, m.getColumnType(i)));
                            bindSelectColumnFormats.setQuick(i, code);
                            activeSelectColumnTypes.setQuick(2 * i + 1, 0);
                        }
                    } else {
                        LOG.error()
                                .$("could not process column format codes [fmtCount=").$(columnFormatCodeCount)
                                .$(", columnCount=").$(columnCount)
                                .$(']').$();
                        throw BadProtocolException.INSTANCE;
                    }
                } else {
                    LOG.error()
                            .$("could not process column format codes [bufSpaceNeeded=").$(spaceNeeded)
                            .$(", bufSpaceAvail=").$(msgLimit)
                            .$(']').$();
                    throw BadProtocolException.INSTANCE;
                }
            } else if (columnFormatCodeCount == 0) {
                //if count == 0 then we've to use default and clear binary flags that might come from cached statements
                final RecordMetadata m = typesAndSelect.getFactory().getMetadata();
                final int columnCount = m.getColumnCount();
                bindSelectColumnFormats.setPos(columnCount);

                for (int i = 0; i < columnCount; i++) {
                    activeSelectColumnTypes.setQuick(2 * i, toColumnBinaryType((short) 0, m.getColumnType(i)));
                    bindSelectColumnFormats.setQuick(i, 0);
                }
            }

        }

        syncActions.add(SYNC_BIND);
    }

    private void processClose(long lo, long msgLimit) throws BadProtocolException {
        final byte type = Unsafe.getUnsafe().getByte(lo);
        switch (type) {
            case 'S':
                lo = lo + 1;
                final long hi = getStringLength(lo, msgLimit, "bad prepared statement name length");
                removeNamedStatement(getStatementName(lo, hi));
                break;
            case 'P':
                lo = lo + 1;
                final long high = getStringLength(lo, msgLimit, "bad prepared statement name length");
                final CharSequence portalName = getPortalName(lo, high);
                if (portalName != null) {
                    final int index = namedPortalMap.keyIndex(portalName);
                    if (index < 0) {
                        namedPortalPool.push(namedPortalMap.valueAt(index));
                        namedPortalMap.removeAt(index);
                    } else {
                        LOG.error().$("invalid portal name [value=").$(portalName).$(']').$();
                        throw BadProtocolException.INSTANCE;
                    }
                }
                break;
            default:
                LOG.error().$("invalid type for close message [type=").$(type).$(']').$();
                throw BadProtocolException.INSTANCE;
        }
        prepareCloseComplete();
    }

    private void processCompiledQuery(CompiledQuery cq) throws SqlException {
        sqlExecutionContext.storeTelemetry(cq.getType(), Telemetry.ORIGIN_POSTGRES);

        switch (cq.getType()) {
            case CompiledQuery.CREATE_TABLE_AS_SELECT:
                queryTag = TAG_CTAS;
                rowCount = cq.getAffectedRowsCount();
                break;
            case CompiledQuery.EXPLAIN:
                //explain results should not be cached 
                typesAndSelectIsCached = false;
                typesAndSelect = typesAndSelectPool.pop();
                typesAndSelect.of(cq.getRecordCursorFactory(), bindVariableService);
                queryTag = TAG_EXPLAIN;
            case CompiledQuery.SELECT:
                typesAndSelect = typesAndSelectPool.pop();
                typesAndSelect.of(cq.getRecordCursorFactory(), bindVariableService);
                queryTag = TAG_SELECT;
                LOG.debug().$("cache select [sql=").$(queryText).$(", thread=").$(Thread.currentThread().getId()).$(']').$();
                break;
            case CompiledQuery.INSERT:
                queryTag = TAG_INSERT;
                typesAndInsert = typesAndInsertPool.pop();
                typesAndInsert.of(cq.getInsertOperation(), bindVariableService);
                if (bindVariableService.getIndexedVariableCount() > 0) {
                    LOG.debug().$("cache insert [sql=").$(queryText).$(", thread=").$(Thread.currentThread().getId()).$(']').$();
                    // we can add insert to cache right away because it is local to the connection
                    typesAndInsertCache.put(queryText, typesAndInsert);
                }
                break;
            case CompiledQuery.UPDATE:
                queryTag = TAG_UPDATE;
                typesAndUpdate = typesAndUpdatePool.pop();
                typesAndUpdate.of(cq, bindVariableService);
                typesAndUpdateIsCached = bindVariableService.getIndexedVariableCount() > 0;
                break;
            case CompiledQuery.INSERT_AS_SELECT:
                queryTag = TAG_INSERT;
                rowCount = cq.getAffectedRowsCount();
                break;
            case CompiledQuery.COPY_LOCAL:
                final RecordCursorFactory factory = cq.getRecordCursorFactory();
                // factory is null in the COPY 'id' CANCEL; case
                if (factory != null) {
                    // this query is non-cacheable
                    typesAndSelectIsCached = false;
                    typesAndSelect = typesAndSelectPool.pop();
                    typesAndSelect.of(cq.getRecordCursorFactory(), bindVariableService);
                }
                queryTag = TAG_COPY;
                break;
            case CompiledQuery.SET:
                queryTag = TAG_SET;
                break;
            case CompiledQuery.DEALLOCATE:
                queryTag = TAG_DEALLOCATE;
                removeNamedStatement(cq.getStatementName());
                break;
            case CompiledQuery.BEGIN:
                queryTag = TAG_BEGIN;
                transactionState = IN_TRANSACTION;
                break;
            case CompiledQuery.COMMIT:
                queryTag = TAG_COMMIT;
                if (transactionState != ERROR_TRANSACTION) {
                    transactionState = COMMIT_TRANSACTION;
                }
                break;
            case CompiledQuery.ROLLBACK:
                queryTag = TAG_ROLLBACK;
                transactionState = ROLLING_BACK_TRANSACTION;
                break;
            case CompiledQuery.ALTER:
                // future-proofing ALTER execution
                try (OperationFuture fut = cq.execute(sqlExecutionContext, tempSequence, true)) {
                    fut.await();
                }
                // fall thru
            default:
                // DDL
                queryTag = TAG_OK;
                break;
        }
    }

    private void processDescribe(long lo, long msgLimit, @Transient SqlCompiler compiler)
            throws SqlException, BadProtocolException {
        sqlExecutionContext.getCircuitBreaker().resetTimer();

        boolean isPortal = Unsafe.getUnsafe().getByte(lo) == 'P';
        long hi = getStringLength(lo + 1, msgLimit, "bad prepared statement name length");

        CharSequence target = getPortalName(lo + 1, hi);
        LOG.debug().$("describe [name=").$(target).$(']').$();
        if (isPortal && target != null) {
            Portal p = namedPortalMap.get(target);
            if (p != null) {
                target = p.statementName;
            } else {
                LOG.error().$("invalid portal [name=").$(target).$(']').$();
                throw BadProtocolException.INSTANCE;
            }
        }

        configureContextFromNamedStatement(target, compiler);

        // initialize activeBindVariableTypes from bind variable service
        final int n = bindVariableService.getIndexedVariableCount();
        if (sendParameterDescription && n > 0 && activeBindVariableTypes.size() == 0) {
            activeBindVariableTypes.setPos(n);
            for (int i = 0; i < n; i++) {
                activeBindVariableTypes.setQuick(i, Numbers.bswap(PGOids.getTypeOid(bindVariableService.getFunction(i).getType())));
            }
        }
        if (isPortal) {
            syncActions.add(SYNC_DESCRIBE_PORTAL);
        } else {
            syncActions.add(SYNC_DESCRIBE);
        }
    }

    private void processExec(
            long lo,
            long msgLimit,
            SqlCompiler compiler
    ) throws PeerDisconnectedException, PeerIsSlowToReadException, QueryPausedException, BadProtocolException, SqlException {
        sqlExecutionContext.getCircuitBreaker().resetTimer();

        final long hi = getStringLength(lo, msgLimit, "bad portal name length");
        final CharSequence portalName = getPortalName(lo, hi);
        if (portalName != null) {
            LOG.info().$("execute portal [name=").$(portalName).$(']').$();
        }

        lo = hi + 1;
        final int maxRows = getInt(lo, msgLimit, "could not read max rows value");

        processSyncActions();
        processExecute(maxRows, compiler);
        wrapper = null;
    }

    private void processExecute(
            int maxRows,
            SqlCompiler compiler
    ) throws PeerDisconnectedException, PeerIsSlowToReadException, QueryPausedException, SqlException {
        if (typesAndSelect != null) {
            LOG.debug().$("executing query").$();
            setupFactoryAndCursor(compiler);
            sendCursor(maxRows, resumeCursorExecuteRef, resumeCommandCompleteRef);
        } else if (typesAndInsert != null) {
            LOG.debug().$("executing insert").$();
            executeInsert(compiler);
        } else if (typesAndUpdate != null) {
            LOG.debug().$("executing update").$();
            executeUpdate(compiler);
        } else { // this must be an OK/SET/COMMIT/ROLLBACK or empty query
            executeTag();
            prepareCommandComplete(false);
        }
    }

    private void processInitialMessage(long address, int len) throws PeerDisconnectedException, PeerIsSlowToReadException, BadProtocolException {
        int msgLen;
        long msgLimit;// expect startup request
        if (len < Long.BYTES) {
            return;
        }

        // there is data for length
        // this is quite specific to message type :(
        msgLen = getIntUnsafe(address); // postgresql includes length bytes in length of message

        // do we have the rest of the message?
        if (msgLen > len) {
            // we have length - get the rest when ready
            return;
        }

        // enough to read login request
        recvBufferReadOffset += msgLen;

        // consume message
        // process protocol
        int protocol = getIntUnsafe(address + Integer.BYTES);
        switch (protocol) {
            case INIT_SSL_REQUEST:
                // SSLRequest
                prepareSslResponse();
                sendAndReset();
                return;
            case INIT_GSS_REQUEST:
                // GSSENCRequest
                prepareGssResponse();
                sendAndReset();
                return;
            case INIT_STARTUP_MESSAGE:
                // StartupMessage
                // extract properties
                requireInitialMessage = false;
                msgLimit = address + msgLen;
                long lo = address + Long.BYTES;
                // there is an extra byte at the end and it has to be 0
                LOG.info()
                        .$("protocol [major=").$(protocol >> 16)
                        .$(", minor=").$((short) protocol)
                        .$(']').$();

                while (lo < msgLimit - 1) {

                    final long nameLo = lo;
                    final long nameHi = getStringLength(lo, msgLimit, "malformed property name");
                    final long valueLo = nameHi + 1;
                    final long valueHi = getStringLength(valueLo, msgLimit, "malformed property value");
                    lo = valueHi + 1;

                    // store user
                    dbcs.of(nameLo, nameHi);
                    boolean parsed = true;
                    if (Chars.equals(dbcs, "user")) {
                        CharacterStoreEntry e = characterStore.newEntry();
                        e.put(dbcs.of(valueLo, valueHi));
                        this.username = e.toImmutable();
                    }

                    // store statement_timeout
                    if (Chars.equals(dbcs, "options")) {
                        dbcs.of(valueLo, valueHi);
                        if (Chars.startsWith(dbcs, "-c statement_timeout=")) {
                            try {
                                this.statementTimeout = Numbers.parseLong(dbcs.of(valueLo + "-c statement_timeout=".length(), valueHi));
                                if (this.statementTimeout > 0) {
                                    circuitBreaker.setTimeout(statementTimeout);
                                }
                            } catch (NumericException ex) {
                                parsed = false;
                            }
                        } else {
                            parsed = false;
                        }
                    }

                    if (parsed) {
                        LOG.debug().$("property [name=").$(dbcs.of(nameLo, nameHi)).$(", value=").$(dbcs.of(valueLo, valueHi)).$(']').$();
                    } else {
                        LOG.info().$("invalid property [name=").$(dbcs.of(nameLo, nameHi)).$(", value=").$(dbcs.of(valueLo, valueHi)).$(']').$();
                    }
                }

                characterStore.clear();

                assertTrue(this.username != null, "user is not specified");
                prepareLoginResponse();
                sendAndReset();
                break;
            case INIT_CANCEL_REQUEST:
                //todo - 1. do not disconnect
                //       2. should cancel running query only if PID and secret provided are the same as the ones provided upon logon
                //       3. send back error message (e) for the cancelled running query
                LOG.info().$("cancel request").$();
                throw PeerDisconnectedException.INSTANCE;
            default:
                LOG.error().$("unknown init message [protocol=").$(protocol).$(']').$();
                throw BadProtocolException.INSTANCE;
        }
    }

    private void processParse(long address, long lo, long msgLimit, @Transient SqlCompiler compiler) throws BadProtocolException, SqlException {
        sqlExecutionContext.getCircuitBreaker().resetTimer();

        // make sure there are no left-over sync actions
        // we are starting a new iteration of the parse
        syncActions.clear();

        // 'Parse'
        //message length
        long hi = getStringLength(lo, msgLimit, "bad prepared statement name length");

        // When we encounter statement name in the "parse" message
        // we need to ensure the wrapper is properly setup to deal with
        // "describe", "bind" message sequence that will follow next.
        // In that all parameter types that we need to infer will have to be added to the
        // "bindVariableTypes" list.
        // Perhaps this is a good idea to make named statement writer a part of the context
        final CharSequence statementName = getStatementName(lo, hi);

        //query text
        lo = hi + 1;
        hi = getStringLength(lo, msgLimit, "bad query text length");
        //TODO: parsePhaseBindVariableCount have to be checked before parseQueryText and fed into it to serve as type hints !
        parseQueryText(lo, hi, compiler);

        //parameter type count
        lo = hi + 1;
        this.parsePhaseBindVariableCount = getShort(lo, msgLimit, "could not read parameter type count");

        if (statementName != null) {
            LOG.info().$("prepare [name=").$(statementName).$(']').$();
            configurePreparedStatement(statementName);
        } else {
            this.activeBindVariableTypes = bindVariableTypes;
            this.activeSelectColumnTypes = selectColumnTypes;
        }

        //process parameter types
        if (this.parsePhaseBindVariableCount > 0) {
            if (lo + Short.BYTES + this.parsePhaseBindVariableCount * 4L > msgLimit) {
                LOG.error()
                        .$("could not read parameters [parameterCount=").$(this.parsePhaseBindVariableCount)
                        .$(", offset=").$(lo - address)
                        .$(", remaining=").$(msgLimit - lo)
                        .$(']').$();
                throw BadProtocolException.INSTANCE;
            }

            LOG.debug().$("params [count=").$(this.parsePhaseBindVariableCount).$(']').$();
            setupBindVariables(lo + Short.BYTES, activeBindVariableTypes, this.parsePhaseBindVariableCount);
        } else if (this.parsePhaseBindVariableCount < 0) {
            LOG.error()
                    .$("invalid parameter count [parameterCount=").$(this.parsePhaseBindVariableCount)
                    .$(", offset=").$(lo - address)
                    .$(']').$();
            throw BadProtocolException.INSTANCE;
        }

        if (typesAndSelect != null) {
            buildSelectColumnTypes();
        }

        syncActions.add(SYNC_PARSE);
    }

    // processes one or more queries (batch/script). "Simple Query" in PostgreSQL docs.
    private void processQuery(
            long lo,
            long limit,
            @Transient SqlCompiler compiler
    ) throws PeerDisconnectedException, PeerIsSlowToReadException, QueryPausedException, BadProtocolException {
        prepareForNewQuery();
        CharacterStoreEntry e = characterStore.newEntry();

        if (Chars.utf8Decode(lo, limit - 1, e)) {
            queryText = characterStore.toImmutable();
            try {
                compiler.compileBatch(queryText, sqlExecutionContext, batchCallback);
                // we need to continue parsing receive buffer even if we errored out
                // this is because PG client might expect separate responses to everything it sent
            } catch (SqlException ex) {
                prepareNonCriticalError(ex.getPosition(), ex.getFlyweightMessage());
            } catch (CairoException ex) {
                if (ex.isInterruption()) {
                    prepareQueryCanceled(ex.getFlyweightMessage());
                } else {
                    prepareError(ex);
                }
            }
        } else {
            LOG.error().$("invalid UTF8 bytes in parse query").$();
            throw BadProtocolException.INSTANCE;
        }
        sendReadyForNewQuery();
    }

    private void processSyncActions() {
        try {
            for (int i = 0, n = syncActions.size(); i < n; i++) {
                switch (syncActions.getQuick(i)) {
                    case SYNC_PARSE:
                        prepareParseComplete();
                        break;
                    case SYNC_DESCRIBE:
                        prepareDescribeResponse();
                        break;
                    case SYNC_BIND:
                        prepareBindComplete();
                        break;
                    case SYNC_DESCRIBE_PORTAL:
                        prepareDescribePortalResponse();
                        break;
                }
            }
        } finally {
            syncActions.clear();
        }
    }

    private void putGeoHashStringByteValue(Record rec, int col, int bitFlags) {
        byte l = rec.getGeoByte(col);
        putGeoHashStringValue(l, bitFlags);
    }

    private void putGeoHashStringIntValue(Record rec, int col, int bitFlags) {
        int l = rec.getGeoInt(col);
        putGeoHashStringValue(l, bitFlags);
    }

    private void putGeoHashStringLongValue(Record rec, int col, int bitFlags) {
        long l = rec.getGeoLong(col);
        putGeoHashStringValue(l, bitFlags);
    }

    private void putGeoHashStringShortValue(Record rec, int col, int bitFlags) {
        short l = rec.getGeoShort(col);
        putGeoHashStringValue(l, bitFlags);
    }

    private void putGeoHashStringValue(long value, int bitFlags) {
        if (value == GeoHashes.NULL) {
            responseAsciiSink.setNullValue();
        } else {
            final long a = responseAsciiSink.skip();
            if (bitFlags < 0) {
                GeoHashes.appendCharsUnsafe(value, -bitFlags, responseAsciiSink);
            } else {
                GeoHashes.appendBinaryStringUnsafe(value, bitFlags, responseAsciiSink);
            }
            responseAsciiSink.putLenEx(a);
        }
    }

    private void removeNamedStatement(CharSequence statementName) {
        if (statementName != null) {
            final int index = namedStatementMap.keyIndex(statementName);
            // do not freak out if client is closing statement we don't have
            // we could have reported error to client before statement was created
            if (index < 0) {
                namedStatementWrapperPool.push(namedStatementMap.valueAt(index));
                namedStatementMap.removeAt(index);
            }
        }
    }

    private void reportError(CairoException ex) throws PeerDisconnectedException, PeerIsSlowToReadException {
        prepareError(ex);
        sendReadyForNewQuery();
        clearRecvBuffer();
    }

    private void reportNonCriticalError(int position, CharSequence flyweightMessage)
            throws PeerDisconnectedException, PeerIsSlowToReadException {
        prepareNonCriticalError(position, flyweightMessage);
        sendReadyForNewQuery();
        clearRecvBuffer();
    }

    private void reportQueryCancelled(CharSequence flyweightMessage)
            throws PeerDisconnectedException, PeerIsSlowToReadException {
        prepareQueryCanceled(flyweightMessage);
        sendReadyForNewQuery();
        clearRecvBuffer();
    }

    private void resumeCommandComplete(boolean queryWasPaused) {
        prepareCommandComplete(true);
    }

    private void resumeCursorExecute(boolean queryWasPaused) throws PeerDisconnectedException, PeerIsSlowToReadException, QueryPausedException, SqlException {
        final Record record = currentCursor.getRecord();
        final int columnCount = currentFactory.getMetadata().getColumnCount();
        if (!queryWasPaused) {
            // We resume after no space left in buffer,
            // so we have to write the last record to the buffer once again.
            appendSingleRecord(record, columnCount);
        }
        responseAsciiSink.bookmark();
        sendCursor0(record, columnCount, resumeCommandCompleteRef);
    }

    private void resumeCursorQuery(boolean queryWasPaused) throws PeerDisconnectedException, PeerIsSlowToReadException, QueryPausedException, SqlException {
        resumeCursorQuery0(queryWasPaused);
        sendReadyForNewQuery();
    }

    private void resumeCursorQuery0(boolean queryWasPaused) throws PeerDisconnectedException, PeerIsSlowToReadException, QueryPausedException, SqlException {
        final Record record = currentCursor.getRecord();
        final int columnCount = currentFactory.getMetadata().getColumnCount();
        if (!queryWasPaused) {
            // We resume after no space left in buffer,
            // so we have to write the last record to the buffer once again.
            appendSingleRecord(record, columnCount);
        }
        responseAsciiSink.bookmark();
        sendCursor0(record, columnCount, resumeQueryCompleteRef);
    }

    private void resumeQueryComplete(boolean queryWasPaused) throws PeerDisconnectedException, PeerIsSlowToReadException {
        prepareCommandComplete(true);
        sendReadyForNewQuery();
    }

    private void sendAndReset() throws PeerDisconnectedException, PeerIsSlowToReadException {
        doSend(0, (int) (sendBufferPtr - sendBuffer));
        responseAsciiSink.reset();
    }

    // This method is currently unused. it's used for the COPY sub-protocol, which is currently not implemented.
    // It's left here so when we add the sub-protocol later we won't need to reimplemented it.
    // We could keep it just in git history, but chances are nobody would recall to search for it there
    private void sendCopyInResponse(CairoEngine engine, TextLoader textLoader) throws PeerDisconnectedException, PeerIsSlowToReadException {
        TableToken tableToken = engine.getTableTokenIfExists(textLoader.getTableName());
        if (
                TableUtils.TABLE_EXISTS == engine.getStatus(
                        sqlExecutionContext.getCairoSecurityContext(),
                        path,
<<<<<<< HEAD
                        textLoader.getTableName()
                )
        ) {
=======
                        tableToken
                )) {
>>>>>>> cb367bc7
            responseAsciiSink.put(MESSAGE_TYPE_COPY_IN_RESPONSE);
            long addr = responseAsciiSink.skip();
            responseAsciiSink.put((byte) 0); // TEXT (1=BINARY, which we do not support yet)

            try (TableWriter writer = engine.getWriter(sqlExecutionContext.getCairoSecurityContext(), tableToken, WRITER_LOCK_REASON)) {
                RecordMetadata metadata = writer.getMetadata();
                responseAsciiSink.putNetworkShort((short) metadata.getColumnCount());
                for (int i = 0, n = metadata.getColumnCount(); i < n; i++) {
                    responseAsciiSink.putNetworkShort((short) PGOids.getTypeOid(metadata.getColumnType(i)));
                }
            }
            responseAsciiSink.putLen(addr);
        } else {
            final SqlException e = SqlException.$(0, "table does not exist [table=").put(textLoader.getTableName()).put(']');
            prepareNonCriticalError(e.getPosition(), e.getFlyweightMessage());
            prepareReadyForQuery();
        }
        sendAndReset();
    }

    private void sendCursor(
            int maxRows,
            PGResumeProcessor cursorResumeProcessor,
            PGResumeProcessor commandCompleteResumeProcessor
    ) throws PeerDisconnectedException, PeerIsSlowToReadException, QueryPausedException, SqlException {
        // the assumption for now is that any record will fit into response buffer. This of course precludes us from
        // streaming large BLOBs, but, and it's a big one, PostgreSQL protocol for DataRow does not allow for
        // streaming anyway. On top of that Java PostgreSQL driver downloads data row fully. This simplifies our
        // approach for general queries. For streaming protocol we will code something else. PostgreSQL Java driver is
        // slow anyway.

        rowCount = 0;
        final Record record = currentCursor.getRecord();
        final RecordMetadata metadata = currentFactory.getMetadata();
        final int columnCount = metadata.getColumnCount();
        final long cursorRowCount = currentCursor.size();
        if (maxRows > 0) {
            this.maxRows = cursorRowCount > 0 ? Long.min(maxRows, cursorRowCount) : maxRows;
        } else {
            this.maxRows = Long.MAX_VALUE;
        }
        resumeProcessor = cursorResumeProcessor;
        responseAsciiSink.bookmark();
        sendCursor0(record, columnCount, commandCompleteResumeProcessor);
    }

    private void sendCursor0(
            Record record,
            int columnCount,
            PGResumeProcessor commandCompleteResumeProcessor
    ) throws PeerDisconnectedException, PeerIsSlowToReadException, QueryPausedException, SqlException {
        if (!circuitBreaker.isTimerSet()) {
            circuitBreaker.resetTimer();
        }

        try {
            while (currentCursor.hasNext()) {
                try {
                    try {
                        appendRecord(record, columnCount);
                        responseAsciiSink.bookmark();
                    } catch (NoSpaceLeftInResponseBufferException e) {
                        responseAsciiSink.resetToBookmark();
                        sendAndReset();
                        appendSingleRecord(record, columnCount);
                        responseAsciiSink.bookmark();
                    }
                    if (rowCount >= maxRows) {
                        break;
                    }
                } catch (SqlException e) {
                    clearCursorAndFactory();
                    responseAsciiSink.resetToBookmark();
                    throw e;
                }
            }
        } catch (DataUnavailableException e) {
            isPausedQuery = true;
            responseAsciiSink.resetToBookmark();
            throw QueryPausedException.instance(e.getEvent(), sqlExecutionContext.getCircuitBreaker());
        }

        completed = maxRows <= 0 || rowCount < maxRows;
        if (completed) {
            clearCursorAndFactory();
            // at this point buffer can contain unsent data,
            // and it may not have enough space for the command
            if (sendBufferLimit - sendBufferPtr < PROTOCOL_TAIL_COMMAND_LENGTH) {
                resumeProcessor = commandCompleteResumeProcessor;
                sendAndReset();
            }
            prepareCommandComplete(true);
        } else {
            prepareSuspended();
            // Prevents re-sending current record row when buffer is sent fully.
            resumeProcessor = null;
        }
    }

    private void sendReadyForNewQuery() throws PeerDisconnectedException, PeerIsSlowToReadException {
        prepareReadyForQuery();
        sendAndReset();
    }

    private void setupFactoryAndCursor(SqlCompiler compiler) throws SqlException {
        if (currentCursor == null) {
            boolean recompileStale = true;
            SqlExecutionCircuitBreaker circuitBreaker = sqlExecutionContext.getCircuitBreaker();

            try {
                if (!circuitBreaker.isTimerSet()) {
                    circuitBreaker.resetTimer();
                }

                for (int retries = 0; recompileStale; retries++) {
                    currentFactory = typesAndSelect.getFactory();
                    try {
                        currentCursor = currentFactory.getCursor(sqlExecutionContext);
                        recompileStale = false;
                        // cache random if it was replaced
                        this.rnd = sqlExecutionContext.getRandom();
                    } catch (TableReferenceOutOfDateException e) {
                        if (retries == TableReferenceOutOfDateException.MAX_RETRY_ATTEMPS) {
                            throw e;
                        }
                        LOG.info().$(e.getFlyweightMessage()).$();
                        freeFactory();
                        compileQuery(compiler);
                        buildSelectColumnTypes();
                        applyLatestBindColumnFormats();
                    } catch (Throwable e) {
                        freeFactory();
                        throw e;
                    }
                }
            } finally {
                circuitBreaker.unsetTimer();
            }
        }
    }

    private void setupVariableSettersFromWrapper(
            @Transient NamedStatementWrapper wrapper,
            @Nullable @Transient SqlCompiler compiler
    ) throws SqlException {
        queryText = wrapper.queryText;
        LOG.debug().$("wrapper query [q=`").$(wrapper.queryText).$("`]").$();
        this.activeBindVariableTypes = wrapper.bindVariableTypes;
        this.parsePhaseBindVariableCount = wrapper.bindVariableTypes.size();
        this.activeSelectColumnTypes = wrapper.selectColumnTypes;
        if (!wrapper.alreadyExecuted && compileQuery(compiler) && typesAndSelect != null) {
            buildSelectColumnTypes();
        }
        // We'll have to compile/execute the statement next time.
        wrapper.alreadyExecuted = false;
    }

    private void shiftReceiveBuffer(long readOffsetBeforeParse) {
        final long len = recvBufferWriteOffset - readOffsetBeforeParse;
        LOG.debug()
                .$("shift [offset=").$(readOffsetBeforeParse)
                .$(", len=").$(len)
                .$(']').$();

        Vect.memcpy(
                recvBuffer, recvBuffer + readOffsetBeforeParse,
                len
        );
        recvBufferWriteOffset = len;
        recvBufferReadOffset = 0;
    }

    private void validateParameterCounts(short parameterFormatCount, short parameterValueCount, int parameterTypeCount) throws BadProtocolException {
        if (parameterValueCount > 0) {
            if (parameterValueCount < parameterTypeCount) {
                LOG.error().$("parameter type count must be less or equals to number of parameters values").$();
                throw BadProtocolException.INSTANCE;
            }
            if (parameterFormatCount > 1 && parameterFormatCount != parameterValueCount) {
                LOG.error().$("parameter format count and parameter value count must match").$();
                throw BadProtocolException.INSTANCE;
            }
        }
    }

    void clearRecvBuffer() {
        recvBufferWriteOffset = 0;
        recvBufferReadOffset = 0;
    }

    int doReceive(int remaining) {
        final long data = recvBuffer + recvBufferWriteOffset;
        final int n = nf.recv(getFd(), data, remaining);
        dumpBuffer('>', data, n);
        return n;
    }

    void doSend(int offset, int size) throws PeerDisconnectedException, PeerIsSlowToReadException {
        final int n = nf.send(getFd(), sendBuffer + offset, size);
        dumpBuffer('<', sendBuffer + offset, n);
        if (n < 0) {
            throw PeerDisconnectedException.INSTANCE;
        }

        if (n < size) {
            doSendWithRetries(offset + n, size - n);
        }
        sendBufferPtr = sendBuffer;
        bufferRemainingSize = 0;
        bufferRemainingOffset = 0;
    }

    void prepareCommandComplete(boolean addRowCount) {
        if (isEmptyQuery) {
            LOG.debug().$("empty").$();
            responseAsciiSink.put(MESSAGE_TYPE_EMPTY_QUERY);
            responseAsciiSink.putIntDirect(INT_BYTES_X);
        } else {
            responseAsciiSink.put(MESSAGE_TYPE_COMMAND_COMPLETE);
            long addr = responseAsciiSink.skip();
            if (addRowCount) {
                if (queryTag == TAG_INSERT) {
                    LOG.debug().$("insert [rowCount=").$(rowCount).$(']').$();
                    responseAsciiSink.encodeUtf8(queryTag).put(" 0 ").put(rowCount).put((char) 0);
                } else {
                    LOG.debug().$("other [rowCount=").$(rowCount).$(']').$();
                    responseAsciiSink.encodeUtf8(queryTag).put(' ').put(rowCount).put((char) 0);
                }
            } else {
                LOG.debug().$("no row count").$();
                responseAsciiSink.encodeUtf8(queryTag).put((char) 0);
            }
            responseAsciiSink.putLen(addr);
        }
    }

    void prepareReadyForQuery() {
        if (sendRNQ) {
            LOG.debug().$("RNQ sent").$();
            responseAsciiSink.put(MESSAGE_TYPE_READY_FOR_QUERY);
            responseAsciiSink.putNetworkInt(Integer.BYTES + Byte.BYTES);
            switch (transactionState) {
                case IN_TRANSACTION:
                    responseAsciiSink.put(STATUS_IN_TRANSACTION);
                    break;
                case ERROR_TRANSACTION:
                    responseAsciiSink.put(STATUS_IN_ERROR);
                    break;
                default:
                    responseAsciiSink.put(STATUS_IDLE);
                    break;
            }
            sendRNQ = false;
        }
    }

    void prepareSuspended() {
        LOG.debug().$("suspended").$();
        responseAsciiSink.put(MESSAGE_TYPE_PORTAL_SUSPENDED);
        responseAsciiSink.putIntDirect(INT_BYTES_X);
    }

    int recv() throws PeerDisconnectedException, PeerIsSlowToWriteException, BadProtocolException {
        final int remaining = (int) (recvBufferSize - recvBufferWriteOffset);

        assertTrue(remaining > 0, "undersized receive buffer or someone is abusing protocol");

        int n = doReceive(remaining);
        LOG.debug().$("recv [n=").$(n).$(']').$();
        if (n < 0) {
            LOG.info().$("disconnected on read [code=").$(n).$(']').$();
            throw PeerDisconnectedException.INSTANCE;
        }
        if (n == 0) {
            // The socket is not ready for read.
            throw PeerIsSlowToWriteException.INSTANCE;
        }

        recvBufferWriteOffset += n;
        return n;
    }

    @FunctionalInterface
    private interface PGResumeProcessor {
        void resume(boolean queryWasPaused) throws PeerIsSlowToReadException, PeerDisconnectedException, QueryPausedException, SqlException;
    }

    public static class NamedStatementWrapper implements Mutable {

        public final IntList bindVariableTypes = new IntList();
        public final IntList selectColumnTypes = new IntList();
        // Used for statements that are executed as a part of compilation (PREPARE), such as DDLs.
        public boolean alreadyExecuted = false;
        public CharSequence queryText = null;

        @Override
        public void clear() {
            queryText = null;
            bindVariableTypes.clear();
            selectColumnTypes.clear();
        }
    }

    public static class Portal implements Mutable {

        public CharSequence statementName = null;

        @Override
        public void clear() {
            statementName = null;
        }
    }

    class PGConnectionBatchCallback implements BatchCallback {

        @Override
        public void postCompile(
                SqlCompiler compiler,
                CompiledQuery cq,
                CharSequence text
        ) throws PeerIsSlowToReadException, PeerDisconnectedException, QueryPausedException, SqlException {
            try {
                PGConnectionContext.this.queryText = text;
                LOG.info().$("parse [fd=").$(fd).$(", q=").utf8(text).I$();
                processCompiledQuery(cq);

                if (typesAndSelect != null) {
                    activeSelectColumnTypes = selectColumnTypes;
                    buildSelectColumnTypes();
                    assert queryText != null;
                    queryTag = TAG_SELECT;
                    setupFactoryAndCursor(compiler);
                    prepareRowDescription();
                    sendCursor(0, resumeCursorQueryRef, resumeQueryCompleteRef);
                } else if (typesAndInsert != null) {
                    executeInsert(compiler);
                } else if (typesAndUpdate != null) {
                    executeUpdate(compiler);
                } else if (cq.getType() == CompiledQuery.INSERT_AS_SELECT ||
                        cq.getType() == CompiledQuery.CREATE_TABLE_AS_SELECT) {
                    prepareCommandComplete(true);
                } else {
                    executeTag();
                    prepareCommandComplete(false);
                }

                sqlExecutionContext.getCircuitBreaker().unsetTimer();
            } catch (QueryPausedException e) {
                // keep circuit breaker's timer as is
                throw e;
            } catch (Exception e) {
                sqlExecutionContext.getCircuitBreaker().unsetTimer();
                throw e;
            }
        }

        @Override
        public void preCompile(SqlCompiler compiler) {
            sendRNQ = true;
            prepareForNewBatchQuery();
            PGConnectionContext.this.typesAndInsert = null;
            PGConnectionContext.this.typesAndUpdate = null;
            PGConnectionContext.this.typesAndSelect = null;
            circuitBreaker.resetTimer();
        }
    }

    class ResponseAsciiSink extends AbstractCharSink {

        private long bookmarkPtr = -1;

        public void bookmark() {
            this.bookmarkPtr = sendBufferPtr;
        }

        public void bump(int size) {
            sendBufferPtr += size;
        }

        @Override
        public CharSink put(CharSequence cs) {
            // this method is only called by date format utility to print timezone name
            final int len;
            if (cs != null && (len = cs.length()) > 0) {
                ensureCapacity(len);
                for (int i = 0; i < len; i++) {
                    Unsafe.getUnsafe().putByte(sendBufferPtr + i, (byte) cs.charAt(i));
                }
                sendBufferPtr += len;
            }
            return this;
        }

        @Override
        public CharSink put(char c) {
            ensureCapacity(Byte.BYTES);
            Unsafe.getUnsafe().putByte(sendBufferPtr++, (byte) c);
            return this;
        }

        @Override
        public CharSink put(char[] chars, int start, int len) {
            ensureCapacity(len);
            Chars.asciiCopyTo(chars, start, len, sendBufferPtr);
            sendBufferPtr += len;
            return this;
        }

        public CharSink put(byte b) {
            ensureCapacity(Byte.BYTES);
            Unsafe.getUnsafe().putByte(sendBufferPtr++, b);
            return this;
        }

        public void put(BinarySequence sequence) {
            final long len = sequence.length();
            if (len > maxBlobSizeOnQuery) {
                setNullValue();
            } else {
                ensureCapacity((int) (len + Integer.BYTES));
                // when we reach here the "long" length would have to fit in response buffer
                // if it was larger than integers it would never fit into integer-bound response buffer
                putInt(sendBufferPtr, (int) len);
                sendBufferPtr += Integer.BYTES;
                for (long x = 0; x < len; x++) {
                    Unsafe.getUnsafe().putByte(sendBufferPtr + x, sequence.byteAt(x));
                }
                sendBufferPtr += len;
            }
        }

        public void putIntDirect(int value) {
            ensureCapacity(Integer.BYTES);
            putIntUnsafe(0, value);
            sendBufferPtr += Integer.BYTES;
        }

        public void putIntUnsafe(long offset, int value) {
            Unsafe.getUnsafe().putInt(sendBufferPtr + offset, value);
        }

        public void putLen(long start) {
            putInt(start, (int) (sendBufferPtr - start));
        }

        public void putLenEx(long start) {
            putInt(start, (int) (sendBufferPtr - start - Integer.BYTES));
        }

        public void putNetworkDouble(double value) {
            ensureCapacity(Double.BYTES);
            Unsafe.getUnsafe().putDouble(sendBufferPtr, Double.longBitsToDouble(Numbers.bswap(Double.doubleToLongBits(value))));
            sendBufferPtr += Double.BYTES;
        }

        public void putNetworkFloat(float value) {
            ensureCapacity(Float.BYTES);
            Unsafe.getUnsafe().putFloat(sendBufferPtr, Float.intBitsToFloat(Numbers.bswap(Float.floatToIntBits(value))));
            sendBufferPtr += Float.BYTES;
        }

        public void putNetworkInt(int value) {
            ensureCapacity(Integer.BYTES);
            putInt(sendBufferPtr, value);
            sendBufferPtr += Integer.BYTES;
        }

        public void putNetworkLong(long value) {
            ensureCapacity(Long.BYTES);
            putLong(sendBufferPtr, value);
            sendBufferPtr += Long.BYTES;
        }

        public void putNetworkShort(short value) {
            ensureCapacity(Short.BYTES);
            putShort(sendBufferPtr, value);
            sendBufferPtr += Short.BYTES;
        }

        public void resetToBookmark() {
            assert bookmarkPtr != -1;
            sendBufferPtr = bookmarkPtr;
            bookmarkPtr = -1;
        }

        private void ensureCapacity(int size) {
            if (sendBufferPtr + size < sendBufferLimit) {
                return;
            }
            throw NoSpaceLeftInResponseBufferException.INSTANCE;
        }

        void encodeUtf8Z(CharSequence value) {
            encodeUtf8(value);
            ensureCapacity(Byte.BYTES);
            Unsafe.getUnsafe().putByte(sendBufferPtr++, (byte) 0);
        }

        void reset() {
            sendBufferPtr = sendBuffer;
        }

        void setNullValue() {
            putIntDirect(INT_NULL_X);
        }

        long skip() {
            ensureCapacity(Integer.BYTES);
            long checkpoint = sendBufferPtr;
            sendBufferPtr += Integer.BYTES;
            return checkpoint;
        }
    }
}<|MERGE_RESOLUTION|>--- conflicted
+++ resolved
@@ -2495,14 +2495,9 @@
                 TableUtils.TABLE_EXISTS == engine.getStatus(
                         sqlExecutionContext.getCairoSecurityContext(),
                         path,
-<<<<<<< HEAD
-                        textLoader.getTableName()
+                        tableToken
                 )
         ) {
-=======
-                        tableToken
-                )) {
->>>>>>> cb367bc7
             responseAsciiSink.put(MESSAGE_TYPE_COPY_IN_RESPONSE);
             long addr = responseAsciiSink.skip();
             responseAsciiSink.put((byte) 0); // TEXT (1=BINARY, which we do not support yet)
