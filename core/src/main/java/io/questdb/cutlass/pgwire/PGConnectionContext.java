/*******************************************************************************
 *     ___                  _   ____  ____
 *    / _ \ _   _  ___  ___| |_|  _ \| __ )
 *   | | | | | | |/ _ \/ __| __| | | |  _ \
 *   | |_| | |_| |  __/\__ \ |_| |_| | |_) |
 *    \__\_\\__,_|\___||___/\__|____/|____/
 *
 *  Copyright (c) 2014-2019 Appsicle
 *  Copyright (c) 2019-2022 QuestDB
 *
 *  Licensed under the Apache License, Version 2.0 (the "License");
 *  you may not use this file except in compliance with the License.
 *  You may obtain a copy of the License at
 *
 *  http://www.apache.org/licenses/LICENSE-2.0
 *
 *  Unless required by applicable law or agreed to in writing, software
 *  distributed under the License is distributed on an "AS IS" BASIS,
 *  WITHOUT WARRANTIES OR CONDITIONS OF ANY KIND, either express or implied.
 *  See the License for the specific language governing permissions and
 *  limitations under the License.
 *
 ******************************************************************************/

package io.questdb.cutlass.pgwire;

import io.questdb.Telemetry;
import io.questdb.cairo.*;
import io.questdb.cairo.pool.WriterSource;
import io.questdb.cairo.security.AllowAllCairoSecurityContext;
import io.questdb.cairo.sql.Record;
import io.questdb.cairo.sql.*;
import io.questdb.cutlass.text.TextLoader;
import io.questdb.cutlass.text.types.TypeManager;
import io.questdb.griffin.*;
import io.questdb.griffin.engine.functions.bind.BindVariableServiceImpl;
import io.questdb.griffin.engine.ops.AbstractOperation;
import io.questdb.griffin.engine.ops.UpdateOperation;
import io.questdb.log.Log;
import io.questdb.log.LogFactory;
import io.questdb.mp.SCSequence;
import io.questdb.network.*;
import io.questdb.std.*;
import io.questdb.std.datetime.DateLocale;
import io.questdb.std.datetime.microtime.TimestampFormatUtils;
import io.questdb.std.str.*;
import org.jetbrains.annotations.Nullable;

import static io.questdb.cairo.sql.OperationFuture.QUERY_COMPLETE;
import static io.questdb.cutlass.pgwire.PGOids.*;
import static io.questdb.std.datetime.millitime.DateFormatUtils.PG_DATE_MILLI_TIME_Z_PRINT_FORMAT;
import static io.questdb.std.datetime.millitime.DateFormatUtils.PG_DATE_Z_FORMAT;

/**
 * Useful PostgreSQL documentation links:<br>
 * <a href="https://www.postgresql.org/docs/current/protocol-flow.html">Wire protocol</a><br>
 * <a href="https://www.postgresql.org/docs/current/protocol-message-formats.html">Message formats</a>
 */
public class PGConnectionContext extends AbstractMutableIOContext<PGConnectionContext> implements WriterSource {

    public static final String TAG_SET = "SET";
    public static final String TAG_BEGIN = "BEGIN";
    public static final String TAG_COMMIT = "COMMIT";
    public static final String TAG_ROLLBACK = "ROLLBACK";
    public static final String TAG_SELECT = "SELECT";
    public static final String TAG_OK = "OK";
    public static final String TAG_COPY = "COPY";
    public static final String TAG_INSERT = "INSERT";
    public static final String TAG_UPDATE = "UPDATE";
    // create as select tag
    public static final String TAG_CTAS = "CTAS";
    public static final char STATUS_IN_TRANSACTION = 'T';
    public static final char STATUS_IN_ERROR = 'E';
    public static final char STATUS_IDLE = 'I';
    private final static Log LOG = LogFactory.getLog(PGConnectionContext.class);
    private static final int INT_BYTES_X = Numbers.bswap(Integer.BYTES);
    private static final int INT_NULL_X = Numbers.bswap(-1);

    private static final int SYNC_PARSE = 1;
    private static final int SYNC_DESCRIBE = 2;
    private static final int SYNC_BIND = 3;
    private static final int SYNC_DESCRIBE_PORTAL = 4;

    private static final int INIT_SSL_REQUEST = 80877103;
    private static final int INIT_STARTUP_MESSAGE = 196608;
    private static final int INIT_CANCEL_REQUEST = 80877102;

    private static final int PREFIXED_MESSAGE_HEADER_LEN = 5;

    private static final byte MESSAGE_TYPE_ERROR_RESPONSE = 'E';
    private static final byte MESSAGE_TYPE_COMMAND_COMPLETE = 'C';
    private static final byte MESSAGE_TYPE_EMPTY_QUERY = 'I';
    private static final byte MESSAGE_TYPE_DATA_ROW = 'D';
    private static final byte MESSAGE_TYPE_READY_FOR_QUERY = 'Z';
    private static final byte MESSAGE_TYPE_LOGIN_RESPONSE = 'R';
    private static final byte MESSAGE_TYPE_PARAMETER_STATUS = 'S';
    private static final byte MESSAGE_TYPE_ROW_DESCRIPTION = 'T';
    private static final byte MESSAGE_TYPE_PARAMETER_DESCRIPTION = 't';
    private static final byte MESSAGE_TYPE_PARSE_COMPLETE = '1';
    private static final byte MESSAGE_TYPE_BIND_COMPLETE = '2';
    private static final byte MESSAGE_TYPE_CLOSE_COMPLETE = '3';
    private static final byte MESSAGE_TYPE_NO_DATA = 'n';
    private static final byte MESSAGE_TYPE_COPY_IN_RESPONSE = 'G';
    private static final byte MESSAGE_TYPE_PORTAL_SUSPENDED = 's';

    private static final int NO_TRANSACTION = 0;
    private static final int IN_TRANSACTION = 1;
    private static final int COMMIT_TRANSACTION = 2;
    private static final int ERROR_TRANSACTION = 3;
    private static final int ROLLING_BACK_TRANSACTION = 4;

    private static final String WRITER_LOCK_REASON = "pgConnection";
    private static final int PROTOCOL_TAIL_COMMAND_LENGTH = 64;
    private long recvBuffer;
    private long sendBuffer;
    private final int recvBufferSize;
    private final CharacterStore characterStore;
    private BindVariableService bindVariableService;
    private long sendBufferLimit;
    private final int sendBufferSize;
    private final ResponseAsciiSink responseAsciiSink = new ResponseAsciiSink();
    private final DirectByteCharSequence dbcs = new DirectByteCharSequence();
    private final int maxBlobSizeOnQuery;
    private final NetworkFacade nf;
    private final boolean dumpNetworkTraffic;
    private final String serverVersion;
    private final PGAuthenticator authenticator;
    private SqlExecutionContextImpl sqlExecutionContext;
    private final Path path = new Path();
    private final IntList bindVariableTypes = new IntList();
    private final IntList selectColumnTypes = new IntList();
    private final WeakMutableObjectPool<NamedStatementWrapper> namedStatementWrapperPool;
    private final WeakMutableObjectPool<Portal> namedPortalPool;
    private final WeakSelfReturningObjectPool<TypesAndInsert> typesAndInsertPool;
    private final DateLocale locale;
    private final CharSequenceObjHashMap<TableWriter> pendingWriters;
    private final DirectCharSink utf8Sink;
    private final TypeManager typeManager;
    private final AssociativeCache<TypesAndInsert> typesAndInsertCache;
    private final CharSequenceObjHashMap<NamedStatementWrapper> namedStatementMap;
    private final CharSequenceObjHashMap<Portal> namedPortalMap;
    private final IntList syncActions = new IntList(4);
    private final CairoEngine engine;
    private final ObjectPool<DirectBinarySequence> binarySequenceParamsPool;
    private final NetworkSqlExecutionCircuitBreaker circuitBreaker;
    private final SCSequence tempSequence = new SCSequence();
    //stores result format codes (0=Text,1=Binary) from the latest bind message
    //we need it in case cursor gets invalidated and bind used non-default binary format for some column(s)
    //pg clients (like asyncpg) fail when format sent by server is not the same as requested in bind message
    private final IntList bindSelectColumnFormats;
    private final BatchCallback batchCallback;
    private WeakSelfReturningObjectPool<TypesAndUpdate> typesAndUpdatePool;
    private AssociativeCache<TypesAndUpdate> typesAndUpdateCache;
    //list of pair: column types (with format flag stored in first bit) AND additional type flag
    private IntList activeSelectColumnTypes;
    private int parsePhaseBindVariableCount;
    private long sendBufferPtr;
    private boolean requireInitialMessage = true;
    private long recvBufferWriteOffset = 0;
    private long totalReceived = 0;
    private long recvBufferReadOffset = 0;
    private int bufferRemainingOffset = 0;
    private int bufferRemainingSize = 0;
    private long statementTimeout = -1L;
    private RecordCursor currentCursor = null;
    private RecordCursorFactory currentFactory = null;
    // these references are held by context only for a period of processing single request
    // in PF world this request can span multiple messages, but still, only for one request
    // the rationale is to be able to return "selectAndTypes" instance to thread-local
    // cache, which is "typesAndSelectCache". We typically do this after query results are
    // served to client or query errored out due to network issues
    private TypesAndSelect typesAndSelect = null;
    private TypesAndInsert typesAndInsert = null;
    private TypesAndUpdate typesAndUpdate = null;
    private boolean typesAndSelectIsCached = true;
    private boolean typesAndUpdateIsCached = false;
    private CharSequence queryText;
    //command tag used when returning row count to client,
    //see CommandComplete (B) at https://www.postgresql.org/docs/current/protocol-message-formats.html
    private CharSequence queryTag;
    private CharSequence username;
    private boolean authenticationRequired = true;
    private Rnd rnd;
    private long rowCount;
    private boolean completed = true;
    private boolean isEmptyQuery;
    private final PGResumeProcessor resumeCommandCompleteRef = this::resumeCommandComplete;
    private int transactionState = NO_TRANSACTION;
    private final PGResumeProcessor resumeQueryCompleteRef = this::resumeQueryComplete;
    private NamedStatementWrapper wrapper;
    private AssociativeCache<TypesAndSelect> typesAndSelectCache;
    private WeakSelfReturningObjectPool<TypesAndSelect> typesAndSelectPool;
    // this is a reference to types either from the context or named statement, where it is provided
    private IntList activeBindVariableTypes;
    private boolean sendParameterDescription;
    private PGResumeProcessor resumeProcessor;
    private long maxRows;
    private final PGResumeProcessor resumeCursorExecuteRef = this::resumeCursorExecute;
    private final PGResumeProcessor resumeCursorQueryRef = this::resumeCursorQuery;

    public PGConnectionContext(CairoEngine engine, PGWireConfiguration configuration, SqlExecutionContextImpl sqlExecutionContext) {
        this.engine = engine;
        this.utf8Sink = new DirectCharSink(engine.getConfiguration().getTextConfiguration().getUtf8SinkSize());
        this.typeManager = new TypeManager(engine.getConfiguration().getTextConfiguration(), utf8Sink);
        this.nf = configuration.getNetworkFacade();
        this.bindVariableService = new BindVariableServiceImpl(engine.getConfiguration());
        this.recvBufferSize = Numbers.ceilPow2(configuration.getRecvBufferSize());
        this.sendBufferSize = Numbers.ceilPow2(configuration.getSendBufferSize());
        this.characterStore = new CharacterStore(
                configuration.getCharacterStoreCapacity(),
                configuration.getCharacterStorePoolCapacity()
        );
        this.maxBlobSizeOnQuery = configuration.getMaxBlobSizeOnQuery();
        this.dumpNetworkTraffic = configuration.getDumpNetworkTraffic();
        this.serverVersion = configuration.getServerVersion();
        this.authenticator = new PGBasicAuthenticator(configuration.getDefaultUsername(), configuration.getDefaultPassword(), configuration.readOnlySecurityContext());
        this.locale = configuration.getDefaultDateLocale();
        this.sqlExecutionContext = sqlExecutionContext;
        this.sqlExecutionContext.setRandom(this.rnd = configuration.getRandom());
        this.namedStatementWrapperPool = new WeakMutableObjectPool<>(NamedStatementWrapper::new, configuration.getNamesStatementPoolCapacity()); // 32
        this.namedPortalPool = new WeakMutableObjectPool<>(Portal::new, configuration.getNamesStatementPoolCapacity()); // 32
        this.namedStatementMap = new CharSequenceObjHashMap<>(configuration.getNamedStatementCacheCapacity());
        this.pendingWriters = new CharSequenceObjHashMap<>(configuration.getPendingWritersCacheSize());
        this.namedPortalMap = new CharSequenceObjHashMap<>(configuration.getNamedStatementCacheCapacity());
        this.binarySequenceParamsPool = new ObjectPool<>(DirectBinarySequence::new, configuration.getBinParamCountCapacity());
        this.circuitBreaker = new NetworkSqlExecutionCircuitBreaker(configuration.getCircuitBreakerConfiguration(), MemoryTag.NATIVE_CB5);
        this.typesAndInsertPool = new WeakSelfReturningObjectPool<>(TypesAndInsert::new, configuration.getInsertPoolCapacity()); // 64
        final boolean enableInsertCache = configuration.isInsertCacheEnabled();
        final int insertBlockCount = enableInsertCache ? configuration.getInsertCacheBlockCount() : 1; // 8
        final int insertRowCount = enableInsertCache ? configuration.getInsertCacheRowCount() : 1; // 8
        this.typesAndInsertCache = new AssociativeCache<>(insertBlockCount, insertRowCount);
        this.batchCallback = new PGConnectionBatchCallback();
        this.bindSelectColumnFormats = new IntList();
        this.queryTag = TAG_OK;
    }

    public static int getInt(long address, long msgLimit, CharSequence errorMessage) throws BadProtocolException {
        if (address + Integer.BYTES <= msgLimit) {
            return getIntUnsafe(address);
        }
        LOG.error().$(errorMessage).$();
        throw BadProtocolException.INSTANCE;
    }

    public static long getLongUnsafe(long address) {
        return Numbers.bswap(Unsafe.getUnsafe().getLong(address));
    }

    public static short getShort(long address, long msgLimit, CharSequence errorMessage) throws BadProtocolException {
        if (address + Short.BYTES <= msgLimit) {
            return getShortUnsafe(address);
        }
        LOG.error().$(errorMessage).$();
        throw BadProtocolException.INSTANCE;
    }

    public static long getStringLength(
            long x,
            long limit,
            CharSequence errorMessage
    ) throws BadProtocolException {
        long len = Unsafe.getUnsafe().getByte(x) == 0 ? x : getStringLengthTedious(x, limit);
        if (len > -1) {
            return len;
        }
        // we did not find 0 within message limit
        LOG.error().$(errorMessage).$();
        throw BadProtocolException.INSTANCE;
    }

    public static long getStringLengthTedious(long x, long limit) {
        // calculate length
        for (long i = x; i < limit; i++) {
            if (Unsafe.getUnsafe().getByte(i) == 0) {
                return i;
            }
        }
        return -1;
    }

    public static void putInt(long address, int value) {
        Unsafe.getUnsafe().putInt(address, Numbers.bswap(value));
    }

    public static void putLong(long address, long value) {
        Unsafe.getUnsafe().putLong(address, Numbers.bswap(value));
    }

    public static void putShort(long address, short value) {
        Unsafe.getUnsafe().putShort(address, Numbers.bswap(value));
    }

    @Override
    public void clear() {
        sendBufferPtr = sendBuffer;
        requireInitialMessage = true;
        bufferRemainingOffset = 0;
        bufferRemainingSize = 0;
        responseAsciiSink.reset();
        prepareForNewQuery();
        authenticationRequired = true;
        username = null;
        typeManager.clear();
        clearWriters();
        clearRecvBuffer();
        typesAndInsertCache.clear();
        namedStatementMap.clear();
        namedPortalMap.clear();
        bindVariableService.clear();
        bindVariableTypes.clear();
        binarySequenceParamsPool.clear();
        resumeProcessor = null;
        completed = true;
        clearCursorAndFactory();
        totalReceived = 0;
        typesAndSelectIsCached = true;
        typesAndUpdateIsCached = false;
        statementTimeout = -1L;
        circuitBreaker.resetMaxTimeToDefault();
    }

    public void clearWriters() {
        for (int i = 0, n = pendingWriters.size(); i < n; i++) {
            Misc.free(pendingWriters.valueQuick(i));
        }
        pendingWriters.clear();
    }

    @Override
    public void close() {
        // We're about to close the context, so no need to return pending factory to cache.
        typesAndSelectIsCached = false;
        typesAndUpdateIsCached = false;
        clear();
        this.fd = -1;
        sqlExecutionContext.with(AllowAllCairoSecurityContext.INSTANCE, null, null, -1, null);
<<<<<<< HEAD
        Misc.free(path);
        Misc.free(utf8Sink);
        Misc.free(circuitBreaker);
        if (recvBuffer > 0) {
            Unsafe.free(recvBuffer, recvBufferSize, MemoryTag.NATIVE_PGW_CONN);
            this.recvBuffer = 0;
        }
        if (sendBuffer > 0) {
            Unsafe.free(sendBuffer, sendBufferSize, MemoryTag.NATIVE_PGW_CONN);
            this.sendBuffer = this.sendBufferPtr = this.sendBufferLimit = 0;
        }
    }

    @Override
    public long getFd() {
        return fd;
    }

    @Override
    public boolean invalid() {
        return fd == -1;
    }

    @Override
    public IODispatcher<PGConnectionContext> getDispatcher() {
        return dispatcher;
=======
        Unsafe.free(sendBuffer, sendBufferSize, MemoryTag.NATIVE_PGW_CONN);
        Unsafe.free(recvBuffer, recvBufferSize, MemoryTag.NATIVE_PGW_CONN);
        Misc.free(path);
        Misc.free(utf8Sink);
        Misc.free(circuitBreaker);
>>>>>>> a44dede8
    }

    @Override
    public TableWriter getWriter(CairoSecurityContext context, CharSequence name, CharSequence lockReason) {
        final int index = pendingWriters.keyIndex(name);
        if (index < 0) {
            return pendingWriters.valueAt(index);
        }
        return engine.getWriter(context, name, lockReason);
    }

    public void handleClientOperation(
            @Transient SqlCompiler compiler,
            @Transient AssociativeCache<TypesAndSelect> selectAndTypesCache,
            @Transient WeakSelfReturningObjectPool<TypesAndSelect> selectAndTypesPool,
            @Transient AssociativeCache<TypesAndUpdate> typesAndUpdateCache,
            @Transient WeakSelfReturningObjectPool<TypesAndUpdate> typesAndUpdatePool,
            int operation
    ) throws PeerDisconnectedException, PeerIsSlowToReadException, PeerIsSlowToWriteException, BadProtocolException {

        this.typesAndSelectCache = selectAndTypesCache;
        this.typesAndSelectPool = selectAndTypesPool;
        this.typesAndUpdateCache = typesAndUpdateCache;
        this.typesAndUpdatePool = typesAndUpdatePool;

        try {
            if (bufferRemainingSize > 0) {
                doSend(bufferRemainingOffset, bufferRemainingSize);
                if (resumeProcessor != null) {
                    resumeProcessor.resume();
                }
            }

            boolean keepReceiving = true;
            OUTER:
            do {
                if (operation == IOOperation.READ) {
                    if (recv() == 0) {
                        keepReceiving = false;
                    }
                }

                // we do not pre-compute length because 'parse' will mutate 'recvBufferReadOffset'
                if (keepReceiving) {
                    do {
                        // Parse will update the value of recvBufferOffset upon completion of
                        // logical block. We cannot count on return value because 'parse' may try to
                        // respond to client and fail with exception. When it does fail we would have
                        // to retry 'send' but not parse the same input again

                        long readOffsetBeforeParse = recvBufferReadOffset;
                        totalReceived += (recvBufferWriteOffset - recvBufferReadOffset);
                        parse(
                                recvBuffer + recvBufferReadOffset,
                                (int) (recvBufferWriteOffset - recvBufferReadOffset),
                                compiler
                        );

                        // nothing changed?
                        if (readOffsetBeforeParse == recvBufferReadOffset) {
                            // shift to start
                            if (readOffsetBeforeParse > 0) {
                                shiftReceiveBuffer(readOffsetBeforeParse);
                            }
                            continue OUTER;
                        }
                    } while (recvBufferReadOffset < recvBufferWriteOffset);
                    clearRecvBuffer();
                }
            } while (keepReceiving && operation == IOOperation.READ);
        } catch (SqlException e) {
            reportError(e.getPosition(), e.getFlyweightMessage(), 0);
        } catch (CairoException e) {
            if (e.isInterruption()) {
                reportQueryCancelled(e.getFlyweightMessage());
            } else {
                reportError(-1, e.getFlyweightMessage(), e.getErrno());
            }
        } catch (AuthenticationException e) {
            prepareError(-1, e.getMessage(), 0);
            sendAndReset();
            clearRecvBuffer();
        }
    }

<<<<<<< HEAD
    public PGConnectionContext of(long clientFd, IODispatcher<PGConnectionContext> dispatcher) {
        this.fd = clientFd;
        sqlExecutionContext.with(clientFd);
        this.dispatcher = dispatcher;
        clear();
        if (fd == -1) {
            // The context is about to be returned to the pool, so we should release the memory.
            if (recvBuffer > 0) {
                Unsafe.free(recvBuffer, recvBufferSize, MemoryTag.NATIVE_HTTP_CONN);
                this.recvBuffer = 0;
            }
            if (sendBuffer > 0) {
                Unsafe.free(sendBuffer, sendBufferSize, MemoryTag.NATIVE_HTTP_CONN);
                this.sendBuffer = this.sendBufferPtr = this.sendBufferLimit = 0;
            }
        } else {
            // The context is obtained from the pool, so we should initialize the memory.
            if (recvBuffer == 0) {
                this.recvBuffer = Unsafe.malloc(this.recvBufferSize, MemoryTag.NATIVE_PGW_CONN);
            }
            if (sendBuffer == 0) {
                this.sendBuffer = Unsafe.malloc(this.sendBufferSize, MemoryTag.NATIVE_PGW_CONN);
                this.sendBufferPtr = sendBuffer;
                this.sendBufferLimit = sendBuffer + sendBufferSize;
            }
        }
        return this;
=======
    @Override
    public PGConnectionContext of(long fd, IODispatcher<PGConnectionContext> dispatcher) {
        PGConnectionContext r = super.of(fd, dispatcher);
        sqlExecutionContext.with(fd);
        return r;
>>>>>>> a44dede8
    }

    public void setBinBindVariable(int index, long address, int valueLen) throws SqlException {
        bindVariableService.setBin(index, this.binarySequenceParamsPool.next().of(address, valueLen));
    }

    public void setBooleanBindVariable(int index, int valueLen) throws SqlException {
        if (valueLen != 4 && valueLen != 5) {
            throw SqlException.$(0, "bad value for BOOLEAN parameter [index=").put(index).put(", valueLen=").put(valueLen).put(']');
        }
        bindVariableService.setBoolean(index, valueLen == 4);
    }

    public void setCharBindVariable(int index, long address, int valueLen) throws BadProtocolException, SqlException {
        CharacterStoreEntry e = characterStore.newEntry();
        if (Chars.utf8Decode(address, address + valueLen, e)) {
            bindVariableService.setChar(index, characterStore.toImmutable().charAt(0));
        } else {
            LOG.error().$("invalid char UTF8 bytes [index=").$(index).$(']').$();
            throw BadProtocolException.INSTANCE;
        }
    }

    public void setDateBindVariable(int index, long address, int valueLen) throws SqlException {
        dbcs.of(address, address + valueLen);
        try {
            bindVariableService.setDate(index, PG_DATE_Z_FORMAT.parse(dbcs, locale));
        } catch (NumericException ex) {
            throw SqlException.$(0, "bad parameter value [index=").put(index).put(", value=").put(dbcs).put(']');
        }
    }

    public void setDoubleBindVariable(int index, long address, int valueLen) throws BadProtocolException, SqlException {
        ensureValueLength(index, Double.BYTES, valueLen);
        bindVariableService.setDouble(index, Double.longBitsToDouble(getLongUnsafe(address)));
    }

    public void setFloatBindVariable(int index, long address, int valueLen) throws BadProtocolException, SqlException {
        ensureValueLength(index, Float.BYTES, valueLen);
        bindVariableService.setFloat(index, Float.intBitsToFloat(getIntUnsafe(address)));
    }

    public void setIntBindVariable(int index, long address, int valueLen) throws BadProtocolException, SqlException {
        ensureValueLength(index, Integer.BYTES, valueLen);
        bindVariableService.setInt(index, getIntUnsafe(address));
    }

    public void setLongBindVariable(int index, long address, int valueLen) throws BadProtocolException, SqlException {
        ensureValueLength(index, Long.BYTES, valueLen);
        bindVariableService.setLong(index, getLongUnsafe(address));
    }

    public void setShortBindVariable(int index, long address, int valueLen) throws BadProtocolException, SqlException {
        ensureValueLength(index, Short.BYTES, valueLen);
        bindVariableService.setShort(index, getShortUnsafe(address));
    }

    public void setStrBindVariable(int index, long address, int valueLen) throws BadProtocolException, SqlException {
        CharacterStoreEntry e = characterStore.newEntry();
        if (Chars.utf8Decode(address, address + valueLen, e)) {
            bindVariableService.setStr(index, characterStore.toImmutable());
        } else {
            LOG.error().$("invalid str UTF8 bytes [index=").$(index).$(']').$();
            throw BadProtocolException.INSTANCE;
        }
    }

    public void setTimestampBindVariable(int index, long address, int valueLen) throws BadProtocolException, SqlException {
        ensureValueLength(index, Long.BYTES, valueLen);
        bindVariableService.setTimestamp(index, getLongUnsafe(address) + Numbers.JULIAN_EPOCH_OFFSET_USEC);
    }

    private static int getIntUnsafe(long address) {
        return Numbers.bswap(Unsafe.getUnsafe().getInt(address));
    }

    private static short getShortUnsafe(long address) {
        return Numbers.bswap(Unsafe.getUnsafe().getShort(address));
    }

    private static void ensureValueLength(int index, int required, int actual) throws BadProtocolException {
        if (required == actual) {
            return;
        }
        LOG.error()
                .$("bad parameter value length [required=").$(required)
                .$(", actual=").$(actual)
                .$(", index=").$(index)
                .I$();
        throw BadProtocolException.INSTANCE;
    }

    private static void prepareParams(PGConnectionContext.ResponseAsciiSink sink, String name, String value) {
        sink.put(MESSAGE_TYPE_PARAMETER_STATUS);
        final long addr = sink.skip();
        sink.encodeUtf8Z(name);
        sink.encodeUtf8Z(value);
        sink.putLen(addr);
    }

    private static void bindParameterFormats(
            long lo,
            long msgLimit,
            short parameterFormatCount,
            IntList bindVariableTypes
    ) throws BadProtocolException {
        if (lo + Short.BYTES * parameterFormatCount <= msgLimit) {
            LOG.debug().$("processing bind formats [count=").$(parameterFormatCount).$(']').$();
            for (int i = 0; i < parameterFormatCount; i++) {
                final short code = getShortUnsafe(lo + i * Short.BYTES);
                bindVariableTypes.setQuick(i, toParamBinaryType(code, bindVariableTypes.getQuick(i)));
            }
        } else {
            LOG.error().$("invalid format code count [value=").$(parameterFormatCount).$(']').$();
            throw BadProtocolException.INSTANCE;
        }
    }

    private static void setupBindVariables(long lo, IntList bindVariableTypes, int count) {
        bindVariableTypes.setPos(count);
        for (int i = 0; i < count; i++) {
            bindVariableTypes.setQuick(i, Unsafe.getUnsafe().getInt(lo + i * 4L));
        }
    }

    private static void bindSingleFormatForAll(long lo, long msgLimit, IntList activeBindVariableTypes) throws BadProtocolException {
        short code = getShort(lo, msgLimit, "could not read parameter formats");
        for (int i = 0, n = activeBindVariableTypes.size(); i < n; i++) {
            activeBindVariableTypes.setQuick(i, toParamBinaryType(code, activeBindVariableTypes.getQuick(i)));
        }
    }

    private void appendBinColumn(Record record, int i) throws SqlException {
        BinarySequence sequence = record.getBin(i);
        if (sequence == null) {
            responseAsciiSink.setNullValue();
        } else {
            // if length is above max we will error out the result set
            long blobSize = sequence.length();
            if (blobSize < maxBlobSizeOnQuery) {
                responseAsciiSink.put(sequence);
            } else {
                throw SqlException.position(0)
                        .put("blob is too large [blobSize=").put(blobSize)
                        .put(", max=").put(maxBlobSizeOnQuery)
                        .put(", columnIndex=").put(i)
                        .put(']');
            }
        }
    }

    private void appendBooleanColumn(Record record, int columnIndex) {
        responseAsciiSink.putNetworkInt(Byte.BYTES);
        responseAsciiSink.put(record.getBool(columnIndex) ? 't' : 'f');
    }

    private void appendBooleanColumnBin(Record record, int columnIndex) {
        responseAsciiSink.putNetworkInt(Byte.BYTES);
        responseAsciiSink.put(record.getBool(columnIndex) ? (byte) 1 : (byte) 0);
    }

    private void appendByteColumn(Record record, int columnIndex) {
        long a = responseAsciiSink.skip();
        responseAsciiSink.put((int) record.getByte(columnIndex));
        responseAsciiSink.putLenEx(a);
    }

    private void appendByteColumnBin(Record record, int columnIndex) {
        final byte value = record.getByte(columnIndex);
        responseAsciiSink.putNetworkInt(Short.BYTES);
        responseAsciiSink.putNetworkShort(value);
    }

    private void appendCharColumn(Record record, int columnIndex) {
        final char charValue = record.getChar(columnIndex);
        if (charValue == 0) {
            responseAsciiSink.setNullValue();
        } else {
            long a = responseAsciiSink.skip();
            responseAsciiSink.putUtf8(charValue);
            responseAsciiSink.putLenEx(a);
        }
    }

    private void appendDateColumn(Record record, int columnIndex) {
        final long longValue = record.getDate(columnIndex);
        if (longValue != Numbers.LONG_NaN) {
            final long a = responseAsciiSink.skip();
            PG_DATE_MILLI_TIME_Z_PRINT_FORMAT.format(longValue, null, null, responseAsciiSink);
            responseAsciiSink.putLenEx(a);
        } else {
            responseAsciiSink.setNullValue();
        }
    }

    private void appendDateColumnBin(Record record, int columnIndex) {
        final long longValue = record.getLong(columnIndex);
        if (longValue != Numbers.LONG_NaN) {
            responseAsciiSink.putNetworkInt(Long.BYTES);
            // PG epoch starts at 2000 rather than 1970
            responseAsciiSink.putNetworkLong(longValue * 1000 - Numbers.JULIAN_EPOCH_OFFSET_USEC);
        } else {
            responseAsciiSink.setNullValue();
        }
    }

    private void appendDoubleColumn(Record record, int columnIndex) {
        final double doubleValue = record.getDouble(columnIndex);
        if (doubleValue == doubleValue) {
            final long a = responseAsciiSink.skip();
            responseAsciiSink.put(doubleValue);
            responseAsciiSink.putLenEx(a);
        } else {
            responseAsciiSink.setNullValue();
        }
    }

    private void appendDoubleColumnBin(Record record, int columnIndex) {
        final double value = record.getDouble(columnIndex);
        if (value == value) {
            responseAsciiSink.putNetworkInt(Double.BYTES);
            responseAsciiSink.putNetworkDouble(value);
        } else {
            responseAsciiSink.setNullValue();
        }
    }

    private void appendFloatColumn(Record record, int columnIndex) {
        final float floatValue = record.getFloat(columnIndex);
        if (floatValue == floatValue) {
            final long a = responseAsciiSink.skip();
            responseAsciiSink.put(floatValue, 3);
            responseAsciiSink.putLenEx(a);
        } else {
            responseAsciiSink.setNullValue();
        }
    }

    private void appendFloatColumnBin(Record record, int columnIndex) {
        final float value = record.getFloat(columnIndex);
        if (value == value) {
            responseAsciiSink.putNetworkInt(Float.BYTES);
            responseAsciiSink.putNetworkFloat(value);
        } else {
            responseAsciiSink.setNullValue();
        }
    }

    private void appendIntCol(Record record, int i) {
        final int intValue = record.getInt(i);
        if (intValue != Numbers.INT_NaN) {
            final long a = responseAsciiSink.skip();
            responseAsciiSink.put(intValue);
            responseAsciiSink.putLenEx(a);
        } else {
            responseAsciiSink.setNullValue();
        }
    }

    private void appendIntColumnBin(Record record, int columnIndex) {
        final int value = record.getInt(columnIndex);
        if (value != Numbers.INT_NaN) {
            responseAsciiSink.ensureCapacity(8);
            responseAsciiSink.putIntUnsafe(0, INT_BYTES_X);
            responseAsciiSink.putIntUnsafe(4, Numbers.bswap(value));
            responseAsciiSink.bump(8);
        } else {
            responseAsciiSink.setNullValue();
        }
    }

    private void appendLong256Column(Record record, int columnIndex) {
        final Long256 long256Value = record.getLong256A(columnIndex);
        if (long256Value.getLong0() == Numbers.LONG_NaN &&
                long256Value.getLong1() == Numbers.LONG_NaN &&
                long256Value.getLong2() == Numbers.LONG_NaN &&
                long256Value.getLong3() == Numbers.LONG_NaN) {
            responseAsciiSink.setNullValue();
        } else {
            final long a = responseAsciiSink.skip();
            Numbers.appendLong256(
                    long256Value.getLong0(),
                    long256Value.getLong1(),
                    long256Value.getLong2(),
                    long256Value.getLong3(),
                    responseAsciiSink);
            responseAsciiSink.putLenEx(a);
        }
    }

    private void appendLongColumn(Record record, int columnIndex) {
        final long longValue = record.getLong(columnIndex);
        if (longValue != Numbers.LONG_NaN) {
            final long a = responseAsciiSink.skip();
            responseAsciiSink.put(longValue);
            responseAsciiSink.putLenEx(a);
        } else {
            responseAsciiSink.setNullValue();
        }
    }

    private void appendLongColumnBin(Record record, int columnIndex) {
        final long longValue = record.getLong(columnIndex);
        if (longValue != Numbers.LONG_NaN) {
            responseAsciiSink.putNetworkInt(Long.BYTES);
            responseAsciiSink.putNetworkLong(longValue);
        } else {
            responseAsciiSink.setNullValue();
        }
    }

    private void appendRecord(Record record, int columnCount) throws SqlException {
        responseAsciiSink.put(MESSAGE_TYPE_DATA_ROW); // data
        final long offset = responseAsciiSink.skip();
        responseAsciiSink.putNetworkShort((short) columnCount);
        for (int i = 0; i < columnCount; i++) {
            final int type = activeSelectColumnTypes.getQuick(2 * i);
            final short columnBinaryFlag = getColumnBinaryFlag(type);
            final int typeTag = ColumnType.tagOf(type);

            final int tagWithFlag = toColumnBinaryType(columnBinaryFlag, typeTag);
            switch (tagWithFlag) {
                case BINARY_TYPE_INT:
                    appendIntColumnBin(record, i);
                    break;
                case ColumnType.INT:
                    appendIntCol(record, i);
                    break;
                case ColumnType.STRING:
                case BINARY_TYPE_STRING:
                    appendStrColumn(record, i);
                    break;
                case ColumnType.SYMBOL:
                case BINARY_TYPE_SYMBOL:
                    appendSymbolColumn(record, i);
                    break;
                case BINARY_TYPE_LONG:
                    appendLongColumnBin(record, i);
                    break;
                case ColumnType.LONG:
                    appendLongColumn(record, i);
                    break;
                case ColumnType.SHORT:
                    appendShortColumn(record, i);
                    break;
                case BINARY_TYPE_DOUBLE:
                    appendDoubleColumnBin(record, i);
                    break;
                case ColumnType.DOUBLE:
                    appendDoubleColumn(record, i);
                    break;
                case BINARY_TYPE_FLOAT:
                    appendFloatColumnBin(record, i);
                    break;
                case BINARY_TYPE_SHORT:
                    appendShortColumnBin(record, i);
                    break;
                case BINARY_TYPE_DATE:
                    appendDateColumnBin(record, i);
                    break;
                case BINARY_TYPE_TIMESTAMP:
                    appendTimestampColumnBin(record, i);
                    break;
                case BINARY_TYPE_BYTE:
                    appendByteColumnBin(record, i);
                    break;
                case ColumnType.FLOAT:
                    appendFloatColumn(record, i);
                    break;
                case ColumnType.TIMESTAMP:
                    appendTimestampColumn(record, i);
                    break;
                case ColumnType.DATE:
                    appendDateColumn(record, i);
                    break;
                case ColumnType.BOOLEAN:
                    appendBooleanColumn(record, i);
                    break;
                case BINARY_TYPE_BOOLEAN:
                    appendBooleanColumnBin(record, i);
                    break;
                case ColumnType.BYTE:
                    appendByteColumn(record, i);
                    break;
                case ColumnType.BINARY:
                case BINARY_TYPE_BINARY:
                    appendBinColumn(record, i);
                    break;
                case ColumnType.CHAR:
                case BINARY_TYPE_CHAR:
                    appendCharColumn(record, i);
                    break;
                case ColumnType.LONG256:
                case BINARY_TYPE_LONG256:
                    appendLong256Column(record, i);
                    break;
                case ColumnType.GEOBYTE:
                    putGeoHashStringByteValue(record, i, activeSelectColumnTypes.getQuick(2 * i + 1));
                    break;
                case ColumnType.GEOSHORT:
                    putGeoHashStringShortValue(record, i, activeSelectColumnTypes.getQuick(2 * i + 1));
                    break;
                case ColumnType.GEOINT:
                    putGeoHashStringIntValue(record, i, activeSelectColumnTypes.getQuick(2 * i + 1));
                    break;
                case ColumnType.GEOLONG:
                    putGeoHashStringLongValue(record, i, activeSelectColumnTypes.getQuick(2 * i + 1));
                    break;
                case ColumnType.NULL:
                    responseAsciiSink.setNullValue();
                    break;
                default:
                    assert false;
            }
        }
        responseAsciiSink.putLen(offset);
        rowCount += 1;
    }

    private void appendShortColumn(Record record, int columnIndex) {
        final long a = responseAsciiSink.skip();
        responseAsciiSink.put(record.getShort(columnIndex));
        responseAsciiSink.putLenEx(a);
    }

    private void appendShortColumnBin(Record record, int columnIndex) {
        final short value = record.getShort(columnIndex);
        responseAsciiSink.putNetworkInt(Short.BYTES);
        responseAsciiSink.putNetworkShort(value);
    }

    private void appendSingleRecord(Record record, int columnCount) throws SqlException {
        try {
            appendRecord(record, columnCount);
        } catch (NoSpaceLeftInResponseBufferException e1) {
            // oopsie, buffer is too small for single record
            LOG.error().$("not enough space in buffer for row data [buffer=").$(sendBufferSize).I$();
            responseAsciiSink.reset();
            freeFactory();
            throw CairoException.critical(0).put("server configuration error: not enough space in send buffer for row data");
        }
    }

    private void appendStrColumn(Record record, int columnIndex) {
        final CharSequence strValue = record.getStr(columnIndex);
        if (strValue == null) {
            responseAsciiSink.setNullValue();
        } else {
            final long a = responseAsciiSink.skip();
            responseAsciiSink.encodeUtf8(strValue);
            responseAsciiSink.putLenEx(a);
        }
    }

    private void appendSymbolColumn(Record record, int columnIndex) {
        final CharSequence strValue = record.getSym(columnIndex);
        if (strValue == null) {
            responseAsciiSink.setNullValue();
        } else {
            final long a = responseAsciiSink.skip();
            responseAsciiSink.encodeUtf8(strValue);
            responseAsciiSink.putLenEx(a);
        }
    }

    private void appendTimestampColumn(Record record, int i) {
        long a;
        long longValue = record.getTimestamp(i);
        if (longValue == Numbers.LONG_NaN) {
            responseAsciiSink.setNullValue();
        } else {
            a = responseAsciiSink.skip();
            TimestampFormatUtils.PG_TIMESTAMP_FORMAT.format(longValue, null, null, responseAsciiSink);
            responseAsciiSink.putLenEx(a);
        }
    }

    private void appendTimestampColumnBin(Record record, int columnIndex) {
        final long longValue = record.getLong(columnIndex);
        if (longValue == Numbers.LONG_NaN) {
            responseAsciiSink.setNullValue();
        } else {
            responseAsciiSink.putNetworkInt(Long.BYTES);
            // PG epoch starts at 2000 rather than 1970
            responseAsciiSink.putNetworkLong(longValue - Numbers.JULIAN_EPOCH_OFFSET_USEC);
        }
    }

    //replace column formats in activeSelectColumnTypes with those from latest bind call
    private void applyLatestBindColumnFormats() {
        for (int i = 0; i < bindSelectColumnFormats.size(); i++) {
            int newValue = toColumnBinaryType((short) bindSelectColumnFormats.get(i),
                    toColumnType(activeSelectColumnTypes.getQuick(2 * i)));
            activeSelectColumnTypes.setQuick(2 * i, newValue);
        }
    }

    private void assertTrue(boolean check, String message) throws BadProtocolException {
        if (check) {
            return;
        }
        // we did not find 0 within message limit
        LOG.error().$(message).$();
        throw BadProtocolException.INSTANCE;
    }

    private long bindValuesAsStrings(long lo, long msgLimit, short parameterValueCount) throws BadProtocolException, SqlException {
        for (int j = 0; j < parameterValueCount; j++) {
            final int valueLen = getInt(lo, msgLimit, "malformed bind variable");
            lo += Integer.BYTES;

            if (valueLen != -1 && lo + valueLen <= msgLimit) {
                setStrBindVariable(j, lo, valueLen);
                lo += valueLen;
            } else if (valueLen != -1) {
                LOG.error()
                        .$("value length is outside of buffer [parameterIndex=").$(j)
                        .$(", valueLen=").$(valueLen)
                        .$(", messageRemaining=").$(msgLimit - lo)
                        .$(']').$();
                throw BadProtocolException.INSTANCE;
            }
        }
        return lo;
    }

    private long bindValuesUsingSetters(
            long lo,
            long msgLimit,
            short parameterValueCount
    ) throws BadProtocolException, SqlException {
        for (int j = 0; j < parameterValueCount; j++) {
            final int valueLen = getInt(lo, msgLimit, "malformed bind variable");
            lo += Integer.BYTES;
            if (valueLen == -1) {
                // this is null we have already defaulted parameters to
                continue;
            }

            if (lo + valueLen <= msgLimit) {
                switch (activeBindVariableTypes.getQuick(j)) {
                    case X_B_PG_INT4:
                        setIntBindVariable(j, lo, valueLen);
                        break;
                    case X_B_PG_INT8:
                        setLongBindVariable(j, lo, valueLen);
                        break;
                    case X_B_PG_TIMESTAMP:
                        setTimestampBindVariable(j, lo, valueLen);
                        break;
                    case X_B_PG_INT2:
                        setShortBindVariable(j, lo, valueLen);
                        break;
                    case X_B_PG_FLOAT8:
                        setDoubleBindVariable(j, lo, valueLen);
                        break;
                    case X_B_PG_FLOAT4:
                        setFloatBindVariable(j, lo, valueLen);
                        break;
                    case X_B_PG_CHAR:
                        setCharBindVariable(j, lo, valueLen);
                        break;
                    case X_B_PG_DATE:
                        setDateBindVariable(j, lo, valueLen);
                        break;
                    case X_B_PG_BOOL:
                        setBooleanBindVariable(j, valueLen);
                        break;
                    case X_B_PG_BYTEA:
                        setBinBindVariable(j, lo, valueLen);
                        break;
                    default:
                        setStrBindVariable(j, lo, valueLen);
                        break;
                }
                lo += valueLen;
            } else {
                LOG.error()
                        .$("value length is outside of buffer [parameterIndex=").$(j)
                        .$(", valueLen=").$(valueLen)
                        .$(", messageRemaining=").$(msgLimit - lo)
                        .$(']').$();
                throw BadProtocolException.INSTANCE;
            }
        }
        return lo;
    }

    private void buildSelectColumnTypes() {
        final RecordMetadata m = typesAndSelect.getFactory().getMetadata();
        final int columnCount = m.getColumnCount();
        activeSelectColumnTypes.setPos(2 * columnCount);

        for (int i = 0; i < columnCount; i++) {
            int columnType = m.getColumnType(i);
            int flags = GeoHashes.getBitFlags(columnType);
            activeSelectColumnTypes.setQuick(2 * i, columnType);
            activeSelectColumnTypes.setQuick(2 * i + 1, flags);
        }
    }

    private void clearCursorAndFactory() {
        resumeProcessor = null;
        currentCursor = Misc.free(currentCursor);
        // do not free factory, we may cache it
        currentFactory = null;
        // we resumed the cursor send the typeAndSelect will be null
        // we do not want to overwrite cache entries and potentially
        // leak memory
        if (typesAndSelect != null) {
            if (typesAndSelectIsCached) {
                typesAndSelectCache.put(queryText, typesAndSelect);
                // clear selectAndTypes so that context doesn't accidentally
                // free the factory when context finishes abnormally
                this.typesAndSelect = null;
            } else {
                this.typesAndSelect = Misc.free(this.typesAndSelect);
            }
        }

        if (typesAndUpdate != null) {
            if (typesAndUpdateIsCached) {
                assert queryText != null;
                typesAndUpdateCache.put(queryText, typesAndUpdate);
                this.typesAndUpdate = null;
            } else {
                typesAndUpdate = Misc.free(typesAndUpdate);
            }
        }
    }

    void clearRecvBuffer() {
        recvBufferWriteOffset = 0;
        recvBufferReadOffset = 0;
    }

    private boolean compileQuery(@Transient SqlCompiler compiler) throws SqlException {
        if (queryText != null && queryText.length() > 0) {

            // try insert, peek because this is our private cache
            // and we do not want to remove statement from it
            typesAndInsert = typesAndInsertCache.peek(queryText);

            // not found or not insert, try select
            // poll this cache because it is shared and we do not want
            // select factory to be used by another thread concurrently
            if (typesAndInsert != null) {
                typesAndInsert.defineBindVariables(bindVariableService);
                queryTag = TAG_INSERT;
                return false;
            }

            typesAndUpdate = typesAndUpdateCache.poll(queryText);

            if (typesAndUpdate != null) {
                typesAndUpdate.defineBindVariables(bindVariableService);
                queryTag = TAG_UPDATE;
                typesAndUpdateIsCached = true;
                return false;
            }

            typesAndSelect = typesAndSelectCache.poll(queryText);

            if (typesAndSelect != null) {
                LOG.info().$("query cache used [fd=").$(fd).I$();
                // cache hit, define bind variables
                bindVariableService.clear();
                typesAndSelect.defineBindVariables(bindVariableService);
                queryTag = TAG_SELECT;
                return false;
            }

            // not cached - compile to see what it is
            final CompiledQuery cc = compiler.compile(queryText, sqlExecutionContext); //here
            processCompiledQuery(cc);
        } else {
            isEmptyQuery = true;
        }

        return true;
    }

    private void configureContextFromNamedStatement(CharSequence statementName, @Nullable @Transient SqlCompiler compiler)
            throws BadProtocolException, SqlException {

        this.sendParameterDescription = statementName != null;

        if (wrapper != null) {
            LOG.debug().$("reusing existing wrapper").$();
            return;
        }

        // make sure there is no current wrapper is set, so that we don't assign values
        // from the wrapper back to context on the first pass where named statement is setup
        if (statementName != null) {
            LOG.debug().$("named statement [name=").$(statementName).$(']').$();
            wrapper = namedStatementMap.get(statementName);
            if (wrapper != null) {
                setupVariableSettersFromWrapper(wrapper, compiler);
            } else {
                // todo: when we have nothing for prepared statement name we need to produce an error
                LOG.error().$("statement does not exist [name=").$(statementName).$(']').$();
                throw BadProtocolException.INSTANCE;
            }
        }
    }

    private void configurePortal(CharSequence portalName, CharSequence statementName) throws BadProtocolException {
        int index = namedPortalMap.keyIndex(portalName);
        if (index > -1) {
            Portal portal = namedPortalPool.pop();
            portal.statementName = statementName;
            namedPortalMap.putAt(index, Chars.toString(portalName), portal);
        } else {
            LOG.error().$("duplicate portal [name=").$(portalName).$(']').$();
            throw BadProtocolException.INSTANCE;
        }
    }

    private void configurePreparedStatement(CharSequence statementName) throws BadProtocolException {
        // this is a PARSE message asking us to setup named SQL
        // we need to keep SQL text in case our SQL cache expires
        // as well as PG types of the bind variables, which we will need to configure setters

        int index = namedStatementMap.keyIndex(statementName);
        if (index > -1) {
            wrapper = namedStatementWrapperPool.pop();
            wrapper.queryText = Chars.toString(queryText);
            // COPY 'id' CANCEL; queries shouldn't be compiled multiple times, but it's fine to compile
            // COPY 'x' FROM ...; queries multiple times since the import is executed lazily
            wrapper.alreadyExecuted = (queryTag == TAG_OK || queryTag == TAG_CTAS || (queryTag == TAG_COPY && typesAndSelect == null));
            namedStatementMap.putAt(index, Chars.toString(statementName), wrapper);
            this.activeBindVariableTypes = wrapper.bindVariableTypes;
            this.activeSelectColumnTypes = wrapper.selectColumnTypes;
        } else {
            LOG.error().$("duplicate statement [name=").$(statementName).$(']').$();
            throw BadProtocolException.INSTANCE;
        }
    }

    private void doAuthentication(long msgLo, long msgLimit)
            throws
            BadProtocolException,
            PeerDisconnectedException,
            PeerIsSlowToReadException,
            AuthenticationException,
            SqlException {
        final CairoSecurityContext cairoSecurityContext = authenticator.authenticate(username, msgLo, msgLimit);
        if (cairoSecurityContext != null) {
            sqlExecutionContext.with(cairoSecurityContext, bindVariableService, rnd, this.fd, circuitBreaker.of(this.fd));
            authenticationRequired = false;
            prepareLoginOk();
            sendAndReset();
        }
    }

    int doReceive(int remaining) {
        final long data = recvBuffer + recvBufferWriteOffset;
        final int n = nf.recv(getFd(), data, remaining);
        dumpBuffer('>', data, n);
        return n;
    }

    void doSend(int offset, int size) throws PeerDisconnectedException, PeerIsSlowToReadException {
        final int n = nf.send(getFd(), sendBuffer + offset, size);
        dumpBuffer('<', sendBuffer + offset, n);
        if (n < 0) {
            throw PeerDisconnectedException.INSTANCE;
        }

        if (n < size) {
            doSendWithRetries(offset + n, size - n);
        }
        sendBufferPtr = sendBuffer;
        bufferRemainingSize = 0;
        bufferRemainingOffset = 0;
    }

    private void doSendWithRetries(int bufferOffset, int bufferSize) throws PeerDisconnectedException, PeerIsSlowToReadException {
        int offset = bufferOffset;
        int remaining = bufferSize;

        while (remaining > 0) {
            int m = nf.send(
                    getFd(),
                    sendBuffer + offset,
                    remaining
            );
            if (m < 0) {
                LOG.info().$("disconnected on write [code=").$(m).$(']').$();
                throw PeerDisconnectedException.INSTANCE;
            }
            if (m == 0) {
                // The socket is not ready for write.
                break;
            }

            dumpBuffer('<', sendBuffer + offset, m);

            remaining -= m;
            offset += m;
        }

        if (remaining > 0) {
            bufferRemainingOffset = offset;
            bufferRemainingSize = remaining;
            throw PeerIsSlowToReadException.INSTANCE;
        }
    }

    private void dumpBuffer(char direction, long buffer, int len) {
        if (dumpNetworkTraffic && len > 0) {
            StdoutSink.INSTANCE.put(direction);
            Net.dump(buffer, len);
        }
    }

    private void executeInsert() throws SqlException {
        final TableWriter writer;
        try {
            switch (transactionState) {
                case IN_TRANSACTION:
                    final InsertMethod m = typesAndInsert.getInsert().createMethod(sqlExecutionContext, this);
                    try {
                        rowCount = m.execute();
                        writer = m.popWriter();
                        pendingWriters.put(writer.getTableName(), writer);
                    } catch (Throwable e) {
                        Misc.free(m);
                        throw e;
                    }
                    break;
                case ERROR_TRANSACTION:
                    // when transaction is in error state, skip execution
                    break;
                default:
                    // in any other case we will commit in place
                    try (final InsertMethod m2 = typesAndInsert.getInsert().createMethod(sqlExecutionContext, this)) {
                        rowCount = m2.execute();
                        m2.commit();
                    }
                    break;
            }
            prepareCommandComplete(true);
        } catch (Throwable e) {
            if (transactionState == IN_TRANSACTION) {
                transactionState = ERROR_TRANSACTION;
            }
            throw e;
        }
    }

    private void executeTag() {
        LOG.debug().$("executing [tag=").$(queryTag).$(']').$();
        if (queryTag != null && TAG_OK != queryTag) {  //do not run this for OK tag (i.e.: create table)
            executeTag0();
        }
    }

    private void executeTag0() {
        switch (transactionState) {
            case COMMIT_TRANSACTION:
                try {
                    for (int i = 0, n = pendingWriters.size(); i < n; i++) {
                        final TableWriter m = pendingWriters.valueQuick(i);
                        m.commit();
                        Misc.free(m);
                    }
                } finally {
                    pendingWriters.clear();
                    transactionState = NO_TRANSACTION;
                }
                break;
            case ROLLING_BACK_TRANSACTION:
                try {
                    for (int i = 0, n = pendingWriters.size(); i < n; i++) {
                        final TableWriter m = pendingWriters.valueQuick(i);
                        m.rollback();
                        Misc.free(m);
                    }
                } finally {
                    pendingWriters.clear();
                    transactionState = NO_TRANSACTION;
                }
                break;
            default:
                break;
        }
    }

    private void executeUpdate(SqlCompiler compiler) throws SqlException {
        boolean recompileStale = true;
        for (int retries = 0; recompileStale; retries++) {
            try {
                if (transactionState != ERROR_TRANSACTION) {
                    // when transaction is in error state, skip execution
                    executeUpdate0();
                    recompileStale = false;
                }
                prepareCommandComplete(true);
            } catch (ReaderOutOfDateException e) {
                if (retries == ReaderOutOfDateException.MAX_RETRY_ATTEMPS) {
                    if (transactionState == IN_TRANSACTION) {
                        transactionState = ERROR_TRANSACTION;
                    }
                    throw e;
                }
                LOG.info().$(e.getFlyweightMessage()).$();
                typesAndUpdate = Misc.free(typesAndUpdate);
                CompiledQuery cc = compiler.compile(queryText, sqlExecutionContext); //here
                processCompiledQuery(cc);
            } catch (Throwable e) {
                if (transactionState == IN_TRANSACTION) {
                    transactionState = ERROR_TRANSACTION;
                }
                throw e;
            }
        }
    }

    private void executeUpdate0() throws SqlException {
        final CompiledQuery cq = typesAndUpdate.getCompiledQuery();
        final UpdateOperation op = cq.getUpdateOperation();
        op.start();

        // check if there is pending writer, which would be pending if there is active transaction
        // when we have writer, execution is synchronous
        final int index = pendingWriters.keyIndex(op.getTableName());
        if (index < 0) {
            op.withContext(sqlExecutionContext);
            pendingWriters.valueAt(index).getUpdateOperator().executeUpdate(sqlExecutionContext, op);
        } else {
            if (statementTimeout > 0) {
                circuitBreaker.setTimeout(statementTimeout);
            }

            // execute against writer from the engine, or async
            try (OperationFuture fut = cq.getDispatcher().execute(op, sqlExecutionContext, tempSequence)) {
                if (statementTimeout > 0) {
                    if (fut.await(statementTimeout) != QUERY_COMPLETE) {
                        // Timeout
                        if (op.isWriterClosePending()) {
                            // Writer has not tried to execute the command
                            freeUpdateCommand(op);
                        }
                        throw SqlException.$(0, "UPDATE query timeout ").put(statementTimeout).put(" ms");
                    }
                } else {
                    // Default timeouts, can be different for select and update part
                    fut.await();
                }
                rowCount = fut.getAffectedRowsCount();
            } catch (SqlTimeoutException ex) {
                // After timeout, TableWriter can still use the UpdateCommand and Execution Context
                if (op.isWriterClosePending()) {
                    freeUpdateCommand(op);
                }
                throw ex;
            } catch (SqlException | CairoException ex) {
                // These exceptions mean the UpdateOperation cannot be used by writer anymore, and it's safe to re-use it.
                throw ex;
            } catch (Throwable ex) {
                // Unknown exception, assume TableWriter can still use the UpdateCommand and Execution Context
                if (op.isWriterClosePending()) {
                    freeUpdateCommand(op);
                }
                throw ex;
            }
        }
    }

    private void freeUpdateCommand(UpdateOperation op) {
        // Create a copy of sqlExecutionContext here
        bindVariableService = new BindVariableServiceImpl(engine.getConfiguration());
        SqlExecutionContextImpl newSqlExecutionContext = new SqlExecutionContextImpl(
                engine,
                sqlExecutionContext.getWorkerCount(),
                sqlExecutionContext.getSharedWorkerCount()
        );
        newSqlExecutionContext.with(
                sqlExecutionContext.getCairoSecurityContext(),
                bindVariableService,
                sqlExecutionContext.getRandom(),
                sqlExecutionContext.getRequestFd(),
                circuitBreaker
        );
        sqlExecutionContext = newSqlExecutionContext;

        // Do not cache, let last closing party free the resources
        op.close();
        typesAndUpdate = null;
    }

    @Nullable
    private CharSequence getPortalName(long lo, long hi) throws BadProtocolException {
        if (hi - lo > 0) {
            return getString(lo, hi, "invalid UTF8 bytes in portal name");
        }
        return null;
    }

    @Nullable
    private CharSequence getStatementName(long lo, long hi) throws BadProtocolException {
        if (hi - lo > 0) {
            return getString(lo, hi, "invalid UTF8 bytes in statement name");
        }
        return null;
    }

    private CharSequence getString(long lo, long hi, CharSequence errorMessage) throws BadProtocolException {
        CharacterStoreEntry e = characterStore.newEntry();
        if (Chars.utf8Decode(lo, hi, e)) {
            return characterStore.toImmutable();
        } else {
            LOG.error().$(errorMessage).$();
            throw BadProtocolException.INSTANCE;
        }
    }

    /**
     * returns address of where parsing stopped. If there are remaining bytes left
     * in the buffer they need to be passed again in parse function along with
     * any additional bytes received
     */
    private void parse(long address, int len, @Transient SqlCompiler compiler)
            throws PeerDisconnectedException, PeerIsSlowToReadException, BadProtocolException, SqlException, AuthenticationException {

        if (requireInitialMessage) {
            processInitialMessage(address, len);
            return;
        }

        // this is a type-prefixed message
        // we will wait until we receive the entire header

        if (len < PREFIXED_MESSAGE_HEADER_LEN) {
            // we need to be able to read header and length
            return;
        }

        final byte type = Unsafe.getUnsafe().getByte(address);
        final int msgLen = getIntUnsafe(address + 1);
        LOG.debug()
                .$("received msg [type=").$((char) type)
                .$(", len=").$(msgLen)
                .$(']').$();
        if (msgLen < 1) {
            LOG.error()
                    .$("invalid message length [type=").$(type)
                    .$(", msgLen=").$(msgLen)
                    .$(", recvBufferReadOffset=").$(recvBufferReadOffset)
                    .$(", recvBufferWriteOffset=").$(recvBufferWriteOffset)
                    .$(", totalReceived=").$(totalReceived)
                    .$(']').$();
            throw BadProtocolException.INSTANCE;
        }

        // msgLen does not take into account type byte
        if (msgLen > len - 1) {
            // When this happens we need to shift our receive buffer left
            // to fit this message. Outer function will do that if we
            // just exit.
            LOG.debug()
                    .$("not enough data in buffer [expected=").$(msgLen)
                    .$(", have=").$(len)
                    .$(", recvBufferWriteOffset=").$(recvBufferWriteOffset)
                    .$(", recvBufferReadOffset=").$(recvBufferReadOffset)
                    .$(']').$();
            return;
        }
        // we have enough to read entire message
        recvBufferReadOffset += msgLen + 1;
        final long msgLimit = address + msgLen + 1;
        final long msgLo = address + PREFIXED_MESSAGE_HEADER_LEN; // 8 is offset where name value pairs begin

        if (authenticationRequired) {
            doAuthentication(msgLo, msgLimit);
            return;
        }
        switch (type) {
            case 'P':
                processParse(
                        address,
                        msgLo,
                        msgLimit,
                        compiler
                );
                break;
            case 'X':
                // 'Terminate'
                throw PeerDisconnectedException.INSTANCE;
            case 'C':
                // close
                processClose(msgLo, msgLimit);
                break;
            case 'B': // bind
                processBind(msgLo, msgLimit, compiler);
                break;
            case 'E': // execute
                processExec(msgLo, msgLimit, compiler);
                break;
            case 'S': // sync
                processSyncActions();
                prepareReadyForQuery();
                prepareForNewQuery();
                // fall thru
            case 'H': // flush
                // some clients (asyncpg) chose not to send 'S' (sync) message
                // but instead fire 'H'. Can't wrap my head around as to why
                // query execution is so ambiguous
                if (syncActions.size() > 0) {
                    processSyncActions();
                    prepareForNewQuery();
                }
                sendAndReset();
                break;
            case 'D': // describe
                processDescribe(msgLo, msgLimit, compiler);
                break;
            case 'Q':
                processQuery(msgLo, msgLimit, compiler);
                break;
            case 'd':
                break;
            default:
                LOG.error().$("unknown message [type=").$(type).$(']').$();
                throw BadProtocolException.INSTANCE;
        }
    }

    private void parseQueryText(long lo, long hi, @Transient SqlCompiler compiler) throws BadProtocolException, SqlException {
        CharacterStoreEntry e = characterStore.newEntry();
        if (Chars.utf8Decode(lo, hi, e)) {
            queryText = characterStore.toImmutable();

            LOG.info().$("parse [fd=").$(fd).$(", q=").utf8(queryText).I$();
            compileQuery(compiler);
            return;
        }
        LOG.error().$("invalid UTF8 bytes in parse query").$();
        throw BadProtocolException.INSTANCE;
    }

    private void prepareBindComplete() {
        responseAsciiSink.put(MESSAGE_TYPE_BIND_COMPLETE);
        responseAsciiSink.putIntDirect(INT_BYTES_X);
    }

    private void prepareCloseComplete() {
        responseAsciiSink.put(MESSAGE_TYPE_CLOSE_COMPLETE);
        responseAsciiSink.putIntDirect(INT_BYTES_X);
    }

    void prepareCommandComplete(boolean addRowCount) {
        if (isEmptyQuery) {
            LOG.debug().$("empty").$();
            responseAsciiSink.put(MESSAGE_TYPE_EMPTY_QUERY);
            responseAsciiSink.putIntDirect(INT_BYTES_X);
        } else {
            responseAsciiSink.put(MESSAGE_TYPE_COMMAND_COMPLETE);
            long addr = responseAsciiSink.skip();
            if (addRowCount) {
                if (queryTag == TAG_INSERT) {
                    LOG.debug().$("insert [rowCount=").$(rowCount).$(']').$();
                    responseAsciiSink.encodeUtf8(queryTag).put(" 0 ").put(rowCount).put((char) 0);
                } else {
                    LOG.debug().$("other [rowCount=").$(rowCount).$(']').$();
                    responseAsciiSink.encodeUtf8(queryTag).put(' ').put(rowCount).put((char) 0);
                }
            } else {
                LOG.debug().$("no row count").$();
                responseAsciiSink.encodeUtf8(queryTag).put((char) 0);
            }
            responseAsciiSink.putLen(addr);
        }
    }

    private void prepareDescribePortalResponse() {
        if (typesAndSelect != null) {
            try {
                prepareRowDescription();
            } catch (NoSpaceLeftInResponseBufferException ignored) {
                LOG.error().$("not enough space in buffer for row description [buffer=").$(sendBufferSize).I$();
                responseAsciiSink.reset();
                freeFactory();
                throw CairoException.critical(0).put("server configuration error: not enough space in send buffer for row description");
            }
        } else {
            prepareNoDataMessage();
        }
    }

    private void prepareDescribeResponse() {
        // only send parameter description when we have named statement
        if (sendParameterDescription) {
            prepareParameterDescription();
        }
        prepareDescribePortalResponse();
    }

    private void prepareQueryCanceled(CharSequence message) {
        prepareErrorResponse(-1, message);
        LOG.info()
                .$("query cancelled [msg=`").$(message).$('`')
                .I$();
    }

    private void prepareError(int position, CharSequence message, long errno) {
        prepareErrorResponse(position, message);
        if (errno == CairoException.NON_CRITICAL) {
            LOG.error()
                    .$("error [pos=").$(position)
                    .$(", msg=`").$(message).$('`')
                    .$(", errno=`").$(errno)
                    .I$();
        } else {
            LOG.critical()
                    .$("error [pos=").$(position)
                    .$(", msg=`").$(message).$('`')
                    .$(", errno=`").$(errno)
                    .I$();
        }
    }

    private void prepareErrorResponse(int position, CharSequence message) {
        responseAsciiSink.put(MESSAGE_TYPE_ERROR_RESPONSE);
        long addr = responseAsciiSink.skip();
        responseAsciiSink.put('C');
        responseAsciiSink.encodeUtf8Z("00000");
        responseAsciiSink.put('M');
        responseAsciiSink.encodeUtf8Z(message);
        responseAsciiSink.put('S');
        responseAsciiSink.encodeUtf8Z("ERROR");
        if (position > -1) {
            responseAsciiSink.put('P').put(position + 1).put((char) 0);
        }
        responseAsciiSink.put((char) 0);
        responseAsciiSink.putLen(addr);
    }

    //clears whole state except for characterStore because top-level batch text is using it
    private void prepareForNewBatchQuery() {
        if (completed) {
            LOG.debug().$("prepare for new query").$();
            isEmptyQuery = false;
            bindVariableService.clear();
            currentCursor = Misc.free(currentCursor);
            typesAndInsert = null;
            clearCursorAndFactory();
            rowCount = 0;
            queryTag = TAG_OK;
            queryText = null;
            wrapper = null;
            syncActions.clear();
            sendParameterDescription = false;
        }
    }

    private void prepareForNewQuery() {
        prepareForNewBatchQuery();
        if (completed) {
            characterStore.clear();
        }
    }

    private void prepareLoginOk() {
        responseAsciiSink.put(MESSAGE_TYPE_LOGIN_RESPONSE);
        responseAsciiSink.putNetworkInt(Integer.BYTES * 2); // length of this message
        responseAsciiSink.putIntDirect(0); // response code
        prepareParams(responseAsciiSink, "TimeZone", "GMT");
        prepareParams(responseAsciiSink, "application_name", "QuestDB");
        prepareParams(responseAsciiSink, "server_version", serverVersion);
        prepareParams(responseAsciiSink, "integer_datetimes", "on");
        prepareParams(responseAsciiSink, "client_encoding", "UTF8");
        prepareReadyForQuery();
    }

    private void prepareLoginResponse() {
        responseAsciiSink.put(MESSAGE_TYPE_LOGIN_RESPONSE);
        responseAsciiSink.putNetworkInt(Integer.BYTES * 2);
        responseAsciiSink.putNetworkInt(3);
    }

    private void prepareNoDataMessage() {
        responseAsciiSink.put(MESSAGE_TYPE_NO_DATA);
        responseAsciiSink.putIntDirect(INT_BYTES_X);
    }

    private void prepareParameterDescription() {
        responseAsciiSink.put(MESSAGE_TYPE_PARAMETER_DESCRIPTION);
        final long l = responseAsciiSink.skip();
        final int n = bindVariableService.getIndexedVariableCount();
        responseAsciiSink.putNetworkShort((short) n);
        if (n > 0) {
            for (int i = 0; i < n; i++) {
                responseAsciiSink.putIntDirect(toParamType(activeBindVariableTypes.getQuick(i)));
            }
        }
        responseAsciiSink.putLen(l);
    }

    private void prepareParseComplete() {
        responseAsciiSink.put(MESSAGE_TYPE_PARSE_COMPLETE);
        responseAsciiSink.putIntDirect(INT_BYTES_X);
    }

    void prepareReadyForQuery() {
        responseAsciiSink.put(MESSAGE_TYPE_READY_FOR_QUERY);
        responseAsciiSink.putNetworkInt(Integer.BYTES + Byte.BYTES);
        switch (transactionState) {
            case IN_TRANSACTION:
                responseAsciiSink.put(STATUS_IN_TRANSACTION);
                break;
            case ERROR_TRANSACTION:
                responseAsciiSink.put(STATUS_IN_ERROR);
                break;
            default:
                responseAsciiSink.put(STATUS_IDLE);
                break;
        }
    }

    private void prepareRowDescription() {
        final RecordMetadata metadata = typesAndSelect.getFactory().getMetadata();
        ResponseAsciiSink sink = responseAsciiSink;
        sink.put(MESSAGE_TYPE_ROW_DESCRIPTION);
        final long addr = sink.skip();
        final int n = activeSelectColumnTypes.size() / 2;
        sink.putNetworkShort((short) n);
        for (int i = 0; i < n; i++) {
            final int typeFlag = activeSelectColumnTypes.getQuick(2 * i);
            final int columnType = toColumnType(ColumnType.isNull(typeFlag) ? ColumnType.STRING : typeFlag);
            sink.encodeUtf8Z(metadata.getColumnName(i));
            sink.putIntDirect(0); //tableOid ?
            sink.putNetworkShort((short) (i + 1)); //column number, starting from 1
            sink.putNetworkInt(PGOids.getTypeOid(columnType)); // type
            if (ColumnType.tagOf(columnType) < ColumnType.STRING) {
                // type size
                // todo: cache small endian type sizes and do not check if type is valid - its coming from metadata, must be always valid
                sink.putNetworkShort((short) ColumnType.sizeOf(columnType));
            } else {
                // type size
                sink.putNetworkShort((short) -1);
            }

            //type modifier
            sink.putIntDirect(INT_NULL_X);
            // this is special behaviour for binary fields to prevent binary data being hex encoded on the wire
            // format code
            sink.putNetworkShort(ColumnType.isBinary(columnType) ? 1 : getColumnBinaryFlag(typeFlag)); // format code
        }
        sink.putLen(addr);
    }

    private void prepareSslResponse() {
        responseAsciiSink.put('N');
    }

    void prepareSuspended() {
        LOG.debug().$("suspended").$();
        responseAsciiSink.put(MESSAGE_TYPE_PORTAL_SUSPENDED);
        responseAsciiSink.putIntDirect(INT_BYTES_X);
    }

    private void processBind(long lo, long msgLimit, @Transient SqlCompiler compiler)
            throws BadProtocolException, SqlException {

        short parameterFormatCount;
        short parameterValueCount;

        LOG.debug().$("bind").$();
        // portal name
        long hi = getStringLength(lo, msgLimit, "bad portal name length [msgType='B']");
        CharSequence portalName = getPortalName(lo, hi);
        // named statement
        lo = hi + 1;
        hi = getStringLength(lo, msgLimit, "bad prepared statement name length [msgType='B']");
        final CharSequence statementName = getStatementName(lo, hi);

        configureContextFromNamedStatement(statementName, compiler);
        if (portalName != null) {
            configurePortal(portalName, statementName);
        }

        //parameter format count
        lo = hi + 1;
        parameterFormatCount = getShort(lo, msgLimit, "could not read parameter format code count");
        lo += Short.BYTES;
        if (parameterFormatCount > 0) {
            if (parameterFormatCount == 1) {
                // same format applies to all parameters
                bindSingleFormatForAll(lo, msgLimit, activeBindVariableTypes);
            } else if (parameterFormatCount == parsePhaseBindVariableCount) {
                bindParameterFormats(lo, msgLimit, parameterFormatCount, activeBindVariableTypes);
            }
        }

        // parameter value count
        lo += parameterFormatCount * Short.BYTES;
        parameterValueCount = getShort(lo, msgLimit, "could not read parameter value count");

        LOG.debug().$("binding [parameterValueCount=").$(parameterValueCount).$(", thread=").$(Thread.currentThread().getId()).$(']').$();

        //we now have all parameter counts, validate them
        validateParameterCounts(parameterFormatCount, parameterValueCount, parsePhaseBindVariableCount);

        lo += Short.BYTES;

        try {
            if (parameterValueCount > 0) {
                if (this.parsePhaseBindVariableCount == parameterValueCount) {
                    lo = bindValuesUsingSetters(lo, msgLimit, parameterValueCount);
                } else {
                    lo = bindValuesAsStrings(lo, msgLimit, parameterValueCount);
                }
            }
        } catch (SqlException e) {
            freeFactory();
            typesAndUpdate = Misc.free(typesAndUpdate);
            throw e;
        }

        if (typesAndSelect != null) {
            bindSelectColumnFormats.clear();

            short columnFormatCodeCount = getShort(lo, msgLimit, "could not read result set column format codes");
            if (columnFormatCodeCount > 0) {

                final RecordMetadata m = typesAndSelect.getFactory().getMetadata();
                final int columnCount = m.getColumnCount();
                // apply format codes to the cursor column types
                // but check if there is message is consistent

                final long spaceNeeded = lo + (columnFormatCodeCount + 1) * Short.BYTES;
                if (spaceNeeded <= msgLimit) {
                    bindSelectColumnFormats.setPos(columnCount);

                    if (columnFormatCodeCount == columnCount) {
                        // good to go
                        for (int i = 0; i < columnCount; i++) {
                            lo += Short.BYTES;
                            final short code = getShortUnsafe(lo);
                            activeSelectColumnTypes.setQuick(2 * i, toColumnBinaryType(code, m.getColumnType(i)));
                            bindSelectColumnFormats.setQuick(i, code);
                            activeSelectColumnTypes.setQuick(2 * i + 1, 0);
                        }
                    } else if (columnFormatCodeCount == 1) {
                        lo += Short.BYTES;
                        final short code = getShortUnsafe(lo);
                        for (int i = 0; i < columnCount; i++) {
                            activeSelectColumnTypes.setQuick(2 * i, toColumnBinaryType(code, m.getColumnType(i)));
                            bindSelectColumnFormats.setQuick(i, code);
                            activeSelectColumnTypes.setQuick(2 * i + 1, 0);
                        }
                    } else {
                        LOG.error()
                                .$("could not process column format codes [fmtCount=").$(columnFormatCodeCount)
                                .$(", columnCount=").$(columnCount)
                                .$(']').$();
                        throw BadProtocolException.INSTANCE;
                    }
                } else {
                    LOG.error()
                            .$("could not process column format codes [bufSpaceNeeded=").$(spaceNeeded)
                            .$(", bufSpaceAvail=").$(msgLimit)
                            .$(']').$();
                    throw BadProtocolException.INSTANCE;
                }
            } else if (columnFormatCodeCount == 0) {
                //if count == 0 then we've to use default and clear binary flags that might come from cached statements
                final RecordMetadata m = typesAndSelect.getFactory().getMetadata();
                final int columnCount = m.getColumnCount();
                bindSelectColumnFormats.setPos(columnCount);

                for (int i = 0; i < columnCount; i++) {
                    activeSelectColumnTypes.setQuick(2 * i, toColumnBinaryType((short) 0, m.getColumnType(i)));
                    bindSelectColumnFormats.setQuick(i, 0);
                }
            }

        }

        syncActions.add(SYNC_BIND);
    }

    private void freeFactory() {
        currentFactory = null;
        typesAndSelect = Misc.free(typesAndSelect);
    }

    private void processClose(long lo, long msgLimit) throws BadProtocolException {
        final byte type = Unsafe.getUnsafe().getByte(lo);
        switch (type) {
            case 'S':
                lo = lo + 1;
                final long hi = getStringLength(lo, msgLimit, "bad prepared statement name length");
                final CharSequence statementName = getStatementName(lo, hi);
                if (statementName != null) {
                    final int index = namedStatementMap.keyIndex(statementName);
                    // do not freak out if client is closing statement we don't have
                    // we could have reported error to client before statement was created
                    if (index < 0) {
                        namedStatementWrapperPool.push(namedStatementMap.valueAt(index));
                        namedStatementMap.removeAt(index);
                    }
                }
                break;
            case 'P':
                lo = lo + 1;
                final long high = getStringLength(lo, msgLimit, "bad prepared statement name length");
                final CharSequence portalName = getPortalName(lo, high);
                if (portalName != null) {
                    final int index = namedPortalMap.keyIndex(portalName);
                    if (index < 0) {
                        namedPortalPool.push(namedPortalMap.valueAt(index));
                        namedPortalMap.removeAt(index);
                    } else {
                        LOG.error().$("invalid portal name [value=").$(portalName).$(']').$();
                        throw BadProtocolException.INSTANCE;
                    }
                }
                break;
            default:
                LOG.error().$("invalid type for close message [type=").$(type).$(']').$();
                throw BadProtocolException.INSTANCE;
        }
        prepareCloseComplete();
    }

    private void processCompiledQuery(CompiledQuery cq) throws SqlException {
        sqlExecutionContext.storeTelemetry(cq.getType(), Telemetry.ORIGIN_POSTGRES);

        switch (cq.getType()) {
            case CompiledQuery.CREATE_TABLE_AS_SELECT:
                queryTag = TAG_CTAS;
                rowCount = cq.getAffectedRowsCount();
                break;
            case CompiledQuery.SELECT:
                typesAndSelect = typesAndSelectPool.pop();
                typesAndSelect.of(cq.getRecordCursorFactory(), bindVariableService);
                queryTag = TAG_SELECT;
                LOG.debug().$("cache select [sql=").$(queryText).$(", thread=").$(Thread.currentThread().getId()).$(']').$();
                break;
            case CompiledQuery.INSERT:
                queryTag = TAG_INSERT;
                typesAndInsert = typesAndInsertPool.pop();
                typesAndInsert.of(cq.getInsertOperation(), bindVariableService);
                if (bindVariableService.getIndexedVariableCount() > 0) {
                    LOG.debug().$("cache insert [sql=").$(queryText).$(", thread=").$(Thread.currentThread().getId()).$(']').$();
                    // we can add insert to cache right away because it is local to the connection
                    typesAndInsertCache.put(queryText, typesAndInsert);
                }
                break;
            case CompiledQuery.UPDATE:
                queryTag = TAG_UPDATE;
                typesAndUpdate = typesAndUpdatePool.pop();
                typesAndUpdate.of(cq.getUpdateOperation(), bindVariableService);
                typesAndUpdateIsCached = bindVariableService.getIndexedVariableCount() > 0;
                break;
            case CompiledQuery.INSERT_AS_SELECT:
                queryTag = TAG_INSERT;
                rowCount = cq.getAffectedRowsCount();
                break;
            case CompiledQuery.COPY_LOCAL:
                final RecordCursorFactory factory = cq.getRecordCursorFactory();
                // factory is null in the COPY 'id' CANCEL; case
                if (factory != null) {
                    // this query is non-cacheable
                    typesAndSelectIsCached = false;
                    typesAndSelect = typesAndSelectPool.pop();
                    typesAndSelect.of(cq.getRecordCursorFactory(), bindVariableService);
                }
                queryTag = TAG_COPY;
                break;
            case CompiledQuery.SET:
                queryTag = TAG_SET;
                break;
            case CompiledQuery.BEGIN:
                queryTag = TAG_BEGIN;
                transactionState = IN_TRANSACTION;
                break;
            case CompiledQuery.COMMIT:
                queryTag = TAG_COMMIT;
                if (transactionState != ERROR_TRANSACTION) {
                    transactionState = COMMIT_TRANSACTION;
                }
                break;
            case CompiledQuery.ROLLBACK:
                queryTag = TAG_ROLLBACK;
                transactionState = ROLLING_BACK_TRANSACTION;
                break;
            case CompiledQuery.ALTER:
                // future-proofing ALTER execution
                try (AbstractOperation op = cq.getOperation()) {
                    try (OperationFuture fut = cq.getDispatcher().execute(op, sqlExecutionContext, tempSequence)) {
                        fut.await();
                    }
                }
                // fall thru
            default:
                // DDL
                queryTag = TAG_OK;
                break;
        }
    }

    private void processDescribe(long lo, long msgLimit, @Transient SqlCompiler compiler)
            throws SqlException, BadProtocolException {

        boolean isPortal = Unsafe.getUnsafe().getByte(lo) == 'P';
        long hi = getStringLength(lo + 1, msgLimit, "bad prepared statement name length");

        CharSequence target = getPortalName(lo + 1, hi);
        LOG.debug().$("describe [name=").$(target).$(']').$();
        if (isPortal && target != null) {
            Portal p = namedPortalMap.get(target);
            if (p != null) {
                target = p.statementName;
            } else {
                LOG.error().$("invalid portal [name=").$(target).$(']').$();
                throw BadProtocolException.INSTANCE;
            }
        }

        configureContextFromNamedStatement(target, compiler);

        // initialize activeBindVariableTypes from bind variable service
        final int n = bindVariableService.getIndexedVariableCount();
        if (sendParameterDescription && n > 0 && activeBindVariableTypes.size() == 0) {
            activeBindVariableTypes.setPos(n);
            for (int i = 0; i < n; i++) {
                activeBindVariableTypes.setQuick(i, Numbers.bswap(PGOids.getTypeOid(bindVariableService.getFunction(i).getType())));
            }
        }
        if (isPortal) {
            syncActions.add(SYNC_DESCRIBE_PORTAL);
        } else {
            syncActions.add(SYNC_DESCRIBE);
        }
    }

    private void processExec(long lo, long msgLimit, SqlCompiler compiler)
            throws PeerDisconnectedException, PeerIsSlowToReadException, SqlException, BadProtocolException {
        final long hi = getStringLength(lo, msgLimit, "bad portal name length");
        final CharSequence portalName = getPortalName(lo, hi);
        if (portalName != null) {
            LOG.info().$("execute portal [name=").$(portalName).$(']').$();
        }

        lo = hi + 1;
        final int maxRows = getInt(lo, msgLimit, "could not read max rows value");

        processSyncActions();
        processExecute(maxRows, compiler);
        wrapper = null;
    }

    private void processExecute(int maxRows, SqlCompiler compiler) throws PeerDisconnectedException, PeerIsSlowToReadException, SqlException {
        if (typesAndSelect != null) {
            LOG.debug().$("executing query").$();
            setupFactoryAndCursor(compiler);
            sendCursor(maxRows, resumeCursorExecuteRef, resumeCommandCompleteRef);
        } else if (typesAndInsert != null) {
            LOG.debug().$("executing insert").$();
            executeInsert();
        } else if (typesAndUpdate != null) {
            LOG.debug().$("executing update").$();
            executeUpdate(compiler);
        } else { //this must be a OK/SET/COMMIT/ROLLBACK or empty query
            executeTag();
            prepareCommandComplete(false);
        }
    }

    private void processInitialMessage(long address, int len) throws PeerDisconnectedException, PeerIsSlowToReadException, BadProtocolException {
        int msgLen;
        long msgLimit;// expect startup request
        if (len < Long.BYTES) {
            return;
        }

        // there is data for length
        // this is quite specific to message type :(
        msgLen = getIntUnsafe(address); // postgresql includes length bytes in length of message

        // do we have the rest of the message?
        if (msgLen > len) {
            // we have length - get the rest when ready
            return;
        }

        // enough to read login request
        recvBufferReadOffset += msgLen;

        // consume message
        // process protocol
        int protocol = getIntUnsafe(address + Integer.BYTES);
        switch (protocol) {
            case INIT_SSL_REQUEST:
                // SSLRequest
                prepareSslResponse();
                sendAndReset();
                return;
            case INIT_STARTUP_MESSAGE:
                // StartupMessage
                // extract properties
                requireInitialMessage = false;
                msgLimit = address + msgLen;
                long lo = address + Long.BYTES;
                // there is an extra byte at the end and it has to be 0
                LOG.info()
                        .$("protocol [major=").$(protocol >> 16)
                        .$(", minor=").$((short) protocol)
                        .$(']').$();

                while (lo < msgLimit - 1) {

                    final long nameLo = lo;
                    final long nameHi = getStringLength(lo, msgLimit, "malformed property name");
                    final long valueLo = nameHi + 1;
                    final long valueHi = getStringLength(valueLo, msgLimit, "malformed property value");
                    lo = valueHi + 1;

                    // store user
                    dbcs.of(nameLo, nameHi);
                    boolean parsed = true;
                    if (Chars.equals(dbcs, "user")) {
                        CharacterStoreEntry e = characterStore.newEntry();
                        e.put(dbcs.of(valueLo, valueHi));
                        this.username = e.toImmutable();
                    }

                    // store statement_timeout
                    if (Chars.equals(dbcs, "options")) {
                        dbcs.of(valueLo, valueHi);
                        if (Chars.startsWith(dbcs, "-c statement_timeout=")) {
                            try {
                                this.statementTimeout = Numbers.parseLong(dbcs.of(valueLo + "-c statement_timeout=".length(), valueHi));
                                if (this.statementTimeout > 0) {
                                    circuitBreaker.setTimeout(statementTimeout);
                                }
                            } catch (NumericException ex) {
                                parsed = false;
                            }
                        } else {
                            parsed = false;
                        }
                    }

                    if (parsed) {
                        LOG.info().$("property [name=").$(dbcs.of(nameLo, nameHi)).$(", value=").$(dbcs.of(valueLo, valueHi)).$(']').$();
                    } else {
                        LOG.info().$("invalid property [name=").$(dbcs.of(nameLo, nameHi)).$(", value=").$(dbcs.of(valueLo, valueHi)).$(']').$();
                    }
                }

                characterStore.clear();

                assertTrue(this.username != null, "user is not specified");
                prepareLoginResponse();
                sendAndReset();
                break;
            case INIT_CANCEL_REQUEST:
                //todo - 1. do not disconnect
                //       2. should cancel running query only if PID and secret provided are the same as the ones provided upon logon
                //       3. send back error message (e) for the cancelled running query
                LOG.info().$("cancel request").$();
                throw PeerDisconnectedException.INSTANCE;
            default:
                LOG.error().$("unknown init message [protocol=").$(protocol).$(']').$();
                throw BadProtocolException.INSTANCE;
        }
    }

    private void processParse(long address, long lo, long msgLimit, @Transient SqlCompiler compiler) throws BadProtocolException, SqlException {
        // make sure there are no left-over sync actions
        // we are starting a new iteration of the parse
        syncActions.clear();

        // 'Parse'
        //message length
        long hi = getStringLength(lo, msgLimit, "bad prepared statement name length");

        // When we encounter statement name in the "parse" message
        // we need to ensure the wrapper is properly setup to deal with
        // "describe", "bind" message sequence that will follow next.
        // In that all parameter types that we need to infer will have to be added to the
        // "bindVariableTypes" list.
        // Perhaps this is a good idea to make named statement writer a part of the context
        final CharSequence statementName = getStatementName(lo, hi);

        //query text
        lo = hi + 1;
        hi = getStringLength(lo, msgLimit, "bad query text length");
        //TODO: parsePhaseBindVariableCount have to be checked before parseQueryText and fed into it to serve as type hints !
        parseQueryText(lo, hi, compiler);

        //parameter type count
        lo = hi + 1;
        this.parsePhaseBindVariableCount = getShort(lo, msgLimit, "could not read parameter type count");

        if (statementName != null) {
            LOG.info().$("prepare [name=").$(statementName).$(']').$();
            configurePreparedStatement(statementName);
        } else {
            this.activeBindVariableTypes = bindVariableTypes;
            this.activeSelectColumnTypes = selectColumnTypes;
        }

        //process parameter types
        if (this.parsePhaseBindVariableCount > 0) {
            if (lo + Short.BYTES + this.parsePhaseBindVariableCount * 4L > msgLimit) {
                LOG.error()
                        .$("could not read parameters [parameterCount=").$(this.parsePhaseBindVariableCount)
                        .$(", offset=").$(lo - address)
                        .$(", remaining=").$(msgLimit - lo)
                        .$(']').$();
                throw BadProtocolException.INSTANCE;
            }

            LOG.debug().$("params [count=").$(this.parsePhaseBindVariableCount).$(']').$();
            setupBindVariables(lo + Short.BYTES, activeBindVariableTypes, this.parsePhaseBindVariableCount);
        } else if (this.parsePhaseBindVariableCount < 0) {
            LOG.error()
                    .$("invalid parameter count [parameterCount=").$(this.parsePhaseBindVariableCount)
                    .$(", offset=").$(lo - address)
                    .$(']').$();
            throw BadProtocolException.INSTANCE;
        }

        if (typesAndSelect != null) {
            buildSelectColumnTypes();
        }

        syncActions.add(SYNC_PARSE);
    }

    //process one or more queries (batch/script) . "Simple Query" in PostgreSQL docs.
    private void processQuery(long lo, long limit, @Transient SqlCompiler compiler)
            throws BadProtocolException, PeerDisconnectedException, PeerIsSlowToReadException {
        prepareForNewQuery();
        CharacterStoreEntry e = characterStore.newEntry();

        if (Chars.utf8Decode(lo, limit - 1, e)) {
            queryText = characterStore.toImmutable();
            try {
                compiler.compileBatch(queryText, sqlExecutionContext, batchCallback);
                // we need to continue parsing receive buffer even if we errored out
                // this is because PG client might expect separate responses to everything it sent
            } catch (SqlException ex) {
                prepareError(ex.getPosition(), ex.getFlyweightMessage(), 0);
            } catch (CairoException ex) {
                if (ex.isInterruption()) {
                    prepareQueryCanceled(ex.getFlyweightMessage());
                } else {
                    prepareError(-1, ex.getFlyweightMessage(), ex.getErrno());
                }
            }
        } else {
            LOG.error().$("invalid UTF8 bytes in parse query").$();
            throw BadProtocolException.INSTANCE;
        }
        sendReadyForNewQuery();
    }

    private void processSyncActions() {
        try {
            for (int i = 0, n = syncActions.size(); i < n; i++) {
                switch (syncActions.getQuick(i)) {
                    case SYNC_PARSE:
                        prepareParseComplete();
                        break;
                    case SYNC_DESCRIBE:
                        prepareDescribeResponse();
                        break;
                    case SYNC_BIND:
                        prepareBindComplete();
                        break;
                    case SYNC_DESCRIBE_PORTAL:
                        prepareDescribePortalResponse();
                        break;
                }
            }
        } finally {
            syncActions.clear();
        }
    }

    private void putGeoHashStringByteValue(Record rec, int col, int bitFlags) {
        byte l = rec.getGeoByte(col);
        putGeoHashStringValue(l, bitFlags);
    }

    private void putGeoHashStringIntValue(Record rec, int col, int bitFlags) {
        int l = rec.getGeoInt(col);
        putGeoHashStringValue(l, bitFlags);
    }

    private void putGeoHashStringLongValue(Record rec, int col, int bitFlags) {
        long l = rec.getGeoLong(col);
        putGeoHashStringValue(l, bitFlags);
    }

    private void putGeoHashStringShortValue(Record rec, int col, int bitFlags) {
        short l = rec.getGeoShort(col);
        putGeoHashStringValue(l, bitFlags);
    }

    private void putGeoHashStringValue(long value, int bitFlags) {
        if (value == GeoHashes.NULL) {
            responseAsciiSink.setNullValue();
        } else {
            final long a = responseAsciiSink.skip();
            if (bitFlags < 0) {
                GeoHashes.appendCharsUnsafe(value, -bitFlags, responseAsciiSink);
            } else {
                GeoHashes.appendBinaryStringUnsafe(value, bitFlags, responseAsciiSink);
            }
            responseAsciiSink.putLenEx(a);
        }
    }

    int recv() throws PeerDisconnectedException, PeerIsSlowToWriteException, BadProtocolException {
        final int remaining = (int) (recvBufferSize - recvBufferWriteOffset);

        assertTrue(remaining > 0, "undersized receive buffer or someone is abusing protocol");

        int n = doReceive(remaining);
        LOG.debug().$("recv [n=").$(n).$(']').$();
        if (n < 0) {
            LOG.info().$("disconnected on read [code=").$(n).$(']').$();
            throw PeerDisconnectedException.INSTANCE;
        }
        if (n == 0) {
            // The socket is not ready for read.
            throw PeerIsSlowToWriteException.INSTANCE;
        }

        recvBufferWriteOffset += n;
        return n;
    }

    private void reportError(int position, CharSequence flyweightMessage, long errno)
            throws PeerDisconnectedException, PeerIsSlowToReadException {
        prepareError(position, flyweightMessage, errno);
        sendReadyForNewQuery();
        clearRecvBuffer();
    }

    private void reportQueryCancelled(CharSequence flyweightMessage)
            throws PeerDisconnectedException, PeerIsSlowToReadException {
        prepareQueryCanceled(flyweightMessage);
        sendReadyForNewQuery();
        clearRecvBuffer();
    }

    private void resumeCommandComplete() {
        prepareCommandComplete(true);
    }

    private void resumeCursorExecute() throws SqlException, PeerDisconnectedException, PeerIsSlowToReadException {
        final Record record = currentCursor.getRecord();
        final int columnCount = currentFactory.getMetadata().getColumnCount();
        responseAsciiSink.bookmark();
        appendSingleRecord(record, columnCount);
        sendCursor0(record, columnCount, resumeCommandCompleteRef);
    }

    private void resumeCursorQuery() throws SqlException, PeerDisconnectedException, PeerIsSlowToReadException {
        resumeCursorQuery0();
        sendReadyForNewQuery();
    }

    private void resumeCursorQuery0() throws SqlException, PeerDisconnectedException, PeerIsSlowToReadException {
        final Record record = currentCursor.getRecord();
        final int columnCount = currentFactory.getMetadata().getColumnCount();
        responseAsciiSink.bookmark();
        appendSingleRecord(record, columnCount);
        sendCursor0(record, columnCount, resumeQueryCompleteRef);
    }

    private void resumeQueryComplete() throws PeerDisconnectedException, PeerIsSlowToReadException {
        prepareCommandComplete(true);
        sendReadyForNewQuery();
    }

    private void sendAndReset() throws PeerDisconnectedException, PeerIsSlowToReadException {
        doSend(0, (int) (sendBufferPtr - sendBuffer));
        responseAsciiSink.reset();
    }

    // This method is currently unused. it's used for the COPY sub-protocol, which is currently not implemented.
    // It's left here so when we add the sub-protocol later we won't need to reimplemented it.
    // We could keep it just in git history, but chances are nobody would recall to search for it there
    private void sendCopyInResponse(CairoEngine engine, TextLoader textLoader) throws PeerDisconnectedException, PeerIsSlowToReadException {
        if (
                TableUtils.TABLE_EXISTS == engine.getStatus(
                        sqlExecutionContext.getCairoSecurityContext(),
                        path,
                        textLoader.getTableName()
                )) {
            responseAsciiSink.put(MESSAGE_TYPE_COPY_IN_RESPONSE);
            long addr = responseAsciiSink.skip();
            responseAsciiSink.put((byte) 0); // TEXT (1=BINARY, which we do not support yet)
            try (TableWriter writer = engine.getWriter(sqlExecutionContext.getCairoSecurityContext(), textLoader.getTableName(), WRITER_LOCK_REASON)) {
                RecordMetadata metadata = writer.getMetadata();
                responseAsciiSink.putNetworkShort((short) metadata.getColumnCount());
                for (int i = 0, n = metadata.getColumnCount(); i < n; i++) {
                    responseAsciiSink.putNetworkShort((short) PGOids.getTypeOid(metadata.getColumnType(i)));
                }
            }
            responseAsciiSink.putLen(addr);
        } else {
            final SqlException e = SqlException.$(0, "table does not exist [table=").put(textLoader.getTableName()).put(']');
            prepareError(e.getPosition(), e.getFlyweightMessage(), 0);
            prepareReadyForQuery();
        }
        sendAndReset();
    }

    private void sendCursor(
            int maxRows,
            PGResumeProcessor cursorResumeProcessor,
            PGResumeProcessor commandCompleteResumeProcessor
    ) throws PeerDisconnectedException, PeerIsSlowToReadException, SqlException {
        // the assumption for now is that any record will fit into response buffer. This of course precludes us from
        // streaming large BLOBs, but, and its a big one, PostgreSQL protocol for DataRow does not allow for
        // streaming anyway. On top of that Java PostgreSQL driver downloads data row fully. This simplifies our
        // approach for general queries. For streaming protocol we will code something else. PostgreSQL Java driver is
        // slow anyway.

        rowCount = 0;
        final Record record = currentCursor.getRecord();
        final RecordMetadata metadata = currentFactory.getMetadata();
        final int columnCount = metadata.getColumnCount();
        final long cursorRowCount = currentCursor.size();
        this.maxRows = maxRows > 0 ? Long.min(maxRows, cursorRowCount) : Long.MAX_VALUE;
        this.resumeProcessor = cursorResumeProcessor;
        sendCursor0(record, columnCount, commandCompleteResumeProcessor);
    }

    private void sendCursor0(Record record, int columnCount, PGResumeProcessor commandCompleteResumeProcessor)
            throws PeerDisconnectedException, PeerIsSlowToReadException, SqlException {
        while (currentCursor.hasNext()) {
            // create checkpoint to which we can undo the buffer in case
            // current DataRow will not fit fully.
            responseAsciiSink.bookmark();
            try {
                try {
                    appendRecord(record, columnCount);
                    if (rowCount >= maxRows) break;
                } catch (NoSpaceLeftInResponseBufferException e) {
                    responseAsciiSink.resetToBookmark();
                    sendAndReset();
                    appendSingleRecord(record, columnCount);
                }
            } catch (SqlException e) {
                clearCursorAndFactory();
                responseAsciiSink.resetToBookmark();
                throw e;
            }
        }

        completed = maxRows <= 0 || rowCount < maxRows;
        if (completed) {
            clearCursorAndFactory();
            // at this point buffer can contain unsent data,
            // and it may not have enough space for the command
            if (sendBufferLimit - sendBufferPtr < PROTOCOL_TAIL_COMMAND_LENGTH) {
                resumeProcessor = commandCompleteResumeProcessor;
                sendAndReset();
            }
            prepareCommandComplete(true);
        } else {
            prepareSuspended();
        }
    }

    private void sendReadyForNewQuery() throws PeerDisconnectedException, PeerIsSlowToReadException {
        prepareReadyForQuery();
        sendAndReset();
    }

    private void setupFactoryAndCursor(SqlCompiler compiler) throws SqlException {
        if (currentCursor == null) {
            boolean recompileStale = true;
            for (int retries = 0; recompileStale; retries++) {
                currentFactory = typesAndSelect.getFactory();
                try {
                    currentCursor = currentFactory.getCursor(sqlExecutionContext);
                    recompileStale = false;
                    // cache random if it was replaced
                    this.rnd = sqlExecutionContext.getRandom();
                } catch (ReaderOutOfDateException e) {
                    if (retries == ReaderOutOfDateException.MAX_RETRY_ATTEMPS) {
                        throw e;
                    }
                    LOG.info().$(e.getFlyweightMessage()).$();
                    freeFactory();
                    compileQuery(compiler);
                    buildSelectColumnTypes();
                    applyLatestBindColumnFormats();
                } catch (Throwable e) {
                    freeFactory();
                    throw e;
                }
            }
        }
    }

    private void setupVariableSettersFromWrapper(
            @Transient NamedStatementWrapper wrapper,
            @Nullable @Transient SqlCompiler compiler
    ) throws SqlException {
        queryText = wrapper.queryText;
        LOG.debug().$("wrapper query [q=`").$(wrapper.queryText).$("`]").$();
        this.activeBindVariableTypes = wrapper.bindVariableTypes;
        this.parsePhaseBindVariableCount = wrapper.bindVariableTypes.size();
        this.activeSelectColumnTypes = wrapper.selectColumnTypes;
        if (!wrapper.alreadyExecuted && compileQuery(compiler) && typesAndSelect != null) {
            buildSelectColumnTypes();
        }
        // We'll have to compile/execute the statement next time.
        wrapper.alreadyExecuted = false;
    }

    private void shiftReceiveBuffer(long readOffsetBeforeParse) {
        final long len = recvBufferWriteOffset - readOffsetBeforeParse;
        LOG.debug()
                .$("shift [offset=").$(readOffsetBeforeParse)
                .$(", len=").$(len)
                .$(']').$();

        Vect.memcpy(
                recvBuffer, recvBuffer + readOffsetBeforeParse,
                len
        );
        recvBufferWriteOffset = len;
        recvBufferReadOffset = 0;
    }

    private void validateParameterCounts(short parameterFormatCount, short parameterValueCount, int parameterTypeCount) throws BadProtocolException {
        if (parameterValueCount > 0) {
            if (parameterValueCount < parameterTypeCount) {
                LOG.error().$("parameter type count must be less or equals to number of parameters values").$();
                throw BadProtocolException.INSTANCE;
            }
            if (parameterFormatCount > 1 && parameterFormatCount != parameterValueCount) {
                LOG.error().$("parameter format count and parameter value count must match").$();
                throw BadProtocolException.INSTANCE;
            }
        }
    }

    @FunctionalInterface
    private interface PGResumeProcessor {
        void resume() throws PeerIsSlowToReadException, SqlException, PeerDisconnectedException;
    }

    public static class Portal implements Mutable {
        public CharSequence statementName = null;

        @Override
        public void clear() {
            statementName = null;
        }
    }

    public static class NamedStatementWrapper implements Mutable {

        public final IntList bindVariableTypes = new IntList();
        public final IntList selectColumnTypes = new IntList();
        public CharSequence queryText = null;
        // Used for statements that are executed as a part of compilation (PREPARE), such as DDLs.
        public boolean alreadyExecuted = false;

        @Override
        public void clear() {
            queryText = null;
            bindVariableTypes.clear();
            selectColumnTypes.clear();
        }
    }

    class PGConnectionBatchCallback implements BatchCallback {
        @Override
        public void postCompile(SqlCompiler compiler, CompiledQuery cq, CharSequence text)
                throws SqlException, PeerIsSlowToReadException, PeerDisconnectedException {
            PGConnectionContext.this.queryText = text;
            LOG.info().$("parse [fd=").$(fd).$(", q=").utf8(text).I$();
            processCompiledQuery(cq);

            if (typesAndSelect != null) {
                activeSelectColumnTypes = selectColumnTypes;
                buildSelectColumnTypes();
                assert queryText != null;
                queryTag = TAG_SELECT;
                setupFactoryAndCursor(compiler);
                prepareRowDescription();
                sendCursor(0, resumeCursorQueryRef, resumeQueryCompleteRef);
            } else if (typesAndInsert != null) {
                executeInsert();
            } else if (typesAndUpdate != null) {
                executeUpdate(compiler);
            } else if (cq.getType() == CompiledQuery.INSERT_AS_SELECT ||
                    cq.getType() == CompiledQuery.CREATE_TABLE_AS_SELECT) {
                prepareCommandComplete(true);
            } else {
                executeTag();
                prepareCommandComplete(false);
            }
        }

        @Override
        public void preCompile(SqlCompiler compiler) {
            prepareForNewBatchQuery();
            PGConnectionContext.this.typesAndInsert = null;
            PGConnectionContext.this.typesAndUpdate = null;
            PGConnectionContext.this.typesAndSelect = null;
        }
    }

    class ResponseAsciiSink extends AbstractCharSink {

        private long bookmarkPtr = -1;

        public void bookmark() {
            this.bookmarkPtr = sendBufferPtr;
        }

        public void bump(int size) {
            sendBufferPtr += size;
        }

        @Override
        public CharSink put(CharSequence cs) {
            // this method is only called by date format utility to print timezone name
            final int len;
            if (cs != null && (len = cs.length()) > 0) {
                ensureCapacity(len);
                for (int i = 0; i < len; i++) {
                    Unsafe.getUnsafe().putByte(sendBufferPtr + i, (byte) cs.charAt(i));
                }
                sendBufferPtr += len;
            }
            return this;
        }

        @Override
        public CharSink put(char c) {
            ensureCapacity(Byte.BYTES);
            Unsafe.getUnsafe().putByte(sendBufferPtr++, (byte) c);
            return this;
        }

        @Override
        public CharSink put(char[] chars, int start, int len) {
            ensureCapacity(len);
            Chars.asciiCopyTo(chars, start, len, sendBufferPtr);
            sendBufferPtr += len;
            return this;
        }

        public CharSink put(byte b) {
            ensureCapacity(Byte.BYTES);
            Unsafe.getUnsafe().putByte(sendBufferPtr++, b);
            return this;
        }

        public void put(BinarySequence sequence) {
            final long len = sequence.length();
            if (len > maxBlobSizeOnQuery) {
                setNullValue();
            } else {
                ensureCapacity((int) (len + Integer.BYTES));
                // when we reach here the "long" length would have to fit in response buffer
                // if it was larger than integers it would never fit into integer-bound response buffer
                putInt(sendBufferPtr, (int) len);
                sendBufferPtr += Integer.BYTES;
                for (long x = 0; x < len; x++) {
                    Unsafe.getUnsafe().putByte(sendBufferPtr + x, sequence.byteAt(x));
                }
                sendBufferPtr += len;
            }
        }

        public void putIntDirect(int value) {
            ensureCapacity(Integer.BYTES);
            putIntUnsafe(0, value);
            sendBufferPtr += Integer.BYTES;
        }

        public void putIntUnsafe(long offset, int value) {
            Unsafe.getUnsafe().putInt(sendBufferPtr + offset, value);
        }

        public void putLen(long start) {
            putInt(start, (int) (sendBufferPtr - start));
        }

        public void putLenEx(long start) {
            putInt(start, (int) (sendBufferPtr - start - Integer.BYTES));
        }

        public void putNetworkDouble(double value) {
            ensureCapacity(Double.BYTES);
            Unsafe.getUnsafe().putDouble(sendBufferPtr, Double.longBitsToDouble(Numbers.bswap(Double.doubleToLongBits(value))));
            sendBufferPtr += Double.BYTES;
        }

        public void putNetworkFloat(float value) {
            ensureCapacity(Float.BYTES);
            Unsafe.getUnsafe().putFloat(sendBufferPtr, Float.intBitsToFloat(Numbers.bswap(Float.floatToIntBits(value))));
            sendBufferPtr += Float.BYTES;
        }

        public void putNetworkInt(int value) {
            ensureCapacity(Integer.BYTES);
            putInt(sendBufferPtr, value);
            sendBufferPtr += Integer.BYTES;
        }

        public void putNetworkLong(long value) {
            ensureCapacity(Long.BYTES);
            putLong(sendBufferPtr, value);
            sendBufferPtr += Long.BYTES;
        }

        public void putNetworkShort(short value) {
            ensureCapacity(Short.BYTES);
            putShort(sendBufferPtr, value);
            sendBufferPtr += Short.BYTES;
        }

        public void resetToBookmark() {
            assert bookmarkPtr != -1;
            sendBufferPtr = bookmarkPtr;
            bookmarkPtr = -1;
        }

        void encodeUtf8Z(CharSequence value) {
            encodeUtf8(value);
            ensureCapacity(Byte.BYTES);
            Unsafe.getUnsafe().putByte(sendBufferPtr++, (byte) 0);
        }

        private void ensureCapacity(int size) {
            if (sendBufferPtr + size < sendBufferLimit) {
                return;
            }
            throw NoSpaceLeftInResponseBufferException.INSTANCE;
        }

        void reset() {
            sendBufferPtr = sendBuffer;
        }

        void setNullValue() {
            putIntDirect(INT_NULL_X);
        }

        long skip() {
            ensureCapacity(Integer.BYTES);
            long checkpoint = sendBufferPtr;
            sendBufferPtr += Integer.BYTES;
            return checkpoint;
        }
    }
}<|MERGE_RESOLUTION|>--- conflicted
+++ resolved
@@ -334,7 +334,6 @@
         clear();
         this.fd = -1;
         sqlExecutionContext.with(AllowAllCairoSecurityContext.INSTANCE, null, null, -1, null);
-<<<<<<< HEAD
         Misc.free(path);
         Misc.free(utf8Sink);
         Misc.free(circuitBreaker);
@@ -346,28 +345,6 @@
             Unsafe.free(sendBuffer, sendBufferSize, MemoryTag.NATIVE_PGW_CONN);
             this.sendBuffer = this.sendBufferPtr = this.sendBufferLimit = 0;
         }
-    }
-
-    @Override
-    public long getFd() {
-        return fd;
-    }
-
-    @Override
-    public boolean invalid() {
-        return fd == -1;
-    }
-
-    @Override
-    public IODispatcher<PGConnectionContext> getDispatcher() {
-        return dispatcher;
-=======
-        Unsafe.free(sendBuffer, sendBufferSize, MemoryTag.NATIVE_PGW_CONN);
-        Unsafe.free(recvBuffer, recvBufferSize, MemoryTag.NATIVE_PGW_CONN);
-        Misc.free(path);
-        Misc.free(utf8Sink);
-        Misc.free(circuitBreaker);
->>>>>>> a44dede8
     }
 
     @Override
@@ -453,12 +430,10 @@
         }
     }
 
-<<<<<<< HEAD
-    public PGConnectionContext of(long clientFd, IODispatcher<PGConnectionContext> dispatcher) {
-        this.fd = clientFd;
-        sqlExecutionContext.with(clientFd);
-        this.dispatcher = dispatcher;
-        clear();
+    @Override
+    public PGConnectionContext of(long fd, IODispatcher<PGConnectionContext> dispatcher) {
+        PGConnectionContext r = super.of(fd, dispatcher);
+        sqlExecutionContext.with(fd);
         if (fd == -1) {
             // The context is about to be returned to the pool, so we should release the memory.
             if (recvBuffer > 0) {
@@ -480,14 +455,7 @@
                 this.sendBufferLimit = sendBuffer + sendBufferSize;
             }
         }
-        return this;
-=======
-    @Override
-    public PGConnectionContext of(long fd, IODispatcher<PGConnectionContext> dispatcher) {
-        PGConnectionContext r = super.of(fd, dispatcher);
-        sqlExecutionContext.with(fd);
         return r;
->>>>>>> a44dede8
     }
 
     public void setBinBindVariable(int index, long address, int valueLen) throws SqlException {
