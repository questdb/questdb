--- conflicted
+++ resolved
@@ -1483,11 +1483,7 @@
         if (Chars.utf8Decode(lo, hi, e)) {
             queryText = characterStore.toImmutable();
 
-<<<<<<< HEAD
-            info().$("parse [q=").utf8(queryText).$(']').$();
-=======
-            LOG.info().$("parse [fd=").$(fd).$(", q=").utf8(queryText).I$();
->>>>>>> 8e902371
+            info().$("parse [fd=").$(fd).$(", q=").utf8(queryText).I$();
             compileQuery(compiler);
             return;
         }
