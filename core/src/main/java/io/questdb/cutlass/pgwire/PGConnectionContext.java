--- conflicted
+++ resolved
@@ -1422,9 +1422,10 @@
                 }
                 LOG.info().$(e.getFlyweightMessage()).$();
                 typesAndUpdate = Misc.free(typesAndUpdate);
-<<<<<<< HEAD
-                CompiledQuery cc = compiler.compile(queryText, sqlExecutionContext);
-                processCompiledQuery(cc);
+                try (SqlCompiler compiler = engine.getSqlCompiler()) {
+                    CompiledQuery cc = compiler.compile(queryText, sqlExecutionContext);
+                    processCompiledQuery(cc);
+                }
             } catch (CairoException e) {
                 if (!e.isAuthorizationError()) {
                     typesAndUpdate = Misc.free(typesAndUpdate);
@@ -1433,12 +1434,6 @@
                     transactionState = ERROR_TRANSACTION;
                 }
                 throw e;
-=======
-                try (SqlCompiler compiler = engine.getSqlCompiler()) {
-                    CompiledQuery cc = compiler.compile(queryText, sqlExecutionContext);
-                    processCompiledQuery(cc);
-                }
->>>>>>> 83dacadf
             } catch (Throwable e) {
                 typesAndUpdate = Misc.free(typesAndUpdate);
                 if (transactionState == IN_TRANSACTION) {
