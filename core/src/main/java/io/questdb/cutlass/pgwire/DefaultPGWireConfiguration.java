--- conflicted
+++ resolved
@@ -194,22 +194,9 @@
     public int getWorkerCount() {
         return 1;
     }
-<<<<<<< HEAD
-
-    @Override
-    public boolean haltOnError() {
-        return false;
-    }
 
     @Override
     public String getPoolName() {
         return "pgwire";
     }
-
-    @Override
-    public boolean isEnabled() {
-        return true;
-    }
-=======
->>>>>>> a44dede8
 }