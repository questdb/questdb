/*******************************************************************************
 *     ___                  _   ____  ____
 *    / _ \ _   _  ___  ___| |_|  _ \| __ )
 *   | | | | | | |/ _ \/ __| __| | | |  _ \
 *   | |_| | |_| |  __/\__ \ |_| |_| | |_) |
 *    \__\_\\__,_|\___||___/\__|____/|____/
 *
 *  Copyright (c) 2014-2019 Appsicle
 *  Copyright (c) 2019-2023 QuestDB
 *
 *  Licensed under the Apache License, Version 2.0 (the "License");
 *  you may not use this file except in compliance with the License.
 *  You may obtain a copy of the License at
 *
 *  http://www.apache.org/licenses/LICENSE-2.0
 *
 *  Unless required by applicable law or agreed to in writing, software
 *  distributed under the License is distributed on an "AS IS" BASIS,
 *  WITHOUT WARRANTIES OR CONDITIONS OF ANY KIND, either express or implied.
 *  See the License for the specific language governing permissions and
 *  limitations under the License.
 *
 ******************************************************************************/

package io.questdb.cutlass.pgwire;


import io.questdb.cairo.CairoException;
import io.questdb.cairo.sql.NetworkSqlExecutionCircuitBreaker;
import io.questdb.cutlass.auth.Authenticator;
import io.questdb.cutlass.auth.AuthenticatorException;
import io.questdb.griffin.CharacterStore;
import io.questdb.griffin.CharacterStoreEntry;
import io.questdb.log.Log;
import io.questdb.log.LogFactory;
import io.questdb.network.NoSpaceLeftInResponseBufferException;
import io.questdb.network.Socket;
import io.questdb.std.*;
import io.questdb.std.str.AbstractCharSink;
import io.questdb.std.str.CharSink;
import io.questdb.std.str.DirectByteCharSequence;

public final class CleartextPasswordPgWireAuthenticator implements Authenticator {
    public static final char STATUS_IDLE = 'I';
    private static final int INIT_CANCEL_REQUEST = 80877102;
    private static final int INIT_GSS_REQUEST = 80877104;
    private static final int INIT_SSL_REQUEST = 80877103;
    private static final int INIT_STARTUP_MESSAGE = 196608;
    private static final Log LOG = LogFactory.getLog(CleartextPasswordPgWireAuthenticator.class);
    private static final byte MESSAGE_TYPE_ERROR_RESPONSE = 'E';
    private static final byte MESSAGE_TYPE_LOGIN_RESPONSE = 'R';
    private static final byte MESSAGE_TYPE_PARAMETER_STATUS = 'S';
    private static final byte MESSAGE_TYPE_PASSWORD_MESSAGE = 'p';
    private static final byte MESSAGE_TYPE_READY_FOR_QUERY = 'Z';
    private final CharacterStore characterStore;
    private final NetworkSqlExecutionCircuitBreaker circuitBreaker;
    private final int circuitBreakerId;
    private final DirectByteCharSequence dbcs = new DirectByteCharSequence();
<<<<<<< HEAD
    private final UsernamePasswordMatcher matcher;
=======
    private final boolean matcherOwned;
    private final NetworkFacade nf;
>>>>>>> 54fb15fc
    private final OptionsListener optionsListener;
    private final CircuitBreakerRegistry registry;
    private final String serverVersion;
    private final ResponseSink sink;
<<<<<<< HEAD
=======
    private int fd;
    private UsernamePasswordMatcher matcher;
>>>>>>> 54fb15fc
    private long recvBufEnd;
    private long recvBufReadPos;
    private long recvBufStart;
    private long recvBufWritePos;
    private long sendBufEnd;
    private long sendBufReadPos;
    private long sendBufStart;
    private long sendBufWritePos;
    private Socket socket;
    private State state = State.EXPECT_INIT_MESSAGE;
    private CharSequence username;

    public CleartextPasswordPgWireAuthenticator(
            PGWireConfiguration configuration,
            NetworkSqlExecutionCircuitBreaker circuitBreaker,
            CircuitBreakerRegistry registry,
            OptionsListener optionsListener,
            UsernamePasswordMatcher matcher,
            boolean matcherOwned
    ) {
        this.matcher = matcher;
<<<<<<< HEAD
=======
        this.matcherOwned = matcherOwned;
        this.nf = nf;
>>>>>>> 54fb15fc
        this.characterStore = new CharacterStore(
                configuration.getCharacterStoreCapacity(),
                configuration.getCharacterStorePoolCapacity()
        );
        this.circuitBreakerId = registry.add(circuitBreaker);
        this.registry = registry;
        this.sink = new ResponseSink();
        this.serverVersion = configuration.getServerVersion();
        this.circuitBreaker = circuitBreaker;
        this.optionsListener = optionsListener;
    }

    @Override
    public void clear() {
        circuitBreaker.resetMaxTimeToDefault();
        circuitBreaker.unsetTimer();
    }

    @Override
    public void close() {
        registry.remove(circuitBreakerId);
        Misc.free(circuitBreaker);
        if (matcherOwned) {
            matcher = Misc.freeIfCloseable(matcher);
        }
    }

    public CharSequence getPrincipal() {
        return username;
    }

    public long getRecvBufPos() {
        // where to start appending new data from socket
        return recvBufWritePos;
    }

    public long getRecvBufPseudoStart() {
        // where to start reading data from
        return recvBufReadPos;
    }

    public int handleIO() throws AuthenticatorException {
        try {
            for (; ; ) {
                switch (state) {
                    case EXPECT_INIT_MESSAGE: {
                        int r = readFromSocket();
                        if (r != Authenticator.OK) {
                            return r;
                        }
                        r = processInitMessage();
                        if (r != Authenticator.OK) {
                            return r;
                        }
                        break;
                    }
                    case EXPECT_PASSWORD_MESSAGE: {
                        int r = readFromSocket();
                        if (r != Authenticator.OK) {
                            return r;
                        }
                        r = processPasswordMessage();
                        if (r != Authenticator.OK) {
                            return r;
                        }
                        break;
                    }
                    case WRITE_AND_EXPECT_PASSWORD_MESSAGE: {
                        int r = writeToSocketAndAdvance(State.EXPECT_PASSWORD_MESSAGE);
                        if (r != Authenticator.OK) {
                            return r;
                        }
                        break;
                    }
                    case WRITE_AND_EXPECT_INIT_MESSAGE: {
                        int r = writeToSocketAndAdvance(State.EXPECT_INIT_MESSAGE);
                        if (r != Authenticator.OK) {
                            return r;
                        }
                        break;
                    }
                    case WRITE_AND_AUTH_SUCCESS: {
                        int r = writeToSocketAndAdvance(State.AUTH_SUCCESS);
                        if (r != Authenticator.OK) {
                            return r;
                        }
                        break;
                    }
                    case WRITE_AND_AUTH_FAILURE: {
                        int r = writeToSocketAndAdvance(State.AUTH_FAILED);
                        if (r != Authenticator.OK) {
                            return r;
                        }
                        break;
                    }
                    case AUTH_SUCCESS:
                        circuitBreaker.of(socket.getFd());
                        return Authenticator.OK;
                    case AUTH_FAILED:
                        return Authenticator.NEEDS_DISCONNECT;
                    default:
                        assert false;
                }
            }
        } catch (BadProtocolException e) {
            throw AuthenticatorException.INSTANCE;
        }
    }

    @Override
    public void init(Socket socket, long recvBuffer, long recvBufferLimit, long sendBuffer, long sendBufferLimit) {
        if (socket == null) {
            this.circuitBreaker.setSecret(-1);
        } else {
            this.circuitBreaker.setSecret(registry.getNewSecret());
        }
        this.state = State.EXPECT_INIT_MESSAGE;
        this.username = null;
        this.socket = socket;
        this.recvBufStart = recvBuffer;
        this.recvBufReadPos = recvBuffer;
        this.recvBufWritePos = recvBuffer;
        this.recvBufEnd = recvBufferLimit;

        this.sendBufStart = sendBuffer;
        this.sendBufReadPos = sendBuffer;
        this.sendBufWritePos = sendBuffer;
        this.sendBufEnd = sendBufferLimit;
    }

    public boolean isAuthenticated() {
        return state == State.AUTH_SUCCESS;
    }

    private static int getIntUnsafe(long address) {
        return Numbers.bswap(Unsafe.getUnsafe().getInt(address));
    }

    private int availableToRead() {
        return (int) (recvBufWritePos - recvBufReadPos);
    }

    private void compactRecvBuf() {
        long len = recvBufWritePos - recvBufReadPos;
        if (len > 0) {
            Vect.memcpy(recvBufStart, recvBufReadPos, len);
        }
        recvBufReadPos = recvBufStart;
        recvBufWritePos = recvBufStart + len;
    }

    private void compactSendBuf() {
        long len = sendBufWritePos - sendBufReadPos;
        if (len > 0) {
            Vect.memcpy(sendBufStart, sendBufReadPos, len);
        }
        sendBufReadPos = sendBufStart;
        sendBufWritePos = sendBufStart + len;
    }

    private void ensureCapacity(int capacity) {
        if (sendBufWritePos + capacity > sendBufEnd) {
            throw NoSpaceLeftInResponseBufferException.INSTANCE;
        }
    }

    private void prepareBackendKeyData(ResponseSink responseSink) {
        responseSink.put('K');
        responseSink.putInt(Integer.BYTES * 3); // length of this message
        responseSink.putInt(circuitBreakerId);
        responseSink.putInt(circuitBreaker.getSecret());
    }

    private void prepareGssResponse() {
        sink.put('N');
    }

    private void prepareLoginOk() {
        sink.put(MESSAGE_TYPE_LOGIN_RESPONSE);
        sink.putInt(Integer.BYTES * 2);
        sink.putInt(0);
        prepareParams(sink, "TimeZone", "GMT");
        prepareParams(sink, "application_name", "QuestDB");
        prepareParams(sink, "server_version", serverVersion);
        prepareParams(sink, "integer_datetimes", "on");
        prepareParams(sink, "client_encoding", "UTF8");
        prepareBackendKeyData(sink);
        prepareReadyForQuery();
    }

    private void prepareLoginResponse() {
        sink.put(MESSAGE_TYPE_LOGIN_RESPONSE);
        sink.putInt(Integer.BYTES * 2);
        sink.putInt(3);
    }

    private void prepareParams(ResponseSink sink, CharSequence name, CharSequence value) {
        sink.put(MESSAGE_TYPE_PARAMETER_STATUS);
        final long addr = sink.skip();
        sink.encodeUtf8Z(name);
        sink.encodeUtf8Z(value);
        sink.putLen(addr);
    }

    private void prepareReadyForQuery() {
        sink.put(MESSAGE_TYPE_READY_FOR_QUERY);
        sink.putInt(Integer.BYTES + Byte.BYTES);
        sink.put(STATUS_IDLE);
    }

    private void prepareSslResponse() {
        sink.put('N');
    }

    private void prepareWrongUsernamePasswordResponse() {
        sink.put(MESSAGE_TYPE_ERROR_RESPONSE);
        long addr = sink.skip();
        sink.put('C');
        sink.encodeUtf8Z("00000");
        sink.put('M');
        sink.encodeUtf8Z("invalid username/password");
        sink.put('S');
        sink.encodeUtf8Z("ERROR");
        sink.put((char) 0);
        sink.putLen(addr);
    }

    private void processCancelMessage() {
        // From https://www.postgresql.org/docs/current/protocol-flow.html :
        // To issue a cancel request, the frontend opens a new connection to the server and sends a CancelRequest message, rather than the StartupMessage message
        // that would ordinarily be sent across a new connection. The server will process this request and then close the connection.
        // For security reasons, no direct reply is made to the cancel request message.
        int pid = getIntUnsafe(recvBufReadPos);//thread id really
        recvBufReadPos += Integer.BYTES;
        int secret = getIntUnsafe(recvBufReadPos);
        recvBufReadPos += Integer.BYTES;
        LOG.info().$("cancel request [pid=").$(pid).I$();
        try {
            registry.cancel(pid, secret);
        } catch (CairoException e) {//error message should not be sent to client
            LOG.error().$(e.getMessage()).$();
        }
    }

    private int processInitMessage() throws BadProtocolException {
        int availableToRead = availableToRead();
        if (availableToRead < Integer.BYTES) { // size of message
            return Authenticator.NEEDS_READ;
        }
        int msgLen = getIntUnsafe(recvBufReadPos);
        if (msgLen > availableToRead) {
            return Authenticator.NEEDS_READ;
        }
        // at this point we have a full message available ready to be processed
        recvBufReadPos += Integer.BYTES; // first move beyond the msgLen
        int protocol = getIntUnsafe(recvBufReadPos);
        recvBufReadPos += Integer.BYTES;

        switch (protocol) {
            case INIT_STARTUP_MESSAGE:
                processStartupMessage(msgLen);
                break;
            case INIT_CANCEL_REQUEST:
                processCancelMessage();
                return Authenticator.NEEDS_DISCONNECT;
            case INIT_SSL_REQUEST:
                compactRecvBuf();
                prepareSslResponse();
                state = State.WRITE_AND_EXPECT_INIT_MESSAGE;
                break;
            case INIT_GSS_REQUEST:
                compactRecvBuf();
                prepareGssResponse();
                state = State.WRITE_AND_EXPECT_INIT_MESSAGE;
                break;
            default:
                LOG.error().$("unknown init message [protocol=").$(protocol).$(']').$();
                throw BadProtocolException.INSTANCE;
        }
        return Authenticator.OK;
    }

    private int processPasswordMessage() throws BadProtocolException {
        int availableToRead = availableToRead();
        if (availableToRead < 1 + Integer.BYTES) { // msgType + msgLen
            return Authenticator.NEEDS_READ;
        }
        byte msgType = Unsafe.getUnsafe().getByte(recvBufReadPos);
        assert msgType == MESSAGE_TYPE_PASSWORD_MESSAGE;

        int msgLen = getIntUnsafe(recvBufReadPos + 1);
        long msgLimit = (recvBufReadPos + msgLen + 1); // +1 for the type byte which is not included in msgLen
        if (recvBufWritePos < msgLimit) {
            return Authenticator.NEEDS_READ;
        }

        // at this point we have a full message available ready to be processed
        recvBufReadPos += 1 + Integer.BYTES; // first move beyond the msgType and msgLen

        long hi = PGConnectionContext.getStringLength(recvBufReadPos, msgLimit, "bad password length");
        if (matcher.verifyPassword(username, recvBufReadPos, (int) (hi - recvBufReadPos))) {
            recvBufReadPos = msgLimit;
            compactRecvBuf();
            prepareLoginOk();
            state = State.WRITE_AND_AUTH_SUCCESS;
        } else {
            LOG.info().$("bad password for user [user=").$(username).$(']').$();
            prepareWrongUsernamePasswordResponse();
            state = State.WRITE_AND_AUTH_FAILURE;
        }
        return Authenticator.OK;
    }

    private void processStartupMessage(int msgLen) throws BadProtocolException {
        long msgLimit = (recvBufStart + msgLen);
        long lo = recvBufReadPos;

        // there is an extra byte at the end, and it has to be 0
        while (lo < msgLimit - 1) {
            final long nameLo = lo;
            final long nameHi = PGConnectionContext.getStringLength(lo, msgLimit, "malformed property name");
            final long valueLo = nameHi + 1;
            final long valueHi = PGConnectionContext.getStringLength(valueLo, msgLimit, "malformed property value");
            lo = valueHi + 1;

            // store user
            if (PGKeywords.isUser(nameLo, nameHi - nameLo)) {
                CharacterStoreEntry e = characterStore.newEntry();
                e.put(dbcs.of(valueLo, valueHi));
                this.username = e.toImmutable();
            }
            boolean parsed = true;
            if (PGKeywords.isOptions(nameLo, nameHi - nameLo)) {
                if (PGKeywords.startsWithTimeoutOption(valueLo, valueHi - valueLo)) {
                    try {
                        dbcs.of(valueLo + 21, valueHi);
                        long statementTimeout = Numbers.parseLong(dbcs);
                        optionsListener.setStatementTimeout(statementTimeout);
                    } catch (NumericException ex) {
                        parsed = false;
                    }
                } else {
                    parsed = false;
                }
            }
            if (parsed) {
                LOG.debug().$("property [name=").$(dbcs.of(nameLo, nameHi)).$(", value=").$(dbcs.of(valueLo, valueHi)).$(']').$();
            } else {
                LOG.info().$("invalid property [name=").$(dbcs.of(nameLo, nameHi)).$(", value=").$(dbcs.of(valueLo, valueHi)).$(']').$();
            }
        }
        characterStore.clear();
        recvBufReadPos = msgLimit;
        compactRecvBuf();
        prepareLoginResponse();
        state = State.WRITE_AND_EXPECT_PASSWORD_MESSAGE;
    }

    private int readFromSocket() {
        int bytesRead = socket.recv(recvBufWritePos, (int) (recvBufEnd - recvBufWritePos));
        if (bytesRead < 0) {
            return Authenticator.NEEDS_DISCONNECT;
        }
        recvBufWritePos += bytesRead;
        return Authenticator.OK;
    }

    private int writeToSocketAndAdvance(State nextState) {
        int toWrite = (int) (sendBufWritePos - sendBufReadPos);
        int n = socket.send(sendBufReadPos, toWrite);
        if (n < 0) {
            return Authenticator.NEEDS_DISCONNECT;
        }
        sendBufReadPos += n;
        compactSendBuf();
        if (sendBufReadPos == sendBufWritePos) {
            state = nextState;
            return Authenticator.OK;
        }
        // we could try to call socket.send() again as there could be space in the socket buffer now
        // but: auth messages are small and we assume that the socket buffer is large enough to accommodate them in one go
        // thus this return should be rare and we will just wait for the next select() call
        return Authenticator.NEEDS_WRITE;
    }


    private enum State {
        EXPECT_INIT_MESSAGE,
        EXPECT_PASSWORD_MESSAGE,
        WRITE_AND_EXPECT_INIT_MESSAGE,
        WRITE_AND_EXPECT_PASSWORD_MESSAGE,
        WRITE_AND_AUTH_SUCCESS,
        WRITE_AND_AUTH_FAILURE,
        AUTH_SUCCESS,
        AUTH_FAILED
    }

    private class ResponseSink extends AbstractCharSink {
        @Override
        public CharSink put(char c) {
            ensureCapacity(Byte.BYTES);
            Unsafe.getUnsafe().putByte(sendBufWritePos++, (byte) c);
            return this;
        }

        public void put(byte c) {
            ensureCapacity(Byte.BYTES);
            Unsafe.getUnsafe().putByte(sendBufWritePos++, c);
        }

        public void putInt(int i) {
            ensureCapacity(Integer.BYTES);
            Unsafe.getUnsafe().putInt(sendBufWritePos, Numbers.bswap(i));
            sendBufWritePos += Integer.BYTES;
        }

        public void putLen(long start) {
            int len = (int) (sendBufWritePos - start);
            Unsafe.getUnsafe().putInt(start, Numbers.bswap(len));
        }

        void encodeUtf8Z(CharSequence value) {
            encodeUtf8(value);
            ensureCapacity(Byte.BYTES);
            put((byte) 0);
        }

        long skip() {
            ensureCapacity(Integer.BYTES);
            long checkpoint = sendBufWritePos;
            sendBufWritePos += Integer.BYTES;
            return checkpoint;
        }
    }
}<|MERGE_RESOLUTION|>--- conflicted
+++ resolved
@@ -56,21 +56,12 @@
     private final NetworkSqlExecutionCircuitBreaker circuitBreaker;
     private final int circuitBreakerId;
     private final DirectByteCharSequence dbcs = new DirectByteCharSequence();
-<<<<<<< HEAD
-    private final UsernamePasswordMatcher matcher;
-=======
     private final boolean matcherOwned;
-    private final NetworkFacade nf;
->>>>>>> 54fb15fc
     private final OptionsListener optionsListener;
     private final CircuitBreakerRegistry registry;
     private final String serverVersion;
     private final ResponseSink sink;
-<<<<<<< HEAD
-=======
-    private int fd;
     private UsernamePasswordMatcher matcher;
->>>>>>> 54fb15fc
     private long recvBufEnd;
     private long recvBufReadPos;
     private long recvBufStart;
@@ -92,11 +83,7 @@
             boolean matcherOwned
     ) {
         this.matcher = matcher;
-<<<<<<< HEAD
-=======
         this.matcherOwned = matcherOwned;
-        this.nf = nf;
->>>>>>> 54fb15fc
         this.characterStore = new CharacterStore(
                 configuration.getCharacterStoreCapacity(),
                 configuration.getCharacterStorePoolCapacity()
