/*******************************************************************************
 *     ___                  _   ____  ____
 *    / _ \ _   _  ___  ___| |_|  _ \| __ )
 *   | | | | | | |/ _ \/ __| __| | | |  _ \
 *   | |_| | |_| |  __/\__ \ |_| |_| | |_) |
 *    \__\_\\__,_|\___||___/\__|____/|____/
 *
 *  Copyright (c) 2014-2019 Appsicle
 *  Copyright (c) 2019-2023 QuestDB
 *
 *  Licensed under the Apache License, Version 2.0 (the "License");
 *  you may not use this file except in compliance with the License.
 *  You may obtain a copy of the License at
 *
 *  http://www.apache.org/licenses/LICENSE-2.0
 *
 *  Unless required by applicable law or agreed to in writing, software
 *  distributed under the License is distributed on an "AS IS" BASIS,
 *  WITHOUT WARRANTIES OR CONDITIONS OF ANY KIND, either express or implied.
 *  See the License for the specific language governing permissions and
 *  limitations under the License.
 *
 ******************************************************************************/

package io.questdb.cutlass.auth;

import io.questdb.std.QuietCloseable;

public interface Authenticator extends QuietCloseable {

    int NEEDS_DISCONNECT = 3;
    int NEEDS_READ = 0;
    int NEEDS_WRITE = 1;
    int OK = -1;
    int QUEUE_FULL = 2;

    default void clear() {

    }

    @Override
    default void close() {
<<<<<<< HEAD
=======

>>>>>>> 040daf6e
    }

    CharSequence getPrincipal();

    long getRecvBufPos();

    long getRecvBufPseudoStart();

    int handleIO() throws AuthenticatorException;

    void init(int fd, long recvBuffer, long recvBufferLimit, long sendBuffer, long sendBufferLimit);

    boolean isAuthenticated();
}<|MERGE_RESOLUTION|>--- conflicted
+++ resolved
@@ -40,10 +40,6 @@
 
     @Override
     default void close() {
-<<<<<<< HEAD
-=======
-
->>>>>>> 040daf6e
     }
 
     CharSequence getPrincipal();
