--- conflicted
+++ resolved
@@ -156,9 +156,6 @@
         this.pathToTableDir = new Utf8StringSink();
         this.pathToTableDir.put(pathToTableDir);
 
-<<<<<<< HEAD
-        symbolMapReader.of(configuration, pathToTableDir, columnName, symbolTableNameTxn, symCount);
-=======
         symbolMapReader.of(
                 configuration,
                 this.pathToTableDir,
@@ -166,7 +163,6 @@
                 symbolTableNameTxn,
                 symCount
         );
->>>>>>> e30cd1fe
         symbolValueToKeyMap.clear();
     }
 
