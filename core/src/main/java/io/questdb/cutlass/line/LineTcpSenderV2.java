--- conflicted
+++ resolved
@@ -74,15 +74,6 @@
     }
 
     @Override
-<<<<<<< HEAD
-    public Sender decimalColumn(CharSequence name, Decimal256 value) {
-        throw new LineSenderException("current protocol version does not support decimal");
-    }
-
-    @Override
-    public Sender decimalColumnText(CharSequence name, Decimal256 value) {
-        throw new LineSenderException("current protocol version does not support decimal");
-=======
     public final void at(long timestamp, ChronoUnit unit) {
         putAsciiInternal(' ');
         putTimestamp(timestamp, unit);
@@ -94,7 +85,16 @@
         putAsciiInternal(' ');
         putTimestamp(timestamp);
         atNow();
->>>>>>> dbd357fa
+    }
+
+    @Override
+    public Sender decimalColumn(CharSequence name, Decimal256 value) {
+        throw new LineSenderException("current protocol version does not support decimal");
+    }
+
+    @Override
+    public Sender decimalColumnText(CharSequence name, Decimal256 value) {
+        throw new LineSenderException("current protocol version does not support decimal");
     }
 
     @Override
@@ -282,7 +282,7 @@
     }
 
     private void putTimestamp(Instant timestamp) {
-        // always send as nanos as long as it fits in a long 
+        // always send as nanos as long as it fits in a long
         try {
             put(NanosTimestampDriver.INSTANCE.from(timestamp)).putAsciiInternal('n');
         } catch (ArithmeticException e) {
