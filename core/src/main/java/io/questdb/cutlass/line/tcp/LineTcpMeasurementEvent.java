--- conflicted
+++ resolved
@@ -254,46 +254,20 @@
 //        buffer.seekToEntities();
         int entitiesWritten = 0;
         for (int nEntity = 0, n = parser.getEntityCount(); nEntity < n; nEntity++) {
-<<<<<<< HEAD
-            if (bufPos + Long.BYTES < bufMax) {
-                LineTcpParser.ProtoEntity entity = parser.getEntity(nEntity);
-                int columnWriterIndex = localDetails.getColumnIndex(entity.getName(), parser.hasNonAsciiChars());
-                if (columnWriterIndex > -1) {
-                    // column index found, processing column by index
-                    if (columnWriterIndex == tableUpdateDetails.getTimestampIndex()) {
-                        timestamp = timestampAdapter.getMicros(entity.getLongValue());
-                        continue;
-                    }
-
-                    Unsafe.getUnsafe().putInt(bufPos, columnWriterIndex);
-                    bufPos += Integer.BYTES;
-                } else if (columnWriterIndex == COLUMN_NOT_FOUND) {
-                    // send column by name
-                    String colName = localDetails.getColName();
-                    int colNameLen = colName.length();
-
-                    // Negative length indicates to the writer thread that column is passed by
-                    // name rather than by index. When value is positive (on the else branch)
-                    // the value is treated as column index.
-                    Unsafe.getUnsafe().putInt(bufPos, -1 * colNameLen);
-                    bufPos += Integer.BYTES;
-                    if (bufPos + 2L * colNameLen < bufMax) {
-                        Chars.copyStrChars(colName, 0, colNameLen, bufPos);
-=======
             LineTcpParser.ProtoEntity entity = parser.getEntity(nEntity);
             byte entityType = entity.getType();
             int colType;
-            int colIndex = localDetails.getColumnIndex(entity.getName(), parser.hasNonAsciiChars());
-            if (colIndex > -1) {
+            int columnWriterIndex = localDetails.getColumnIndex(entity.getName(), parser.hasNonAsciiChars());
+            if (columnWriterIndex > -1) {
                 // column index found, processing column by index
-                if (colIndex == tableUpdateDetails.getTimestampIndex()) {
+                if (columnWriterIndex == tableUpdateDetails.getTimestampIndex()) {
                     timestamp = timestampAdapter.getMicros(entity.getLongValue());
                     continue;
                 }
 
-                offset = buffer.addColumnIndex(offset, colIndex);
+                offset = buffer.addColumnIndex(offset, columnWriterIndex);
                 colType = localDetails.getColumnType(colIndex);
-            } else if (colIndex == COLUMN_NOT_FOUND) {
+            } else if (columnWriterIndex == COLUMN_NOT_FOUND) {
                 // send column by name
                 CharSequence colName = localDetails.getColName();
                 if (TableUtils.isValidColumnName(colName)) {
@@ -313,7 +287,6 @@
                 case LineTcpParser.ENTITY_TYPE_TAG: {
                     if (ColumnType.tagOf(colType) == ColumnType.SYMBOL) {
                         offset = buffer.addSymbol(offset, entity.getValue(), parser.hasNonAsciiChars(), localDetails.getSymbolLookup(colIndex));
->>>>>>> b4ed867d
                     } else {
                         throw castError("tag", colIndex, colType);
                     }
@@ -334,18 +307,6 @@
                             } else {
                                 throw boundsError(entityValue, colIndex, ColumnType.INT);
                             }
-<<<<<<< HEAD
-
-                            symIndex = tableUpdateDetails.getSymbolIndex(localDetails, columnWriterIndex, columnValue);
-                            if (symIndex != SymbolTable.VALUE_NOT_FOUND) {
-                                // We know the symbol int value
-                                // Encode the int
-                                bufPos = tmpBufPos;
-                                Unsafe.getUnsafe().putByte(bufPos, LineTcpParser.ENTITY_TYPE_CACHED_TAG);
-                                bufPos += Byte.BYTES;
-                                Unsafe.getUnsafe().putInt(bufPos, symIndex);
-                                bufPos += Integer.BYTES;
-=======
                             break;
                         }
                         case ColumnType.SHORT: {
@@ -354,47 +315,17 @@
                                 offset = buffer.addShort(offset, (short) entityValue);
                             } else if (entityValue == Numbers.LONG_NaN) {
                                 offset = buffer.addShort(offset, (short) 0);
->>>>>>> b4ed867d
                             } else {
                                 throw boundsError(entityValue, colIndex, ColumnType.SHORT);
                             }
                             break;
                         }
-<<<<<<< HEAD
-                        break;
-                    }
-                    case LineTcpParser.ENTITY_TYPE_INTEGER:
-                        Unsafe.getUnsafe().putByte(bufPos, entity.getType());
-                        bufPos += Byte.BYTES;
-                        Unsafe.getUnsafe().putLong(bufPos, entity.getLongValue());
-                        bufPos += Long.BYTES;
-                        break;
-                    case LineTcpParser.ENTITY_TYPE_FLOAT:
-                        Unsafe.getUnsafe().putByte(bufPos, entity.getType());
-                        bufPos += Byte.BYTES;
-                        Unsafe.getUnsafe().putDouble(bufPos, entity.getFloatValue());
-                        bufPos += Double.BYTES;
-                        break;
-                    case LineTcpParser.ENTITY_TYPE_STRING:
-                    case LineTcpParser.ENTITY_TYPE_SYMBOL:
-                    case LineTcpParser.ENTITY_TYPE_LONG256: {
-                        final int colTypeMeta = localDetails.getColumnTypeMeta(columnWriterIndex);
-                        if (colTypeMeta == 0) { // not a geohash
-                            Unsafe.getUnsafe().putByte(bufPos, entity.getType());
-                            bufPos += Byte.BYTES + Integer.BYTES;
-                            floatingCharSink.of(bufPos, bufPos + 2L * entity.getValue().length());
-                            if (parser.hasNonAsciiChars()) {
-                                if (!Chars.utf8Decode(entity.getValue().getLo(), entity.getValue().getHi(), floatingCharSink)) {
-                                    throw CairoException.instance(0).put("invalid UTF8 in value for ").put(entity.getName());
-                                }
-=======
                         case ColumnType.BYTE: {
                             final long entityValue = entity.getLongValue();
                             if (entityValue >= Byte.MIN_VALUE && entityValue <= Byte.MAX_VALUE) {
                                 offset = buffer.addByte(offset, (byte) entityValue);
                             } else if (entityValue == Numbers.LONG_NaN) {
                                 offset = buffer.addByte(offset, (byte) 0);
->>>>>>> b4ed867d
                             } else {
                                 throw boundsError(entityValue, colIndex, ColumnType.BYTE);
                             }
