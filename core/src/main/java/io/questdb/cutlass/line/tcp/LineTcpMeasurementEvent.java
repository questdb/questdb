--- conflicted
+++ resolved
@@ -428,11 +428,7 @@
                             if (entityValue >= Integer.MIN_VALUE && entityValue <= Integer.MAX_VALUE) {
                                 offset = buffer.addInt(offset, (int) entityValue);
                             } else if (entityValue == Numbers.LONG_NaN) {
-<<<<<<< HEAD
-                                offset = buffer.addInt(offset, Numbers.INT_NaN);
-=======
                                 offset = buffer.addInt(offset, Numbers.IPv4_NULL);
->>>>>>> 0643b7e7
                             } else {
                                 throw boundsError(entityValue, nEntity, ColumnType.IPv4);
                             }
@@ -556,7 +552,6 @@
                             break;
 
                         case ColumnType.INT:
-                        case ColumnType.IPv4:
                             offset = buffer.addInt(offset, entityValue);
                             break;
 
