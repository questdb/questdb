/*******************************************************************************
 *     ___                  _   ____  ____
 *    / _ \ _   _  ___  ___| |_|  _ \| __ )
 *   | | | | | | |/ _ \/ __| __| | | |  _ \
 *   | |_| | |_| |  __/\__ \ |_| |_| | |_) |
 *    \__\_\\__,_|\___||___/\__|____/|____/
 *
 *  Copyright (c) 2014-2019 Appsicle
 *  Copyright (c) 2019-2022 QuestDB
 *
 *  Licensed under the Apache License, Version 2.0 (the "License");
 *  you may not use this file except in compliance with the License.
 *  You may obtain a copy of the License at
 *
 *  http://www.apache.org/licenses/LICENSE-2.0
 *
 *  Unless required by applicable law or agreed to in writing, software
 *  distributed under the License is distributed on an "AS IS" BASIS,
 *  WITHOUT WARRANTIES OR CONDITIONS OF ANY KIND, either express or implied.
 *  See the License for the specific language governing permissions and
 *  limitations under the License.
 *
 ******************************************************************************/

package io.questdb.cutlass.line.tcp;

import io.questdb.cairo.*;
import io.questdb.cairo.sql.SymbolTable;
import io.questdb.cutlass.line.LineProtoTimestampAdapter;
import io.questdb.log.Log;
import io.questdb.log.LogFactory;
import io.questdb.std.*;
import io.questdb.std.datetime.microtime.MicrosecondClock;
import io.questdb.std.str.FloatingDirectCharSink;

import java.io.Closeable;
import java.util.concurrent.atomic.AtomicInteger;

import static io.questdb.cutlass.line.tcp.LineTcpParser.ENTITY_TYPE_NULL;
import static io.questdb.cutlass.line.tcp.TableUpdateDetails.ThreadLocalDetails.COLUMN_NOT_FOUND;

class LineTcpMeasurementEvent implements Closeable {
    private static final Log LOG = LogFactory.getLog(LineTcpMeasurementEvent.class);
    private final MicrosecondClock clock;
    private final LineProtoTimestampAdapter timestampAdapter;
    private final long bufSize;
    private int writerWorkerId;
    private TableUpdateDetails tableUpdateDetails;
    private long bufLo;
    private int reshuffleSrcWorkerId;
    private int reshuffleTargetWorkerId;
    private volatile boolean reshuffleComplete;
    private boolean commitOnWriterClose;

    private static final AtomicInteger readCount = new AtomicInteger();
    private static final AtomicInteger writeCount = new AtomicInteger();

    LineTcpMeasurementEvent(
            long bufLo,
            long bufSize,
            MicrosecondClock clock,
            LineProtoTimestampAdapter timestampAdapter
    ) {
        this.bufLo = bufLo;
        this.bufSize = bufSize;
        this.clock = clock;
        this.timestampAdapter = timestampAdapter;
    }

    @Override
    public void close() {
        // this is concurrent writer release
        tableUpdateDetails = Misc.free(tableUpdateDetails);
        bufLo = 0;
    }

    public int getReshuffleSrcWorkerId() {
        return reshuffleSrcWorkerId;
    }

    public int getReshuffleTargetWorkerId() {
        return reshuffleTargetWorkerId;
    }

    public TableUpdateDetails getTableUpdateDetails() {
        return tableUpdateDetails;
    }

    public int getWriterWorkerId() {
        return writerWorkerId;
    }

    public boolean isReshuffleComplete() {
        return reshuffleComplete;
    }

    public void setReshuffleComplete(boolean reshuffleComplete) {
        this.reshuffleComplete = reshuffleComplete;
    }

    public void releaseWriter() {
        tableUpdateDetails.releaseWriter(commitOnWriterClose);
    }

<<<<<<< HEAD
    void append(FloatingDirectCharSink floatingCharSink) {
=======
    void append(StringSink charSink, FloatingDirectCharSink floatingCharSink) {
        LOG.info().$(writeCount.incrementAndGet()).$();
>>>>>>> 3edc6393
        TableWriter.Row row = null;
        try {
            TableWriter writer = tableUpdateDetails.getWriter();
            long bufPos = bufLo;
            long timestamp = Unsafe.getUnsafe().getLong(bufPos);
            bufPos += Long.BYTES;
            if (timestamp == LineTcpParser.NULL_TIMESTAMP) {
                timestamp = clock.getTicks();
            }
            row = writer.newRow(timestamp);
            int nEntities = Unsafe.getUnsafe().getInt(bufPos);
            bufPos += Integer.BYTES;
            long firstEntityBufPos = bufPos;
            for (int nEntity = 0; nEntity < nEntities; nEntity++) {
                int colIndex = Unsafe.getUnsafe().getInt(bufPos);
                bufPos += Integer.BYTES;
                byte entityType;
                if (colIndex > -1) {
                    entityType = Unsafe.getUnsafe().getByte(bufPos);
                    bufPos += Byte.BYTES;
                } else {
                    long nameLo = bufPos;
                    long nameHi = bufPos + -2L * colIndex;
                    // Column is passed by name, it is possible that
                    // column is new and has to be added. It is also possible that column
                    // already exist but the publisher is a little out of date and does not yet
                    // have column index.

                    // Column name will be UTF16 encoded already
                    floatingCharSink.asCharSequence(nameLo, nameHi);
                    bufPos = nameHi;
                    entityType = Unsafe.getUnsafe().getByte(bufPos);
                    bufPos += Byte.BYTES;
                    colIndex = writer.getMetadata().getColumnIndexQuiet(floatingCharSink);
                    if (colIndex < 0) {
                        // we have to cancel "active" row to avoid writer committing when
                        // column is added
                        row.cancel();
                        row = null;
                        if (TableUtils.isValidInfluxColumnName(floatingCharSink)) {
                            final int colType = DefaultColumnTypes.DEFAULT_COLUMN_TYPES[entityType];
                            writer.addColumn(floatingCharSink, colType);
                        } else {
                            throw CairoException.instance(0)
                                    .put("invalid column name [table=").put(writer.getTableName())
                                    .put(", columnName=").put(floatingCharSink)
                                    .put(']');
                        }
                        // Reset to beginning of entities
                        bufPos = firstEntityBufPos;
                        nEntity = -1;
                        row = writer.newRow(timestamp);
                        continue;
                    }
                }

                switch (entityType) {
                    case LineTcpParser.ENTITY_TYPE_TAG: {
                        int len = Unsafe.getUnsafe().getInt(bufPos);
                        bufPos += Integer.BYTES;
                        long hi = bufPos + 2L * len;
                        floatingCharSink.asCharSequence(bufPos, hi);
                        int symIndex = writer.getSymbolIndex(colIndex, floatingCharSink);
                        row.putSymIndex(colIndex, symIndex);
                        bufPos = hi;
                        break;
                    }

                    case LineTcpParser.ENTITY_TYPE_CACHED_TAG: {
                        int symIndex = Unsafe.getUnsafe().getInt(bufPos);
                        bufPos += Integer.BYTES;
                        row.putSymIndex(colIndex, symIndex);
                        break;
                    }

                    case LineTcpParser.ENTITY_TYPE_INTEGER: {
                        final int colType = ColumnType.tagOf(writer.getMetadata().getColumnType(colIndex));
                        long v = Unsafe.getUnsafe().getLong(bufPos);
                        bufPos += Long.BYTES;
                        switch (colType) {
                            case ColumnType.LONG:
                                row.putLong(colIndex, v);
                                break;

                            case ColumnType.INT:
                                if (v == Numbers.LONG_NaN) {
                                    v = Numbers.INT_NaN;
                                } else if (v < Integer.MIN_VALUE || v > Integer.MAX_VALUE) {
                                    throw CairoException.instance(0)
                                            .put("line protocol integer is out of int bounds [columnIndex=").put(colIndex)
                                            .put(", v=").put(v)
                                            .put(']');
                                }
                                row.putInt(colIndex, (int) v);
                                break;

                            case ColumnType.SHORT:
                                if (v == Numbers.LONG_NaN) {
                                    v = (short) 0;
                                } else if (v < Short.MIN_VALUE || v > Short.MAX_VALUE) {
                                    throw CairoException.instance(0)
                                            .put("line protocol integer is out of short bounds [columnIndex=").put(colIndex)
                                            .put(", v=").put(v)
                                            .put(']');
                                }
                                row.putShort(colIndex, (short) v);
                                break;

                            case ColumnType.BYTE:
                                if (v == Numbers.LONG_NaN) {
                                    v = (byte) 0;
                                } else if (v < Byte.MIN_VALUE || v > Byte.MAX_VALUE) {
                                    throw CairoException.instance(0)
                                            .put("line protocol integer is out of byte bounds [columnIndex=").put(colIndex)
                                            .put(", v=").put(v)
                                            .put(']');
                                }
                                row.putByte(colIndex, (byte) v);
                                break;

                            case ColumnType.TIMESTAMP:
                                row.putTimestamp(colIndex, v);
                                break;

                            case ColumnType.DATE:
                                row.putDate(colIndex, v);
                                break;

                            default:
                                throw CairoException.instance(0)
                                        .put("cast error for line protocol integer [columnIndex=").put(colIndex)
                                        .put(", columnType=").put(ColumnType.nameOf(colType))
                                        .put(']');
                        }
                        break;
                    }

                    case LineTcpParser.ENTITY_TYPE_FLOAT: {
                        double v = Unsafe.getUnsafe().getDouble(bufPos);
                        bufPos += Double.BYTES;
                        final int colType = writer.getMetadata().getColumnType(colIndex);
                        switch (ColumnType.tagOf(colType)) {
                            case ColumnType.DOUBLE:
                                row.putDouble(colIndex, v);
                                break;

                            case ColumnType.FLOAT:
                                row.putFloat(colIndex, (float) v);
                                break;

                            default:
                                throw CairoException.instance(0)
                                        .put("cast error for line protocol float [columnIndex=").put(colIndex)
                                        .put(", columnType=").put(ColumnType.nameOf(colType))
                                        .put(']');
                        }
                        break;
                    }

                    case LineTcpParser.ENTITY_TYPE_BOOLEAN: {
                        byte b = Unsafe.getUnsafe().getByte(bufPos);
                        bufPos += Byte.BYTES;
                        final int colType = writer.getMetadata().getColumnType(colIndex);
                        switch (ColumnType.tagOf(colType)) {
                            case ColumnType.BOOLEAN:
                                row.putBool(colIndex, b == 1);
                                break;

                            case ColumnType.BYTE:
                                row.putByte(colIndex, b);
                                break;

                            case ColumnType.SHORT:
                                row.putShort(colIndex, b);
                                break;

                            case ColumnType.INT:
                                row.putInt(colIndex, b);
                                break;

                            case ColumnType.LONG:
                                row.putLong(colIndex, b);
                                break;

                            case ColumnType.FLOAT:
                                row.putFloat(colIndex, b);
                                break;

                            case ColumnType.DOUBLE:
                                row.putDouble(colIndex, b);
                                break;

                            default:
                                throw CairoException.instance(0)
                                        .put("cast error for line protocol boolean [columnIndex=").put(colIndex)
                                        .put(", columnType=").put(ColumnType.nameOf(colType))
                                        .put(']');
                        }
                        break;
                    }

                    case LineTcpParser.ENTITY_TYPE_STRING: {
                        int len = Unsafe.getUnsafe().getInt(bufPos);
                        bufPos += Integer.BYTES;
                        long hi = bufPos + 2L * len;
                        floatingCharSink.asCharSequence(bufPos, hi);
                        bufPos = hi;
                        final int colType = writer.getMetadata().getColumnType(colIndex);
                        if (ColumnType.isString(colType)) {
                            row.putStr(colIndex, floatingCharSink);
                        } else if (ColumnType.isChar(colType)) {
                            row.putChar(colIndex, floatingCharSink.charAt(0));
                        } else {
                            throw CairoException.instance(0)
                                    .put("cast error for line protocol string [columnIndex=").put(colIndex)
                                    .put(", columnType=").put(ColumnType.nameOf(colType))
                                    .put(']');
                        }
                        break;
                    }

                    case LineTcpParser.ENTITY_TYPE_SYMBOL: {
                        int len = Unsafe.getUnsafe().getInt(bufPos);
                        bufPos += Integer.BYTES;
                        long hi = bufPos + 2L * len;
                        floatingCharSink.asCharSequence(bufPos, hi);
                        bufPos = hi;
                        final int colType = writer.getMetadata().getColumnType(colIndex);
                        if (ColumnType.isSymbol(colType)) {
                            row.putSym(colIndex, floatingCharSink);
                        } else {
                            throw CairoException.instance(0)
                                    .put("cast error for line protocol symbol [columnIndex=").put(colIndex)
                                    .put(", columnType=").put(ColumnType.nameOf(colType))
                                    .put(']');
                        }
                        break;
                    }

                    case LineTcpParser.ENTITY_TYPE_LONG256: {
                        int len = Unsafe.getUnsafe().getInt(bufPos);
                        bufPos += Integer.BYTES;
                        long hi = bufPos + 2L * len;
                        floatingCharSink.asCharSequence(bufPos, hi);
                        bufPos = hi;
                        final int colType = writer.getMetadata().getColumnType(colIndex);
                        if (ColumnType.isLong256(colType)) {
                            row.putLong256(colIndex, floatingCharSink);
                        } else {
                            throw CairoException.instance(0)
                                    .put("cast error for line protocol long256 [columnIndex=").put(colIndex)
                                    .put(", columnType=").put(ColumnType.nameOf(colType))
                                    .put(']');
                        }
                        break;
                    }

                    case LineTcpParser.ENTITY_TYPE_GEOLONG: {
                        long geoHash = Unsafe.getUnsafe().getLong(bufPos);
                        bufPos += Long.BYTES;
                        row.putLong(colIndex, geoHash);
                        break;
                    }

                    case LineTcpParser.ENTITY_TYPE_GEOINT: {
                        int geoHash = Unsafe.getUnsafe().getInt(bufPos);
                        bufPos += Integer.BYTES;
                        row.putInt(colIndex, geoHash);
                        break;
                    }

                    case LineTcpParser.ENTITY_TYPE_GEOSHORT: {
                        short geohash = Unsafe.getUnsafe().getShort(bufPos);
                        bufPos += Short.BYTES;
                        row.putShort(colIndex, geohash);
                        break;
                    }

                    case LineTcpParser.ENTITY_TYPE_GEOBYTE: {
                        byte geohash = Unsafe.getUnsafe().getByte(bufPos);
                        bufPos += Byte.BYTES;
                        row.putByte(colIndex, geohash);
                        break;
                    }

                    case LineTcpParser.ENTITY_TYPE_TIMESTAMP: {
                        long ts = Unsafe.getUnsafe().getLong(bufPos);
                        bufPos += Long.BYTES;
                        final int colType = writer.getMetadata().getColumnType(colIndex);
                        if (ColumnType.isTimestamp(colType)) {
                            row.putTimestamp(colIndex, ts);
                        } else {
                            throw CairoException.instance(0)
                                    .put("cast error for line protocol timestamp [columnIndex=").put(colIndex)
                                    .put(", columnType=").put(ColumnType.nameOf(colType))
                                    .put(']');
                        }
                        break;
                    }

                    case ENTITY_TYPE_NULL: {
                        // ignored, default nulls is used
                        break;
                    }

                    default:
                        throw new UnsupportedOperationException("entityType " + entityType + " is not implemented!");
                }
            }
            row.append();
            tableUpdateDetails.handleRowAppended();
        } catch (CairoException ex) {
            LOG.error()
                    .$("could not write line protocol measurement [tableName=").$(tableUpdateDetails.getTableNameUtf16())
                    .$(", ex=").$(ex.getFlyweightMessage())
                    .$(", errno=").$(ex.getErrno())
                    .I$();
            if (row != null) {
                row.cancel();
            }
        }
    }

    void createMeasurementEvent(
            TableUpdateDetails tableUpdateDetails,
            LineTcpParser parser,
            FloatingDirectCharSink floatingCharSink,
            int workerId
    ) {
        //LOG.info().$("read: ").$(readCount.incrementAndGet()).$();
        writerWorkerId = LineTcpMeasurementEventType.ALL_WRITERS_INCOMPLETE_EVENT;
        final TableUpdateDetails.ThreadLocalDetails localDetails = tableUpdateDetails.getThreadLocalDetails(workerId);
        localDetails.resetProcessedColumnsTracking();
        this.tableUpdateDetails = tableUpdateDetails;
        long timestamp = parser.getTimestamp();
        if (timestamp != LineTcpParser.NULL_TIMESTAMP) {
            timestamp = timestampAdapter.getMicros(timestamp);
        }
        long bufPos = bufLo;
        long bufMax = bufLo + bufSize;
        long timestampBufPos = bufPos;
        // timestamp and entitiesWritten are saved to timestampBufPos after saving all fields
        // because their values are worked out while the columns are processed
        bufPos += Long.BYTES;
        int entitiesWritten = 0;
        bufPos += Integer.BYTES;
        for (int nEntity = 0, n = parser.getEntityCount(); nEntity < n; nEntity++) {
            if (bufPos + Long.BYTES < bufMax) {
                LineTcpParser.ProtoEntity entity = parser.getEntity(nEntity);
                int colIndex = localDetails.getColumnIndex(entity.getName(), parser.hasNonAsciiChars());
                if (colIndex > -1) {
                    // column index found, processing column by index
                    if (colIndex == tableUpdateDetails.getTimestampIndex()) {
                        timestamp = timestampAdapter.getMicros(entity.getLongValue());
                        continue;
                    }

                    Unsafe.getUnsafe().putInt(bufPos, colIndex);
                    bufPos += Integer.BYTES;
                } else if (colIndex == COLUMN_NOT_FOUND) {
                    // send column by name
                    String colName = localDetails.getColName();
                    int colNameLen = colName.length();

                    // Negative length indicates to the writer thread that column is passed by
                    // name rather than by index. When value is positive (on the else branch)
                    // the value is treated as column index.
                    Unsafe.getUnsafe().putInt(bufPos, -1 * colNameLen);
                    bufPos += Integer.BYTES;
                    if (bufPos + 2L * colNameLen < bufMax) {
                        Chars.copyStrChars(colName, 0, colNameLen, bufPos);
                    } else {
                        throw CairoException.instance(0).put("queue buffer overflow");
                    }
                    bufPos += 2L * colNameLen;
                } else {
                    // duplicate column, skip
                    // we could set a boolean in the config if we want to throw exception instead
                    continue;
                }
                entitiesWritten++;
                switch (entity.getType()) {
                    case LineTcpParser.ENTITY_TYPE_TAG: {
                        long tmpBufPos = bufPos;
                        int l = entity.getValue().length();
                        bufPos += Integer.BYTES + Byte.BYTES;
                        long estimatedHi = bufPos + 2L * l;
                        if (estimatedHi < bufMax) {
                            floatingCharSink.of(bufPos, bufPos + 2L * l);
                            int symIndex;
                            // value is UTF8 encoded potentially
                            CharSequence columnValue = entity.getValue();
                            if (parser.hasNonAsciiChars()) {
                                if (!Chars.utf8Decode(entity.getValue().getLo(), entity.getValue().getHi(), floatingCharSink)) {
                                    throw CairoException.instance(0).put("invalid UTF8 in value for ").put(entity.getName());
                                }
                                columnValue = floatingCharSink;
                            }

                            symIndex = tableUpdateDetails.getSymbolIndex(localDetails, colIndex, columnValue);
                            if (symIndex != SymbolTable.VALUE_NOT_FOUND) {
                                // We know the symbol int value
                                // Encode the int
                                bufPos = tmpBufPos;
                                Unsafe.getUnsafe().putByte(bufPos, LineTcpParser.ENTITY_TYPE_CACHED_TAG);
                                bufPos += Byte.BYTES;
                                Unsafe.getUnsafe().putInt(bufPos, symIndex);
                                bufPos += Integer.BYTES;
                            } else {
                                // Symbol value cannot be resolved at this point
                                // Encode whole string value into the message
                                Unsafe.getUnsafe().putByte(tmpBufPos, entity.getType());
                                tmpBufPos += Byte.BYTES;
                                if (!parser.hasNonAsciiChars()) {
                                    // if it is non-ascii, then value already copied to the buffer
                                    floatingCharSink.put(entity.getValue());
                                }
                                l = floatingCharSink.length();
                                Unsafe.getUnsafe().putInt(tmpBufPos, l);
                                bufPos = bufPos + 2L * l;
                            }
                        } else {
                            throw CairoException.instance(0).put("queue buffer overflow");
                        }
                        break;
                    }
                    case LineTcpParser.ENTITY_TYPE_INTEGER:
                        Unsafe.getUnsafe().putByte(bufPos, entity.getType());
                        bufPos += Byte.BYTES;
                        Unsafe.getUnsafe().putLong(bufPos, entity.getLongValue());
                        bufPos += Long.BYTES;
                        break;
                    case LineTcpParser.ENTITY_TYPE_FLOAT:
                        Unsafe.getUnsafe().putByte(bufPos, entity.getType());
                        bufPos += Byte.BYTES;
                        Unsafe.getUnsafe().putDouble(bufPos, entity.getFloatValue());
                        bufPos += Double.BYTES;
                        break;
                    case LineTcpParser.ENTITY_TYPE_STRING:
                    case LineTcpParser.ENTITY_TYPE_SYMBOL:
                    case LineTcpParser.ENTITY_TYPE_LONG256: {
                        final int colTypeMeta = localDetails.getColumnTypeMeta(colIndex);
                        if (colTypeMeta == 0) { // not a geohash
                            Unsafe.getUnsafe().putByte(bufPos, entity.getType());
                            bufPos += Byte.BYTES + Integer.BYTES;
                            floatingCharSink.of(bufPos, bufPos + 2L * entity.getValue().length());
                            if (parser.hasNonAsciiChars()) {
                                if (!Chars.utf8Decode(entity.getValue().getLo(), entity.getValue().getHi(), floatingCharSink)) {
                                    throw CairoException.instance(0).put("invalid UTF8 in value for ").put(entity.getName());
                                }
                            } else {
                                floatingCharSink.put(entity.getValue());
                            }
                            int l = floatingCharSink.length();
                            Unsafe.getUnsafe().putInt(bufPos - Integer.BYTES, l);
                            bufPos += floatingCharSink.length() * 2L;

                        } else {
                            long geohash;
                            try {
                                geohash = GeoHashes.fromStringTruncatingNl(
                                        entity.getValue().getLo(),
                                        entity.getValue().getHi(),
                                        Numbers.decodeLowShort(colTypeMeta)
                                );
                            } catch (NumericException e) {
                                geohash = GeoHashes.NULL;
                            }
                            switch (Numbers.decodeHighShort(colTypeMeta)) {
                                default:
                                    Unsafe.getUnsafe().putByte(bufPos, LineTcpParser.ENTITY_TYPE_GEOLONG);
                                    bufPos += Byte.BYTES;
                                    Unsafe.getUnsafe().putLong(bufPos, geohash);
                                    bufPos += Long.BYTES;
                                    break;
                                case ColumnType.GEOINT:
                                    Unsafe.getUnsafe().putByte(bufPos, LineTcpParser.ENTITY_TYPE_GEOINT);
                                    bufPos += Byte.BYTES;
                                    Unsafe.getUnsafe().putInt(bufPos, (int) geohash);
                                    bufPos += Integer.BYTES;
                                    break;
                                case ColumnType.GEOSHORT:
                                    Unsafe.getUnsafe().putByte(bufPos, LineTcpParser.ENTITY_TYPE_GEOSHORT);
                                    bufPos += Byte.BYTES;
                                    Unsafe.getUnsafe().putShort(bufPos, (short) geohash);
                                    bufPos += Short.BYTES;
                                    break;
                                case ColumnType.GEOBYTE:
                                    Unsafe.getUnsafe().putByte(bufPos, LineTcpParser.ENTITY_TYPE_GEOBYTE);
                                    bufPos += Byte.BYTES;
                                    Unsafe.getUnsafe().putByte(bufPos, (byte) geohash);
                                    bufPos += Byte.BYTES;
                                    break;
                            }
                        }
                        break;
                    }
                    case LineTcpParser.ENTITY_TYPE_BOOLEAN: {
                        Unsafe.getUnsafe().putByte(bufPos, entity.getType());
                        bufPos += Byte.BYTES;
                        Unsafe.getUnsafe().putByte(bufPos, (byte) (entity.getBooleanValue() ? 1 : 0));
                        bufPos += Byte.BYTES;
                        break;
                    }
                    case ENTITY_TYPE_NULL: {
                        Unsafe.getUnsafe().putByte(bufPos, entity.getType());
                        bufPos += Byte.BYTES;
                        break;
                    }
                    case LineTcpParser.ENTITY_TYPE_TIMESTAMP: {
                        Unsafe.getUnsafe().putByte(bufPos, entity.getType());
                        bufPos += Byte.BYTES;
                        Unsafe.getUnsafe().putLong(bufPos, entity.getLongValue());
                        bufPos += Long.BYTES;
                        break;
                    }
                    default:
                        // unsupported types are ignored
                        break;
                }
            } else {
                throw CairoException.instance(0).put("queue buffer overflow");
            }
        }
        Unsafe.getUnsafe().putLong(timestampBufPos, timestamp);
        Unsafe.getUnsafe().putInt(timestampBufPos + Long.BYTES, entitiesWritten);
        writerWorkerId = tableUpdateDetails.getWriterThreadId();
    }

    void createReshuffleEvent(int fromThreadId, int toThreadId, TableUpdateDetails tableUpdateDetails) {
        writerWorkerId = LineTcpMeasurementEventType.ALL_WRITERS_RESHUFFLE;
        reshuffleSrcWorkerId = fromThreadId;
        reshuffleTargetWorkerId = toThreadId;
        this.tableUpdateDetails = tableUpdateDetails;
        reshuffleComplete = false;
    }

    void createWriterReleaseEvent(TableUpdateDetails tableUpdateDetails, boolean commitOnWriterClose) {
        writerWorkerId = LineTcpMeasurementEventType.ALL_WRITERS_RELEASE_WRITER;
        this.tableUpdateDetails = tableUpdateDetails;
        this.commitOnWriterClose = commitOnWriterClose;
    }
}<|MERGE_RESOLUTION|>--- conflicted
+++ resolved
@@ -102,12 +102,8 @@
         tableUpdateDetails.releaseWriter(commitOnWriterClose);
     }
 
-<<<<<<< HEAD
     void append(FloatingDirectCharSink floatingCharSink) {
-=======
-    void append(StringSink charSink, FloatingDirectCharSink floatingCharSink) {
         LOG.info().$(writeCount.incrementAndGet()).$();
->>>>>>> 3edc6393
         TableWriter.Row row = null;
         try {
             TableWriter writer = tableUpdateDetails.getWriter();
