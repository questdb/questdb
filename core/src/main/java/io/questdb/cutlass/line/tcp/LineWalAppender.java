/*******************************************************************************
 *     ___                  _   ____  ____
 *    / _ \ _   _  ___  ___| |_|  _ \| __ )
 *   | | | | | | |/ _ \/ __| __| | | |  _ \
 *   | |_| | |_| |  __/\__ \ |_| |_| | |_) |
 *    \__\_\\__,_|\___||___/\__|____/|____/
 *
 *  Copyright (c) 2014-2019 Appsicle
 *  Copyright (c) 2019-2024 QuestDB
 *
 *  Licensed under the Apache License, Version 2.0 (the "License");
 *  you may not use this file except in compliance with the License.
 *  You may obtain a copy of the License at
 *
 *  http://www.apache.org/licenses/LICENSE-2.0
 *
 *  Unless required by applicable law or agreed to in writing, software
 *  distributed under the License is distributed on an "AS IS" BASIS,
 *  WITHOUT WARRANTIES OR CONDITIONS OF ANY KIND, either express or implied.
 *  See the License for the specific language governing permissions and
 *  limitations under the License.
 *
 ******************************************************************************/

package io.questdb.cutlass.line.tcp;

import io.questdb.cairo.CairoException;
import io.questdb.cairo.ColumnType;
import io.questdb.cairo.CommitFailedException;
import io.questdb.cairo.GeoHashes;
import io.questdb.cairo.SecurityContext;
import io.questdb.cairo.TableUtils;
import io.questdb.cairo.TableWriter;
import io.questdb.cairo.TableWriterAPI;
<<<<<<< HEAD
import io.questdb.cairo.arr.DirectFlyweightArrayView;
=======
import io.questdb.cairo.arr.BorrowedDirectArrayView;
>>>>>>> 8b4d9a42
import io.questdb.cairo.sql.TableRecordMetadata;
import io.questdb.cutlass.line.LineTcpTimestampAdapter;
import io.questdb.log.Log;
import io.questdb.log.LogFactory;
import io.questdb.std.Numbers;
import io.questdb.std.NumericException;
import io.questdb.std.Uuid;
import io.questdb.std.datetime.microtime.MicrosecondClock;
import io.questdb.std.str.DirectUtf8Sequence;
import io.questdb.std.str.Utf8s;

import static io.questdb.cutlass.line.LineTcpTimestampAdapter.TS_COLUMN_INSTANCE;
import static io.questdb.cutlass.line.tcp.LineProtocolException.*;
import static io.questdb.cutlass.line.tcp.TableUpdateDetails.ThreadLocalDetails.COLUMN_NOT_FOUND;
import static io.questdb.cutlass.line.tcp.TableUpdateDetails.ThreadLocalDetails.DUPLICATED_COLUMN;

public class LineWalAppender {
    private static final Log LOG = LogFactory.getLog(LineWalAppender.class);
    private final boolean autoCreateNewColumns;
    private final int maxFileNameLength;
    private final MicrosecondClock microsecondClock;
    private final boolean stringToCharCastAllowed;
    private LineTcpTimestampAdapter timestampAdapter;

    public LineWalAppender(
            boolean autoCreateNewColumns,
            boolean stringToCharCastAllowed,
            LineTcpTimestampAdapter timestampAdapter,
            int maxFileNameLength,
            MicrosecondClock microsecondClock
    ) {
        this.autoCreateNewColumns = autoCreateNewColumns;
        this.stringToCharCastAllowed = stringToCharCastAllowed;
        this.timestampAdapter = timestampAdapter;
        this.maxFileNameLength = maxFileNameLength;
        this.microsecondClock = microsecondClock;
    }

    public void appendToWal(
            SecurityContext securityContext,
            LineTcpParser parser,
            TableUpdateDetails tud
    ) throws CommitFailedException {
        while (!tud.isDropped()) {
            try {
                appendToWal0(securityContext, parser, tud);
                break;
            } catch (MetadataChangedException e) {
                // do another retry, metadata has changed while processing the line
                // and all the resolved column indexes have been invalidated
            }
        }
    }

    public void setTimestampAdapter(byte precision) {
        switch (precision) {
            case LineTcpParser.ENTITY_UNIT_NANO:
                timestampAdapter = LineTcpTimestampAdapter.DEFAULT_TS_NANO_INSTANCE;
                break;
            case LineTcpParser.ENTITY_UNIT_MICRO:
                timestampAdapter = LineTcpTimestampAdapter.DEFAULT_TS_MICRO_INSTANCE;
                break;
            case LineTcpParser.ENTITY_UNIT_MILLI:
                timestampAdapter = LineTcpTimestampAdapter.DEFAULT_TS_MILLI_INSTANCE;
                break;
            case LineTcpParser.ENTITY_UNIT_SECOND:
                timestampAdapter = LineTcpTimestampAdapter.DEFAULT_TS_SECOND_INSTANCE;
                break;
            case LineTcpParser.ENTITY_UNIT_MINUTE:
                timestampAdapter = LineTcpTimestampAdapter.DEFAULT_TS_MINUTE_INSTANCE;
                break;
            case LineTcpParser.ENTITY_UNIT_HOUR:
                timestampAdapter = LineTcpTimestampAdapter.DEFAULT_TS_HOUR_INSTANCE;
                break;
            default:
                throw new UnsupportedOperationException("precision: " + precision);
        }
    }

    private void appendToWal0(
            SecurityContext securityContext,
            LineTcpParser parser,
            TableUpdateDetails tud
    ) throws CommitFailedException, MetadataChangedException {

        // pass 1: create all columns that do not exist
        final TableUpdateDetails.ThreadLocalDetails ld = tud.getThreadLocalDetails(0); // IO thread id is irrelevant
        ld.resetStateIfNecessary();
        ld.clearColumnTypes();

        final TableWriterAPI writer = tud.getWriter();
        assert writer.supportsMultipleWriters();
        TableRecordMetadata metadata = writer.getMetadata();

        long timestamp = parser.getTimestamp();
        if (timestamp != LineTcpParser.NULL_TIMESTAMP) {
            if (timestamp < 0) {
                throw LineProtocolException.designatedTimestampMustBePositive(tud.getTableNameUtf16(), timestamp);
            }
            timestamp = timestampAdapter.getMicros(timestamp, parser.getTimestampUnit());
        } else {
            timestamp = microsecondClock.getTicks();
        }

        final int entCount = parser.getEntityCount();
        for (int i = 0; i < entCount; i++) {
            final LineTcpParser.ProtoEntity ent = parser.getEntity(i);
            int columnWriterIndex = ld.getColumnWriterIndex(ent.getName(), metadata);

            switch (columnWriterIndex) {
                default:
                    final int columnType = metadata.getColumnType(columnWriterIndex);
                    if (columnType > -1) {
                        if (columnWriterIndex == tud.getTimestampIndex()) {
                            timestamp = timestampAdapter.getMicros(ent.getLongValue(), ent.getUnit());
                            ld.addColumnType(DUPLICATED_COLUMN, ColumnType.UNDEFINED);
                        } else {
                            ld.addColumnType(columnWriterIndex, metadata.getColumnType(columnWriterIndex));
                        }
                        break;
                    } else {
                        // column has been deleted from the metadata, but it is in our utf8 cache
                        ld.removeFromCaches(ent.getName());
                        // act as if we did not find this column and fall through
                    }
                case COLUMN_NOT_FOUND:
                    final String columnNameUtf16 = ld.getColNameUtf16();
                    if (autoCreateNewColumns && TableUtils.isValidColumnName(columnNameUtf16, maxFileNameLength)) {
                        columnWriterIndex = metadata.getColumnIndexQuiet(columnNameUtf16);
                        if (columnWriterIndex < 0) {
                            securityContext.authorizeAlterTableAddColumn(writer.getTableToken());
                            try {
                                int newColumnType = ld.getColumnType(ld.getColNameUtf8(), ent.getType());
                                writer.addColumn(columnNameUtf16, newColumnType, securityContext);
                                columnWriterIndex = metadata.getWriterIndex(metadata.getColumnIndexQuiet(columnNameUtf16));
                                // Add the column to metadata cache too
                                ld.addColumn(columnNameUtf16, columnWriterIndex, newColumnType);
                            } catch (CairoException e) {
                                columnWriterIndex = metadata.getColumnIndexQuiet(columnNameUtf16);
                                if (columnWriterIndex < 0) {
                                    // the column is still not there, something must be wrong
                                    throw e;
                                }
                                // all good, someone added the column concurrently
                            }
                        }
                        if (ld.getMetadataVersion() != writer.getMetadataVersion()) {
                            throw MetadataChangedException.INSTANCE;
                        }
                        ld.addColumnType(columnWriterIndex, metadata.getColumnType(columnWriterIndex));
                    } else if (!autoCreateNewColumns) {
                        throw newColumnsNotAllowed(columnNameUtf16, tud.getTableNameUtf16());
                    } else {
                        throw invalidColNameError(columnNameUtf16, tud.getTableNameUtf16());
                    }
                    break;
                case DUPLICATED_COLUMN:
                    // indicate to the second loop that writer index does not exist
                    ld.addColumnType(DUPLICATED_COLUMN, ColumnType.UNDEFINED);
                    break;
            }
        }

        TableWriter.Row r = writer.newRow(timestamp);
        try {
            for (int i = 0; i < entCount; i++) {
                final int colType = ld.getColumnType(i);
                final int columnIndex = ld.getColumnIndex(i);

                if (columnIndex < 0) {
                    continue;
                }

                final LineTcpParser.ProtoEntity ent = parser.getEntity(i);
                switch (ent.getType()) {
                    case LineTcpParser.ENTITY_TYPE_TAG:
                    case LineTcpParser.ENTITY_TYPE_SYMBOL: {
                        switch (colType) {
                            case ColumnType.STRING:
                                r.putStrUtf8(columnIndex, ent.getValue());
                                break;
                            case ColumnType.SYMBOL:
                                r.putSymUtf8(columnIndex, ent.getValue());
                                break;
                            case ColumnType.VARCHAR:
                                r.putVarchar(columnIndex, ent.getValue());
                                break;
                            default:
                                throw castError(tud.getTableNameUtf16(), "TAG", colType, ent.getName());
                        }
                        break;
                    }
                    case LineTcpParser.ENTITY_TYPE_INTEGER: {
                        switch (colType) {
                            case ColumnType.LONG:
                                r.putLong(columnIndex, ent.getLongValue());
                                break;
                            case ColumnType.INT: {
                                final long entityValue = ent.getLongValue();
                                if (entityValue >= Integer.MIN_VALUE && entityValue <= Integer.MAX_VALUE) {
                                    r.putInt(columnIndex, (int) entityValue);
                                } else if (entityValue == Numbers.LONG_NULL) {
                                    r.putInt(columnIndex, Numbers.INT_NULL);
                                } else {
                                    throw boundsError(entityValue, ColumnType.INT, tud.getTableNameUtf16(),
                                            writer.getMetadata().getColumnName(columnIndex));
                                }
                                break;
                            }
                            case ColumnType.SHORT: {
                                final long entityValue = ent.getLongValue();
                                if (entityValue >= Short.MIN_VALUE && entityValue <= Short.MAX_VALUE) {
                                    r.putShort(columnIndex, (short) entityValue);
                                } else if (entityValue == Numbers.LONG_NULL) {
                                    r.putShort(columnIndex, (short) 0);
                                } else {
                                    throw boundsError(entityValue, ColumnType.SHORT, tud.getTableNameUtf16(),
                                            writer.getMetadata().getColumnName(columnIndex));
                                }
                                break;
                            }
                            case ColumnType.BYTE: {
                                final long entityValue = ent.getLongValue();
                                if (entityValue >= Byte.MIN_VALUE && entityValue <= Byte.MAX_VALUE) {
                                    r.putByte(columnIndex, (byte) entityValue);
                                } else if (entityValue == Numbers.LONG_NULL) {
                                    r.putByte(columnIndex, (byte) 0);
                                } else {
                                    throw boundsError(entityValue, ColumnType.BYTE, tud.getTableNameUtf16(),
                                            writer.getMetadata().getColumnName(columnIndex));
                                }
                                break;
                            }
                            case ColumnType.TIMESTAMP:
                                r.putTimestamp(columnIndex, ent.getLongValue());
                                break;
                            case ColumnType.DATE:
                                r.putDate(columnIndex, ent.getLongValue());
                                break;
                            case ColumnType.DOUBLE:
                                r.putDouble(columnIndex, ent.getLongValue());
                                break;
                            case ColumnType.FLOAT:
                                r.putFloat(columnIndex, ent.getLongValue());
                                break;
                            case ColumnType.SYMBOL:
                                r.putSymUtf8(columnIndex, ent.getValue());
                                break;
                            default:
                                throw castError(tud.getTableNameUtf16(), "INTEGER", colType, ent.getName());
                        }
                        break;
                    }
                    case LineTcpParser.ENTITY_TYPE_FLOAT: {
                        switch (colType) {
                            case ColumnType.DOUBLE:
                                r.putDouble(columnIndex, ent.getFloatValue());
                                break;
                            case ColumnType.FLOAT:
                                r.putFloat(columnIndex, (float) ent.getFloatValue());
                                break;
                            case ColumnType.SYMBOL:
                                r.putSymUtf8(columnIndex, ent.getValue());
                                break;
                            default:
                                throw castError(tud.getTableNameUtf16(), "FLOAT", colType, ent.getName());
                        }
                        break;
                    }
                    case LineTcpParser.ENTITY_TYPE_STRING: {
                        final int geoHashBits = ColumnType.getGeoHashBits(colType);
                        final DirectUtf8Sequence entityValue = ent.getValue();
                        if (geoHashBits == 0) { // not geohash
                            switch (colType) {
                                case ColumnType.IPv4:
                                    try {
                                        int value = Numbers.parseIPv4Nl(entityValue);
                                        r.putInt(columnIndex, value);
                                    } catch (NumericException e) {
                                        throw castError(tud.getTableNameUtf16(), "STRING", colType, ent.getName());
                                    }
                                    break;
                                case ColumnType.VARCHAR:
                                    r.putVarchar(columnIndex, entityValue);
                                    break;
                                case ColumnType.STRING:
                                    r.putStrUtf8(columnIndex, entityValue);
                                    break;
                                case ColumnType.CHAR:
                                    if (entityValue.size() == 1 && entityValue.byteAt(0) > -1) {
                                        r.putChar(columnIndex, (char) entityValue.byteAt(0));
                                    } else if (stringToCharCastAllowed) {
                                        int encodedResult = Utf8s.utf8CharDecode(entityValue);
                                        if (Numbers.decodeLowShort(encodedResult) > 0) {
                                            r.putChar(columnIndex, (char) Numbers.decodeHighShort(encodedResult));
                                        } else {
                                            throw castError(tud.getTableNameUtf16(), "STRING", colType, ent.getName());
                                        }
                                    } else {
                                        throw castError(tud.getTableNameUtf16(), "STRING", colType, ent.getName());
                                    }
                                    break;
                                case ColumnType.SYMBOL:
                                    r.putSymUtf8(columnIndex, entityValue);
                                    break;
                                case ColumnType.UUID:
                                    CharSequence asciiCharSequence = entityValue.asAsciiCharSequence();
                                    try {
                                        Uuid.checkDashesAndLength(asciiCharSequence);
                                        long uuidLo = Uuid.parseLo(asciiCharSequence);
                                        long uuidHi = Uuid.parseHi(asciiCharSequence);
                                        r.putLong128(columnIndex, uuidLo, uuidHi);
                                    } catch (NumericException e) {
                                        throw castError(tud.getTableNameUtf16(), "STRING", colType, ent.getName());
                                    }
                                    break;
                                default:
                                    throw castError(tud.getTableNameUtf16(), "STRING", colType, ent.getName());
                            }
                        } else {
                            long geoHash;
                            try {
                                DirectUtf8Sequence value = ent.getValue();
                                geoHash = GeoHashes.fromAsciiTruncatingNl(value.lo(), value.hi(), geoHashBits);
                            } catch (NumericException e) {
                                geoHash = GeoHashes.NULL;
                            }
                            r.putGeoHash(columnIndex, geoHash);
                        }
                        break;
                    }
                    case LineTcpParser.ENTITY_TYPE_LONG256: {
                        switch (colType) {
                            case ColumnType.LONG256:
                                r.putLong256Utf8(columnIndex, ent.getValue());
                                break;
                            case ColumnType.SYMBOL:
                                r.putSymUtf8(columnIndex, ent.getValue());
                                break;
                            default:
                                throw castError(tud.getTableNameUtf16(), "LONG256", colType, ent.getName());
                        }
                        break;
                    }
                    case LineTcpParser.ENTITY_TYPE_BOOLEAN: {
                        switch (colType) {
                            case ColumnType.BOOLEAN:
                                r.putBool(columnIndex, ent.getBooleanValue());
                                break;
                            case ColumnType.BYTE:
                                r.putByte(columnIndex, (byte) (ent.getBooleanValue() ? 1 : 0));
                                break;
                            case ColumnType.SHORT:
                                r.putShort(columnIndex, (short) (ent.getBooleanValue() ? 1 : 0));
                                break;
                            case ColumnType.INT:
                                r.putInt(columnIndex, ent.getBooleanValue() ? 1 : 0);
                                break;
                            case ColumnType.LONG:
                                r.putLong(columnIndex, ent.getBooleanValue() ? 1 : 0);
                                break;
                            case ColumnType.FLOAT:
                                r.putFloat(columnIndex, ent.getBooleanValue() ? 1 : 0);
                                break;
                            case ColumnType.DOUBLE:
                                r.putDouble(columnIndex, ent.getBooleanValue() ? 1 : 0);
                                break;
                            case ColumnType.SYMBOL:
                                r.putSymUtf8(columnIndex, ent.getValue());
                                break;
                            default:
                                throw castError(tud.getTableNameUtf16(), "BOOLEAN", colType, ent.getName());
                        }
                        break;
                    }
                    case LineTcpParser.ENTITY_TYPE_TIMESTAMP: {
                        switch (colType) {
                            case ColumnType.TIMESTAMP:
                                long timestampValue = TS_COLUMN_INSTANCE.getMicros(ent.getLongValue(), ent.getUnit());
                                r.putTimestamp(columnIndex, timestampValue);
                                break;
                            case ColumnType.DATE:
                                long dateValue = TS_COLUMN_INSTANCE.getMicros(ent.getLongValue(), ent.getUnit());
                                r.putTimestamp(columnIndex, dateValue / 1000);
                                break;
                            case ColumnType.SYMBOL:
                                r.putSymUtf8(columnIndex, ent.getValue());
                                break;
                            default:
                                throw castError(tud.getTableNameUtf16(), "TIMESTAMP", colType, ent.getName());
                        }
                        break;
                    }
                    case LineTcpParser.ENTITY_TYPE_ND_ARRAY:
<<<<<<< HEAD
                        DirectFlyweightArrayView array = ent.getArray();
=======
                        BorrowedDirectArrayView array = ent.getArray();
>>>>>>> 8b4d9a42
                        if (array.getType() != colType) {
                            throw castError(tud.getTableNameUtf16(), "ND_ARRAY", colType, ent.getName());
                        }
                        r.putArray(columnIndex, array);
                        break;
                    default:
                        break; // unsupported types are ignored
                }
            }
            r.append();
            tud.commitIfMaxUncommittedRowsCountReached();
        } catch (CommitFailedException commitFailedException) {
            throw commitFailedException;
        } catch (CairoException th) {
            LOG.error().$("could not write line protocol measurement [tableName=")
                    .$(tud.getTableNameUtf16()).$(", message=").$(th.getFlyweightMessage()).I$();
            if (r != null) {
                r.cancel();
            }
            throw th;
        } catch (Throwable th) {
            LOG.error().$("could not write line protocol measurement [tableName=")
                    .$(tud.getTableNameUtf16()).$(", message=").$(th.getMessage()).$(th).I$();
            if (r != null) {
                r.cancel();
            }
            throw th;
        }
    }
}<|MERGE_RESOLUTION|>--- conflicted
+++ resolved
@@ -32,11 +32,7 @@
 import io.questdb.cairo.TableUtils;
 import io.questdb.cairo.TableWriter;
 import io.questdb.cairo.TableWriterAPI;
-<<<<<<< HEAD
-import io.questdb.cairo.arr.DirectFlyweightArrayView;
-=======
 import io.questdb.cairo.arr.BorrowedDirectArrayView;
->>>>>>> 8b4d9a42
 import io.questdb.cairo.sql.TableRecordMetadata;
 import io.questdb.cutlass.line.LineTcpTimestampAdapter;
 import io.questdb.log.Log;
@@ -431,11 +427,7 @@
                         break;
                     }
                     case LineTcpParser.ENTITY_TYPE_ND_ARRAY:
-<<<<<<< HEAD
-                        DirectFlyweightArrayView array = ent.getArray();
-=======
                         BorrowedDirectArrayView array = ent.getArray();
->>>>>>> 8b4d9a42
                         if (array.getType() != colType) {
                             throw castError(tud.getTableNameUtf16(), "ND_ARRAY", colType, ent.getName());
                         }
