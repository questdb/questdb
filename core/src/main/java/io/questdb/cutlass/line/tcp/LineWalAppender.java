--- conflicted
+++ resolved
@@ -45,7 +45,6 @@
 import io.questdb.std.NumericException;
 import io.questdb.std.Uuid;
 import io.questdb.std.datetime.CommonUtils;
-import io.questdb.std.str.DirectUtf16Sink;
 import io.questdb.std.str.DirectUtf8Sequence;
 import io.questdb.std.str.DirectUtf8Sink;
 import io.questdb.std.str.Utf8s;
@@ -60,46 +59,21 @@
     private final Decimal256 decimal256;
     private final Long256Impl long256;
     private final int maxFileNameLength;
-<<<<<<< HEAD
-    private final DirectUtf8Sink sink;
-=======
->>>>>>> 1c4fe557
+    private final DirectUtf8Sink sink; // owned by LineHttpProcessorState or LineTcpMeasurementScheduler
     private final boolean stringToCharCastAllowed;
-    private final DirectUtf16Sink utf16Sink; // owned by LineHttpProcessorState or LineTcpMeasurementScheduler
-    private final DirectUtf8Sink utf8Sink; // owned by LineHttpProcessorState or LineTcpMeasurementScheduler
     private byte timestampUnit;
 
-    public LineWalAppender(
-            boolean autoCreateNewColumns,
-            boolean stringToCharCastAllowed,
-            byte timestampUnit,
-<<<<<<< HEAD
-            DirectUtf8Sink sink,
-=======
-            DirectUtf8Sink utf8Sink,
-            DirectUtf16Sink utf16Sink,
->>>>>>> 1c4fe557
-            int maxFileNameLength
-    ) {
+    public LineWalAppender(boolean autoCreateNewColumns, boolean stringToCharCastAllowed, byte timestampUnit, DirectUtf8Sink sink, int maxFileNameLength) {
         this.autoCreateNewColumns = autoCreateNewColumns;
         this.stringToCharCastAllowed = stringToCharCastAllowed;
         this.maxFileNameLength = maxFileNameLength;
         this.timestampUnit = timestampUnit;
         this.long256 = new Long256Impl();
         this.decimal256 = new Decimal256();
-<<<<<<< HEAD
         this.sink = sink;
-=======
-        this.utf8Sink = utf8Sink;
-        this.utf16Sink = utf16Sink;
->>>>>>> 1c4fe557
     }
 
-    public void appendToWal(
-            SecurityContext securityContext,
-            LineTcpParser parser,
-            TableUpdateDetails tud
-    ) throws CommitFailedException {
+    public void appendToWal(SecurityContext securityContext, LineTcpParser parser, TableUpdateDetails tud) throws CommitFailedException {
         while (!tud.isDropped()) {
             try {
                 appendToWal0(securityContext, parser, tud);
@@ -115,11 +89,7 @@
         this.timestampUnit = precision;
     }
 
-    private void appendToWal0(
-            SecurityContext securityContext,
-            LineTcpParser parser,
-            TableUpdateDetails tud
-    ) throws CommitFailedException, MetadataChangedException {
+    private void appendToWal0(SecurityContext securityContext, LineTcpParser parser, TableUpdateDetails tud) throws CommitFailedException, MetadataChangedException {
 
         // pass 1: create all columns that do not exist
         final TableUpdateDetails.ThreadLocalDetails ld = tud.getThreadLocalDetails(0); // IO thread id is irrelevant
@@ -245,13 +215,11 @@
                                     try {
                                         decimal256.rescale(scale);
                                     } catch (NumericException ignored) {
-                                        throw boundsError(ent.getLongValue(), colType, tud.getTableNameUtf16(),
-                                                writer.getMetadata().getColumnName(columnIndex));
+                                        throw boundsError(ent.getLongValue(), colType, tud.getTableNameUtf16(), writer.getMetadata().getColumnName(columnIndex));
                                     }
                                 }
                                 if (!decimal256.comparePrecision(ColumnType.getDecimalPrecision(colType))) {
-                                    throw boundsError(ent.getLongValue(), colType, tud.getTableNameUtf16(),
-                                            writer.getMetadata().getColumnName(columnIndex));
+                                    throw boundsError(ent.getLongValue(), colType, tud.getTableNameUtf16(), writer.getMetadata().getColumnName(columnIndex));
                                 }
                                 DecimalUtil.storeNonNull(decimal256, r, columnIndex, colType);
                                 break;
@@ -265,8 +233,7 @@
                                 } else if (entityValue == Numbers.LONG_NULL) {
                                     r.putInt(columnIndex, Numbers.INT_NULL);
                                 } else {
-                                    throw boundsError(entityValue, ColumnType.INT, tud.getTableNameUtf16(),
-                                            writer.getMetadata().getColumnName(columnIndex));
+                                    throw boundsError(entityValue, ColumnType.INT, tud.getTableNameUtf16(), writer.getMetadata().getColumnName(columnIndex));
                                 }
                                 break;
                             }
@@ -277,8 +244,7 @@
                                 } else if (entityValue == Numbers.LONG_NULL) {
                                     r.putShort(columnIndex, (short) 0);
                                 } else {
-                                    throw boundsError(entityValue, ColumnType.SHORT, tud.getTableNameUtf16(),
-                                            writer.getMetadata().getColumnName(columnIndex));
+                                    throw boundsError(entityValue, ColumnType.SHORT, tud.getTableNameUtf16(), writer.getMetadata().getColumnName(columnIndex));
                                 }
                                 break;
                             }
@@ -289,8 +255,7 @@
                                 } else if (entityValue == Numbers.LONG_NULL) {
                                     r.putByte(columnIndex, (byte) 0);
                                 } else {
-                                    throw boundsError(entityValue, ColumnType.BYTE, tud.getTableNameUtf16(),
-                                            writer.getMetadata().getColumnName(columnIndex));
+                                    throw boundsError(entityValue, ColumnType.BYTE, tud.getTableNameUtf16(), writer.getMetadata().getColumnName(columnIndex));
                                 }
                                 break;
                             }
@@ -308,9 +273,9 @@
                                 break;
                             case ColumnType.SYMBOL:
                                 if (ent.isBinaryFormat()) {
-                                    utf8Sink.clear();
-                                    Numbers.append(utf8Sink, ent.getLongValue());
-                                    r.putSymUtf8(columnIndex, utf8Sink);
+                                    sink.clear();
+                                    Numbers.append(sink, ent.getLongValue());
+                                    r.putSymUtf8(columnIndex, sink);
                                 } else {
                                     r.putSymUtf8(columnIndex, ent.getValue());
                                 }
@@ -343,15 +308,9 @@
                                             DecimalUtil.storeNull(r, columnIndex, colType);
                                             break;
                                         } else {
-<<<<<<< HEAD
                                             sink.clear();
                                             Numbers.append(sink, ent.getFloatValue());
                                             decimal256.ofString(sink.asAsciiCharSequence(), precision, scale);
-=======
-                                            utf16Sink.clear();
-                                            Numbers.append(utf16Sink, ent.getFloatValue());
-                                            decimal256.ofString(utf16Sink, precision, scale);
->>>>>>> 1c4fe557
                                             DecimalUtil.storeNonNull(decimal256, r, columnIndex, colType);
                                         }
                                     } else {
@@ -364,9 +323,9 @@
                                 break;
                             case ColumnType.SYMBOL:
                                 if (ent.isBinaryFormat()) {
-                                    utf8Sink.clear();
-                                    Numbers.append(utf8Sink, ent.getFloatValue());
-                                    r.putSymUtf8(columnIndex, utf8Sink);
+                                    sink.clear();
+                                    Numbers.append(sink, ent.getFloatValue());
+                                    r.putSymUtf8(columnIndex, sink);
                                 } else {
                                     r.putSymUtf8(columnIndex, ent.getValue());
                                 }
@@ -497,9 +456,9 @@
                                 break;
                             case ColumnType.SYMBOL:
                                 if (ent.isBinaryFormat()) {
-                                    utf8Sink.clear();
-                                    utf8Sink.put(ent.getBooleanValue() ? 't' : 'f');
-                                    r.putSymUtf8(columnIndex, utf8Sink);
+                                    sink.clear();
+                                    sink.put(ent.getBooleanValue() ? 't' : 'f');
+                                    r.putSymUtf8(columnIndex, sink);
                                 } else {
                                     r.putSymUtf8(columnIndex, ent.getValue());
                                 }
@@ -522,9 +481,9 @@
                                 break;
                             case ColumnType.SYMBOL:
                                 if (ent.isBinaryFormat()) {
-                                    utf8Sink.clear();
-                                    Numbers.append(utf8Sink, ent.getLongValue());
-                                    r.putSymUtf8(columnIndex, utf8Sink);
+                                    sink.clear();
+                                    Numbers.append(sink, ent.getLongValue());
+                                    r.putSymUtf8(columnIndex, sink);
                                 } else {
                                     r.putSymUtf8(columnIndex, ent.getValue());
                                 }
@@ -556,8 +515,7 @@
                             }
                         }
                         if (!decimal.comparePrecision(ColumnType.getDecimalPrecision(colType))) {
-                            throw boundsError(ent.getDecimalValue(), colType, tud.getTableNameUtf16(),
-                                    writer.getMetadata().getColumnName(columnIndex));
+                            throw boundsError(ent.getDecimalValue(), colType, tud.getTableNameUtf16(), writer.getMetadata().getColumnName(columnIndex));
                         }
                         DecimalUtil.store(decimal, r, columnIndex, colType);
                         break;
@@ -570,15 +528,13 @@
         } catch (CommitFailedException commitFailedException) {
             throw commitFailedException;
         } catch (CairoException th) {
-            LOG.error().$("could not write line protocol measurement [tableName=")
-                    .$(tud.getTableNameUtf16()).$(", message=").$safe(th.getFlyweightMessage()).$(", trace: ").$((Throwable) th).I$();
+            LOG.error().$("could not write line protocol measurement [tableName=").$(tud.getTableNameUtf16()).$(", message=").$safe(th.getFlyweightMessage()).$(", trace: ").$((Throwable) th).I$();
             if (r != null) {
                 r.cancel();
             }
             throw th;
         } catch (Throwable th) {
-            LOG.error().$("could not write line protocol measurement [tableName=")
-                    .$(tud.getTableNameUtf16()).$(", message=").$safe(th.getMessage()).$(", trace: ").$(th).I$();
+            LOG.error().$("could not write line protocol measurement [tableName=").$(tud.getTableNameUtf16()).$(", message=").$safe(th.getMessage()).$(", trace: ").$(th).I$();
             if (r != null) {
                 r.cancel();
             }
