/*******************************************************************************
 *     ___                  _   ____  ____
 *    / _ \ _   _  ___  ___| |_|  _ \| __ )
 *   | | | | | | |/ _ \/ __| __| | | |  _ \
 *   | |_| | |_| |  __/\__ \ |_| |_| | |_) |
 *    \__\_\\__,_|\___||___/\__|____/|____/
 *
 *  Copyright (c) 2014-2019 Appsicle
 *  Copyright (c) 2019-2024 QuestDB
 *
 *  Licensed under the Apache License, Version 2.0 (the "License");
 *  you may not use this file except in compliance with the License.
 *  You may obtain a copy of the License at
 *
 *  http://www.apache.org/licenses/LICENSE-2.0
 *
 *  Unless required by applicable law or agreed to in writing, software
 *  distributed under the License is distributed on an "AS IS" BASIS,
 *  WITHOUT WARRANTIES OR CONDITIONS OF ANY KIND, either express or implied.
 *  See the License for the specific language governing permissions and
 *  limitations under the License.
 *
 ******************************************************************************/

package io.questdb.cutlass.line.tcp;

import io.questdb.cairo.CairoException;
import io.questdb.cairo.ColumnType;
import io.questdb.cairo.CommitFailedException;
import io.questdb.cairo.GeoHashes;
import io.questdb.cairo.MicrosTimestampDriver;
import io.questdb.cairo.SecurityContext;
import io.questdb.cairo.TableUtils;
import io.questdb.cairo.TableWriter;
import io.questdb.cairo.TableWriterAPI;
import io.questdb.cairo.TimestampDriver;
import io.questdb.cairo.arr.ArrayView;
import io.questdb.cairo.sql.TableRecordMetadata;
import io.questdb.log.Log;
import io.questdb.log.LogFactory;
import io.questdb.std.Long256Impl;
import io.questdb.std.Numbers;
import io.questdb.std.NumericException;
import io.questdb.std.Uuid;
import io.questdb.std.datetime.CommonUtils;
import io.questdb.std.str.DirectUtf8Sequence;
import io.questdb.std.str.DirectUtf8Sink;
import io.questdb.std.str.Utf8s;

import static io.questdb.cutlass.line.tcp.LineProtocolException.*;
import static io.questdb.cutlass.line.tcp.TableUpdateDetails.ThreadLocalDetails.COLUMN_NOT_FOUND;
import static io.questdb.cutlass.line.tcp.TableUpdateDetails.ThreadLocalDetails.DUPLICATED_COLUMN;

public class LineWalAppender {
    private static final Log LOG = LogFactory.getLog(LineWalAppender.class);
    private final boolean autoCreateNewColumns;
    private final Long256Impl long256;
    private final int maxFileNameLength;
<<<<<<< HEAD
    private final MicrosecondClock microsecondClock;
    private final DirectUtf8Sink sink;
=======
>>>>>>> f0ba2861
    private final boolean stringToCharCastAllowed;
    private byte timestampUnit;

    public LineWalAppender(
            boolean autoCreateNewColumns,
            boolean stringToCharCastAllowed,
<<<<<<< HEAD
            LineTcpTimestampAdapter timestampAdapter,
            int maxFileNameLength,
            DirectUtf8Sink sink,
            MicrosecondClock microsecondClock
=======
            byte timestampUnit,
            int maxFileNameLength
>>>>>>> f0ba2861
    ) {
        this.autoCreateNewColumns = autoCreateNewColumns;
        this.stringToCharCastAllowed = stringToCharCastAllowed;
        this.maxFileNameLength = maxFileNameLength;
        this.timestampUnit = timestampUnit;
        this.long256 = new Long256Impl();
        this.sink = sink;
    }

    public void appendToWal(
            SecurityContext securityContext,
            LineTcpParser parser,
            TableUpdateDetails tud
    ) throws CommitFailedException {
        while (!tud.isDropped()) {
            try {
                appendToWal0(securityContext, parser, tud);
                break;
            } catch (MetadataChangedException e) {
                // do another retry, metadata has changed while processing the line
                // and all the resolved column indexes have been invalidated
            }
        }
    }

    public void setTimestampAdapter(byte precision) {
        this.timestampUnit = precision;
    }

    private void appendToWal0(
            SecurityContext securityContext,
            LineTcpParser parser,
            TableUpdateDetails tud
    ) throws CommitFailedException, MetadataChangedException {

        // pass 1: create all columns that do not exist
        final TableUpdateDetails.ThreadLocalDetails ld = tud.getThreadLocalDetails(0); // IO thread id is irrelevant
        ld.resetStateIfNecessary();
        ld.clearColumnTypes();

        final TableWriterAPI writer = tud.getWriter();
        assert writer.supportsMultipleWriters();
        TableRecordMetadata metadata = writer.getMetadata();

        long timestamp = parser.getTimestamp();
        if (timestamp != LineTcpParser.NULL_TIMESTAMP) {
            if (timestamp < 0) {
                throw LineProtocolException.designatedTimestampMustBePositive(tud.getTableNameUtf16(), timestamp);
            }
            timestamp = tud.getTimestampDriver().from(timestamp, getOverloadTimestampUnit(parser.getTimestampUnit()));
            if (timestamp > CommonUtils.MAX_TIMESTAMP) {
                throw LineProtocolException.designatedTimestampValueOverflow(tud.getTableNameUtf16(), timestamp);
            }
        } else {
            timestamp = tud.getTimestampDriver().getTicks();
        }

        final int entCount = parser.getEntityCount();
        for (int i = 0; i < entCount; i++) {
            final LineTcpParser.ProtoEntity ent = parser.getEntity(i);
            int columnWriterIndex = ld.getColumnWriterIndex(ent.getName(), metadata);

            switch (columnWriterIndex) {
                default:
                    final int columnType = metadata.getColumnType(columnWriterIndex);
                    if (columnType > -1) {
                        if (columnWriterIndex == tud.getTimestampIndex()) {
                            timestamp = tud.getTimestampDriver().from(ent.getLongValue(), ent.getUnit());
                            ld.addColumnType(DUPLICATED_COLUMN, ColumnType.UNDEFINED);
                        } else {
                            ld.addColumnType(columnWriterIndex, metadata.getColumnType(columnWriterIndex));
                        }
                        break;
                    } else {
                        // column has been deleted from the metadata, but it is in our utf8 cache
                        ld.removeFromCaches(ent.getName());
                        // act as if we did not find this column and fall through
                    }
                case COLUMN_NOT_FOUND:
                    final String columnNameUtf16 = ld.getColNameUtf16();
                    if (autoCreateNewColumns && TableUtils.isValidColumnName(columnNameUtf16, maxFileNameLength)) {
                        columnWriterIndex = metadata.getColumnIndexQuiet(columnNameUtf16);
                        if (columnWriterIndex < 0) {
                            securityContext.authorizeAlterTableAddColumn(writer.getTableToken());
                            try {
                                int newColumnType = ld.getColumnType(ld.getColNameUtf8(), ent);
                                writer.addColumn(columnNameUtf16, newColumnType, securityContext);
                                columnWriterIndex = metadata.getWriterIndex(metadata.getColumnIndexQuiet(columnNameUtf16));
                                // Add the column to metadata cache too
                                ld.addColumn(columnNameUtf16, columnWriterIndex, newColumnType);
                            } catch (CairoException e) {
                                columnWriterIndex = metadata.getColumnIndexQuiet(columnNameUtf16);
                                if (columnWriterIndex < 0) {
                                    // the column is still not there, something must be wrong
                                    throw e;
                                }
                                // all good, someone added the column concurrently
                            }
                        }
                        if (ld.getMetadataVersion() != writer.getMetadataVersion()) {
                            throw MetadataChangedException.INSTANCE;
                        }
                        ld.addColumnType(columnWriterIndex, metadata.getColumnType(columnWriterIndex));
                    } else if (!autoCreateNewColumns) {
                        throw newColumnsNotAllowed(columnNameUtf16, tud.getTableNameUtf16());
                    } else {
                        throw invalidColNameError(columnNameUtf16, tud.getTableNameUtf16());
                    }
                    break;
                case DUPLICATED_COLUMN:
                    // indicate to the second loop that writer index does not exist
                    ld.addColumnType(DUPLICATED_COLUMN, ColumnType.UNDEFINED);
                    break;
            }
        }

        TableWriter.Row r = writer.newRow(timestamp);
        try {
            for (int i = 0; i < entCount; i++) {
                final int colType = ld.getColumnType(i);
                final int columnIndex = ld.getColumnIndex(i);

                if (columnIndex < 0) {
                    continue;
                }

                final LineTcpParser.ProtoEntity ent = parser.getEntity(i);
                switch (ent.getType()) {
                    case LineTcpParser.ENTITY_TYPE_TAG:
                    case LineTcpParser.ENTITY_TYPE_SYMBOL: {
                        switch (colType) {
                            case ColumnType.STRING:
                                r.putStrUtf8(columnIndex, ent.getValue());
                                break;
                            case ColumnType.SYMBOL:
                                r.putSymUtf8(columnIndex, ent.getValue());
                                break;
                            case ColumnType.VARCHAR:
                                r.putVarchar(columnIndex, ent.getValue());
                                break;
                            default:
                                throw castError(tud.getTableNameUtf16(), "TAG", colType, ent.getName());
                        }
                        break;
                    }
                    case LineTcpParser.ENTITY_TYPE_INTEGER: {
                        switch (ColumnType.tagOf(colType)) {
                            case ColumnType.LONG:
                                r.putLong(columnIndex, ent.getLongValue());
                                break;
                            case ColumnType.INT: {
                                final long entityValue = ent.getLongValue();
                                if (entityValue >= Integer.MIN_VALUE && entityValue <= Integer.MAX_VALUE) {
                                    r.putInt(columnIndex, (int) entityValue);
                                } else if (entityValue == Numbers.LONG_NULL) {
                                    r.putInt(columnIndex, Numbers.INT_NULL);
                                } else {
                                    throw boundsError(entityValue, ColumnType.INT, tud.getTableNameUtf16(),
                                            writer.getMetadata().getColumnName(columnIndex));
                                }
                                break;
                            }
                            case ColumnType.SHORT: {
                                final long entityValue = ent.getLongValue();
                                if (entityValue >= Short.MIN_VALUE && entityValue <= Short.MAX_VALUE) {
                                    r.putShort(columnIndex, (short) entityValue);
                                } else if (entityValue == Numbers.LONG_NULL) {
                                    r.putShort(columnIndex, (short) 0);
                                } else {
                                    throw boundsError(entityValue, ColumnType.SHORT, tud.getTableNameUtf16(),
                                            writer.getMetadata().getColumnName(columnIndex));
                                }
                                break;
                            }
                            case ColumnType.BYTE: {
                                final long entityValue = ent.getLongValue();
                                if (entityValue >= Byte.MIN_VALUE && entityValue <= Byte.MAX_VALUE) {
                                    r.putByte(columnIndex, (byte) entityValue);
                                } else if (entityValue == Numbers.LONG_NULL) {
                                    r.putByte(columnIndex, (byte) 0);
                                } else {
                                    throw boundsError(entityValue, ColumnType.BYTE, tud.getTableNameUtf16(),
                                            writer.getMetadata().getColumnName(columnIndex));
                                }
                                break;
                            }
                            case ColumnType.TIMESTAMP:
                                r.putTimestamp(columnIndex, ent.getLongValue());
                                break;
                            case ColumnType.DATE:
                                r.putDate(columnIndex, ent.getLongValue());
                                break;
                            case ColumnType.DOUBLE:
                                r.putDouble(columnIndex, ent.getLongValue());
                                break;
                            case ColumnType.FLOAT:
                                r.putFloat(columnIndex, ent.getLongValue());
                                break;
                            case ColumnType.SYMBOL:
                                if (ent.isBinaryFormat()) {
                                    sink.clear();
                                    Numbers.append(sink, ent.getLongValue());
                                    r.putSymUtf8(columnIndex, sink);
                                } else {
                                    r.putSymUtf8(columnIndex, ent.getValue());
                                }
                                break;
                            default:
                                throw castError(tud.getTableNameUtf16(), "INTEGER", colType, ent.getName());
                        }
                        break;
                    }
                    case LineTcpParser.ENTITY_TYPE_FLOAT: {
                        switch (colType) {
                            case ColumnType.DOUBLE:
                                r.putDouble(columnIndex, ent.getFloatValue());
                                break;
                            case ColumnType.FLOAT:
                                r.putFloat(columnIndex, (float) ent.getFloatValue());
                                break;
                            case ColumnType.SYMBOL:
                                if (ent.isBinaryFormat()) {
                                    sink.clear();
                                    Numbers.append(sink, ent.getFloatValue());
                                    r.putSymUtf8(columnIndex, sink);
                                } else {
                                    r.putSymUtf8(columnIndex, ent.getValue());
                                }
                                break;
                            default:
                                throw castError(tud.getTableNameUtf16(), "FLOAT", colType, ent.getName());
                        }
                        break;
                    }
                    case LineTcpParser.ENTITY_TYPE_STRING: {
                        final int geoHashBits = ColumnType.getGeoHashBits(colType);
                        final DirectUtf8Sequence entityValue = ent.getValue();
                        if (geoHashBits == 0) { // not geohash
                            switch (colType) {
                                case ColumnType.IPv4:
                                    try {
                                        int value = Numbers.parseIPv4Nl(entityValue);
                                        r.putInt(columnIndex, value);
                                    } catch (NumericException e) {
                                        throw castError(tud.getTableNameUtf16(), "STRING", colType, ent.getName());
                                    }
                                    break;
                                case ColumnType.VARCHAR:
                                    r.putVarchar(columnIndex, entityValue);
                                    break;
                                case ColumnType.STRING:
                                    r.putStrUtf8(columnIndex, entityValue);
                                    break;
                                case ColumnType.CHAR:
                                    if (entityValue.size() == 1 && entityValue.byteAt(0) > -1) {
                                        r.putChar(columnIndex, (char) entityValue.byteAt(0));
                                    } else if (stringToCharCastAllowed) {
                                        int encodedResult = Utf8s.utf8CharDecode(entityValue);
                                        if (Numbers.decodeLowShort(encodedResult) > 0) {
                                            r.putChar(columnIndex, (char) Numbers.decodeHighShort(encodedResult));
                                        } else {
                                            throw castError(tud.getTableNameUtf16(), "STRING", colType, ent.getName());
                                        }
                                    } else {
                                        throw castError(tud.getTableNameUtf16(), "STRING", colType, ent.getName());
                                    }
                                    break;
                                case ColumnType.SYMBOL:
                                    r.putSymUtf8(columnIndex, entityValue);
                                    break;
                                case ColumnType.UUID:
                                    CharSequence asciiCharSequence = entityValue.asAsciiCharSequence();
                                    try {
                                        Uuid.checkDashesAndLength(asciiCharSequence);
                                        long uuidLo = Uuid.parseLo(asciiCharSequence);
                                        long uuidHi = Uuid.parseHi(asciiCharSequence);
                                        r.putLong128(columnIndex, uuidLo, uuidHi);
                                    } catch (NumericException e) {
                                        throw castError(tud.getTableNameUtf16(), "STRING", colType, ent.getName());
                                    }
                                    break;
                                case ColumnType.LONG256:
                                    CharSequence cs = entityValue.asAsciiCharSequence();
                                    if (Numbers.extractLong256(cs, long256)) {
                                        r.putLong256(columnIndex, long256);
                                        break;
                                    }
                                    throw castError(tud.getTableNameUtf16(), "STRING", colType, ent.getName());
                                default:
                                    throw castError(tud.getTableNameUtf16(), "STRING", colType, ent.getName());
                            }
                        } else {
                            long geoHash;
                            try {
                                DirectUtf8Sequence value = ent.getValue();
                                geoHash = GeoHashes.fromAsciiTruncatingNl(value.lo(), value.hi(), geoHashBits);
                            } catch (NumericException e) {
                                geoHash = GeoHashes.NULL;
                            }
                            r.putGeoHash(columnIndex, geoHash);
                        }
                        break;
                    }
                    case LineTcpParser.ENTITY_TYPE_LONG256: {
                        switch (colType) {
                            case ColumnType.LONG256:
                                r.putLong256Utf8(columnIndex, ent.getValue());
                                break;
                            case ColumnType.SYMBOL:
                                r.putSymUtf8(columnIndex, ent.getValue());
                                break;
                            default:
                                throw castError(tud.getTableNameUtf16(), "LONG256", colType, ent.getName());
                        }
                        break;
                    }
                    case LineTcpParser.ENTITY_TYPE_BOOLEAN: {
                        switch (colType) {
                            case ColumnType.BOOLEAN:
                                r.putBool(columnIndex, ent.getBooleanValue());
                                break;
                            case ColumnType.BYTE:
                                r.putByte(columnIndex, (byte) (ent.getBooleanValue() ? 1 : 0));
                                break;
                            case ColumnType.SHORT:
                                r.putShort(columnIndex, (short) (ent.getBooleanValue() ? 1 : 0));
                                break;
                            case ColumnType.INT:
                                r.putInt(columnIndex, ent.getBooleanValue() ? 1 : 0);
                                break;
                            case ColumnType.LONG:
                                r.putLong(columnIndex, ent.getBooleanValue() ? 1 : 0);
                                break;
                            case ColumnType.FLOAT:
                                r.putFloat(columnIndex, ent.getBooleanValue() ? 1 : 0);
                                break;
                            case ColumnType.DOUBLE:
                                r.putDouble(columnIndex, ent.getBooleanValue() ? 1 : 0);
                                break;
                            case ColumnType.SYMBOL:
                                if (ent.isBinaryFormat()) {
                                    sink.clear();
                                    sink.put(ent.getBooleanValue() ? 't' : 'f');
                                    r.putSymUtf8(columnIndex, sink);
                                } else {
                                    r.putSymUtf8(columnIndex, ent.getValue());
                                }
                                break;
                            default:
                                throw castError(tud.getTableNameUtf16(), "BOOLEAN", colType, ent.getName());
                        }
                        break;
                    }
                    case LineTcpParser.ENTITY_TYPE_TIMESTAMP: {
                        switch (ColumnType.tagOf(colType)) {
                            case ColumnType.TIMESTAMP:
                                long timestampValue = ColumnType.getTimestampDriver(colType).from(ent.getLongValue(), ent.getUnit());
                                r.putTimestamp(columnIndex, timestampValue);
                                break;
                            case ColumnType.DATE:
                                TimestampDriver driver = MicrosTimestampDriver.INSTANCE;
                                long dateValue = driver.toDate(driver.from(ent.getLongValue(), ent.getUnit()));
                                r.putTimestamp(columnIndex, dateValue);
                                break;
                            case ColumnType.SYMBOL:
                                if (ent.isBinaryFormat()) {
                                    sink.clear();
                                    Numbers.append(sink, ent.getLongValue());
                                    r.putSymUtf8(columnIndex, sink);
                                } else {
                                    r.putSymUtf8(columnIndex, ent.getValue());
                                }
                                break;
                            default:
                                throw castError(tud.getTableNameUtf16(), "TIMESTAMP", colType, ent.getName());
                        }
                        break;
                    }
                    case LineTcpParser.ENTITY_TYPE_ARRAY:
                        if (ColumnType.isArray(colType)) {
                            ArrayView array = ent.getArray();
                            if (array.getType() != colType && !array.isNull()) {
                                throw castError(tud.getTableNameUtf16(), ColumnType.nameOf(array.getType()), colType, ent.getName());
                            }
                            r.putArray(columnIndex, array);
                        } else {
                            throw castError(tud.getTableNameUtf16(), "ARRAY", colType, ent.getName());
                        }
                        break;
                    default:
                        break; // unsupported types are ignored
                }
            }
            r.append();
            tud.commitIfMaxUncommittedRowsCountReached();
        } catch (CommitFailedException commitFailedException) {
            throw commitFailedException;
        } catch (CairoException th) {
            LOG.error().$("could not write line protocol measurement [tableName=")
                    .$(tud.getTableNameUtf16()).$(", message=").$safe(th.getFlyweightMessage()).$(", trace: ").$((Throwable) th).I$();
            if (r != null) {
                r.cancel();
            }
            throw th;
        } catch (Throwable th) {
            LOG.error().$("could not write line protocol measurement [tableName=")
                    .$(tud.getTableNameUtf16()).$(", message=").$safe(th.getMessage()).$(", trace: ").$((Throwable) th).I$();
            if (r != null) {
                r.cancel();
            }
            throw th;
        }
    }

    private byte getOverloadTimestampUnit(byte unit) {
        switch (unit) {
            case CommonUtils.TIMESTAMP_UNIT_NANOS:
            case CommonUtils.TIMESTAMP_UNIT_MILLIS:
            case CommonUtils.TIMESTAMP_UNIT_MICROS:
                return unit;
        }
        return timestampUnit;
    }
}<|MERGE_RESOLUTION|>--- conflicted
+++ resolved
@@ -56,26 +56,16 @@
     private final boolean autoCreateNewColumns;
     private final Long256Impl long256;
     private final int maxFileNameLength;
-<<<<<<< HEAD
-    private final MicrosecondClock microsecondClock;
     private final DirectUtf8Sink sink;
-=======
->>>>>>> f0ba2861
     private final boolean stringToCharCastAllowed;
     private byte timestampUnit;
 
     public LineWalAppender(
             boolean autoCreateNewColumns,
             boolean stringToCharCastAllowed,
-<<<<<<< HEAD
-            LineTcpTimestampAdapter timestampAdapter,
-            int maxFileNameLength,
+            byte timestampUnit,
             DirectUtf8Sink sink,
-            MicrosecondClock microsecondClock
-=======
-            byte timestampUnit,
             int maxFileNameLength
->>>>>>> f0ba2861
     ) {
         this.autoCreateNewColumns = autoCreateNewColumns;
         this.stringToCharCastAllowed = stringToCharCastAllowed;
