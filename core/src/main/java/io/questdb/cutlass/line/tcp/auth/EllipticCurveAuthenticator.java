/*******************************************************************************
 *     ___                  _   ____  ____
 *    / _ \ _   _  ___  ___| |_|  _ \| __ )
 *   | | | | | | |/ _ \/ __| __| | | |  _ \
 *   | |_| | |_| |  __/\__ \ |_| |_| | |_) |
 *    \__\_\\__,_|\___||___/\__|____/|____/
 *
 *  Copyright (c) 2014-2019 Appsicle
 *  Copyright (c) 2019-2023 QuestDB
 *
 *  Licensed under the Apache License, Version 2.0 (the "License");
 *  you may not use this file except in compliance with the License.
 *  You may obtain a copy of the License at
 *
 *  http://www.apache.org/licenses/LICENSE-2.0
 *
 *  Unless required by applicable law or agreed to in writing, software
 *  distributed under the License is distributed on an "AS IS" BASIS,
 *  WITHOUT WARRANTIES OR CONDITIONS OF ANY KIND, either express or implied.
 *  See the License for the specific language governing permissions and
 *  limitations under the License.
 *
 ******************************************************************************/

package io.questdb.cutlass.line.tcp.auth;

import io.questdb.cairo.CairoException;
import io.questdb.cutlass.auth.AuthUtils;
import io.questdb.cutlass.auth.Authenticator;
import io.questdb.cutlass.auth.AuthenticatorException;
import io.questdb.cutlass.auth.ChallengeResponseMatcher;
import io.questdb.log.Log;
import io.questdb.log.LogFactory;
import io.questdb.network.Socket;
import io.questdb.std.Chars;
import io.questdb.std.MemoryTag;
import io.questdb.std.ThreadLocal;
import io.questdb.std.Unsafe;
import io.questdb.std.str.DirectByteCharSequence;

import java.security.SecureRandom;

public class EllipticCurveAuthenticator implements Authenticator {
    private static final Log LOG = LogFactory.getLog(EllipticCurveAuthenticator.class);
    private static final int MIN_BUF_SIZE = AuthUtils.CHALLENGE_LEN + 1;

    private static final ThreadLocal<SecureRandom> tlSrand = new ThreadLocal<>(SecureRandom::new);
    private final ChallengeResponseMatcher challengeResponseMatcher;
<<<<<<< HEAD
    private final DirectByteCharSequence signatureFlyweight = new DirectByteCharSequence();
    private final DirectByteCharSequence userNameFlyweight = new DirectByteCharSequence();
    protected long recvBufPseudoStart;
    private AuthState authState;
=======
    private final NetworkFacade nf;
    private final DirectByteCharSequence userNameFlyweight = new DirectByteCharSequence();
    protected long recvBufPseudoStart;
    private AuthState authState;
    private long challengePtr;
    private int fd;
>>>>>>> 54fb15fc
    private String principal;
    private long recvBufEnd;
    private long recvBufPos;
    private long recvBufStart;
    private Socket socket;

    public EllipticCurveAuthenticator(ChallengeResponseMatcher challengeResponseMatcher) {
        this.challengeResponseMatcher = challengeResponseMatcher;
<<<<<<< HEAD
=======
        this.nf = networkFacade;
        this.challengePtr = Unsafe.malloc(AuthUtils.CHALLENGE_LEN, MemoryTag.NATIVE_DEFAULT);
    }

    @Override
    public void close() {
        challengePtr = Unsafe.free(challengePtr, AuthUtils.CHALLENGE_LEN, MemoryTag.NATIVE_DEFAULT);
>>>>>>> 54fb15fc
    }

    @Override
    public CharSequence getPrincipal() {
        return principal;
    }

    @Override
    public long getRecvBufPos() {
        return recvBufPos;
    }

    @Override
    public long getRecvBufPseudoStart() {
        return recvBufPseudoStart;
    }

    @Override
    public int handleIO() throws AuthenticatorException {
        switch (authState) {
            case WAITING_FOR_KEY_ID:
                readKeyId();
                break;
            case SENDING_CHALLENGE:
                sendChallenge();
                break;
            case WAITING_FOR_RESPONSE:
                int p = waitForResponse();
                if (authState == AuthState.COMPLETE && recvBufPos > recvBufStart) {
                    recvBufPseudoStart = recvBufStart + p + 1;
                }
                break;
            default:
                break;
        }
        return authState.ioContextResult;
    }

    @Override
    public void init(Socket socket, long recvBuffer, long recvBufferLimit, long sendBuffer, long sendBufferLimit) {
        if (recvBufferLimit - recvBuffer < MIN_BUF_SIZE) {
            throw CairoException.critical(0).put("Minimum buffer length is ").put(MIN_BUF_SIZE);
        }
        this.socket = socket;
        authState = AuthState.WAITING_FOR_KEY_ID;
        this.recvBufStart = recvBuffer;
        this.recvBufPos = recvBuffer;
        this.recvBufEnd = recvBufferLimit;
    }

    @Override
    public boolean isAuthenticated() {
        return authState == AuthState.COMPLETE;
    }

    private int findLineEnd() throws AuthenticatorException {
        int bufferRemaining = (int) (recvBufEnd - recvBufPos);
        if (bufferRemaining > 0) {
            int bytesRead = socket.recv(recvBufPos, bufferRemaining);
            if (bytesRead > 0) {
                recvBufPos += bytesRead;
            } else if (bytesRead < 0) {
                LOG.info().$('[').$(socket.getFd()).$("] authentication disconnected by peer when reading token").$();
                throw AuthenticatorException.INSTANCE;
            }
        }
        int len = (int) (recvBufPos - recvBufStart);
        int n = 0;
        int lineEnd = -1;
        while (n < len) {
            byte b = Unsafe.getUnsafe().getByte(recvBufStart + n);
            if (b == (byte) '\n') {
                lineEnd = n;
                break;
            }
            n++;
        }

        if (lineEnd != -1) {
            return lineEnd;
        }

        if (recvBufPos == recvBufEnd) {
            LOG.info().$('[').$(socket.getFd()).$("] authentication token is too long").$();
            throw AuthenticatorException.INSTANCE;
        }

        return lineEnd;
    }

    private void readKeyId() throws AuthenticatorException {
        int lineEnd = findLineEnd();
        if (lineEnd != -1) {
            userNameFlyweight.of(recvBufStart, recvBufStart + lineEnd);
            principal = Chars.toString(userNameFlyweight);
            LOG.info().$('[').$(socket.getFd()).$("] authentication read key id [keyId=").$(userNameFlyweight).I$();
            recvBufPos = recvBufStart;
            // Generate a challenge with printable ASCII characters 0x20 to 0x7e
            int n = 0;
            SecureRandom srand = tlSrand.get();
            while (n < AuthUtils.CHALLENGE_LEN) {
                assert recvBufStart + n < recvBufEnd;
                int r = (int) (srand.nextDouble() * 0x5f) + 0x20;
                Unsafe.getUnsafe().putByte(recvBufStart + n, (byte) r);
                Unsafe.getUnsafe().putByte(challengePtr + n, (byte) r);
                n++;
            }
            Unsafe.getUnsafe().putByte(recvBufStart + n, (byte) '\n');
            authState = AuthState.SENDING_CHALLENGE;
        }
    }

    private void sendChallenge() throws AuthenticatorException {
        int n = AuthUtils.CHALLENGE_LEN + 1 - (int) (recvBufPos - recvBufStart);
        assert n > 0;
        while (true) {
            int nWritten = socket.send(recvBufPos, n);
            if (nWritten > 0) {
                if (n == nWritten) {
                    recvBufPos = recvBufStart;
                    authState = AuthState.WAITING_FOR_RESPONSE;
                    return;
                }
                recvBufPos += nWritten;
                continue;
            }

            if (nWritten == 0) {
                return;
            }

            break;
        }
        LOG.info().$('[').$(socket.getFd()).$("] authentication peer disconnected when challenge was being sent").$();
        throw AuthenticatorException.INSTANCE;
    }

    private int waitForResponse() throws AuthenticatorException {
        int lineEnd = findLineEnd();
        if (lineEnd != -1) {
            // Verify signature
            if (lineEnd > AuthUtils.MAX_SIGNATURE_LENGTH_BASE64) {
                LOG.info().$('[').$(socket.getFd()).$("] authentication signature is too long").$();
                throw AuthenticatorException.INSTANCE;
            }
            authState = AuthState.FAILED;
            boolean verified = challengeResponseMatcher.verifyLineToken(principal, challengePtr, AuthUtils.CHALLENGE_LEN, recvBufStart, lineEnd);
            if (!verified) {
                LOG.info().$('[').$(socket.getFd()).$("] authentication failed, signature was not verified").$();
                throw AuthenticatorException.INSTANCE;
            }

            authState = AuthState.COMPLETE;
            LOG.info().$('[').$(socket.getFd()).$("] authentication success").$();
        }
        return lineEnd;
    }

    private enum AuthState {
        WAITING_FOR_KEY_ID(Authenticator.NEEDS_READ),
        SENDING_CHALLENGE(Authenticator.NEEDS_WRITE),
        WAITING_FOR_RESPONSE(Authenticator.NEEDS_READ),
        COMPLETE(Authenticator.OK),
        FAILED(Authenticator.NEEDS_DISCONNECT);

        private final int ioContextResult;

        AuthState(int ioContextResult) {
            this.ioContextResult = ioContextResult;
        }
    }

}<|MERGE_RESOLUTION|>--- conflicted
+++ resolved
@@ -46,19 +46,10 @@
 
     private static final ThreadLocal<SecureRandom> tlSrand = new ThreadLocal<>(SecureRandom::new);
     private final ChallengeResponseMatcher challengeResponseMatcher;
-<<<<<<< HEAD
-    private final DirectByteCharSequence signatureFlyweight = new DirectByteCharSequence();
-    private final DirectByteCharSequence userNameFlyweight = new DirectByteCharSequence();
-    protected long recvBufPseudoStart;
-    private AuthState authState;
-=======
-    private final NetworkFacade nf;
     private final DirectByteCharSequence userNameFlyweight = new DirectByteCharSequence();
     protected long recvBufPseudoStart;
     private AuthState authState;
     private long challengePtr;
-    private int fd;
->>>>>>> 54fb15fc
     private String principal;
     private long recvBufEnd;
     private long recvBufPos;
@@ -67,16 +58,12 @@
 
     public EllipticCurveAuthenticator(ChallengeResponseMatcher challengeResponseMatcher) {
         this.challengeResponseMatcher = challengeResponseMatcher;
-<<<<<<< HEAD
-=======
-        this.nf = networkFacade;
         this.challengePtr = Unsafe.malloc(AuthUtils.CHALLENGE_LEN, MemoryTag.NATIVE_DEFAULT);
     }
 
     @Override
     public void close() {
         challengePtr = Unsafe.free(challengePtr, AuthUtils.CHALLENGE_LEN, MemoryTag.NATIVE_DEFAULT);
->>>>>>> 54fb15fc
     }
 
     @Override
@@ -248,5 +235,4 @@
             this.ioContextResult = ioContextResult;
         }
     }
-
 }