/*******************************************************************************
 *     ___                  _   ____  ____
 *    / _ \ _   _  ___  ___| |_|  _ \| __ )
 *   | | | | | | |/ _ \/ __| __| | | |  _ \
 *   | |_| | |_| |  __/\__ \ |_| |_| | |_) |
 *    \__\_\\__,_|\___||___/\__|____/|____/
 *
 *  Copyright (c) 2014-2019 Appsicle
 *  Copyright (c) 2019-2024 QuestDB
 *
 *  Licensed under the Apache License, Version 2.0 (the "License");
 *  you may not use this file except in compliance with the License.
 *  You may obtain a copy of the License at
 *
 *  http://www.apache.org/licenses/LICENSE-2.0
 *
 *  Unless required by applicable law or agreed to in writing, software
 *  distributed under the License is distributed on an "AS IS" BASIS,
 *  WITHOUT WARRANTIES OR CONDITIONS OF ANY KIND, either express or implied.
 *  See the License for the specific language governing permissions and
 *  limitations under the License.
 *
 ******************************************************************************/

package io.questdb.cutlass.line.tcp;

import io.questdb.cairo.ColumnType;
import io.questdb.cutlass.http.processors.LineHttpProcessorConfiguration;

public class DefaultColumnTypes {
    final int[] defaultColumnTypes = new int[LineTcpParser.N_ENTITY_TYPES];
    final int defaultTimestampColumnType;
    final int[] mappedColumnTypes = new int[LineTcpParser.N_MAPPED_ENTITY_TYPES];

    public DefaultColumnTypes(LineTcpReceiverConfiguration configuration) {
        // if not set it defaults to ColumnType.UNDEFINED
        this(
                configuration.getDefaultCreateTimestampColumnType(),
                configuration.getDefaultColumnTypeForFloat(),
                configuration.getDefaultColumnTypeForInteger(),
                configuration.isUseLegacyStringDefault()
        );
    }

    public DefaultColumnTypes(LineHttpProcessorConfiguration configuration) {
        // if not set it defaults to ColumnType.UNDEFINED
        this(
                configuration.getDefaultTimestampColumnType(),
                configuration.getDefaultColumnTypeForFloat(),
                configuration.getDefaultColumnTypeForInteger(),
                configuration.isUseLegacyStringDefault()
        );
    }

    private DefaultColumnTypes(
            int defaultTimestampColumnType,
            short defaultColumnTypeForFloat,
            short defaultColumnTypeForInteger,
            boolean useLegacyStringDefault
    ) {
        this.defaultTimestampColumnType = defaultTimestampColumnType;

        // if not set it defaults to ColumnType.UNDEFINED
        defaultColumnTypes[LineTcpParser.ENTITY_TYPE_TAG] = ColumnType.SYMBOL;
        defaultColumnTypes[LineTcpParser.ENTITY_TYPE_FLOAT] = defaultColumnTypeForFloat;
        defaultColumnTypes[LineTcpParser.ENTITY_TYPE_INTEGER] = defaultColumnTypeForInteger;
        defaultColumnTypes[LineTcpParser.ENTITY_TYPE_STRING] =
                useLegacyStringDefault ? ColumnType.STRING : ColumnType.VARCHAR;
<<<<<<< HEAD
        DEFAULT_COLUMN_TYPES[LineTcpParser.ENTITY_TYPE_SYMBOL] = ColumnType.SYMBOL;
        DEFAULT_COLUMN_TYPES[LineTcpParser.ENTITY_TYPE_BOOLEAN] = ColumnType.BOOLEAN;
        DEFAULT_COLUMN_TYPES[LineTcpParser.ENTITY_TYPE_LONG256] = ColumnType.LONG256;
        DEFAULT_COLUMN_TYPES[LineTcpParser.ENTITY_TYPE_GEOBYTE] = ColumnType.getGeoHashTypeWithBits(8);
        DEFAULT_COLUMN_TYPES[LineTcpParser.ENTITY_TYPE_GEOSHORT] = ColumnType.getGeoHashTypeWithBits(16);
        DEFAULT_COLUMN_TYPES[LineTcpParser.ENTITY_TYPE_GEOINT] = ColumnType.getGeoHashTypeWithBits(32);
        DEFAULT_COLUMN_TYPES[LineTcpParser.ENTITY_TYPE_GEOLONG] = ColumnType.getGeoHashTypeWithBits(60);
        DEFAULT_COLUMN_TYPES[LineTcpParser.ENTITY_TYPE_TIMESTAMP] = defaultTimestampType;
        DEFAULT_COLUMN_TYPES[LineTcpParser.ENTITY_TYPE_ARRAY] = ColumnType.ARRAY;
        DEFAULT_COLUMN_TYPES[LineTcpParser.ENTITY_TYPE_DECIMAL] = ColumnType.DECIMAL_DEFAULT_TYPE;
=======
        defaultColumnTypes[LineTcpParser.ENTITY_TYPE_SYMBOL] = ColumnType.SYMBOL;
        defaultColumnTypes[LineTcpParser.ENTITY_TYPE_BOOLEAN] = ColumnType.BOOLEAN;
        defaultColumnTypes[LineTcpParser.ENTITY_TYPE_LONG256] = ColumnType.LONG256;
        defaultColumnTypes[LineTcpParser.ENTITY_TYPE_GEOBYTE] = ColumnType.getGeoHashTypeWithBits(8);
        defaultColumnTypes[LineTcpParser.ENTITY_TYPE_GEOSHORT] = ColumnType.getGeoHashTypeWithBits(16);
        defaultColumnTypes[LineTcpParser.ENTITY_TYPE_GEOINT] = ColumnType.getGeoHashTypeWithBits(32);
        defaultColumnTypes[LineTcpParser.ENTITY_TYPE_GEOLONG] = ColumnType.getGeoHashTypeWithBits(60);
        defaultColumnTypes[LineTcpParser.ENTITY_TYPE_TIMESTAMP] = ColumnType.TIMESTAMP;
        defaultColumnTypes[LineTcpParser.ENTITY_TYPE_ARRAY] = ColumnType.ARRAY;
>>>>>>> dbd357fa

        // we could remove this mapping by sending the column type to the writer
        // currently we are passing the ILP entity type instead
        mappedColumnTypes[LineTcpParser.ENTITY_TYPE_TAG] = ColumnType.SYMBOL;
        mappedColumnTypes[LineTcpParser.ENTITY_TYPE_FLOAT] = ColumnType.FLOAT;
        mappedColumnTypes[LineTcpParser.ENTITY_TYPE_DOUBLE] = ColumnType.DOUBLE;
        mappedColumnTypes[LineTcpParser.ENTITY_TYPE_BYTE] = ColumnType.BYTE;
        mappedColumnTypes[LineTcpParser.ENTITY_TYPE_SHORT] = ColumnType.SHORT;
        mappedColumnTypes[LineTcpParser.ENTITY_TYPE_INTEGER] = ColumnType.INT;
        mappedColumnTypes[LineTcpParser.ENTITY_TYPE_LONG] = ColumnType.LONG;
        mappedColumnTypes[LineTcpParser.ENTITY_TYPE_DATE] = ColumnType.DATE;
        mappedColumnTypes[LineTcpParser.ENTITY_TYPE_CHAR] = ColumnType.CHAR;
        mappedColumnTypes[LineTcpParser.ENTITY_TYPE_STRING] =
                useLegacyStringDefault ? ColumnType.STRING : ColumnType.VARCHAR;
        //MAPPED_COLUMN_TYPES[LineTcpParser.ENTITY_TYPE_SYMBOL] = ColumnType.SYMBOL;
        mappedColumnTypes[LineTcpParser.ENTITY_TYPE_BOOLEAN] = ColumnType.BOOLEAN;
        mappedColumnTypes[LineTcpParser.ENTITY_TYPE_LONG256] = ColumnType.LONG256;
        mappedColumnTypes[LineTcpParser.ENTITY_TYPE_GEOBYTE] = ColumnType.getGeoHashTypeWithBits(8);
        mappedColumnTypes[LineTcpParser.ENTITY_TYPE_GEOSHORT] = ColumnType.getGeoHashTypeWithBits(16);
        mappedColumnTypes[LineTcpParser.ENTITY_TYPE_GEOINT] = ColumnType.getGeoHashTypeWithBits(32);
        mappedColumnTypes[LineTcpParser.ENTITY_TYPE_GEOLONG] = ColumnType.getGeoHashTypeWithBits(60);
        mappedColumnTypes[LineTcpParser.ENTITY_TYPE_TIMESTAMP] = ColumnType.TIMESTAMP;
        mappedColumnTypes[LineTcpParser.ENTITY_TYPE_ARRAY] = ColumnType.ARRAY;
        mappedColumnTypes[LineTcpParser.ENTITY_TYPE_UUID] = ColumnType.UUID;
        mappedColumnTypes[LineTcpParser.ENTITY_TYPE_VARCHAR] = ColumnType.VARCHAR;
    }
}<|MERGE_RESOLUTION|>--- conflicted
+++ resolved
@@ -66,18 +66,6 @@
         defaultColumnTypes[LineTcpParser.ENTITY_TYPE_INTEGER] = defaultColumnTypeForInteger;
         defaultColumnTypes[LineTcpParser.ENTITY_TYPE_STRING] =
                 useLegacyStringDefault ? ColumnType.STRING : ColumnType.VARCHAR;
-<<<<<<< HEAD
-        DEFAULT_COLUMN_TYPES[LineTcpParser.ENTITY_TYPE_SYMBOL] = ColumnType.SYMBOL;
-        DEFAULT_COLUMN_TYPES[LineTcpParser.ENTITY_TYPE_BOOLEAN] = ColumnType.BOOLEAN;
-        DEFAULT_COLUMN_TYPES[LineTcpParser.ENTITY_TYPE_LONG256] = ColumnType.LONG256;
-        DEFAULT_COLUMN_TYPES[LineTcpParser.ENTITY_TYPE_GEOBYTE] = ColumnType.getGeoHashTypeWithBits(8);
-        DEFAULT_COLUMN_TYPES[LineTcpParser.ENTITY_TYPE_GEOSHORT] = ColumnType.getGeoHashTypeWithBits(16);
-        DEFAULT_COLUMN_TYPES[LineTcpParser.ENTITY_TYPE_GEOINT] = ColumnType.getGeoHashTypeWithBits(32);
-        DEFAULT_COLUMN_TYPES[LineTcpParser.ENTITY_TYPE_GEOLONG] = ColumnType.getGeoHashTypeWithBits(60);
-        DEFAULT_COLUMN_TYPES[LineTcpParser.ENTITY_TYPE_TIMESTAMP] = defaultTimestampType;
-        DEFAULT_COLUMN_TYPES[LineTcpParser.ENTITY_TYPE_ARRAY] = ColumnType.ARRAY;
-        DEFAULT_COLUMN_TYPES[LineTcpParser.ENTITY_TYPE_DECIMAL] = ColumnType.DECIMAL_DEFAULT_TYPE;
-=======
         defaultColumnTypes[LineTcpParser.ENTITY_TYPE_SYMBOL] = ColumnType.SYMBOL;
         defaultColumnTypes[LineTcpParser.ENTITY_TYPE_BOOLEAN] = ColumnType.BOOLEAN;
         defaultColumnTypes[LineTcpParser.ENTITY_TYPE_LONG256] = ColumnType.LONG256;
@@ -87,7 +75,7 @@
         defaultColumnTypes[LineTcpParser.ENTITY_TYPE_GEOLONG] = ColumnType.getGeoHashTypeWithBits(60);
         defaultColumnTypes[LineTcpParser.ENTITY_TYPE_TIMESTAMP] = ColumnType.TIMESTAMP;
         defaultColumnTypes[LineTcpParser.ENTITY_TYPE_ARRAY] = ColumnType.ARRAY;
->>>>>>> dbd357fa
+        DEFAULT_COLUMN_TYPES[LineTcpParser.ENTITY_TYPE_DECIMAL] = ColumnType.DECIMAL_DEFAULT_TYPE;
 
         // we could remove this mapping by sending the column type to the writer
         // currently we are passing the ILP entity type instead
