--- conflicted
+++ resolved
@@ -36,47 +36,6 @@
 
 public class CairoLineProtoParserSupport {
     private final static Log LOG = LogFactory.getLog(CairoLineProtoParserSupport.class);
-
-    public static int getValueType(CharSequence token) {
-        int len = token.length();
-        if (len > 0) {
-            switch (token.charAt(len - 1)) {
-                case 'i':
-                    if (len > 1) {
-                        if (token.charAt(1) == 'x') {
-                            return ColumnType.LONG256;
-                        }
-                        return ColumnType.LONG;
-                    }
-                    return ColumnType.CHAR;
-                case 'e':
-                    // tru(e)
-                    // fals(e)
-                case 't':
-                case 'T':
-                    // t
-                    // T
-                case 'f':
-                case 'F':
-                    // f
-                    // F
-                    return ColumnType.BOOLEAN;
-                case '"':
-                    if (len < 2 || token.charAt(0) != '\"') {
-                        LOG.error().$("incorrectly quoted string: ").$(token).$();
-                        return ColumnType.UNDEFINED;
-                    }
-                    return ColumnType.STRING;
-                default:
-                    return ColumnType.DOUBLE;
-            }
-        }
-        return ColumnType.UNDEFINED;
-    }
-
-    public static boolean isTrue(CharSequence value) {
-        return (value.charAt(0) | 32) == 't';
-    }
 
     /**
      * Writes column value to table row. CharSequence value is interpreted depending on
@@ -213,8 +172,6 @@
     public static class BadCastException extends Exception {
         public static final BadCastException INSTANCE = new BadCastException();
     }
-<<<<<<< HEAD
-=======
 
     public static int getValueType(CharSequence token) {
         // method called for inbound ilp messages on each value.
@@ -269,5 +226,4 @@
     public static boolean isTrue(CharSequence value) {
         return (value.charAt(0) | 32) == 't';
     }
->>>>>>> 4456a2e9
 }