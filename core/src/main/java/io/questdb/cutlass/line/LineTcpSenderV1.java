/*******************************************************************************
 *     ___                  _   ____  ____
 *    / _ \ _   _  ___  ___| |_|  _ \| __ )
 *   | | | | | | |/ _ \/ __| __| | | |  _ \
 *   | |_| | |_| |  __/\__ \ |_| |_| | |_) |
 *    \__\_\\__,_|\___||___/\__|____/|____/
 *
 *  Copyright (c) 2014-2019 Appsicle
 *  Copyright (c) 2019-2024 QuestDB
 *
 *  Licensed under the Apache License, Version 2.0 (the "License");
 *  you may not use this file except in compliance with the License.
 *  You may obtain a copy of the License at
 *
 *  http://www.apache.org/licenses/LICENSE-2.0
 *
 *  Unless required by applicable law or agreed to in writing, software
 *  distributed under the License is distributed on an "AS IS" BASIS,
 *  WITHOUT WARRANTIES OR CONDITIONS OF ANY KIND, either express or implied.
 *  See the License for the specific language governing permissions and
 *  limitations under the License.
 *
 ******************************************************************************/

package io.questdb.cutlass.line;

import io.questdb.cairo.MicrosTimestampDriver;
import io.questdb.cairo.NanosTimestampDriver;
import io.questdb.client.Sender;
import io.questdb.cutlass.line.array.DoubleArray;
import io.questdb.cutlass.line.array.LongArray;
import io.questdb.std.Decimal256;
import org.jetbrains.annotations.NotNull;

import java.time.Instant;
import java.time.temporal.ChronoUnit;

public class LineTcpSenderV1 extends AbstractLineTcpSender {
    public LineTcpSenderV1(LineChannel channel, int bufferCapacity, int maxNameLength) {
        super(channel, bufferCapacity, maxNameLength);
    }

    @Override
<<<<<<< HEAD
    public Sender decimalColumn(CharSequence name, Decimal256 value) {
        throw new LineSenderException("current protocol version does not support decimal");
    }

    @Override
    public Sender decimalColumnText(CharSequence name, Decimal256 value) {
        throw new LineSenderException("current protocol version does not support decimal");
=======
    public final void at(long timestamp, ChronoUnit unit) {
        putAsciiInternal(' ').put(NanosTimestampDriver.INSTANCE.from(timestamp, unit));
        atNow();
    }

    @Override
    public final void at(Instant timestamp) {
        putAsciiInternal(' ').put(NanosTimestampDriver.INSTANCE.from(timestamp));
        atNow();
>>>>>>> dbd357fa
    }

    @Override
    public Sender doubleArray(@NotNull CharSequence name, double[] values) {
        throw new LineSenderException("current protocol version does not support double-array");
    }

    @Override
    public Sender doubleArray(@NotNull CharSequence name, double[][] values) {
        throw new LineSenderException("current protocol version does not support double-array");
    }

    @Override
    public Sender doubleArray(@NotNull CharSequence name, double[][][] values) {
        throw new LineSenderException("current protocol version does not support double-array");
    }

    @Override
    public Sender doubleArray(CharSequence name, DoubleArray array) {
        throw new LineSenderException("current protocol version does not support double-array");
    }

    @Override
    public Sender doubleColumn(CharSequence name, double value) {
        writeFieldName(name).put(value);
        return this;
    }

    @Override
    public Sender longArray(@NotNull CharSequence name, long[] values) {
        throw new LineSenderException("current protocol version does not support long-array");
    }

    @Override
    public Sender longArray(@NotNull CharSequence name, long[][] values) {
        throw new LineSenderException("current protocol version does not support long-array");
    }

    @Override
    public Sender longArray(@NotNull CharSequence name, long[][][] values) {
        throw new LineSenderException("current protocol version does not support long-array");
    }

    @Override
    public Sender longArray(@NotNull CharSequence name, LongArray values) {
        throw new LineSenderException("current protocol version does not support long-array");
    }

    @Override
    public final AbstractLineSender timestampColumn(CharSequence name, long value, ChronoUnit unit) {
        return writeFieldName(name).put(MicrosTimestampDriver.INSTANCE.from(value, unit)).putAsciiInternal('t');
    }

    @Override
    public final AbstractLineSender timestampColumn(CharSequence name, Instant value) {
        return writeFieldName(name).put(MicrosTimestampDriver.INSTANCE.from(value)).putAsciiInternal('t');
    }
}<|MERGE_RESOLUTION|>--- conflicted
+++ resolved
@@ -41,7 +41,6 @@
     }
 
     @Override
-<<<<<<< HEAD
     public Sender decimalColumn(CharSequence name, Decimal256 value) {
         throw new LineSenderException("current protocol version does not support decimal");
     }
@@ -49,7 +48,9 @@
     @Override
     public Sender decimalColumnText(CharSequence name, Decimal256 value) {
         throw new LineSenderException("current protocol version does not support decimal");
-=======
+    }
+
+    @Override
     public final void at(long timestamp, ChronoUnit unit) {
         putAsciiInternal(' ').put(NanosTimestampDriver.INSTANCE.from(timestamp, unit));
         atNow();
@@ -59,7 +60,6 @@
     public final void at(Instant timestamp) {
         putAsciiInternal(' ').put(NanosTimestampDriver.INSTANCE.from(timestamp));
         atNow();
->>>>>>> dbd357fa
     }
 
     @Override
