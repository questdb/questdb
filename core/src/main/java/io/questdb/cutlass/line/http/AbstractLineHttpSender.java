--- conflicted
+++ resolved
@@ -153,28 +153,11 @@
             long flushIntervalNanos,
             Rnd rnd
     ) {
-<<<<<<< HEAD
-        this(new ObjList<>(host), IntList.createWithValues(port), path, clientConfiguration, tlsConfig, client, autoFlushRows, authToken, username, password, maxNameLength, maxRetriesNanos, maxBackoffMillis, minRequestThroughput, flushIntervalNanos, 0, rnd);
-=======
-        this(
-                new ObjList<>(host),
-                IntList.createWithValues(port),
-                path,
-                clientConfiguration,
-                tlsConfig,
-                client,
-                autoFlushRows,
-                authToken,
-                username,
-                password,
-                maxNameLength,
-                maxRetriesNanos,
-                minRequestThroughput,
+        this(new ObjList<>(host), IntList.createWithValues(port), path, clientConfiguration, tlsConfig, client, autoFlushRows, authToken, username, password, maxNameLength, maxRetriesNanos, maxBackoffMillis, minRequestThroughput,
                 flushIntervalNanos,
                 0,
                 rnd
         );
->>>>>>> 32da06a3
     }
 
     @SuppressWarnings("ReplaceNullCheck")
@@ -246,26 +229,10 @@
             long flushIntervalNanos,
             int protocolVersion
     ) {
-<<<<<<< HEAD
-        return createLineSender(new ObjList<>(host), IntList.createWithValues(port), path, clientConfiguration, tlsConfig, autoFlushRows, authToken, username, password, maxNameLength, maxRetriesNanos, maxBackoffMillis, minRequestThroughput, flushIntervalNanos, protocolVersion);
-=======
-        return createLineSender(
-                new ObjList<>(host),
-                IntList.createWithValues(port),
-                path,
-                clientConfiguration,
-                tlsConfig,
-                autoFlushRows,
-                authToken,
-                username,
-                password,
-                maxNameLength,
-                maxRetriesNanos,
-                minRequestThroughput,
+        return createLineSender(new ObjList<>(host), IntList.createWithValues(port), path, clientConfiguration, tlsConfig, autoFlushRows, authToken, username, password, maxNameLength, maxRetriesNanos, maxBackoffMillis, minRequestThroughput,
                 flushIntervalNanos,
                 protocolVersion
         );
->>>>>>> 32da06a3
     }
 
     public static AbstractLineHttpSender createLineSender(
