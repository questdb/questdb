/*******************************************************************************
 *     ___                  _   ____  ____
 *    / _ \ _   _  ___  ___| |_|  _ \| __ )
 *   | | | | | | |/ _ \/ __| __| | | |  _ \
 *   | |_| | |_| |  __/\__ \ |_| |_| | |_) |
 *    \__\_\\__,_|\___||___/\__|____/|____/
 *
 *  Copyright (c) 2014-2019 Appsicle
 *  Copyright (c) 2019-2022 QuestDB
 *
 *  Licensed under the Apache License, Version 2.0 (the "License");
 *  you may not use this file except in compliance with the License.
 *  You may obtain a copy of the License at
 *
 *  http://www.apache.org/licenses/LICENSE-2.0
 *
 *  Unless required by applicable law or agreed to in writing, software
 *  distributed under the License is distributed on an "AS IS" BASIS,
 *  WITHOUT WARRANTIES OR CONDITIONS OF ANY KIND, either express or implied.
 *  See the License for the specific language governing permissions and
 *  limitations under the License.
 *
 ******************************************************************************/

package io.questdb.cutlass.line.tcp;

import io.questdb.WorkerPoolAwareConfiguration;
import io.questdb.cairo.CairoSecurityContext;
import io.questdb.cutlass.line.LineProtoTimestampAdapter;
import io.questdb.network.IODispatcherConfiguration;
import io.questdb.network.NetworkFacade;
import io.questdb.std.datetime.microtime.MicrosecondClock;
import io.questdb.std.datetime.millitime.MillisecondClock;

public interface LineTcpReceiverConfiguration {

    String getAuthDbPath();

    CairoSecurityContext getCairoSecurityContext();

    int getConnectionPoolInitialCapacity();

    int getDefaultPartitionBy();

    WorkerPoolAwareConfiguration getIOWorkerPoolConfiguration();

    /**
     * Interval in milliseconds to perform writer maintenance. Such maintenance can
     * incur cost of commit (in case of using "lag"), load rebalance and writer release.
     *
     * @return interval in milliseconds
     */
    long getMaintenanceInterval();

<<<<<<< HEAD
    /**
     * After this timeout elapsed all uncommitted rows will be committed
     *
     * @return timeout in milliseconds
     */
    long getCommitTimeout();

    double getMaxLoadRatio();

=======
>>>>>>> 833949fd
    int getMaxMeasurementSize();

    MicrosecondClock getMicrosecondClock();

    MillisecondClock getMillisecondClock();

    long getWriterIdleTimeout();

    IODispatcherConfiguration getNetDispatcherConfiguration();

    int getNetMsgBufferSize();

    NetworkFacade getNetworkFacade();

    LineProtoTimestampAdapter getTimestampAdapter();

    int getWriterQueueCapacity();

    WorkerPoolAwareConfiguration getWriterWorkerPoolConfiguration();

    boolean isEnabled();

    int getAggressiveReadRetryCount();

    long getSymbolCacheWaitUsBeforeReload();
}<|MERGE_RESOLUTION|>--- conflicted
+++ resolved
@@ -52,7 +52,6 @@
      */
     long getMaintenanceInterval();
 
-<<<<<<< HEAD
     /**
      * After this timeout elapsed all uncommitted rows will be committed
      *
@@ -60,10 +59,6 @@
      */
     long getCommitTimeout();
 
-    double getMaxLoadRatio();
-
-=======
->>>>>>> 833949fd
     int getMaxMeasurementSize();
 
     MicrosecondClock getMicrosecondClock();
