--- conflicted
+++ resolved
@@ -159,11 +159,7 @@
                                 tud.setAssignedToJob(true);
                                 nextCommitTime = millisecondClock.getTicks();
                                 LOG.info()
-<<<<<<< HEAD
-                                        .$("assigned table to writer thread [tableName=").$(tud.getTableNameUtf16())
-=======
-                                        .$("assigned table to writer thread [tableName=").$(tab.getTableToken())
->>>>>>> 5d42ab69
+                                        .$("assigned table to writer thread [tableName=").$(tud.getTableToken())
                                         .$(", threadId=").$(workerId)
                                         .I$();
                             }
@@ -172,11 +168,7 @@
                     } catch (Throwable ex) {
                         tud.setWriterInError();
                         LOG.critical()
-<<<<<<< HEAD
-                                .$("closing writer because of error [table=").$(tud.getTableNameUtf16())
-=======
-                                .$("closing writer because of error [table=").$(tab.getTableToken())
->>>>>>> 5d42ab69
+                                .$("closing writer because of error [table=").$(tud.getTableToken())
                                 .$(",ex=").$(ex)
                                 .I$();
                         metrics.health().incrementUnhandledErrors();
