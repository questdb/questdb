/*******************************************************************************
 *     ___                  _   ____  ____
 *    / _ \ _   _  ___  ___| |_|  _ \| __ )
 *   | | | | | | |/ _ \/ __| __| | | |  _ \
 *   | |_| | |_| |  __/\__ \ |_| |_| | |_) |
 *    \__\_\\__,_|\___||___/\__|____/|____/
 *
 *  Copyright (c) 2014-2019 Appsicle
 *  Copyright (c) 2019-2023 QuestDB
 *
 *  Licensed under the Apache License, Version 2.0 (the "License");
 *  you may not use this file except in compliance with the License.
 *  You may obtain a copy of the License at
 *
 *  http://www.apache.org/licenses/LICENSE-2.0
 *
 *  Unless required by applicable law or agreed to in writing, software
 *  distributed under the License is distributed on an "AS IS" BASIS,
 *  WITHOUT WARRANTIES OR CONDITIONS OF ANY KIND, either express or implied.
 *  See the License for the specific language governing permissions and
 *  limitations under the License.
 *
 ******************************************************************************/

package io.questdb.cutlass.line.tcp;

import io.questdb.mp.Job;
import io.questdb.std.ObjList;
import io.questdb.std.QuietCloseable;
import io.questdb.std.str.ByteCharSequence;
import io.questdb.std.str.DirectByteCharSequence;

public interface NetworkIOJob extends Job, QuietCloseable {
    void addTableUpdateDetails(ByteCharSequence tableNameUtf8, TableUpdateDetails tableUpdateDetails);

    TableUpdateDetails getLocalTableDetails(DirectByteCharSequence tableNameUtf8);

    ObjList<SymbolCache> getUnusedSymbolCaches();

    int getWorkerId();

<<<<<<< HEAD
    void releaseWalTableDetails(LineTcpMeasurementScheduler scheduler);
=======
    void releaseWalTableDetails();
>>>>>>> cefba498

    TableUpdateDetails removeTableUpdateDetails(DirectByteCharSequence tableNameUtf8);
}<|MERGE_RESOLUTION|>--- conflicted
+++ resolved
@@ -39,11 +39,7 @@
 
     int getWorkerId();
 
-<<<<<<< HEAD
-    void releaseWalTableDetails(LineTcpMeasurementScheduler scheduler);
-=======
     void releaseWalTableDetails();
->>>>>>> cefba498
 
     TableUpdateDetails removeTableUpdateDetails(DirectByteCharSequence tableNameUtf8);
 }