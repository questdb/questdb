/*******************************************************************************
 *     ___                  _   ____  ____
 *    / _ \ _   _  ___  ___| |_|  _ \| __ )
 *   | | | | | | |/ _ \/ __| __| | | |  _ \
 *   | |_| | |_| |  __/\__ \ |_| |_| | |_) |
 *    \__\_\\__,_|\___||___/\__|____/|____/
 *
 *  Copyright (c) 2014-2019 Appsicle
 *  Copyright (c) 2019-2022 QuestDB
 *
 *  Licensed under the Apache License, Version 2.0 (the "License");
 *  you may not use this file except in compliance with the License.
 *  You may obtain a copy of the License at
 *
 *  http://www.apache.org/licenses/LICENSE-2.0
 *
 *  Unless required by applicable law or agreed to in writing, software
 *  distributed under the License is distributed on an "AS IS" BASIS,
 *  WITHOUT WARRANTIES OR CONDITIONS OF ANY KIND, either express or implied.
 *  See the License for the specific language governing permissions and
 *  limitations under the License.
 *
 ******************************************************************************/

package io.questdb.cutlass.line.tcp;

import io.questdb.cairo.*;
import io.questdb.cairo.security.AllowAllCairoSecurityContext;
import io.questdb.cairo.sql.SymbolTable;
import io.questdb.log.Log;
import io.questdb.log.LogFactory;
import io.questdb.std.*;
import io.questdb.std.datetime.millitime.MillisecondClock;
import io.questdb.std.str.DirectByteCharSequence;
import io.questdb.std.str.Path;
import io.questdb.std.str.StringSink;

import java.io.Closeable;

import static io.questdb.cutlass.line.tcp.LineTcpUtils.utf8BytesToString;
import static io.questdb.cutlass.line.tcp.LineTcpUtils.utf8ToUtf16;

public class TableUpdateDetails implements Closeable {
    private static final Log LOG = LogFactory.getLog(TableUpdateDetails.class);
    private final String tableNameUtf16;
    private final ThreadLocalDetails[] localDetailsArray;
    private final int timestampIndex;
    private final CairoEngine engine;
    private final MillisecondClock millisecondClock;
    private final long commitTimeout;
    private final long noAppendInterval;
    private final long writerTickRowsCountMod;
    private int writerThreadId;
    // Number of rows processed since the last reshuffle, this is an estimate because it is incremented by
    // multiple threads without synchronisation
    private long eventsProcessedSinceReshuffle = 0;
    private TableWriter writer;
    private boolean assignedToJob = false;
    private long lastMeasurementMillis = Long.MAX_VALUE;
    private long lastCommitMillis;
    private int networkIOOwnerCount = 0;

    TableUpdateDetails(
            LineTcpReceiverConfiguration configuration,
            CairoEngine engine,
            TableWriter writer,
            int writerThreadId,
            NetworkIOJob[] netIoJobs
    ) {
        this.writerThreadId = writerThreadId;
        this.engine = engine;
        final int n = netIoJobs.length;
        this.localDetailsArray = new ThreadLocalDetails[n];
        for (int i = 0; i < n; i++) {
            this.localDetailsArray[i] = new ThreadLocalDetails(
                    configuration, netIoJobs[i].getUnusedSymbolCaches(), writer.getMetadata().getColumnCount());
        }
        CairoConfiguration cairoConfiguration = engine.getConfiguration();
        this.millisecondClock = cairoConfiguration.getMillisecondClock();
        this.commitTimeout = configuration.getCommitTimeout();
        this.noAppendInterval = commitTimeout/4;
        this.writerTickRowsCountMod = cairoConfiguration.getWriterTickRowsCountMod();
        this.lastCommitMillis = millisecondClock.getTicks();
        this.writer = writer;
        this.timestampIndex = writer.getMetadata().getTimestampIndex();
        this.tableNameUtf16 = writer.getTableName();
    }

    public void addReference(int workerId) {
        networkIOOwnerCount++;
        LOG.info()
                .$("network IO thread using table [workerId=").$(workerId)
                .$(", tableName=").$(getTableNameUtf16())
                .$(", nNetworkIoWorkers=").$(networkIOOwnerCount)
                .$(']').$();

    }

    @Override
    public void close() {
        synchronized (this) {
            closeNoLock();
        }
    }

    public void closeLocals() {
        for (int n = 0; n < localDetailsArray.length; n++) {
            LOG.info().$("closing table parsers [tableName=").$(tableNameUtf16).$(']').$();
            localDetailsArray[n] = Misc.free(localDetailsArray[n]);
        }
    }

    public void closeNoLock() {
        if (writerThreadId != Integer.MIN_VALUE) {
            LOG.info().$("closing table writer [tableName=").$(tableNameUtf16).$(']').$();
            closeLocals();
            if (null != writer) {
                try {
                    writer.commit();
                } catch (Throwable ex) {
                    LOG.error().$("cannot commit writer transaction, rolling back before releasing it [table=").$(tableNameUtf16).$(",ex=").$(ex).I$();
                } finally {
                    // returning to pool rolls back the transaction
                    writer = Misc.free(writer);
                }
            }
            writerThreadId = Integer.MIN_VALUE;
        }
    }

    public long getEventsProcessedSinceReshuffle() {
        return eventsProcessedSinceReshuffle;
    }

    public long getLastMeasurementMillis() {
        return lastMeasurementMillis;
    }

    public int getNetworkIOOwnerCount() {
        return networkIOOwnerCount;
    }

    public String getTableNameUtf16() {
        return tableNameUtf16;
    }

    public int getWriterThreadId() {
        return writerThreadId;
    }

    public void incrementEventsProcessedSinceReshuffle() {
        ++eventsProcessedSinceReshuffle;
    }

    public boolean isAssignedToJob() {
        return assignedToJob;
    }

    public void setAssignedToJob(boolean assignedToJob) {
        this.assignedToJob = assignedToJob;
    }

    public void removeReference(int workerId) {
        networkIOOwnerCount--;
        localDetailsArray[workerId].clear();
        LOG.info()
                .$("network IO thread released table [workerId=").$(workerId)
                .$(", tableName=").$(tableNameUtf16)
                .$(", nNetworkIoWorkers=").$(networkIOOwnerCount)
                .I$();
    }

    public void tick() {
        if (writer != null) {
            writer.tick(false);
        }
    }

    private boolean checkMaxAndCommitLag(TableWriter writer) {
        final long rowsSinceCommit = writer.getUncommittedRowCount();
        if (rowsSinceCommit < writer.getMetadata().getMaxUncommittedRows()) {
            if ((rowsSinceCommit & writerTickRowsCountMod) == 0) {
                // Tick without commit. Some tick commands may force writer to commit though.
                writer.tick(false);
            }
            return false;
        }
        writer.commitWithLag(engine.getConfiguration().getCommitMode());
        // Tick after commit.
        writer.tick(false);
        return true;
    }

    int getSymbolIndex(ThreadLocalDetails localDetails, int colIndex, CharSequence symValue) {
        if (colIndex >= 0) {
            return localDetails.getSymbolIndex(colIndex, symValue);
        }
        return SymbolTable.VALUE_NOT_FOUND;
    }

    ThreadLocalDetails getThreadLocalDetails(int workerId) {
        lastMeasurementMillis = millisecondClock.getTicks();
        return localDetailsArray[workerId];
    }

    int getTimestampIndex() {
        return timestampIndex;
    }

    TableWriter getWriter() {
        return writer;
    }

    void handleRowAppended() {
        if (commitIfMaxUncommittedRowsCountReached(writer)) {
            lastCommitMillis = millisecondClock.getTicks();
        }
    }

<<<<<<< HEAD
    void handleWriterThreadMaintenance(long ticks, long maintenanceInterval) {
        if (ticks - lastCommitMillis < maintenanceInterval) {
            return;
=======
    private boolean commitIfMaxUncommittedRowsCountReached(TableWriter writer) {
        final long rowsSinceCommit = writer.getUncommittedRowCount();
        if (rowsSinceCommit < writer.getMetadata().getMaxUncommittedRows()) {
            if ((rowsSinceCommit & writerTickRowsCountMod) == 0) {
                // Tick without commit. Some tick commands may force writer to commit though.
                writer.tick(false);
            }
            return false;
        }
        LOG.debug().$("max-uncommitted-rows commit with lag [").$(tableNameUtf16).I$();
        writer.commitWithLag(engine.getConfiguration().getCommitMode());
        // Tick after commit.
        writer.tick(false);
        return true;
    }

    boolean commitIfTimeoutElapsed(long millis) {
        if (millis - lastMeasurementMillis < noAppendInterval || millis - lastCommitMillis < commitTimeout) {
            return false;
>>>>>>> b82cc829
        }
        return commit(millis);
    }

    private boolean commit(long millis) {
        if (writer != null && writer.getUncommittedRowCount() > 0) {
            LOG.debug().$("timeout-elapsed commit [rows=").$(writer.getUncommittedRowCount()).$(", table=").$(tableNameUtf16).I$();
            lastCommitMillis = millis;
            try {
                writer.commit();
            } catch (Throwable e) {
                LOG.error().$("could not commit [table=").$(writer.getTableName()).$(", msg=").$(e.getMessage()).I$();
                try {
                    writer.rollback();
                } catch (Throwable th) {
                    LOG.error().$("could not perform emergency rollback [table=").$(writer.getTableName()).I$();
                }
            }
            return true;
        }
        return false;
    }

    void releaseWriter(boolean commit) {
        if (writer != null) {
            try {
                if (commit) {
                    LOG.debug().$("release commit [table=").$(writer.getTableName()).I$();
                    writer.commit();
                }
            } catch (Throwable ex) {
                LOG.error().$("writer commit fails, force closing it [table=").$(writer.getTableName()).$(",ex=").$(ex).I$();
            } finally {
                // writer or FS can be in a bad state
                // do not leave writer locked
                writer = Misc.free(writer);
            }
        }
    }

    public class ThreadLocalDetails implements Closeable {
        static final int COLUMN_NOT_FOUND = -1;
        static final int DUPLICATED_COLUMN = -2;

        private final Path path = new Path();
        // maps column names to their indexes
        // keys are mangled strings created from the utf-8 encoded byte representations of the column names
        private final CharSequenceIntHashMap columnIndexByNameUtf8 = new CharSequenceIntHashMap();
        private final ObjList<SymbolCache> symbolCacheByColumnIndex = new ObjList<>();
        private final ObjList<SymbolCache> unusedSymbolCaches;
        // indexed by colIdx + 1, first value accounts for spurious, new cols (index -1)
        private final IntList columnTypeMeta = new IntList();
        private final StringSink tempSink = new StringSink();
        // tracking of processed columns by their index, duplicates will be ignored
        private final BoolList processedCols = new BoolList();
        // tracking of processed columns by their name, duplicates will be ignored
        // columns end up in this set only if their index cannot be resolved, i.e. new columns
        private final LowerCaseCharSequenceHashSet addedColsUtf16 = new LowerCaseCharSequenceHashSet();
        private final LineTcpReceiverConfiguration configuration;
        private int columnCount;
        private String colName;

        ThreadLocalDetails(LineTcpReceiverConfiguration configuration, ObjList<SymbolCache> unusedSymbolCaches, int columnCount) {
            this.configuration = configuration;
            // symbol caches are passed from the outside
            // to provide global lifecycle management for when ThreadLocalDetails cease to exist
            // the cache continue to live
            this.unusedSymbolCaches = unusedSymbolCaches;
            this.columnCount = columnCount;
            columnTypeMeta.add(0);
        }

        @Override
        public void close() {
            Misc.freeObjList(symbolCacheByColumnIndex);
            Misc.free(path);
        }

        private SymbolCache addSymbolCache(int colIndex) {
            try (TableReader reader = engine.getReader(AllowAllCairoSecurityContext.INSTANCE, tableNameUtf16)) {
                path.of(engine.getConfiguration().getRoot()).concat(tableNameUtf16);
                SymbolCache symCache;
                final int lastUnusedSymbolCacheIndex = unusedSymbolCaches.size() - 1;
                if (lastUnusedSymbolCacheIndex > -1) {
                    symCache = unusedSymbolCaches.get(lastUnusedSymbolCacheIndex);
                    unusedSymbolCaches.remove(lastUnusedSymbolCacheIndex);
                } else {
                    symCache = new SymbolCache(configuration);
                }
                int symIndex = resolveSymbolIndex(reader.getMetadata(), colIndex);
                symCache.of(engine.getConfiguration(), path, reader.getMetadata().getColumnName(colIndex), symIndex);
                symbolCacheByColumnIndex.extendAndSet(colIndex, symCache);
                return symCache;
            }
        }

        void clear() {
            columnIndexByNameUtf8.clear();
            for (int n = 0, sz = symbolCacheByColumnIndex.size(); n < sz; n++) {
                SymbolCache symCache = symbolCacheByColumnIndex.getQuick(n);
                if (null != symCache) {
                    symCache.close();
                    unusedSymbolCaches.add(symCache);
                }
            }
            symbolCacheByColumnIndex.clear();
            columnTypeMeta.clear();
            columnTypeMeta.add(0);
        }

        String getColName() {
            assert colName != null;
            return colName;
        }

        // returns the column index for column name passed in colNameUtf8,
        // or COLUMN_NOT_FOUND if column index cannot be resolved (i.e. new column),
        // or DUPLICATED_COLUMN if the column has already been processed on the current event
        int getColumnIndex(DirectByteCharSequence colNameUtf8, boolean hasNonAsciiChars) {
            int colIndex = columnIndexByNameUtf8.get(colNameUtf8);
            if (colIndex < 0) {
                // lookup was unsuccessful we have to check whether the column can be passed by name to the writer
                final CharSequence colNameUtf16 = utf8ToUtf16(colNameUtf8, tempSink, hasNonAsciiChars);
                final int index = addedColsUtf16.keyIndex(colNameUtf16);
                if (index > -1) {
                    // column has not been sent to the writer by name on this line before
                    // we can try to resolve column index using table reader
                    colIndex = getColumnIndexFromReader(colNameUtf16);
                    if (colIndex > -1) {
                        // keys of this map will be checked against DirectByteCharSequence when get() is called
                        // DirectByteCharSequence.equals() compares chars created from each byte, basically it
                        // assumes that each char is encoded on a single byte (ASCII)
                        // utf8BytesToString() is used here instead of a simple toString() call to make sure
                        // column names with non-ASCII chars are handled properly
                        columnIndexByNameUtf8.put(utf8BytesToString(colNameUtf8, tempSink), colIndex);
                    } else {
                        // cannot not resolve column index even from the reader
                        // column will be passed to the writer by name
                        colName = colNameUtf16.toString();
                        addedColsUtf16.addAt(index, colName);
                        return COLUMN_NOT_FOUND;
                    }
                } else {
                    // column has been passed by name earlier on this event, duplicate should be skipped
                    return DUPLICATED_COLUMN;
                }
            }

            if (processedCols.extendAndReplace(colIndex, true)) {
                // column has been passed by index earlier on this event, duplicate should be skipped
                return DUPLICATED_COLUMN;
            }
            return colIndex;
        }

        private int getColumnIndexFromReader(CharSequence colNameUtf16) {
            try (TableReader reader = engine.getReader(AllowAllCairoSecurityContext.INSTANCE, tableNameUtf16)) {
                TableReaderMetadata metadata = reader.getMetadata();
                int colIndex = metadata.getColumnIndexQuiet(colNameUtf16);
                updateColumnTypeCache(colIndex, metadata);
                return colIndex;
            }
        }

        int getColumnTypeMeta(int colIndex) {
            return columnTypeMeta.getQuick(colIndex + 1); // first val accounts for new cols, index -1
        }

        int getSymbolIndex(int colIndex, CharSequence symValue) {
            SymbolCache symCache = symbolCacheByColumnIndex.getQuiet(colIndex);
            if (null == symCache) {
                symCache = addSymbolCache(colIndex);
            }
            return symCache.getSymbolKey(symValue);
        }

        void resetProcessedColumnsTracking() {
            processedCols.setAll(columnCount, false);
            addedColsUtf16.clear();
        }

        private int resolveSymbolIndex(TableReaderMetadata metadata, int colIndex) {
            int symIndex = 0;
            for (int n = 0; n < colIndex; n++) {
                if (ColumnType.isSymbol(metadata.getColumnType(n))) {
                    symIndex++;
                }
            }
            return symIndex;
        }

        private void updateColumnTypeCache(int colIndex, TableReaderMetadata metadata) {
            if (colIndex < 0) {
                return;
            }
            columnCount = metadata.getColumnCount();
            final int colType = metadata.getColumnType(colIndex);
            final int geoHashBits = ColumnType.getGeoHashBits(colType);
            columnTypeMeta.extendAndSet(colIndex + 1,
                    geoHashBits == 0 ? 0 : Numbers.encodeLowHighShorts((short) geoHashBits, ColumnType.tagOf(colType)));
        }
    }
}<|MERGE_RESOLUTION|>--- conflicted
+++ resolved
@@ -37,8 +37,8 @@
 
 import java.io.Closeable;
 
+import static io.questdb.cutlass.line.tcp.LineTcpUtils.utf8ToUtf16;
 import static io.questdb.cutlass.line.tcp.LineTcpUtils.utf8BytesToString;
-import static io.questdb.cutlass.line.tcp.LineTcpUtils.utf8ToUtf16;
 
 public class TableUpdateDetails implements Closeable {
     private static final Log LOG = LogFactory.getLog(TableUpdateDetails.class);
@@ -96,6 +96,12 @@
 
     }
 
+    public void tick() {
+        if (writer != null) {
+            writer.tick(false);
+        }
+    }
+
     @Override
     public void close() {
         synchronized (this) {
@@ -170,27 +176,6 @@
                 .I$();
     }
 
-    public void tick() {
-        if (writer != null) {
-            writer.tick(false);
-        }
-    }
-
-    private boolean checkMaxAndCommitLag(TableWriter writer) {
-        final long rowsSinceCommit = writer.getUncommittedRowCount();
-        if (rowsSinceCommit < writer.getMetadata().getMaxUncommittedRows()) {
-            if ((rowsSinceCommit & writerTickRowsCountMod) == 0) {
-                // Tick without commit. Some tick commands may force writer to commit though.
-                writer.tick(false);
-            }
-            return false;
-        }
-        writer.commitWithLag(engine.getConfiguration().getCommitMode());
-        // Tick after commit.
-        writer.tick(false);
-        return true;
-    }
-
     int getSymbolIndex(ThreadLocalDetails localDetails, int colIndex, CharSequence symValue) {
         if (colIndex >= 0) {
             return localDetails.getSymbolIndex(colIndex, symValue);
@@ -217,11 +202,6 @@
         }
     }
 
-<<<<<<< HEAD
-    void handleWriterThreadMaintenance(long ticks, long maintenanceInterval) {
-        if (ticks - lastCommitMillis < maintenanceInterval) {
-            return;
-=======
     private boolean commitIfMaxUncommittedRowsCountReached(TableWriter writer) {
         final long rowsSinceCommit = writer.getUncommittedRowCount();
         if (rowsSinceCommit < writer.getMetadata().getMaxUncommittedRows()) {
@@ -241,7 +221,6 @@
     boolean commitIfTimeoutElapsed(long millis) {
         if (millis - lastMeasurementMillis < noAppendInterval || millis - lastCommitMillis < commitTimeout) {
             return false;
->>>>>>> b82cc829
         }
         return commit(millis);
     }
@@ -350,11 +329,6 @@
             symbolCacheByColumnIndex.clear();
             columnTypeMeta.clear();
             columnTypeMeta.add(0);
-        }
-
-        String getColName() {
-            assert colName != null;
-            return colName;
         }
 
         // returns the column index for column name passed in colNameUtf8,
@@ -406,8 +380,29 @@
             }
         }
 
+        private void updateColumnTypeCache(int colIndex, TableReaderMetadata metadata) {
+            if (colIndex < 0) {
+                return;
+            }
+            columnCount = metadata.getColumnCount();
+            final int colType = metadata.getColumnType(colIndex);
+            final int geoHashBits = ColumnType.getGeoHashBits(colType);
+            columnTypeMeta.extendAndSet(colIndex + 1,
+                    geoHashBits == 0 ? 0 : Numbers.encodeLowHighShorts((short) geoHashBits, ColumnType.tagOf(colType)));
+        }
+
         int getColumnTypeMeta(int colIndex) {
             return columnTypeMeta.getQuick(colIndex + 1); // first val accounts for new cols, index -1
+        }
+
+        void resetProcessedColumnsTracking() {
+            processedCols.setAll(columnCount, false);
+            addedColsUtf16.clear();
+        }
+
+        String getColName() {
+            assert colName != null;
+            return colName;
         }
 
         int getSymbolIndex(int colIndex, CharSequence symValue) {
@@ -416,11 +411,6 @@
                 symCache = addSymbolCache(colIndex);
             }
             return symCache.getSymbolKey(symValue);
-        }
-
-        void resetProcessedColumnsTracking() {
-            processedCols.setAll(columnCount, false);
-            addedColsUtf16.clear();
         }
 
         private int resolveSymbolIndex(TableReaderMetadata metadata, int colIndex) {
@@ -432,16 +422,5 @@
             }
             return symIndex;
         }
-
-        private void updateColumnTypeCache(int colIndex, TableReaderMetadata metadata) {
-            if (colIndex < 0) {
-                return;
-            }
-            columnCount = metadata.getColumnCount();
-            final int colType = metadata.getColumnType(colIndex);
-            final int geoHashBits = ColumnType.getGeoHashBits(colType);
-            columnTypeMeta.extendAndSet(colIndex + 1,
-                    geoHashBits == 0 ? 0 : Numbers.encodeLowHighShorts((short) geoHashBits, ColumnType.tagOf(colType)));
-        }
     }
 }