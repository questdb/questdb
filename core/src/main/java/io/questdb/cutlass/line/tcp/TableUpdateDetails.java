--- conflicted
+++ resolved
@@ -321,15 +321,11 @@
             txReader = Misc.free(txReader);
         }
 
-<<<<<<< HEAD
         public boolean isWriterInError() {
             return writerInError;
         }
 
-        private SymbolCache addSymbolCache(int colIndex) {
-=======
         private SymbolCache addSymbolCache(int colWriterIndex) {
->>>>>>> 944dd03f
             try (TableReader reader = engine.getReader(AllowAllCairoSecurityContext.INSTANCE, tableNameUtf16)) {
                 int symIndex = resolveSymbolIndexAndName(reader.getMetadata(), colWriterIndex);
                 if (symbolNameTemp == null || symIndex < 0) {
