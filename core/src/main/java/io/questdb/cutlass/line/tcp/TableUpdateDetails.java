/*******************************************************************************
 *     ___                  _   ____  ____
 *    / _ \ _   _  ___  ___| |_|  _ \| __ )
 *   | | | | | | |/ _ \/ __| __| | | |  _ \
 *   | |_| | |_| |  __/\__ \ |_| |_| | |_) |
 *    \__\_\\__,_|\___||___/\__|____/|____/
 *
 *  Copyright (c) 2014-2019 Appsicle
 *  Copyright (c) 2019-2022 QuestDB
 *
 *  Licensed under the Apache License, Version 2.0 (the "License");
 *  you may not use this file except in compliance with the License.
 *  You may obtain a copy of the License at
 *
 *  http://www.apache.org/licenses/LICENSE-2.0
 *
 *  Unless required by applicable law or agreed to in writing, software
 *  distributed under the License is distributed on an "AS IS" BASIS,
 *  WITHOUT WARRANTIES OR CONDITIONS OF ANY KIND, either express or implied.
 *  See the License for the specific language governing permissions and
 *  limitations under the License.
 *
 ******************************************************************************/

package io.questdb.cutlass.line.tcp;

import io.questdb.cairo.*;
import io.questdb.cairo.security.AllowAllCairoSecurityContext;
import io.questdb.cairo.sql.SymbolLookup;
import io.questdb.cairo.sql.SymbolTable;
import io.questdb.log.Log;
import io.questdb.log.LogFactory;
import io.questdb.std.*;
import io.questdb.std.datetime.millitime.MillisecondClock;
import io.questdb.std.str.DirectByteCharSequence;
import io.questdb.std.str.Path;
import io.questdb.std.str.StringSink;

import java.io.Closeable;

import static io.questdb.cutlass.line.tcp.LineTcpUtils.utf8BytesToString;
import static io.questdb.cutlass.line.tcp.LineTcpUtils.utf8ToUtf16;

public class TableUpdateDetails implements Closeable {
    private static final Log LOG = LogFactory.getLog(TableUpdateDetails.class);
    private static final SymbolLookup NOT_FOUND_LOOKUP = value -> SymbolTable.VALUE_NOT_FOUND;
    private final String tableNameUtf16;
    private final ThreadLocalDetails[] localDetailsArray;
    private final int timestampIndex;
    private final CairoEngine engine;
    private final MillisecondClock millisecondClock;
    private final long writerTickRowsCountMod;
    private int writerThreadId;
    // Number of rows processed since the last reshuffle, this is an estimate because it is incremented by
    // multiple threads without synchronisation
    private long eventsProcessedSinceReshuffle = 0;
    private TableWriter writer;
    private boolean assignedToJob = false;
    private long lastMeasurementMillis = Long.MAX_VALUE;
    private long nextCommitTime;
    private int networkIOOwnerCount = 0;

    TableUpdateDetails(
            LineTcpReceiverConfiguration configuration,
            CairoEngine engine,
            TableWriter writer,
            int writerThreadId,
            NetworkIOJob[] netIoJobs
    ) {
        this.writerThreadId = writerThreadId;
        this.engine = engine;
        final int n = netIoJobs.length;
        this.localDetailsArray = new ThreadLocalDetails[n];
        for (int i = 0; i < n; i++) {
            this.localDetailsArray[i] = new ThreadLocalDetails(
                    configuration, netIoJobs[i].getUnusedSymbolCaches(), writer.getMetadata().getColumnCount());
        }
        CairoConfiguration cairoConfiguration = engine.getConfiguration();
        TableWriterMetadata metadata = writer.getMetadata();
        this.millisecondClock = cairoConfiguration.getMillisecondClock();
        this.writerTickRowsCountMod = cairoConfiguration.getWriterTickRowsCountMod();
        this.writer = writer;
        this.timestampIndex = metadata.getTimestampIndex();
        this.tableNameUtf16 = writer.getTableName();
        writer.updateCommitInterval(configuration.getCommitIntervalFraction(), configuration.getCommitIntervalDefault());
        this.nextCommitTime = millisecondClock.getTicks() + writer.getCommitInterval();
    }

    public void addReference(int workerId) {
        networkIOOwnerCount++;
        LOG.info()
                .$("network IO thread using table [workerId=").$(workerId)
                .$(", tableName=").$(tableNameUtf16)
                .$(", nNetworkIoWorkers=").$(networkIOOwnerCount)
                .$(']').$();

    }

    @Override
    public void close() {
        synchronized (this) {
            closeNoLock();
        }
    }

    public void closeLocals() {
        for (int n = 0; n < localDetailsArray.length; n++) {
            LOG.info().$("closing table parsers [tableName=").$(tableNameUtf16).$(']').$();
            localDetailsArray[n] = Misc.free(localDetailsArray[n]);
        }
    }

    public void closeNoLock() {
        if (writerThreadId != Integer.MIN_VALUE) {
            LOG.info().$("closing table writer [tableName=").$(tableNameUtf16).$(']').$();
            closeLocals();
            if (null != writer) {
                try {
                    writer.commit();
                } catch (Throwable ex) {
                    LOG.error().$("cannot commit writer transaction, rolling back before releasing it [table=").$(tableNameUtf16).$(",ex=").$(ex).I$();
                } finally {
                    // returning to pool rolls back the transaction
                    writer = Misc.free(writer);
                }
            }
            writerThreadId = Integer.MIN_VALUE;
        }
    }

    public long getEventsProcessedSinceReshuffle() {
        return eventsProcessedSinceReshuffle;
    }

    public long getLastMeasurementMillis() {
        return lastMeasurementMillis;
    }

    public int getNetworkIOOwnerCount() {
        return networkIOOwnerCount;
    }

    public String getTableNameUtf16() {
        return tableNameUtf16;
    }

    public int getWriterThreadId() {
        return writerThreadId;
    }

    public void incrementEventsProcessedSinceReshuffle() {
        ++eventsProcessedSinceReshuffle;
    }

    public boolean isAssignedToJob() {
        return assignedToJob;
    }

    public void setAssignedToJob(boolean assignedToJob) {
        this.assignedToJob = assignedToJob;
    }

    public void removeReference(int workerId) {
        networkIOOwnerCount--;
        localDetailsArray[workerId].clear();
        LOG.info()
                .$("network IO thread released table [workerId=").$(workerId)
                .$(", tableName=").$(tableNameUtf16)
                .$(", nNetworkIoWorkers=").$(networkIOOwnerCount)
                .I$();
    }

    public void tick() {
        if (writer != null) {
            writer.tick(false);
        }
    }

    private void commit(boolean withLag) {
        if (writer.getUncommittedRowCount() > 0) {
            try {
                LOG.debug().$("time-based commit " + (withLag ? "with lag " : "") + "[rows=").$(writer.getUncommittedRowCount()).$(", table=").$(tableNameUtf16).I$();
                if (withLag) {
                    writer.commitWithLag();
                } else {
                    writer.commit();
                }
            } catch (Throwable ex) {
                LOG.error().$("could not commit [table=").$(tableNameUtf16).$(", e=").$(ex).I$();
                try {
                    writer.rollback();
                } catch (Throwable th) {
                    LOG.error().$("could not perform emergency rollback [table=").$(tableNameUtf16).$(", e=").$(th).I$();
                }
            }
        }
    }

    long commitIfIntervalElapsed(long wallClockMillis) {
        if (wallClockMillis < nextCommitTime) {
            return nextCommitTime;
        }
        if (writer != null) {
            final long commitInterval = writer.getCommitInterval();
            commit(wallClockMillis - lastMeasurementMillis < commitInterval);
            nextCommitTime += commitInterval;
        }
        return nextCommitTime;
    }

    void commitIfMaxUncommittedRowsCountReached() {
        final long rowsSinceCommit = writer.getUncommittedRowCount();
        if (rowsSinceCommit < writer.getMetadata().getMaxUncommittedRows()) {
            if ((rowsSinceCommit & writerTickRowsCountMod) == 0) {
                // Tick without commit. Some tick commands may force writer to commit though.
                writer.tick(false);
            }
            return;
        }
        LOG.debug().$("max-uncommitted-rows commit with lag [").$(tableNameUtf16).I$();
        nextCommitTime = millisecondClock.getTicks() + writer.getCommitInterval();
        writer.commitWithLag();
        // Tick after commit.
        writer.tick(false);
    }

    ThreadLocalDetails getThreadLocalDetails(int workerId) {
        lastMeasurementMillis = millisecondClock.getTicks();
        return localDetailsArray[workerId];
    }

    int getTimestampIndex() {
        return timestampIndex;
    }

    TableWriter getWriter() {
        return writer;
    }

    void releaseWriter(boolean commit) {
        if (writer != null) {
            try {
                if (commit) {
                    LOG.debug().$("release commit [table=").$(tableNameUtf16).I$();
                    writer.commit();
                }
            } catch (Throwable ex) {
                LOG.error().$("writer commit fails, force closing it [table=").$(tableNameUtf16).$(",ex=").$(ex).I$();
            } finally {
                // writer or FS can be in a bad state
                // do not leave writer locked
                writer = Misc.free(writer);
            }
        }
    }

    public class ThreadLocalDetails implements Closeable {
        static final int COLUMN_NOT_FOUND = -1;
        static final int DUPLICATED_COLUMN = -2;
        private final Path path = new Path();
        // maps column names to their indexes
        // keys are mangled strings created from the utf-8 encoded byte representations of the column names
        private final CharSequenceIntHashMap columnIndexByNameUtf8 = new CharSequenceIntHashMap();
        private final ObjList<SymbolCache> symbolCacheByColumnIndex = new ObjList<>();
        private final ObjList<SymbolCache> unusedSymbolCaches;
        // indexed by colIdx + 1, first value accounts for spurious, new cols (index -1)
        private final IntList columnTypeMeta = new IntList();
        private final IntList columnTypes = new IntList();
        private final StringSink tempSink = new StringSink();
        // tracking of processed columns by their index, duplicates will be ignored
        private final BoolList processedCols = new BoolList();
        // tracking of processed columns by their name, duplicates will be ignored
        // columns end up in this set only if their index cannot be resolved, i.e. new columns
        private final LowerCaseCharSequenceHashSet addedColsUtf16 = new LowerCaseCharSequenceHashSet();
        private final LineTcpReceiverConfiguration configuration;
        private int columnCount;
        private String colName;
        private TxReader txReader;
        private ColumnVersionReader columnVersionReader = new ColumnVersionReader();
        private boolean clean = true;
        private String symbolNameTemp;

        ThreadLocalDetails(LineTcpReceiverConfiguration configuration, ObjList<SymbolCache> unusedSymbolCaches, int columnCount) {
            this.configuration = configuration;
            // symbol caches are passed from the outside
            // to provide global lifecycle management for when ThreadLocalDetails cease to exist
            // the cache continue to live
            this.unusedSymbolCaches = unusedSymbolCaches;
            this.columnCount = columnCount;
            columnTypeMeta.add(0);
        }

        @Override
        public void close() {
            Misc.freeObjList(symbolCacheByColumnIndex);
            Misc.free(path);
            columnVersionReader = Misc.free(columnVersionReader);
            txReader = Misc.free(txReader);
        }

        private SymbolCache addSymbolCache(int colWriterIndex) {
            try (TableReader reader = engine.getReader(AllowAllCairoSecurityContext.INSTANCE, tableNameUtf16)) {
                int symIndex = resolveSymbolIndexAndName(reader.getMetadata(), colWriterIndex);
                if (symbolNameTemp == null || symIndex < 0) {
                    throw CairoException.instance(0).put(reader.getMetadata().getColumnName(colWriterIndex)).put(" cannot find symbol column name by writer index ").put(colWriterIndex);
                }
                path.of(engine.getConfiguration().getRoot()).concat(tableNameUtf16);
                int pathLen = path.length();

                SymbolCache symCache;
                final int lastUnusedSymbolCacheIndex = unusedSymbolCaches.size() - 1;
                if (lastUnusedSymbolCacheIndex > -1) {
                    symCache = unusedSymbolCaches.get(lastUnusedSymbolCacheIndex);
                    unusedSymbolCaches.remove(lastUnusedSymbolCacheIndex);
                } else {
                    symCache = new SymbolCache(configuration);
                }
                FilesFacade filesFacade = engine.getConfiguration().getFilesFacade();

                if (this.clean) {
                    if (this.txReader == null) {
                        this.txReader = new TxReader(filesFacade);
                    }
                    this.txReader.ofRO(path, reader.getPartitionedBy());
                    path.trimTo(pathLen).concat(TableUtils.COLUMN_VERSION_FILE_NAME).$();
                    this.columnVersionReader.ofRO(filesFacade, path);
                    path.trimTo(pathLen);
                    this.clean = false;
                }

                symCache.of(engine.getConfiguration(), path, symbolNameTemp, symIndex, txReader, columnVersionReader, colWriterIndex);
                symbolCacheByColumnIndex.extendAndSet(colWriterIndex, symCache);
                return symCache;
            }
        }

        void clear() {
            columnIndexByNameUtf8.clear();
            for (int n = 0, sz = symbolCacheByColumnIndex.size(); n < sz; n++) {
                SymbolCache symCache = symbolCacheByColumnIndex.getQuick(n);
                if (null != symCache) {
                    symCache.close();
                    unusedSymbolCaches.add(symCache);
                }
            }
            symbolCacheByColumnIndex.clear();
            columnTypes.clear();
            columnTypeMeta.clear();
            columnTypeMeta.add(0);
            if (txReader != null) {
                txReader.clear();
            }
            columnVersionReader.clear();
            this.clean = true;
        }

        String getColName() {
            assert colName != null;
            return colName;
        }

        // returns the column index for column name passed in colNameUtf8,
        // or COLUMN_NOT_FOUND if column index cannot be resolved (i.e. new column),
        // or DUPLICATED_COLUMN if the column has already been processed on the current event
        int getColumnIndex(DirectByteCharSequence colNameUtf8, boolean hasNonAsciiChars) {
            int colWriterIndex = columnIndexByNameUtf8.get(colNameUtf8);
            if (colWriterIndex < 0) {
                // lookup was unsuccessful we have to check whether the column can be passed by name to the writer
                final CharSequence colNameUtf16 = utf8ToUtf16(colNameUtf8, tempSink, hasNonAsciiChars);
                final int index = addedColsUtf16.keyIndex(colNameUtf16);
                if (index > -1) {
                    // column has not been sent to the writer by name on this line before
                    // we can try to resolve column index using table reader
                    colWriterIndex = getColumnWriterIndexFromReader(colNameUtf16);
                    if (colWriterIndex > -1) {
                        // keys of this map will be checked against DirectByteCharSequence when get() is called
                        // DirectByteCharSequence.equals() compares chars created from each byte, basically it
                        // assumes that each char is encoded on a single byte (ASCII)
                        // utf8BytesToString() is used here instead of a simple toString() call to make sure
                        // column names with non-ASCII chars are handled properly
                        columnIndexByNameUtf8.put(utf8BytesToString(colNameUtf8, tempSink), colWriterIndex);
                    } else {
                        // cannot not resolve column index even from the reader
                        // column will be passed to the writer by name
                        colName = colNameUtf16.toString();
                        addedColsUtf16.addAt(index, colName);
                        return COLUMN_NOT_FOUND;
                    }
                } else {
                    // column has been passed by name earlier on this event, duplicate should be skipped
                    return DUPLICATED_COLUMN;
                }
            }

            if (processedCols.extendAndReplace(colWriterIndex, true)) {
                // column has been passed by index earlier on this event, duplicate should be skipped
                return DUPLICATED_COLUMN;
            }
            return colWriterIndex;
        }

        private int getColumnWriterIndexFromReader(CharSequence colNameUtf16) {
            try (TableReader reader = engine.getReader(AllowAllCairoSecurityContext.INSTANCE, tableNameUtf16)) {
                TableReaderMetadata metadata = reader.getMetadata();
                int colIndex = metadata.getColumnIndexQuiet(colNameUtf16);
                if (colIndex < 0) {
                    return colIndex;
                }
                int writerColIndex = metadata.getWriterIndex(colIndex);
                updateColumnTypeCache(colIndex, writerColIndex, metadata);
                return writerColIndex;
            }
        }

<<<<<<< HEAD
        private int resolveSymbolIndexAndName(TableReaderMetadata metadata, int colWriterIndex) {
            colName = null;
            int symIndex = -1;
            for (int i = 0, n = metadata.getColumnCount(); i < n; i++) {
                if (metadata.getWriterIndex(i) == colWriterIndex) {
                    if (!ColumnType.isSymbol(metadata.getColumnType(i))) {
                        return -1;
                    }
                    symIndex++;
                    symbolNameTemp = metadata.getColumnName(i);
                    break;
                }
                if (ColumnType.isSymbol(metadata.getColumnType(i))) {
                    symIndex++;
                }
            }
            return symIndex;
=======
        int getColumnType(int colIndex) {
            return columnTypes.getQuick(colIndex);
>>>>>>> b4ed867d
        }

        int getColumnTypeMeta(int colIndex) {
            return columnTypeMeta.getQuick(colIndex + 1); // first val accounts for new cols, index -1
        }

        SymbolLookup getSymbolLookup(int columnIndex) {
            if (columnIndex > -1) {
                SymbolCache symCache = symbolCacheByColumnIndex.getQuiet(columnIndex);
                if (symCache != null) {
                    return symCache;
                }
                return addSymbolCache(columnIndex);
            }
            return NOT_FOUND_LOOKUP;
        }

        void resetProcessedColumnsTracking() {
            processedCols.setAll(columnCount, false);
            addedColsUtf16.clear();
        }

<<<<<<< HEAD
        String getColName() {
            assert colName != null;
            return colName;
        }

        int getSymbolIndex(int colIndex, CharSequence symValue) {
            SymbolCache symCache = symbolCacheByColumnIndex.getQuiet(colIndex);
            if (null == symCache) {
                symCache = addSymbolCache(colIndex);
            }
            return symCache.getSymbolKey(symValue);
        }

        private void updateColumnTypeCache(int colIndex, int writerColIndex, TableReaderMetadata metadata) {
            columnCount = metadata.getColumnCount();
            final int colType = metadata.getColumnType(colIndex);
            final int geoHashBits = ColumnType.getGeoHashBits(colType);
            columnTypeMeta.extendAndSet(writerColIndex + 1,
                    geoHashBits == 0 ? 0 : Numbers.encodeLowHighShorts((short) geoHashBits, ColumnType.tagOf(colType)));
=======
        private int resolveSymbolIndex(TableReaderMetadata metadata, int colIndex) {
            int symIndex = 0;
            for (int n = 0; n < colIndex; n++) {
                if (ColumnType.isSymbol(metadata.getColumnType(n))) {
                    symIndex++;
                }
            }
            return symIndex;
>>>>>>> b4ed867d
        }

        private void updateColumnTypeCache(int colIndex, TableReaderMetadata metadata) {
            if (colIndex < 0) {
                return;
            }
            columnCount = metadata.getColumnCount();
            final int colType = metadata.getColumnType(colIndex);
            columnTypes.extendAndSet(colIndex, colType);
            final int geoHashBits = ColumnType.getGeoHashBits(colType);
            columnTypeMeta.extendAndSet(colIndex + 1,
                    geoHashBits == 0 ? 0 : Numbers.encodeLowHighShorts((short) geoHashBits, ColumnType.tagOf(colType)));
        }
    }
}<|MERGE_RESOLUTION|>--- conflicted
+++ resolved
@@ -412,7 +412,10 @@
             }
         }
 
-<<<<<<< HEAD
+        int getColumnType(int colIndex) {
+            return columnTypes.getQuick(colIndex);
+        }
+
         private int resolveSymbolIndexAndName(TableReaderMetadata metadata, int colWriterIndex) {
             colName = null;
             int symIndex = -1;
@@ -430,10 +433,6 @@
                 }
             }
             return symIndex;
-=======
-        int getColumnType(int colIndex) {
-            return columnTypes.getQuick(colIndex);
->>>>>>> b4ed867d
         }
 
         int getColumnTypeMeta(int colIndex) {
@@ -454,20 +453,6 @@
         void resetProcessedColumnsTracking() {
             processedCols.setAll(columnCount, false);
             addedColsUtf16.clear();
-        }
-
-<<<<<<< HEAD
-        String getColName() {
-            assert colName != null;
-            return colName;
-        }
-
-        int getSymbolIndex(int colIndex, CharSequence symValue) {
-            SymbolCache symCache = symbolCacheByColumnIndex.getQuiet(colIndex);
-            if (null == symCache) {
-                symCache = addSymbolCache(colIndex);
-            }
-            return symCache.getSymbolKey(symValue);
         }
 
         private void updateColumnTypeCache(int colIndex, int writerColIndex, TableReaderMetadata metadata) {
@@ -476,16 +461,6 @@
             final int geoHashBits = ColumnType.getGeoHashBits(colType);
             columnTypeMeta.extendAndSet(writerColIndex + 1,
                     geoHashBits == 0 ? 0 : Numbers.encodeLowHighShorts((short) geoHashBits, ColumnType.tagOf(colType)));
-=======
-        private int resolveSymbolIndex(TableReaderMetadata metadata, int colIndex) {
-            int symIndex = 0;
-            for (int n = 0; n < colIndex; n++) {
-                if (ColumnType.isSymbol(metadata.getColumnType(n))) {
-                    symIndex++;
-                }
-            }
-            return symIndex;
->>>>>>> b4ed867d
         }
 
         private void updateColumnTypeCache(int colIndex, TableReaderMetadata metadata) {
