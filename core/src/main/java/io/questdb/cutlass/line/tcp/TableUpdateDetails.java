/*******************************************************************************
 *     ___                  _   ____  ____
 *    / _ \ _   _  ___  ___| |_|  _ \| __ )
 *   | | | | | | |/ _ \/ __| __| | | |  _ \
 *   | |_| | |_| |  __/\__ \ |_| |_| | |_) |
 *    \__\_\\__,_|\___||___/\__|____/|____/
 *
 *  Copyright (c) 2014-2019 Appsicle
 *  Copyright (c) 2019-2022 QuestDB
 *
 *  Licensed under the Apache License, Version 2.0 (the "License");
 *  you may not use this file except in compliance with the License.
 *  You may obtain a copy of the License at
 *
 *  http://www.apache.org/licenses/LICENSE-2.0
 *
 *  Unless required by applicable law or agreed to in writing, software
 *  distributed under the License is distributed on an "AS IS" BASIS,
 *  WITHOUT WARRANTIES OR CONDITIONS OF ANY KIND, either express or implied.
 *  See the License for the specific language governing permissions and
 *  limitations under the License.
 *
 ******************************************************************************/

package io.questdb.cutlass.line.tcp;

import io.questdb.cairo.*;
import io.questdb.cairo.security.AllowAllCairoSecurityContext;
import io.questdb.cairo.sql.SymbolTable;
import io.questdb.cairo.sql.TableRecordMetadata;
import io.questdb.cairo.wal.MetadataChangeSPI;
import io.questdb.log.Log;
import io.questdb.log.LogFactory;
import io.questdb.std.*;
import io.questdb.std.datetime.millitime.MillisecondClock;
import io.questdb.std.str.ByteCharSequence;
import io.questdb.std.str.DirectByteCharSequence;
import io.questdb.std.str.Path;
import io.questdb.std.str.StringSink;

import java.io.Closeable;

import static io.questdb.cairo.TableUtils.ANY_TABLE_VERSION;
import static io.questdb.cairo.TableUtils.TXN_FILE_NAME;
import static io.questdb.cutlass.line.tcp.LineTcpUtils.utf8ToUtf16;

public class TableUpdateDetails implements Closeable {
    private static final Log LOG = LogFactory.getLog(TableUpdateDetails.class);
    private static final DirectByteSymbolLookup NOT_FOUND_LOOKUP = value -> SymbolTable.VALUE_NOT_FOUND;
    private final DefaultColumnTypes defaultColumnTypes;
    private final long defaultCommitInterval;
    private final long defaultMaxUncommittedRows;
    private final CairoEngine engine;
    private final ThreadLocalDetails[] localDetailsArray;
    private final MillisecondClock millisecondClock;
    private final TableToken tableToken;
    private final int timestampIndex;
    private final long writerTickRowsCountMod;
    private boolean assignedToJob = false;
    // Number of rows processed since the last reshuffle, this is an estimate because it is incremented by
    // multiple threads without synchronisation
    private long eventsProcessedSinceReshuffle = 0;
    private long lastMeasurementMillis = Long.MAX_VALUE;
    private int networkIOOwnerCount = 0;
    private long nextCommitTime;
    private TableWriterAPI writerAPI;
    private volatile boolean writerInError;
    // todo: rename
    private MetadataChangeSPI writerSPI;
    private int writerThreadId;

    TableUpdateDetails(
            LineTcpReceiverConfiguration configuration,
            CairoEngine engine,
            TableWriterAPI writer,
            int writerThreadId,
            NetworkIOJob[] netIoJobs,
            DefaultColumnTypes defaultColumnTypes
    ) {
        this.writerThreadId = writerThreadId;
        this.engine = engine;
        this.defaultColumnTypes = defaultColumnTypes;
        final int n = netIoJobs.length;
        CairoConfiguration cairoConfiguration = engine.getConfiguration();
        this.millisecondClock = cairoConfiguration.getMillisecondClock();
        this.writerTickRowsCountMod = cairoConfiguration.getWriterTickRowsCountMod();
        this.defaultCommitInterval = configuration.getCommitIntervalDefault();
        this.defaultMaxUncommittedRows = cairoConfiguration.getMaxUncommittedRows();
        this.writerAPI = writer;
        TableRecordMetadata tableMetadata = writer.getMetadata();
        this.timestampIndex = tableMetadata.getTimestampIndex();
        this.tableToken = writer.getTableToken();
        if (writer instanceof MetadataChangeSPI) {
            writerSPI = (MetadataChangeSPI) writer;
            writerSPI.updateCommitInterval(configuration.getCommitIntervalFraction(), configuration.getCommitIntervalDefault());
            this.nextCommitTime = millisecondClock.getTicks() + writerSPI.getCommitInterval();
        } else {
            writerSPI = null;
            this.nextCommitTime = millisecondClock.getTicks() + defaultCommitInterval;
        }
        this.localDetailsArray = new ThreadLocalDetails[n];
        for (int i = 0; i < n; i++) {
            this.localDetailsArray[i] = new ThreadLocalDetails(
                    configuration,
                    netIoJobs[i].getUnusedSymbolCaches(),
                    writer.getMetadata().getColumnCount()
            );
        }
    }

    public void addReference(int workerId) {
        networkIOOwnerCount++;
        LOG.info()
                .$("network IO thread using table [workerId=").$(workerId)
                .$(", tableName=").$(tableToken)
                .$(", nNetworkIoWorkers=").$(networkIOOwnerCount)
                .$(']').$();
    }

    @Override
    public void close() {
        synchronized (this) {
            closeNoLock();
        }
    }

    public void closeLocals() {
        for (int n = 0; n < localDetailsArray.length; n++) {
            LOG.info().$("closing table parsers [tableName=").$(tableToken).$(']').$();
            localDetailsArray[n] = Misc.free(localDetailsArray[n]);
        }
    }

    public void closeNoLock() {
        if (writerThreadId != Integer.MIN_VALUE) {
            LOG.info().$("closing table writer [tableName=").$(tableToken).$(']').$();
            closeLocals();
            if (null != writerAPI) {
                try {
                    if (!writerInError) {
                        writerAPI.commit();
                    }
                } catch (Throwable ex) {
                    LOG.error().$("cannot commit writer transaction, rolling back before releasing it [table=").$(tableToken).$(",ex=").$(ex).I$();
                } finally {
                    // returning to pool rolls back the transaction
                    writerAPI = Misc.free(writerAPI);
                    writerSPI = null;
                }
            }
            writerThreadId = Integer.MIN_VALUE;
        }
    }

    public long getEventsProcessedSinceReshuffle() {
        return eventsProcessedSinceReshuffle;
    }

    public long getLastMeasurementMillis() {
        return lastMeasurementMillis;
    }

    public int getNetworkIOOwnerCount() {
        return networkIOOwnerCount;
    }

    public String getTableNameUtf16() {
        return tableToken.getTableName();
    }

    public TableToken getTableToken() {
        return tableToken;
    }

    public int getWriterThreadId() {
        return writerThreadId;
    }

    public void incrementEventsProcessedSinceReshuffle() {
        ++eventsProcessedSinceReshuffle;
    }

    public boolean isAssignedToJob() {
        return assignedToJob;
    }

    public boolean isWriterInError() {
        return writerInError;
    }

    public void removeReference(int workerId) {
        networkIOOwnerCount--;
        localDetailsArray[workerId].clear();
        LOG.info()
                .$("network IO thread released table [workerId=").$(workerId)
                .$(", tableName=").$(tableToken)
                .$(", nNetworkIoWorkers=").$(networkIOOwnerCount)
                .I$();
    }

    public void setAssignedToJob(boolean assignedToJob) {
        this.assignedToJob = assignedToJob;
    }

    public void setWriterInError() {
        writerInError = true;
    }

    public void tick() {
        if (writerSPI != null) {
            writerSPI.tick();
        }
    }

    private void commit(boolean withLag) throws CommitFailedException {
        if (writerAPI.getUncommittedRowCount() > 0) {
            try {
                LOG.debug().$("time-based commit " + (withLag ? "with lag " : "") + "[rows=").$(writerAPI.getUncommittedRowCount()).$(", table=").$(tableToken).I$();
                if (withLag) {
                    writerAPI.ic();
                } else {
                    writerAPI.commit();
                }
            } catch (Throwable ex) {
                setWriterInError();
                LOG.error().$("could not commit [table=").$(tableToken).$(", e=").$(ex).I$();
                try {
                    writerAPI.rollback();
                } catch (Throwable th) {
                    LOG.error().$("could not perform emergency rollback [table=").$(tableToken).$(", e=").$(th).I$();
                }
                throw CommitFailedException.instance(ex);
            }
        }
    }

    private long getCommitInterval() {
        if (writerSPI != null) {
            return writerSPI.getCommitInterval();
        }
        return defaultCommitInterval;
    }

    private long getMetaMaxUncommittedRows() {
        if (writerSPI != null) {
            return writerSPI.getMetaMaxUncommittedRows();
        }
        return defaultMaxUncommittedRows;
    }

    long commitIfIntervalElapsed(long wallClockMillis) throws CommitFailedException {
        if (wallClockMillis < nextCommitTime) {
            return nextCommitTime;
        }
        if (writerAPI != null) {
            final long commitInterval = getCommitInterval();
            long start = millisecondClock.getTicks();
            commit(wallClockMillis - lastMeasurementMillis < commitInterval);
            // Do not commit row by row if the commit takes longer than commitInterval.
            // Exclude time to commit from the commit interval.
            nextCommitTime += commitInterval + millisecondClock.getTicks() - start;
        }
        return nextCommitTime;
    }

    void commitIfMaxUncommittedRowsCountReached() throws CommitFailedException {
        final long rowsSinceCommit = writerAPI.getUncommittedRowCount();
        if (rowsSinceCommit < getMetaMaxUncommittedRows()) {
            if ((rowsSinceCommit & writerTickRowsCountMod) == 0) {
                // Tick without commit. Some tick commands may force writer to commit though.
                tick();
            }
            return;
        }
        LOG.debug().$("max-uncommitted-rows commit with lag [").$(tableToken).I$();
        nextCommitTime = millisecondClock.getTicks() + getCommitInterval();

        try {
            writerAPI.ic();
        } catch (Throwable th) {
            LOG.error()
                    .$("could not commit line protocol measurement [tableName=").$(writerAPI.getTableToken())
                    .$(", message=").$(th.getMessage())
                    .$(th)
                    .I$();
            writerAPI.rollback();
            throw CommitFailedException.instance(th);
        }

        // Tick after commit.
        tick();
    }

    ThreadLocalDetails getThreadLocalDetails(int workerId) {
        lastMeasurementMillis = millisecondClock.getTicks();
        return localDetailsArray[workerId];
    }

    int getTimestampIndex() {
        return timestampIndex;
    }

    TableWriterAPI getWriter() {
        return writerAPI;
    }

    void releaseWriter(boolean commit) {
        if (writerAPI != null) {
            try {
                if (commit) {
                    LOG.debug().$("release commit [table=").$(tableToken).I$();
                    writerAPI.commit();
                }
            } catch (Throwable ex) {
                LOG.error().$("writer commit fails, force closing it [table=").$(tableToken).$(",ex=").$(ex).I$();
            } finally {
                // writer or FS can be in a bad state
                // do not leave writer locked
                writerAPI = Misc.free(writerAPI);
                writerSPI = null;
            }
        }
    }

    public class ThreadLocalDetails implements Closeable {
        static final int COLUMN_NOT_FOUND = -1;
        static final int DUPLICATED_COLUMN = -2;
        // tracking of processed columns by their name, duplicates will be ignored
        // columns end up in this set only if their index cannot be resolved, i.e. new columns
        private final LowerCaseCharSequenceHashSet addedColsUtf16 = new LowerCaseCharSequenceHashSet();
        // maps column names to their indexes
        // keys are mangled strings created from the utf-8 encoded byte representations of the column names
        private final ByteCharSequenceIntHashMap columnIndexByNameUtf8 = new ByteCharSequenceIntHashMap();
        // maps column names to their types
        // will be populated for dynamically added columns only
        private final ByteCharSequenceIntHashMap columnTypeByNameUtf8 = new ByteCharSequenceIntHashMap();
        // indexed by colIdx + 1, first value accounts for spurious, new cols (index -1)
        private final IntList columnTypeMeta = new IntList();
        private final IntList columnTypes = new IntList();
        private final LineTcpReceiverConfiguration configuration;
        private final Path path = new Path();
        // tracking of processed columns by their index, duplicates will be ignored
        private final BoolList processedCols = new BoolList();
        private final ObjList<SymbolCache> symbolCacheByColumnIndex = new ObjList<>();
        private final StringSink tempSink = new StringSink();
        private final ObjList<SymbolCache> unusedSymbolCaches;
        private boolean clean = true;
        private String colNameUtf16;
        private ByteCharSequence colNameUtf8;
        private int columnCount;
        private TableRecordMetadata latestKnownMetadata;
        private String symbolNameTemp;
        private TxReader txReader;

        ThreadLocalDetails(
                LineTcpReceiverConfiguration lineTcpReceiverConfiguration,
                ObjList<SymbolCache> unusedSymbolCaches,
                int columnCount
        ) {
            this.configuration = lineTcpReceiverConfiguration;
            // symbol caches are passed from the outside
            // to provide global lifecycle management for when ThreadLocalDetails cease to exist
            // the cache continue to live
            this.unusedSymbolCaches = unusedSymbolCaches;
            this.columnCount = columnCount;
            columnTypeMeta.add(0);
        }

        @Override
        public void close() {
            Misc.freeObjList(symbolCacheByColumnIndex);
            Misc.free(path);
            txReader = Misc.free(txReader);
            latestKnownMetadata = Misc.free(latestKnownMetadata);
        }

<<<<<<< HEAD
        private DirectByteSymbolLookup addSymbolCache(int colWriterIndex) {
            try (TableReader reader = engine.getReader(AllowAllCairoSecurityContext.INSTANCE, tableNameUtf16)) {
=======
        private SymbolLookup addSymbolCache(int colWriterIndex) {
            try (TableReader reader = engine.getReader(AllowAllCairoSecurityContext.INSTANCE, tableToken)) {
>>>>>>> 7e020760
                final int symIndex = resolveSymbolIndexAndName(reader.getMetadata(), colWriterIndex);
                if (symbolNameTemp == null || symIndex < 0) {
                    // looks like the column has just been added to the table, and
                    // the reader is a bit behind and cannot see the column yet
                    // we will pass the symbol as string
                    return NOT_FOUND_LOOKUP;
                }
                final CairoConfiguration cairoConfiguration = engine.getConfiguration();
                path.of(cairoConfiguration.getRoot()).concat(tableToken);
                SymbolCache symCache;
                final int lastUnusedSymbolCacheIndex = unusedSymbolCaches.size() - 1;
                if (lastUnusedSymbolCacheIndex > -1) {
                    symCache = unusedSymbolCaches.get(lastUnusedSymbolCacheIndex);
                    unusedSymbolCaches.remove(lastUnusedSymbolCacheIndex);
                } else {
                    symCache = new SymbolCache(configuration);
                }

                if (this.clean) {
                    if (this.txReader == null) {
                        this.txReader = new TxReader(cairoConfiguration.getFilesFacade());
                    }
                    int pathLen = path.length();
                    this.txReader.ofRO(path.concat(TXN_FILE_NAME).$(), reader.getPartitionedBy());
                    path.trimTo(pathLen);
                    this.clean = false;
                }

                long columnNameTxn = reader.getColumnVersionReader().getDefaultColumnNameTxn(colWriterIndex);
                assert symIndex <= colWriterIndex;
                symCache.of(
                        cairoConfiguration,
                        writerAPI,
                        colWriterIndex,
                        path,
                        symbolNameTemp,
                        symIndex,
                        txReader,
                        columnNameTxn
                );
                symbolCacheByColumnIndex.extendAndSet(colWriterIndex, symCache);
                return symCache;
            }
        }

        private int getColumnWriterIndex(CharSequence colNameUtf16) {
            assert latestKnownMetadata != null;
            int colIndex = latestKnownMetadata.getColumnIndexQuiet(colNameUtf16);
            if (colIndex < 0) {
                return colIndex;
            }
            int writerColIndex = latestKnownMetadata.getWriterIndex(colIndex);
            updateColumnTypeCache(colIndex, writerColIndex, latestKnownMetadata);
            return writerColIndex;
        }

        private int resolveSymbolIndexAndName(TableRecordMetadata metadata, int colWriterIndex) {
            symbolNameTemp = null;
            int symIndex = -1;
            for (int i = 0, n = metadata.getColumnCount(); i < n; i++) {
                if (metadata.getWriterIndex(i) == colWriterIndex) {
                    if (!ColumnType.isSymbol(metadata.getColumnType(i))) {
                        return -1;
                    }
                    symIndex++;
                    symbolNameTemp = metadata.getColumnName(i);
                    break;
                }
                if (ColumnType.isSymbol(metadata.getColumnType(i))) {
                    symIndex++;
                }
            }
            return symIndex;
        }

        private void updateColumnTypeCache(int colIndex, int writerColIndex, TableRecordMetadata metadata) {
            columnCount = metadata.getColumnCount();
            final int colType = metadata.getColumnType(colIndex);
            final int geoHashBits = ColumnType.getGeoHashBits(colType);
            columnTypes.extendAndSet(writerColIndex, colType);
            columnTypeMeta.extendAndSet(writerColIndex + 1,
                    geoHashBits == 0 ? 0 : Numbers.encodeLowHighShorts((short) geoHashBits, ColumnType.tagOf(colType)));
        }

        void clear() {
            columnIndexByNameUtf8.clear();
            columnTypeByNameUtf8.clear();
            for (int n = 0, sz = symbolCacheByColumnIndex.size(); n < sz; n++) {
                SymbolCache symCache = symbolCacheByColumnIndex.getQuick(n);
                if (null != symCache) {
                    symCache.close();
                    unusedSymbolCaches.add(symCache);
                }
            }
            symbolCacheByColumnIndex.clear();
            columnTypes.clear();
            columnTypeMeta.clear();
            columnTypeMeta.add(0);
            if (txReader != null) {
                txReader.clear();
            }
            this.clean = true;
            this.latestKnownMetadata = Misc.free(latestKnownMetadata);
        }

        String getColNameUtf16() {
            assert colNameUtf16 != null;
            return colNameUtf16;
        }

        ByteCharSequence getColNameUtf8() {
            assert colNameUtf8 != null;
            return colNameUtf8;
        }

        // returns the column index for column name passed in colNameUtf8,
        // or COLUMN_NOT_FOUND if column index cannot be resolved (i.e. new column),
        // or DUPLICATED_COLUMN if the column has already been processed on the current event
        int getColumnIndex(DirectByteCharSequence colNameUtf8, boolean hasNonAsciiChars) {
            int colWriterIndex = columnIndexByNameUtf8.get(colNameUtf8);
            if (colWriterIndex < 0) {
                // lookup was unsuccessful we have to check whether the column can be passed by name to the writer
                final CharSequence colNameUtf16 = utf8ToUtf16(colNameUtf8, tempSink, hasNonAsciiChars);
                final int index = addedColsUtf16.keyIndex(colNameUtf16);
                if (index > -1) {
                    // column has not been sent to the writer by name on this line before
                    // we can try to resolve column index using table reader
                    colWriterIndex = getColumnWriterIndex(colNameUtf16);
                    ByteCharSequence onHeapColNameUtf8 = ByteCharSequence.newInstance(colNameUtf8);
                    if (colWriterIndex > -1) {
                        // keys of this map will be checked against DirectByteCharSequence when get() is called
                        // DirectByteCharSequence.equals() compares chars created from each byte, basically it
                        // assumes that each char is encoded on a single byte (ASCII)
                        // utf8BytesToString() is used here instead of a simple toString() call to make sure
                        // column names with non-ASCII chars are handled properly
                        columnIndexByNameUtf8.put(onHeapColNameUtf8, colWriterIndex);
                    } else {
                        // cannot not resolve column index even from the reader
                        // column will be passed to the writer by name
                        this.colNameUtf16 = colNameUtf16.toString();
                        this.colNameUtf8 = onHeapColNameUtf8;
                        addedColsUtf16.addAt(index, this.colNameUtf16);
                        return COLUMN_NOT_FOUND;
                    }
                } else {
                    // column has been passed by name earlier on this event, duplicate should be skipped
                    return DUPLICATED_COLUMN;
                }
            }

            if (processedCols.extendAndReplace(colWriterIndex, true)) {
                // column has been passed by index earlier on this event, duplicate should be skipped
                return DUPLICATED_COLUMN;
            }
            return colWriterIndex;
        }

        int getColumnType(int colIndex) {
            return columnTypes.getQuick(colIndex);
        }

        int getColumnType(ByteCharSequence colName, byte entityType) {
            int colType = columnTypeByNameUtf8.get(colName);
            if (colType < 0) {
                colType = defaultColumnTypes.DEFAULT_COLUMN_TYPES[entityType];
                columnTypeByNameUtf8.put(colName, colType);
            }
            return colType;
        }

        int getColumnTypeMeta(int colIndex) {
            return columnTypeMeta.getQuick(colIndex + 1); // first val accounts for new cols, index -1
        }

        long getStructureVersion() {
            if (latestKnownMetadata != null) {
                return latestKnownMetadata.getStructureVersion();
            }
            return ANY_TABLE_VERSION;
        }

        DirectByteSymbolLookup getSymbolLookup(int columnIndex) {
            if (columnIndex > -1) {
                SymbolCache symCache = symbolCacheByColumnIndex.getQuiet(columnIndex);
                if (symCache != null) {
                    return symCache;
                }
                return addSymbolCache(columnIndex);
            }
            return NOT_FOUND_LOOKUP;
        }

        void resetStateIfNecessary() {
            // First, reset processed column tracking.
            processedCols.setAll(columnCount, false);
            addedColsUtf16.clear();
            // Second, check if writer's structure version has changed
            // compared with the known metadata.
            if (latestKnownMetadata != null) {
                long structureVersion = writerAPI.getStructureVersion();
                if (latestKnownMetadata.getStructureVersion() != structureVersion) {
                    // clear() frees latestKnownMetadata and sets it to null
                    clear();
                }
            }
            if (latestKnownMetadata == null) {
                // Get the latest metadata.
                latestKnownMetadata = engine.getMetadata(AllowAllCairoSecurityContext.INSTANCE, tableToken);
            }
        }
    }
}<|MERGE_RESOLUTION|>--- conflicted
+++ resolved
@@ -374,17 +374,12 @@
             latestKnownMetadata = Misc.free(latestKnownMetadata);
         }
 
-<<<<<<< HEAD
         private DirectByteSymbolLookup addSymbolCache(int colWriterIndex) {
-            try (TableReader reader = engine.getReader(AllowAllCairoSecurityContext.INSTANCE, tableNameUtf16)) {
-=======
-        private SymbolLookup addSymbolCache(int colWriterIndex) {
             try (TableReader reader = engine.getReader(AllowAllCairoSecurityContext.INSTANCE, tableToken)) {
->>>>>>> 7e020760
                 final int symIndex = resolveSymbolIndexAndName(reader.getMetadata(), colWriterIndex);
                 if (symbolNameTemp == null || symIndex < 0) {
                     // looks like the column has just been added to the table, and
-                    // the reader is a bit behind and cannot see the column yet
+                    // the reader is a bit behind and cannot see the column, yet
                     // we will pass the symbol as string
                     return NOT_FOUND_LOOKUP;
                 }
