/*******************************************************************************
 *     ___                  _   ____  ____
 *    / _ \ _   _  ___  ___| |_|  _ \| __ )
 *   | | | | | | |/ _ \/ __| __| | | |  _ \
 *   | |_| | |_| |  __/\__ \ |_| |_| | |_) |
 *    \__\_\\__,_|\___||___/\__|____/|____/
 *
 *  Copyright (c) 2014-2019 Appsicle
 *  Copyright (c) 2019-2024 QuestDB
 *
 *  Licensed under the Apache License, Version 2.0 (the "License");
 *  you may not use this file except in compliance with the License.
 *  You may obtain a copy of the License at
 *
 *  http://www.apache.org/licenses/LICENSE-2.0
 *
 *  Unless required by applicable law or agreed to in writing, software
 *  distributed under the License is distributed on an "AS IS" BASIS,
 *  WITHOUT WARRANTIES OR CONDITIONS OF ANY KIND, either express or implied.
 *  See the License for the specific language governing permissions and
 *  limitations under the License.
 *
 ******************************************************************************/

package io.questdb.cutlass.line.tcp;

import io.questdb.Metrics;
import io.questdb.cairo.CairoException;
import io.questdb.cairo.CommitFailedException;
import io.questdb.cairo.SecurityContext;
import io.questdb.cairo.security.DenyAllSecurityContext;
import io.questdb.cairo.security.SecurityContextFactory;
import io.questdb.cutlass.auth.AuthenticatorException;
import io.questdb.cutlass.auth.SocketAuthenticator;
import io.questdb.cutlass.line.tcp.LineTcpParser.ParseResult;
import io.questdb.log.Log;
import io.questdb.log.LogFactory;
import io.questdb.log.LogRecord;
import io.questdb.network.IOContext;
import io.questdb.network.IODispatcher;
import io.questdb.network.NetworkFacade;
import io.questdb.std.MemoryTag;
import io.questdb.std.Misc;
import io.questdb.std.ObjList;
import io.questdb.std.Unsafe;
import io.questdb.std.Utf8StringObjHashMap;
import io.questdb.std.Vect;
import io.questdb.std.datetime.millitime.MillisecondClock;
import io.questdb.std.str.DirectUtf8Sequence;
import io.questdb.std.str.DirectUtf8String;
import io.questdb.std.str.Utf8String;
import org.jetbrains.annotations.NotNull;

public class LineTcpConnectionContext extends IOContext<LineTcpConnectionContext> {
    private static final Log LOG = LogFactory.getLog(LineTcpConnectionContext.class);
    private static final long QUEUE_FULL_LOG_HYSTERESIS_IN_MS = 10_000;
    protected final NetworkFacade nf;
    private final SocketAuthenticator authenticator;
    private final DirectUtf8String byteCharSequence = new DirectUtf8String();
    private final long checkIdleInterval;
    private final long commitInterval;
    private final LineTcpReceiverConfiguration configuration;
    private final boolean disconnectOnError;
    private final long idleTimeout;
    private final boolean logMessageOnError;
    private final Metrics metrics;
    private final MillisecondClock milliClock;
    private final LineTcpParser parser;
    private final LineTcpMeasurementScheduler scheduler;
    private final Utf8StringObjHashMap<TableUpdateDetails> tableUpdateDetailsUtf8 = new Utf8StringObjHashMap<>();
    protected boolean peerDisconnected;
    protected long recvBufEnd;
    protected long recvBufPos;
    protected long recvBufStart;
    protected long recvBufStartOfMeasurement;
    protected SecurityContext securityContext = DenyAllSecurityContext.INSTANCE;
    private boolean goodMeasurement;
    private long lastQueueFullLogMillis = 0;
    private long nextCheckIdleTime;
    private long nextCommitTime;

    public LineTcpConnectionContext(LineTcpReceiverConfiguration configuration, LineTcpMeasurementScheduler scheduler) {
        super(
                configuration.getFactoryProvider().getLineSocketFactory(),
                configuration.getNetworkFacade(),
<<<<<<< HEAD
                LOG,
                metrics.line().tcpConnectionCountGauge()
=======
                LOG
>>>>>>> 459b8988
        );

        try {
            this.configuration = configuration;
            this.nf = configuration.getNetworkFacade();
            this.disconnectOnError = configuration.getDisconnectOnError();
            this.logMessageOnError = configuration.logMessageOnError();
            this.scheduler = scheduler;
            this.metrics = configuration.getMetrics();
            this.milliClock = configuration.getMillisecondClock();
            parser = new LineTcpParser();
            this.authenticator = configuration.getFactoryProvider().getLineAuthenticatorFactory().getLineTCPAuthenticator();
            clear();
            this.checkIdleInterval = configuration.getMaintenanceInterval();
            this.commitInterval = configuration.getCommitInterval();
            long now = milliClock.getTicks();
            this.nextCheckIdleTime = now + checkIdleInterval;
            this.nextCommitTime = now + commitInterval;
            this.idleTimeout = configuration.getWriterIdleTimeout();
        } catch (Throwable t) {
            close();
            throw t;
        }
    }

    public void checkIdle(long millis) {
        for (int n = tableUpdateDetailsUtf8.size() - 1; n >= 0; n--) {
            final Utf8String tableNameUtf8 = tableUpdateDetailsUtf8.keys().get(n);
            final TableUpdateDetails tud = tableUpdateDetailsUtf8.get(tableNameUtf8);
            if (millis - tud.getLastMeasurementMillis() >= idleTimeout) {
                tableUpdateDetailsUtf8.remove(tableNameUtf8);
                tud.close();
            }
        }
    }

    @Override
    public void clear() {
        super.clear();
        securityContext = DenyAllSecurityContext.INSTANCE;
        authenticator.clear();
        recvBufStart = recvBufEnd = recvBufPos = Unsafe.free(recvBufStart, recvBufEnd - recvBufStart, MemoryTag.NATIVE_ILP_RSS);
        peerDisconnected = false;
        resetParser();
        ObjList<Utf8String> keys = tableUpdateDetailsUtf8.keys();
        for (int n = keys.size() - 1; n >= 0; --n) {
            final Utf8String tableNameUtf8 = keys.get(n);
            final TableUpdateDetails tud = tableUpdateDetailsUtf8.get(tableNameUtf8);
            tud.close();
            tableUpdateDetailsUtf8.remove(tableNameUtf8);
        }
    }

    @Override
    public void close() {
        clear();
        Misc.free(authenticator);
    }

    public long commitWalTables(long wallClockMillis) {
        long minTableNextCommitTime = Long.MAX_VALUE;
        for (int n = 0, sz = tableUpdateDetailsUtf8.size(); n < sz; n++) {
            final Utf8String tableNameUtf8 = tableUpdateDetailsUtf8.keys().get(n);
            final TableUpdateDetails tud = tableUpdateDetailsUtf8.get(tableNameUtf8);

            if (tud.isWal()) {
                final MillisecondClock millisecondClock = tud.getMillisecondClock();
                try {
                    long tableNextCommitTime = tud.commitIfIntervalElapsed(wallClockMillis);
                    // get current time again, commit is not instant and take quite some time.
                    wallClockMillis = millisecondClock.getTicks();
                    if (tableNextCommitTime < minTableNextCommitTime) {
                        // taking the earliest commit time
                        minTableNextCommitTime = tableNextCommitTime;
                    }
                } catch (CommitFailedException ex) {
                    if (ex.isTableDropped()) {
                        // table dropped, nothing to worry about
                        LOG.info().$("closing writer because table has been dropped (2) [table=").$(tud.getTableNameUtf16()).I$();
                        tud.setWriterInError();
                        tud.releaseWriter(false);
                    } else {
                        LOG.critical().$("commit failed [table=").$(tud.getTableNameUtf16()).$(",ex=").$(ex).I$();
                    }
                } catch (Throwable ex) {
                    LOG.critical().$("commit failed [table=").$(tud.getTableNameUtf16()).$(",ex=").$(ex).I$();
                }
            }
        }
        // if no tables, just use the default commit interval
        return minTableNextCommitTime != Long.MAX_VALUE ? minTableNextCommitTime : wallClockMillis + commitInterval;
    }

    public void doMaintenance(long now) {
        if (now > nextCommitTime) {
            nextCommitTime = commitWalTables(now);
        }

        if (now > nextCheckIdleTime) {
            checkIdle(now);
            nextCheckIdleTime = now + checkIdleInterval;
        }
    }

    public TableUpdateDetails getTableUpdateDetails(DirectUtf8Sequence tableName) {
        return tableUpdateDetailsUtf8.get(tableName);
    }

    public IOContextResult handleIO(NetworkIOJob netIoJob) {
        if (authenticator.isAuthenticated()) {
            read();
            try {
                IOContextResult parseResult = parseMeasurements(netIoJob);
                doMaintenance(milliClock.getTicks());
                return parseResult;
            } finally {
                netIoJob.releaseWalTableDetails();
            }
        } else {
            // uncommon branch in a separate method to avoid polluting common path
            return handleAuthentication(netIoJob);
        }
    }

    @Override
    public void init() {
        if (socket.supportsTls()) {
            if (socket.startTlsSession(null) != 0) {
                throw CairoException.nonCritical().put("failed to start TLS session");
            }
        }
    }

    @Override
    public LineTcpConnectionContext of(long fd, @NotNull IODispatcher<LineTcpConnectionContext> dispatcher) {
        super.of(fd, dispatcher);
        if (recvBufStart == 0) {
            // re-read recv buffer size in case the config was reloaded
            final int recvBufferSize = configuration.getRecvBufferSize();
            recvBufStart = Unsafe.malloc(recvBufferSize, MemoryTag.NATIVE_ILP_RSS);
            recvBufEnd = recvBufStart + recvBufferSize;
            recvBufPos = recvBufStart;
            resetParser();
        }
        authenticator.init(socket, recvBufStart, recvBufEnd, 0, 0);
        if (authenticator.isAuthenticated() && securityContext == DenyAllSecurityContext.INSTANCE) {
            // when security context has not been set by anything else (subclass) we assume
            // this is an authenticated, anonymous user
            securityContext = configuration.getFactoryProvider().getSecurityContextFactory().getInstance(
                    null,
                    SecurityContext.AUTH_TYPE_NONE,
                    SecurityContextFactory.ILP
            );
            securityContext.authorizeLineTcp();
        }
        return this;
    }

    private boolean checkQueueFullLogHysteresis() {
        long millis = milliClock.getTicks();
        if ((millis - lastQueueFullLogMillis) >= QUEUE_FULL_LOG_HYSTERESIS_IN_MS) {
            lastQueueFullLogMillis = millis;
            return true;
        }
        return false;
    }

    private void doHandleDisconnectEvent() {
        if (parser.getBufferAddress() == recvBufEnd) {
            LOG.error().$('[').$(getFd()).$("] buffer overflow [line.tcp.msg.buffer.size=").$(recvBufEnd - recvBufStart).$(']').$();
            return;
        }

        if (peerDisconnected) {
            // Peer disconnected, we have now finished disconnect our end
            if (recvBufPos != recvBufStart) {
                LOG.info().$('[').$(getFd()).$("] peer disconnected with partial measurement, ").$(recvBufPos - recvBufStart)
                        .$(" unprocessed bytes").$();
            } else {
                LOG.info().$('[').$(getFd()).$("] peer disconnected").$();
            }
        }
    }

    private IOContextResult handleAuthentication(NetworkIOJob netIoJob) {
        try {
            int result = authenticator.handleIO();
            switch (result) {
                case SocketAuthenticator.NEEDS_WRITE:
                    return IOContextResult.NEEDS_WRITE;
                case SocketAuthenticator.OK:
                    assert authenticator.isAuthenticated();
                    assert securityContext == DenyAllSecurityContext.INSTANCE;
                    securityContext = configuration.getFactoryProvider().getSecurityContextFactory().getInstance(
                            authenticator.getPrincipal(),
                            authenticator.getAuthType(),
                            SecurityContextFactory.ILP
                    );
                    try {
                        securityContext.checkEntityEnabled();
                    } catch (CairoException e) {
                        LOG.error().$('[').$(getFd()).$("] ").$(e.getFlyweightMessage()).$();
                        return IOContextResult.NEEDS_DISCONNECT;
                    }
                    recvBufPos = authenticator.getRecvBufPos();
                    resetParser(authenticator.getRecvBufPseudoStart());
                    return parseMeasurements(netIoJob);
                case SocketAuthenticator.NEEDS_READ:
                    return IOContextResult.NEEDS_READ;
                case SocketAuthenticator.NEEDS_DISCONNECT:
                    return IOContextResult.NEEDS_DISCONNECT;
                case SocketAuthenticator.QUEUE_FULL:
                    return IOContextResult.QUEUE_FULL;
                default:
                    LOG.error().$("unexpected authenticator result [result=").$(result).I$();
                    return IOContextResult.NEEDS_DISCONNECT;
            }
        } catch (AuthenticatorException e) {
            return IOContextResult.NEEDS_DISCONNECT;
        }
    }

    private void logParseError() {
        int position = (int) (parser.getBufferAddress() - recvBufStartOfMeasurement);
        assert position >= 0;
        final LogRecord errorRec = LOG.error()
                .$('[').$(getFd())
                .$("] could not parse measurement, ").$(parser.getErrorCode())
                .$(" at ").$(position);
        if (logMessageOnError) {
            errorRec.$(", line (may be mangled due to partial parsing): '")
                    .$(byteCharSequence.of(recvBufStartOfMeasurement, parser.getBufferAddress(), false)).$("'");
        }
        errorRec.$();
    }

    private void startNewMeasurement() {
        parser.startNextMeasurement();
        recvBufStartOfMeasurement = parser.getBufferAddress();
        // we ran out of buffer, move to start and start parsing new data from socket
        if (recvBufStartOfMeasurement == recvBufPos) {
            recvBufPos = recvBufStart;
            parser.of(recvBufStart);
            recvBufStartOfMeasurement = recvBufStart;
        }
    }

    void addTableUpdateDetails(Utf8String tableNameUtf8, TableUpdateDetails tableUpdateDetails) {
        tableUpdateDetailsUtf8.put(tableNameUtf8, tableUpdateDetails);
    }

    /**
     * Moves incompletely received measurement to start of the receive buffer. Also updates the state of the
     * context and protocol parser such that all pointers that point to the incomplete measurement will remain
     * valid. This allows protocol parser to resume execution from the point of where measurement ended abruptly
     *
     * @param recvBufStartOfMeasurement the address in receive buffer where incomplete measurement starts. Everything from
     *                                  this address to end of the receive buffer will be copied to the start of the
     *                                  receive buffer
     * @return true if there was an incomplete measurement in the first place
     */
    protected final boolean compactBuffer(long recvBufStartOfMeasurement) {
        assert recvBufStartOfMeasurement <= recvBufPos;
        if (recvBufStartOfMeasurement > recvBufStart) {
            final long len = recvBufPos - recvBufStartOfMeasurement;
            if (len > 0) {
                Vect.memmove(recvBufStart, recvBufStartOfMeasurement, len); // Use memmove, there may be an overlap
                final long shl = recvBufStartOfMeasurement - recvBufStart;
                parser.shl(shl);
                this.recvBufStartOfMeasurement -= shl;
            } else {
                assert len == 0;
                resetParser();
            }
            recvBufPos = recvBufStart + len;
            return true;
        }
        return false;
    }

    protected SecurityContext getSecurityContext() {
        return securityContext;
    }

    protected final IOContextResult parseMeasurements(NetworkIOJob netIoJob) {
        while (true) {
            try {
                ParseResult rc = goodMeasurement ? parser.parseMeasurement(recvBufPos) : parser.skipMeasurement(recvBufPos);
                switch (rc) {
                    case MEASUREMENT_COMPLETE: {
                        if (goodMeasurement) {
                            if (scheduler.scheduleEvent(getSecurityContext(), netIoJob, this, parser)) {
                                // Waiting for writer threads to drain queue, request callback as soon as possible
                                if (checkQueueFullLogHysteresis()) {
                                    LOG.debug().$('[').$(getFd()).$("] queue full").$();
                                }
                                return IOContextResult.QUEUE_FULL;
                            }
                        } else {
                            logParseError();
                            goodMeasurement = true;
                        }

                        startNewMeasurement();
                        continue;
                    }

                    case ERROR: {
                        if (disconnectOnError) {
                            logParseError();
                            return IOContextResult.NEEDS_DISCONNECT;
                        }
                        goodMeasurement = false;
                        continue;
                    }

                    case BUFFER_UNDERFLOW: {
                        if (recvBufPos == recvBufEnd && !compactBuffer(recvBufStartOfMeasurement)) {
                            doHandleDisconnectEvent();
                            return IOContextResult.NEEDS_DISCONNECT;
                        }

                        if (peerDisconnected) {
                            return IOContextResult.NEEDS_DISCONNECT;
                        }
                        return IOContextResult.NEEDS_READ;
                    }
                }
            } catch (CairoException ex) {
                LogRecord error = ex.isCritical() ? LOG.critical() : LOG.error();
                error
                        .$('[').$(getFd()).$("] could not process line data [table=").$(parser.getMeasurementName())
                        .$(", msg=").$(ex.getFlyweightMessage())
                        .$(", errno=").$(ex.getErrno())
                        .I$();
                if (disconnectOnError) {
                    if (!ex.isAuthorizationError()) {
                        logParseError();
                    }
                    return IOContextResult.NEEDS_DISCONNECT;
                }
                goodMeasurement = false;
            } catch (Throwable ex) {
                LOG.critical()
                        .$('[').$(getFd()).$("] could not process line data [table=").$(parser.getMeasurementName())
                        .$(", ex=").$(ex)
                        .I$();
                // This is a critical error, so we treat it as an unhandled one.
                metrics.healthMetrics().incrementUnhandledErrors();
                return IOContextResult.NEEDS_DISCONNECT;
            }
        }
    }

    protected boolean read() {
        int bufferRemaining = (int) (recvBufEnd - recvBufPos);
        final int orig = bufferRemaining;
        if (bufferRemaining > 0 && !peerDisconnected) {
            int bytesRead = socket.recv(recvBufPos, bufferRemaining);
            metrics.lineMetrics().totalIlpTcpBytesGauge().add(bytesRead);
            if (bytesRead > 0) {
                recvBufPos += bytesRead;
                bufferRemaining -= bytesRead;
            } else {
                peerDisconnected = bytesRead < 0;
            }
            return bufferRemaining < orig;
        }
        return !peerDisconnected;
    }

    TableUpdateDetails removeTableUpdateDetails(DirectUtf8Sequence tableNameUtf8) {
        final int keyIndex = tableUpdateDetailsUtf8.keyIndex(tableNameUtf8);
        if (keyIndex < 0) {
            TableUpdateDetails tud = tableUpdateDetailsUtf8.valueAtQuick(keyIndex);
            tableUpdateDetailsUtf8.removeAt(keyIndex);
            return tud;
        }
        return null;
    }

    protected void resetParser() {
        resetParser(recvBufStart);
    }

    protected void resetParser(long pos) {
        parser.of(pos);
        goodMeasurement = true;
        recvBufStartOfMeasurement = pos;
    }

    public enum IOContextResult {
        NEEDS_READ, NEEDS_WRITE, QUEUE_FULL, NEEDS_DISCONNECT
    }
}<|MERGE_RESOLUTION|>--- conflicted
+++ resolved
@@ -83,12 +83,7 @@
         super(
                 configuration.getFactoryProvider().getLineSocketFactory(),
                 configuration.getNetworkFacade(),
-<<<<<<< HEAD
-                LOG,
-                metrics.line().tcpConnectionCountGauge()
-=======
                 LOG
->>>>>>> 459b8988
         );
 
         try {
