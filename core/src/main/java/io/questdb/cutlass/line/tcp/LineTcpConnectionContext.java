/*******************************************************************************
 *     ___                  _   ____  ____
 *    / _ \ _   _  ___  ___| |_|  _ \| __ )
 *   | | | | | | |/ _ \/ __| __| | | |  _ \
 *   | |_| | |_| |  __/\__ \ |_| |_| | |_) |
 *    \__\_\\__,_|\___||___/\__|____/|____/
 *
 *  Copyright (c) 2014-2019 Appsicle
 *  Copyright (c) 2019-2022 QuestDB
 *
 *  Licensed under the Apache License, Version 2.0 (the "License");
 *  you may not use this file except in compliance with the License.
 *  You may obtain a copy of the License at
 *
 *  http://www.apache.org/licenses/LICENSE-2.0
 *
 *  Unless required by applicable law or agreed to in writing, software
 *  distributed under the License is distributed on an "AS IS" BASIS,
 *  WITHOUT WARRANTIES OR CONDITIONS OF ANY KIND, either express or implied.
 *  See the License for the specific language governing permissions and
 *  limitations under the License.
 *
 ******************************************************************************/

package io.questdb.cutlass.line.tcp;

import io.questdb.Metrics;
import io.questdb.cairo.CairoException;
import io.questdb.cutlass.line.tcp.LineTcpParser.ParseResult;
import io.questdb.log.Log;
import io.questdb.log.LogFactory;
import io.questdb.network.IOContext;
import io.questdb.network.IODispatcher;
import io.questdb.network.NetworkFacade;
import io.questdb.std.MemoryTag;
import io.questdb.std.Mutable;
import io.questdb.std.Unsafe;
import io.questdb.std.Vect;
import io.questdb.std.datetime.millitime.MillisecondClock;
import io.questdb.std.str.DirectByteCharSequence;
import io.questdb.std.str.FloatingDirectCharSink;

class LineTcpConnectionContext implements IOContext, Mutable {
    private static final Log LOG = LogFactory.getLog(LineTcpConnectionContext.class);
    private static final long QUEUE_FULL_LOG_HYSTERESIS_IN_MS = 10_000;
    protected final NetworkFacade nf;
    private final LineTcpMeasurementScheduler scheduler;
    private final Metrics metrics;
    private final MillisecondClock milliClock;
    private final DirectByteCharSequence byteCharSequence = new DirectByteCharSequence();
    private final LineTcpParser parser = new LineTcpParser();
    private final FloatingDirectCharSink floatingDirectCharSink = new FloatingDirectCharSink();
    private final boolean disconnectOnError;
    protected long fd;
    protected IODispatcher<LineTcpConnectionContext> dispatcher;
    protected long recvBufStart;
    protected long recvBufEnd;
    protected long recvBufPos;
    protected boolean peerDisconnected;
    protected long recvBufStartOfMeasurement;
    private long lastQueueFullLogMillis = 0;
    private boolean goodMeasurement;

    LineTcpConnectionContext(LineTcpReceiverConfiguration configuration, LineTcpMeasurementScheduler scheduler, Metrics metrics) {
        nf = configuration.getNetworkFacade();
        disconnectOnError = configuration.getDisconnectOnError();
        this.scheduler = scheduler;
        this.metrics = metrics;
        this.milliClock = configuration.getMillisecondClock();
        recvBufStart = Unsafe.malloc(configuration.getNetMsgBufferSize(), MemoryTag.NATIVE_DEFAULT);
        recvBufEnd = recvBufStart + configuration.getNetMsgBufferSize();
        clear();
    }

    @Override
    public void clear() {
        recvBufPos = recvBufStart;
        peerDisconnected = false;
        resetParser();
    }

    @Override
    public void close() {
        this.fd = -1;
        Unsafe.free(recvBufStart, recvBufEnd - recvBufStart, MemoryTag.NATIVE_DEFAULT);
        recvBufStart = recvBufEnd = recvBufPos = 0;
        parser.close();
        floatingDirectCharSink.close();
    }

    @Override
    public long getFd() {
        return fd;
    }

    @Override
    public boolean invalid() {
        return fd == -1;
    }

    @Override
    public IODispatcher<LineTcpConnectionContext> getDispatcher() {
        return dispatcher;
    }

    private boolean checkQueueFullLogHysteresis() {
        long millis = milliClock.getTicks();
        if ((millis - lastQueueFullLogMillis) >= QUEUE_FULL_LOG_HYSTERESIS_IN_MS) {
            lastQueueFullLogMillis = millis;
            return true;
        }
        return false;
    }

    /**
     * Moves incompletely received measurement to start of the receive buffer. Also updates the state of the
     * context and protocol parser such that all pointers that point to the incomplete measurement will remain
     * valid. This allows protocol parser to resume execution from the point of where measurement ended abruptly
     *
     * @param recvBufStartOfMeasurement the address in receive buffer where incomplete measurement starts. Everything from
     *                                  this address to end of the receive buffer will be copied to the start of the
     *                                  receive buffer
     * @return true if there was an incomplete measurement in the first place
     */
    protected final boolean compactBuffer(long recvBufStartOfMeasurement) {
        assert recvBufStartOfMeasurement <= recvBufPos;
        if (recvBufStartOfMeasurement > recvBufStart) {
            final long len = recvBufPos - recvBufStartOfMeasurement;
            if (len > 0) {
                Vect.memmove(recvBufStart, recvBufStartOfMeasurement, len); // Use memmove, there may be an overlap
                final long shl = recvBufStartOfMeasurement - recvBufStart;
                parser.shl(shl);
                this.recvBufStartOfMeasurement -= shl;
            } else {
                assert len == 0;
                resetParser();
            }
            recvBufPos = recvBufStart + len;
            return true;
        }
        return false;
    }

    private void doHandleDisconnectEvent() {
        if (parser.getBufferAddress() == recvBufEnd) {
            LOG.error().$('[').$(fd).$("] buffer overflow [line.tcp.msg.buffer.size=").$(recvBufEnd - recvBufStart).$(']').$();
            return;
        }

        if (peerDisconnected) {
            // Peer disconnected, we have now finished disconnect our end
            if (recvBufPos != recvBufStart) {
                LOG.info().$('[').$(fd).$("] peer disconnected with partial measurement, ").$(recvBufPos - recvBufStart).$(" unprocessed bytes").$();
            } else {
                LOG.info().$('[').$(fd).$("] peer disconnected").$();
            }
        }
    }

    IOContextResult handleIO(NetworkIOJob netIoJob) {
        read();
        return parseMeasurements(netIoJob);
    }

    LineTcpConnectionContext of(long clientFd, IODispatcher<LineTcpConnectionContext> dispatcher) {
        this.fd = clientFd;
        this.dispatcher = dispatcher;
        clear();
        return this;
    }

    protected final IOContextResult parseMeasurements(NetworkIOJob netIoJob) {
        while (true) {
            try {
                ParseResult rc = goodMeasurement ? parser.parseMeasurement(recvBufPos) : parser.skipMeasurement(recvBufPos);
                switch (rc) {
                    case MEASUREMENT_COMPLETE: {
                        if (goodMeasurement) {
                            if (scheduler.scheduleEvent(netIoJob, parser, floatingDirectCharSink)) {
                                // Waiting for writer threads to drain queue, request callback as soon as possible
                                if (checkQueueFullLogHysteresis()) {
                                    LOG.debug().$('[').$(fd).$("] queue full").$();
                                }
                                return IOContextResult.QUEUE_FULL;
                            }
                        } else {
                            int position = (int) (parser.getBufferAddress() - recvBufStartOfMeasurement);
                            assert position >= 0;
                            LOG.error().$('[').$(fd).$("] could not parse measurement, code ").$(parser.getErrorCode()).$(" at ").$(position)
                                    .$(" line (may be mangled due to partial parsing) is ")
                                    .$(byteCharSequence.of(recvBufStartOfMeasurement, parser.getBufferAddress())).$();
                            goodMeasurement = true;
                        }

                        startNewMeasurement();

                        continue;
                    }

                    case ERROR: {
                        if (disconnectOnError) {
                            return IOContextResult.NEEDS_DISCONNECT;
                        }
                        goodMeasurement = false;
                        continue;
                    }

                    case BUFFER_UNDERFLOW: {
                        if (recvBufPos == recvBufEnd && !compactBuffer(recvBufStartOfMeasurement)) {
                            doHandleDisconnectEvent();
                            return IOContextResult.NEEDS_DISCONNECT;
                        }

                        if (!read()) {
                            if (peerDisconnected) {
                                return IOContextResult.NEEDS_DISCONNECT;
                            }
                            return IOContextResult.NEEDS_READ;
                        }
                        break;
                    }
                }
            } catch (CairoException ex) {
                LOG.error().
                        $('[').$(fd).$("] could not process line data [table=").$(parser.getMeasurementName())
                        .$(", msg=").$(ex.getFlyweightMessage())
                        .$(", errno=").$(ex.getErrno())
                        .I$();
                if (disconnectOnError) {
                    return IOContextResult.NEEDS_DISCONNECT;
                }
                goodMeasurement = false;
            } catch (Throwable ex) {
<<<<<<< HEAD
                LOG.error().$('[').$(fd).$("] could not process line data [table=").$(parser.getMeasurementName()).$(", ex=").$(ex).I$();
                // This is a critical error, so we treat it as an unhandled one.
                metrics.healthCheck().incrementUnhandledErrors();
=======
                LOG.error().
                        $('[').$(fd).$("] could not process line data [table=").$(parser.getMeasurementName()).
                        $(", ex=").$(ex)
                        .I$();
>>>>>>> 90b36ac2
                return IOContextResult.NEEDS_DISCONNECT;
            }
        }
    }

    private void startNewMeasurement() {
        parser.startNextMeasurement();
        recvBufStartOfMeasurement = parser.getBufferAddress();
        // we ran out of buffer, move to start and start parsing new data from socket
        if (recvBufStartOfMeasurement == recvBufPos) {
            recvBufPos = recvBufStart;
            parser.of(recvBufStart);
            recvBufStartOfMeasurement = recvBufStart;
        }
    }

    protected boolean read() {
        int bufferRemaining = (int) (recvBufEnd - recvBufPos);
        final int orig = bufferRemaining;
        if (bufferRemaining > 0 && !peerDisconnected) {
            int bytesRead = nf.recv(fd, recvBufPos, bufferRemaining);
            if (bytesRead > 0) {
                recvBufPos += bytesRead;
                bufferRemaining -= bytesRead;
            } else {
                peerDisconnected = bytesRead < 0;
            }
            return bufferRemaining < orig;
        }
        return !peerDisconnected;
    }

    protected void resetParser() {
        parser.of(recvBufStart);
        goodMeasurement = true;
        recvBufStartOfMeasurement = recvBufStart;
    }

    enum IOContextResult {
        NEEDS_READ, NEEDS_WRITE, QUEUE_FULL, NEEDS_DISCONNECT
    }
}<|MERGE_RESOLUTION|>--- conflicted
+++ resolved
@@ -231,16 +231,12 @@
                 }
                 goodMeasurement = false;
             } catch (Throwable ex) {
-<<<<<<< HEAD
-                LOG.error().$('[').$(fd).$("] could not process line data [table=").$(parser.getMeasurementName()).$(", ex=").$(ex).I$();
-                // This is a critical error, so we treat it as an unhandled one.
-                metrics.healthCheck().incrementUnhandledErrors();
-=======
                 LOG.error().
                         $('[').$(fd).$("] could not process line data [table=").$(parser.getMeasurementName()).
                         $(", ex=").$(ex)
                         .I$();
->>>>>>> 90b36ac2
+                // This is a critical error, so we treat it as an unhandled one.
+                metrics.healthCheck().incrementUnhandledErrors();
                 return IOContextResult.NEEDS_DISCONNECT;
             }
         }
