/*******************************************************************************
 *     ___                  _   ____  ____
 *    / _ \ _   _  ___  ___| |_|  _ \| __ )
 *   | | | | | | |/ _ \/ __| __| | | |  _ \
 *   | |_| | |_| |  __/\__ \ |_| |_| | |_) |
 *    \__\_\\__,_|\___||___/\__|____/|____/
 *
 *  Copyright (c) 2014-2019 Appsicle
 *  Copyright (c) 2019-2023 QuestDB
 *
 *  Licensed under the Apache License, Version 2.0 (the "License");
 *  you may not use this file except in compliance with the License.
 *  You may obtain a copy of the License at
 *
 *  http://www.apache.org/licenses/LICENSE-2.0
 *
 *  Unless required by applicable law or agreed to in writing, software
 *  distributed under the License is distributed on an "AS IS" BASIS,
 *  WITHOUT WARRANTIES OR CONDITIONS OF ANY KIND, either express or implied.
 *  See the License for the specific language governing permissions and
 *  limitations under the License.
 *
 ******************************************************************************/

package io.questdb.cutlass.line.tcp;

import io.questdb.Metrics;
import io.questdb.cairo.CairoException;
import io.questdb.cairo.CairoSecurityContext;
import io.questdb.cairo.CommitFailedException;
import io.questdb.cairo.security.AllowAllCairoSecurityContext;
import io.questdb.cutlass.line.tcp.LineTcpParser.ParseResult;
import io.questdb.log.Log;
import io.questdb.log.LogFactory;
import io.questdb.network.IOContext;
import io.questdb.network.NetworkFacade;
import io.questdb.std.*;
import io.questdb.std.datetime.millitime.MillisecondClock;
import io.questdb.std.str.ByteCharSequence;
import io.questdb.std.str.DirectByteCharSequence;

public class LineTcpConnectionContext extends IOContext<LineTcpConnectionContext> {
    private static final Log LOG = LogFactory.getLog(LineTcpConnectionContext.class);
    private static final long QUEUE_FULL_LOG_HYSTERESIS_IN_MS = 10_000;
    protected final NetworkFacade nf;
    private final DirectByteCharSequence byteCharSequence = new DirectByteCharSequence();
    private final long checkIdleInterval;
    private final long commitInterval;
    private final boolean disconnectOnError;
    private final long idleTimeout;
    private final Metrics metrics;
    private final MillisecondClock milliClock;
    private final LineTcpParser parser;
    private final LineTcpMeasurementScheduler scheduler;
    private final ByteCharSequenceObjHashMap<TableUpdateDetails> tableUpdateDetailsUtf8 = new ByteCharSequenceObjHashMap<>();
    protected boolean peerDisconnected;
    protected long recvBufEnd;
    protected long recvBufPos;
    protected long recvBufStart;
    protected long recvBufStartOfMeasurement;
    private boolean goodMeasurement;
    private long lastQueueFullLogMillis = 0;
    private long nextCheckIdleTime;
    private long nextCommitTime;

    public LineTcpConnectionContext(LineTcpReceiverConfiguration configuration, LineTcpMeasurementScheduler scheduler, Metrics metrics) {
        nf = configuration.getNetworkFacade();
        disconnectOnError = configuration.getDisconnectOnError();
        this.scheduler = scheduler;
        this.metrics = metrics;
        this.milliClock = configuration.getMillisecondClock();
        parser = new LineTcpParser(configuration.isStringAsTagSupported(), configuration.isSymbolAsFieldSupported());
        recvBufStart = Unsafe.malloc(configuration.getNetMsgBufferSize(), MemoryTag.NATIVE_ILP_RSS);
        recvBufEnd = recvBufStart + configuration.getNetMsgBufferSize();
        clear();
        this.checkIdleInterval = configuration.getMaintenanceInterval();
        this.commitInterval = configuration.getCommitInterval();
        long now = milliClock.getTicks();
        this.nextCheckIdleTime = now + checkIdleInterval;
        this.nextCommitTime = now + commitInterval;
        this.idleTimeout = configuration.getWriterIdleTimeout();
    }

    public void checkIdle(long millis) {
        for (int n = tableUpdateDetailsUtf8.size() - 1; n >= 0; n--) {
            final ByteCharSequence tableNameUtf8 = tableUpdateDetailsUtf8.keys().get(n);
            final TableUpdateDetails tud = tableUpdateDetailsUtf8.get(tableNameUtf8);
            if (millis - tud.getLastMeasurementMillis() >= idleTimeout) {
                tableUpdateDetailsUtf8.remove(tableNameUtf8);
                tud.close();
            }
        }
    }

    @Override
    public void clear() {
        recvBufPos = recvBufStart;
        peerDisconnected = false;
        resetParser();
        ObjList<ByteCharSequence> keys = tableUpdateDetailsUtf8.keys();
        for (int n = keys.size() - 1; n >= 0; --n) {
            final ByteCharSequence tableNameUtf8 = keys.get(n);
            final TableUpdateDetails tud = tableUpdateDetailsUtf8.get(tableNameUtf8);
            tud.close();
            tableUpdateDetailsUtf8.remove(tableNameUtf8);
        }
    }

    @Override
    public void close() {
        this.fd = -1;
        recvBufStart = recvBufEnd = recvBufPos = Unsafe.free(recvBufStart, recvBufEnd - recvBufStart, MemoryTag.NATIVE_ILP_RSS);
        clear();
    }

    public long commitWalTables(long wallClockMillis) {
        long minTableNextCommitTime = Long.MAX_VALUE;
        for (int n = 0, sz = tableUpdateDetailsUtf8.size(); n < sz; n++) {
            final ByteCharSequence tableNameUtf8 = tableUpdateDetailsUtf8.keys().get(n);
            final TableUpdateDetails tud = tableUpdateDetailsUtf8.get(tableNameUtf8);

            if (tud.isWal()) {
                final MillisecondClock millisecondClock = tud.getMillisecondClock();
                try {
                    long tableNextCommitTime = tud.commitIfIntervalElapsed(wallClockMillis);
                    // get current time again, commit is not instant and take quite some time.
                    wallClockMillis = millisecondClock.getTicks();
                    if (tableNextCommitTime < minTableNextCommitTime) {
                        // taking the earliest commit time
                        minTableNextCommitTime = tableNextCommitTime;
                    }
                } catch (CommitFailedException ex) {
                    if (ex.isTableDropped()) {
                        // table dropped, nothing to worry about
                        LOG.info().$("closing writer because table has been dropped (2) [table=").$(tud.getTableNameUtf16()).I$();
                        tud.setWriterInError();
                        tud.releaseWriter(false);
                    } else {
                        LOG.critical().$("commit failed [table=").$(tud.getTableNameUtf16()).$(",ex=").$(ex).I$();
                    }
                } catch (Throwable ex) {
                    LOG.critical().$("commit failed [table=").$(tud.getTableNameUtf16()).$(",ex=").$(ex).I$();
                }
            }
        }
        // if no tables, just use the default commit interval
        return minTableNextCommitTime != Long.MAX_VALUE ? minTableNextCommitTime : wallClockMillis + commitInterval;
    }

    public void doMaintenance(long now) {
        if (now > nextCommitTime) {
            nextCommitTime = commitWalTables(now);
        }

        if (now > nextCheckIdleTime) {
            checkIdle(now);
            nextCheckIdleTime = now + checkIdleInterval;
        }
    }

    public TableUpdateDetails getTableUpdateDetails(DirectByteCharSequence tableName) {
        return tableUpdateDetailsUtf8.get(tableName);
    }

    public IOContextResult handleIO(NetworkIOJob netIoJob) {
        read();
        try {
            IOContextResult parasResult = parseMeasurements(netIoJob);
            doMaintenance(milliClock.getTicks());
            return parasResult;
        } finally {
            netIoJob.releaseWalTableDetails();
        }
    }

    private boolean checkQueueFullLogHysteresis() {
        long millis = milliClock.getTicks();
        if ((millis - lastQueueFullLogMillis) >= QUEUE_FULL_LOG_HYSTERESIS_IN_MS) {
            lastQueueFullLogMillis = millis;
            return true;
        }
        return false;
    }

    private void doHandleDisconnectEvent() {
        if (parser.getBufferAddress() == recvBufEnd) {
            LOG.error().$('[').$(fd).$("] buffer overflow [line.tcp.msg.buffer.size=").$(recvBufEnd - recvBufStart).$(']').$();
            return;
        }

        if (peerDisconnected) {
            // Peer disconnected, we have now finished disconnect our end
            if (recvBufPos != recvBufStart) {
                LOG.info().$('[').$(fd).$("] peer disconnected with partial measurement, ").$(recvBufPos - recvBufStart).$(" unprocessed bytes").$();
            } else {
                LOG.info().$('[').$(fd).$("] peer disconnected").$();
            }
        }
    }

    private void logParseError() {
        int position = (int) (parser.getBufferAddress() - recvBufStartOfMeasurement);
        assert position >= 0;
        LOG.error()
                .$('[').$(fd)
                .$("] could not parse measurement, ").$(parser.getErrorCode())
                .$(" at ").$(position)
                .$(", line (may be mangled due to partial parsing): '")
                .$(byteCharSequence.of(recvBufStartOfMeasurement, parser.getBufferAddress())).$("'")
                .$();
    }

    private void startNewMeasurement() {
        parser.startNextMeasurement();
        recvBufStartOfMeasurement = parser.getBufferAddress();
        // we ran out of buffer, move to start and start parsing new data from socket
        if (recvBufStartOfMeasurement == recvBufPos) {
            recvBufPos = recvBufStart;
            parser.of(recvBufStart);
            recvBufStartOfMeasurement = recvBufStart;
        }
    }

    void addTableUpdateDetails(ByteCharSequence tableNameUtf8, TableUpdateDetails tableUpdateDetails) {
        tableUpdateDetailsUtf8.put(tableNameUtf8, tableUpdateDetails);
    }

    /**
     * Moves incompletely received measurement to start of the receive buffer. Also updates the state of the
     * context and protocol parser such that all pointers that point to the incomplete measurement will remain
     * valid. This allows protocol parser to resume execution from the point of where measurement ended abruptly
     *
     * @param recvBufStartOfMeasurement the address in receive buffer where incomplete measurement starts. Everything from
     *                                  this address to end of the receive buffer will be copied to the start of the
     *                                  receive buffer
     * @return true if there was an incomplete measurement in the first place
     */
    protected final boolean compactBuffer(long recvBufStartOfMeasurement) {
        assert recvBufStartOfMeasurement <= recvBufPos;
        if (recvBufStartOfMeasurement > recvBufStart) {
            final long len = recvBufPos - recvBufStartOfMeasurement;
            if (len > 0) {
                Vect.memmove(recvBufStart, recvBufStartOfMeasurement, len); // Use memmove, there may be an overlap
                final long shl = recvBufStartOfMeasurement - recvBufStart;
                parser.shl(shl);
                this.recvBufStartOfMeasurement -= shl;
            } else {
                assert len == 0;
                resetParser();
            }
            recvBufPos = recvBufStart + len;
            return true;
        }
        return false;
    }

<<<<<<< HEAD
    IOContextResult handleIO(NetworkIOJob netIoJob) {
        read();
        try {
            return parseMeasurements(netIoJob);
        } finally {
            netIoJob.releaseWalTableDetails(scheduler);
        }
=======
    protected CairoSecurityContext getSecurityContext() {
        return AllowAllCairoSecurityContext.INSTANCE;
>>>>>>> cefba498
    }

    protected final IOContextResult parseMeasurements(NetworkIOJob netIoJob) {
        while (true) {
            try {
                ParseResult rc = goodMeasurement ? parser.parseMeasurement(recvBufPos) : parser.skipMeasurement(recvBufPos);
                switch (rc) {
                    case MEASUREMENT_COMPLETE: {
                        if (goodMeasurement) {
                            if (scheduler.scheduleEvent(getSecurityContext(), netIoJob, this, parser)) {
                                // Waiting for writer threads to drain queue, request callback as soon as possible
                                if (checkQueueFullLogHysteresis()) {
                                    LOG.debug().$('[').$(fd).$("] queue full").$();
                                }
                                return IOContextResult.QUEUE_FULL;
                            }
                        } else {
                            logParseError();
                            goodMeasurement = true;
                        }

                        startNewMeasurement();

                        continue;
                    }

                    case ERROR: {
                        if (disconnectOnError) {
                            logParseError();
                            return IOContextResult.NEEDS_DISCONNECT;
                        }
                        goodMeasurement = false;
                        continue;
                    }

                    case BUFFER_UNDERFLOW: {
                        if (recvBufPos == recvBufEnd && !compactBuffer(recvBufStartOfMeasurement)) {
                            doHandleDisconnectEvent();
                            return IOContextResult.NEEDS_DISCONNECT;
                        }

                        if (!read()) {
                            if (peerDisconnected) {
                                return IOContextResult.NEEDS_DISCONNECT;
                            }
                            return IOContextResult.NEEDS_READ;
                        }
                        break;
                    }
                }
            } catch (CairoException ex) {
                LOG.error()
                        .$('[').$(fd).$("] could not process line data [table=").$(parser.getMeasurementName())
                        .$(", msg=").$(ex.getFlyweightMessage())
                        .$(", errno=").$(ex.getErrno())
                        .I$();
                if (disconnectOnError) {
                    logParseError();
                    return IOContextResult.NEEDS_DISCONNECT;
                }
                goodMeasurement = false;
            } catch (Throwable ex) {
                LOG.critical()
                        .$('[').$(fd).$("] could not process line data [table=").$(parser.getMeasurementName())
                        .$(", ex=").$(ex)
                        .I$();
                // This is a critical error, so we treat it as an unhandled one.
                metrics.health().incrementUnhandledErrors();
                return IOContextResult.NEEDS_DISCONNECT;
            }
        }
    }

    protected boolean read() {
        int bufferRemaining = (int) (recvBufEnd - recvBufPos);
        final int orig = bufferRemaining;
        if (bufferRemaining > 0 && !peerDisconnected) {
            int bytesRead = nf.recv(fd, recvBufPos, bufferRemaining);
            if (bytesRead > 0) {
                recvBufPos += bytesRead;
                bufferRemaining -= bytesRead;
            } else {
                peerDisconnected = bytesRead < 0;
            }
            return bufferRemaining < orig;
        }
        return !peerDisconnected;
    }

    TableUpdateDetails removeTableUpdateDetails(DirectByteCharSequence tableNameUtf8) {
        final int keyIndex = tableUpdateDetailsUtf8.keyIndex(tableNameUtf8);
        if (keyIndex < 0) {
            TableUpdateDetails tud = tableUpdateDetailsUtf8.valueAtQuick(keyIndex);
            tableUpdateDetailsUtf8.removeAt(keyIndex);
            return tud;
        }
        return null;
    }

    protected void resetParser() {
        parser.of(recvBufStart);
        goodMeasurement = true;
        recvBufStartOfMeasurement = recvBufStart;
    }

    public enum IOContextResult {
        NEEDS_READ, NEEDS_WRITE, QUEUE_FULL, NEEDS_DISCONNECT
    }
}<|MERGE_RESOLUTION|>--- conflicted
+++ resolved
@@ -254,18 +254,8 @@
         return false;
     }
 
-<<<<<<< HEAD
-    IOContextResult handleIO(NetworkIOJob netIoJob) {
-        read();
-        try {
-            return parseMeasurements(netIoJob);
-        } finally {
-            netIoJob.releaseWalTableDetails(scheduler);
-        }
-=======
     protected CairoSecurityContext getSecurityContext() {
         return AllowAllCairoSecurityContext.INSTANCE;
->>>>>>> cefba498
     }
 
     protected final IOContextResult parseMeasurements(NetworkIOJob netIoJob) {
