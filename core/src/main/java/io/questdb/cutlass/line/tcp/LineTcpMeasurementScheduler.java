--- conflicted
+++ resolved
@@ -97,7 +97,6 @@
         int queueSize = lineConfiguration.getWriterQueueCapacity();
         long commitIntervalDefault = configuration.getCommitIntervalDefault();
         int nWriterThreads = writerWorkerPool.getWorkerCount();
-<<<<<<< HEAD
         pubSeq = new MPSequence[nWriterThreads];
         //noinspection unchecked
         queue = new RingQueue[nWriterThreads];
@@ -118,27 +117,6 @@
             );
 
             queue[i] = q;
-=======
-        if (nWriterThreads > 1) {
-            FanOut fanOut = new FanOut();
-            for (int i = 0; i < nWriterThreads; i++) {
-                SCSequence subSeq = new SCSequence();
-                fanOut.and(subSeq);
-                final LineTcpWriterJob lineTcpWriterJob = new LineTcpWriterJob(
-                        i,
-                        queue,
-                        subSeq,
-                        milliClock,
-                        commitIntervalDefault,
-                        this,
-                        engine.getMetrics()
-                );
-                writerWorkerPool.assign(i, (Job) lineTcpWriterJob);
-                writerWorkerPool.assign(i, (Closeable) lineTcpWriterJob);
-            }
-            pubSeq.then(fanOut).then(pubSeq);
-        } else {
->>>>>>> 2b0fdd8d
             SCSequence subSeq = new SCSequence();
             ps.then(subSeq).then(ps);
 
