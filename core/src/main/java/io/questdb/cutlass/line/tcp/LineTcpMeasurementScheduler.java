--- conflicted
+++ resolved
@@ -51,15 +51,9 @@
     private final CairoEngine engine;
     private final CairoSecurityContext securityContext;
     private final RingQueue<LineTcpMeasurementEvent> queue;
-<<<<<<< HEAD
-    private final ReadWriteLock tableUpdateDetailsLock = new BiasedReadWriteLock();
-    private final CharSequenceObjHashMap<TableUpdateDetails> tableUpdateDetailsByTableName;
-    private final CharSequenceObjHashMap<TableUpdateDetails> idleTableUpdateDetailsByTableName;
-=======
     private final ReadWriteLock tableUpdateDetailsLock = new SimpleReadWriteLock();
     private final CharSequenceObjHashMap<TableUpdateDetails> tableUpdateDetailsUtf16;
     private final CharSequenceObjHashMap<TableUpdateDetails> idleTableUpdateDetailsUtf16;
->>>>>>> 860b4e63
     private final int[] loadByWriterThread;
     private final int processedEventCountBeforeReshuffle;
     private final double maxLoadRatio;
