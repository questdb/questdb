--- conflicted
+++ resolved
@@ -779,6 +779,8 @@
         TableWriter getWriter() {
             if (null == writer) {
                 writer = engine.getWriter(securityContext, tableName);
+                maxUncommittedRows = writer.getMetadata().getO3MaxUncommittedRows();
+                commitHysteresisInMicros = writer.getMetadata().getO3CommitHysteresisInMicros();
             }
             return writer;
         }
@@ -804,17 +806,9 @@
             writer = null;
         }
 
-<<<<<<< HEAD
-        TableWriter getWriter() {
-            if (null == writer) {
-                writer = engine.getWriter(securityContext, tableName);
-                maxUncommittedRows = writer.getMetadata().getO3MaxUncommittedRows();
-                commitHysteresisInMicros = writer.getMetadata().getO3CommitHysteresisInMicros();
-=======
         void handleWriterThreadMaintenance() {
             if ((milliClock.getTicks() - lastCommitEpochMs) < maintenanceJobHysteresisInMs) {
                 return;
->>>>>>> f62e67e8
             }
             if ((nUncommitted > 0 || commitHysteresisInMicros > 0) && null != writer) {
                 LOG.debug().$("maintenance commit [table=").$(writer.getTableName()).I$();
