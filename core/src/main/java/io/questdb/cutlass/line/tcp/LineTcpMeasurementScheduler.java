/*******************************************************************************
 *     ___                  _   ____  ____
 *    / _ \ _   _  ___  ___| |_|  _ \| __ )
 *   | | | | | | |/ _ \/ __| __| | | |  _ \
 *   | |_| | |_| |  __/\__ \ |_| |_| | |_) |
 *    \__\_\\__,_|\___||___/\__|____/|____/
 *
 *  Copyright (c) 2014-2019 Appsicle
 *  Copyright (c) 2019-2022 QuestDB
 *
 *  Licensed under the Apache License, Version 2.0 (the "License");
 *  you may not use this file except in compliance with the License.
 *  You may obtain a copy of the License at
 *
 *  http://www.apache.org/licenses/LICENSE-2.0
 *
 *  Unless required by applicable law or agreed to in writing, software
 *  distributed under the License is distributed on an "AS IS" BASIS,
 *  WITHOUT WARRANTIES OR CONDITIONS OF ANY KIND, either express or implied.
 *  See the License for the specific language governing permissions and
 *  limitations under the License.
 *
 ******************************************************************************/

package io.questdb.cutlass.line.tcp;

import io.questdb.Telemetry;
import io.questdb.cairo.*;
import io.questdb.cairo.sql.TableRecordMetadata;
import io.questdb.cairo.vm.Vm;
import io.questdb.cairo.vm.api.MemoryMARW;
import io.questdb.cairo.wal.WalWriter;
import io.questdb.cutlass.line.LineProtoTimestampAdapter;
import io.questdb.log.Log;
import io.questdb.log.LogFactory;
import io.questdb.mp.MPSequence;
import io.questdb.mp.RingQueue;
import io.questdb.mp.SCSequence;
import io.questdb.mp.WorkerPool;
import io.questdb.network.IODispatcher;
import io.questdb.std.*;
import io.questdb.std.datetime.millitime.MillisecondClock;
import io.questdb.std.str.ByteCharSequence;
import io.questdb.std.str.DirectByteCharSequence;
import io.questdb.std.str.Path;
import io.questdb.std.str.StringSink;
import io.questdb.tasks.TelemetryTask;
import org.jetbrains.annotations.NotNull;
import org.jetbrains.annotations.TestOnly;

import java.io.Closeable;
import java.util.Arrays;
import java.util.concurrent.locks.ReadWriteLock;

import static io.questdb.cutlass.line.tcp.LineTcpMeasurementEvent.*;
import static io.questdb.cutlass.line.tcp.TableUpdateDetails.ThreadLocalDetails.COLUMN_NOT_FOUND;
import static io.questdb.cutlass.line.tcp.TableUpdateDetails.ThreadLocalDetails.DUPLICATED_COLUMN;

class LineTcpMeasurementScheduler implements Closeable {
    private static final Log LOG = LogFactory.getLog(LineTcpMeasurementScheduler.class);
    private final ObjList<TableUpdateDetails>[] assignedTables;
    private final boolean autoCreateNewColumns;
    private final boolean autoCreateNewTables;
    private final CairoConfiguration cairoConfiguration;
    private final LineTcpReceiverConfiguration configuration;
    private final MemoryMARW ddlMem = Vm.getMARWInstance();
    private final DefaultColumnTypes defaultColumnTypes;
    private final CairoEngine engine;
    private final LowerCaseCharSequenceObjHashMap<TableUpdateDetails> idleTableUpdateDetailsUtf16;
    private final long[] loadByWriterThread;
    private final NetworkIOJob[] netIoJobs;
    private final Path path = new Path();
    private final MPSequence[] pubSeq;
    private final RingQueue<LineTcpMeasurementEvent>[] queue;
    private final CairoSecurityContext securityContext;
    private final StringSink[] tableNameSinks;
    private final LowerCaseCharSequenceObjHashMap<TableToken> tableNamesUtf16;
    private final TableStructureAdapter tableStructureAdapter;
    private final ReadWriteLock tableUpdateDetailsLock = new SimpleReadWriteLock();
    private final LowerCaseCharSequenceObjHashMap<TableUpdateDetails> tableUpdateDetailsUtf16;
    private final long writerIdleTimeout;
    private LineTcpReceiver.SchedulerListener listener;

    LineTcpMeasurementScheduler(
            LineTcpReceiverConfiguration lineConfiguration,
            CairoEngine engine,
            WorkerPool ioWorkerPool,
            IODispatcher<LineTcpConnectionContext> dispatcher,
            WorkerPool writerWorkerPool
    ) {
        this.engine = engine;
        this.securityContext = lineConfiguration.getCairoSecurityContext();
        this.cairoConfiguration = engine.getConfiguration();
        this.configuration = lineConfiguration;
        MillisecondClock milliClock = cairoConfiguration.getMillisecondClock();
        this.defaultColumnTypes = new DefaultColumnTypes(lineConfiguration);
        int n = ioWorkerPool.getWorkerCount();
        this.netIoJobs = new NetworkIOJob[n];
        this.tableNameSinks = new StringSink[n];
        for (int i = 0; i < n; i++) {
            tableNameSinks[i] = new StringSink();
            NetworkIOJob netIoJob = createNetworkIOJob(dispatcher, i);
            netIoJobs[i] = netIoJob;
            ioWorkerPool.assign(i, netIoJob);
            ioWorkerPool.freeOnExit(netIoJob);
        }

        // Worker count is set to 1 because we do not use this execution context
        // in worker threads.
        tableUpdateDetailsUtf16 = new LowerCaseCharSequenceObjHashMap<>();
        idleTableUpdateDetailsUtf16 = new LowerCaseCharSequenceObjHashMap<>();
        tableNamesUtf16 = new LowerCaseCharSequenceObjHashMap<>();
        loadByWriterThread = new long[writerWorkerPool.getWorkerCount()];
        autoCreateNewTables = lineConfiguration.getAutoCreateNewTables();
        autoCreateNewColumns = lineConfiguration.getAutoCreateNewColumns();
        int maxMeasurementSize = lineConfiguration.getMaxMeasurementSize();
        int queueSize = lineConfiguration.getWriterQueueCapacity();
        long commitIntervalDefault = configuration.getCommitIntervalDefault();
        int nWriterThreads = writerWorkerPool.getWorkerCount();
        pubSeq = new MPSequence[nWriterThreads];
        //noinspection unchecked
        queue = new RingQueue[nWriterThreads];
        //noinspection unchecked
        assignedTables = new ObjList[nWriterThreads];
        for (int i = 0; i < nWriterThreads; i++) {
            MPSequence ps = new MPSequence(queueSize);
            pubSeq[i] = ps;

            RingQueue<LineTcpMeasurementEvent> q = new RingQueue<>(
                    (address, addressSize) -> new LineTcpMeasurementEvent(
                            address,
                            addressSize,
                            lineConfiguration.getMicrosecondClock(),
                            lineConfiguration.getTimestampAdapter(),
                            defaultColumnTypes,
                            lineConfiguration.isStringToCharCastAllowed(),
                            lineConfiguration.getMaxFileNameLength(),
                            lineConfiguration.getAutoCreateNewColumns()
                    ),
                    getEventSlotSize(maxMeasurementSize),
                    queueSize,
                    MemoryTag.NATIVE_ILP_RSS
            );

            queue[i] = q;
            SCSequence subSeq = new SCSequence();
            ps.then(subSeq).then(ps);

            assignedTables[i] = new ObjList<>();

            final LineTcpWriterJob lineTcpWriterJob = new LineTcpWriterJob(
                    i,
                    q,
                    subSeq,
                    milliClock,
                    commitIntervalDefault,
                    this,
                    engine.getMetrics(),
                    assignedTables[i]
            );
            writerWorkerPool.assign(i, lineTcpWriterJob);
            writerWorkerPool.freeOnExit(lineTcpWriterJob);
        }
        this.tableStructureAdapter = new TableStructureAdapter(cairoConfiguration, defaultColumnTypes, configuration.getDefaultPartitionBy());
        writerIdleTimeout = lineConfiguration.getWriterIdleTimeout();
    }

    @Override
    public void close() {
        tableUpdateDetailsLock.writeLock().lock();
        try {
            closeLocals(tableUpdateDetailsUtf16);
            closeLocals(idleTableUpdateDetailsUtf16);
            tableNamesUtf16.clear();
        } finally {
            tableUpdateDetailsLock.writeLock().unlock();
        }
        Misc.free(path);
        Misc.free(ddlMem);
        for (int i = 0, n = assignedTables.length; i < n; i++) {
            Misc.freeObjList(assignedTables[i]);
            assignedTables[i].clear();
        }
        //noinspection ForLoopReplaceableByForEach
        for (int i = 0, n = queue.length; i < n; i++) {
            Misc.free(queue[i]);
        }
        for (int i = 0, n = netIoJobs.length; i < n; i++) {
            netIoJobs[i].close();
        }
    }

    public long commitWalTables(DirectByteCharSequenceObjHashMap<TableUpdateDetails> tableUpdateDetailsUtf8, long wallClockMillis) {
        long minTableNextCommitTime = Long.MAX_VALUE;
        for (int n = 0, sz = tableUpdateDetailsUtf8.size(); n < sz; n++) {
            final String tableNameUtf8 = tableUpdateDetailsUtf8.keys().get(n);
            final TableUpdateDetails tud = tableUpdateDetailsUtf8.get(tableNameUtf8);
            // WAL writer
            if (tud.getWriterThreadId() == -1) {
                final MillisecondClock millisecondClock = tud.getMillisecondClock();
                try {
                    long tableNextCommitTime = tud.commitIfIntervalElapsed(wallClockMillis);
                    // get current time again, commit is not instant and take quite some time.
                    wallClockMillis = millisecondClock.getTicks();
                    if (tableNextCommitTime < minTableNextCommitTime) {
                        // taking the earliest commit time
                        minTableNextCommitTime = tableNextCommitTime;
                    }
                } catch (Throwable ex) {
                    LOG.critical().$("commit failed [table=").$(tud.getTableNameUtf16()).$(",ex=").$(ex).I$();
                    engine.getMetrics().health().incrementUnhandledErrors();
                }
            }
        }
        // if no tables, just use the default commit interval
        long commitIntervalDefault = configuration.getCommitIntervalDefault();
        return minTableNextCommitTime != Long.MAX_VALUE ? minTableNextCommitTime : wallClockMillis + commitIntervalDefault;
    }

    public boolean doMaintenance(
            ByteCharSequenceObjHashMap<TableUpdateDetails> tableUpdateDetailsUtf8,
            int readerWorkerId,
            long millis
    ) {
        for (int n = 0, sz = tableUpdateDetailsUtf8.size(); n < sz; n++) {
<<<<<<< HEAD
            final ByteCharSequence tableNameUtf8 = tableUpdateDetailsUtf8.keys().get(n);
            final TableUpdateDetails tab = tableUpdateDetailsUtf8.get(tableNameUtf8);
            if (millis - tab.getLastMeasurementMillis() >= writerIdleTimeout) {
=======
            final String tableNameUtf8 = tableUpdateDetailsUtf8.keys().get(n);
            final TableUpdateDetails tud = tableUpdateDetailsUtf8.get(tableNameUtf8);
            if (millis - tud.getLastMeasurementMillis() >= writerIdleTimeout) {
>>>>>>> 2a7014ac
                tableUpdateDetailsLock.writeLock().lock();
                try {
                    if (tud.getNetworkIOOwnerCount() == 1) {
                        final int writerWorkerId = tud.getWriterThreadId();
                        final long seq = getNextPublisherEventSequence(writerWorkerId);
                        if (seq > -1) {
                            LineTcpMeasurementEvent event = queue[writerWorkerId].get(seq);
                            event.createWriterReleaseEvent(tud, true);
                            tableUpdateDetailsUtf8.remove(tableNameUtf8);
                            final CharSequence tableNameUtf16 = tud.getTableNameUtf16();
                            tableUpdateDetailsUtf16.remove(tableNameUtf16);
                            idleTableUpdateDetailsUtf16.put(tableNameUtf16, tud);
                            tud.removeReference(readerWorkerId);
                            pubSeq[writerWorkerId].done(seq);
                            if (listener != null) {
                                // table going idle
                                listener.onEvent(tud.getTableToken(), 1);
                            }
                            LOG.info().$("active table going idle [tableName=").$(tableNameUtf16).I$();
                        }
                        return true;
                    } else {
                        tableUpdateDetailsUtf8.remove(tableNameUtf8);
                        tud.removeReference(readerWorkerId);

                        // WAL writer
                        if (tud.getWriterThreadId() == -1) {
                            if (listener != null) {
                                // table going idle
                                listener.onEvent(tud.getTableToken(), 1);
                            }
                            tud.releaseWriter(true);
                            tud.close();
                        }
                    }
                    return sz > 1;
                } finally {
                    tableUpdateDetailsLock.writeLock().unlock();
                }
            }
        }
        return false;
    }

    public void processWriterReleaseEvent(LineTcpMeasurementEvent event, int workerId) {
        tableUpdateDetailsLock.readLock().lock();
        try {
            final TableUpdateDetails tub = event.getTableUpdateDetails();
            if (tub.getWriterThreadId() != workerId) {
                return;
            }
            if (!event.getTableUpdateDetails().isWriterInError() && tableUpdateDetailsUtf16.keyIndex(tub.getTableNameUtf16()) < 0) {
                // Table must have been re-assigned to an IO thread
                return;
            }
            LOG.info()
                    .$("releasing writer, its been idle since ").$ts(tub.getLastMeasurementMillis() * 1_000)
                    .$("[tableName=").$(tub.getTableNameUtf16())
                    .I$();

            event.releaseWriter();
        } finally {
            tableUpdateDetailsLock.readLock().unlock();
        }
    }


    private static long getEventSlotSize(int maxMeasurementSize) {
        return Numbers.ceilPow2((long) (maxMeasurementSize / 4) * (Integer.BYTES + Double.BYTES + 1));
    }

    private void appendToWal(NetworkIOJob netIoJob, LineTcpParser parser, TableUpdateDetails tud) throws CommitFailedException {
        final boolean stringToCharCastAllowed = configuration.isStringToCharCastAllowed();
        LineProtoTimestampAdapter timestampAdapter = configuration.getTimestampAdapter();
        // pass 1: create all columns that do not exist
        final TableUpdateDetails.ThreadLocalDetails ld = tud.getThreadLocalDetails(netIoJob.getWorkerId());
        ld.resetStateIfNecessary();
        ld.clearColumnTypes();

        WalWriter ww = (WalWriter) tud.getWriter();
        TableRecordMetadata metadata = ww.getMetadata();

        if (ld.getStructureVersion() > ww.getStructureVersion()) {
            ww.commit();
        }

        long timestamp = parser.getTimestamp();
        if (timestamp != LineTcpParser.NULL_TIMESTAMP) {
            timestamp = timestampAdapter.getMicros(timestamp);
        } else {
            timestamp = configuration.getMicrosecondClock().getTicks();
        }

        final int entCount = parser.getEntityCount();
        for (int i = 0; i < entCount; i++) {
            final LineTcpParser.ProtoEntity ent = parser.getEntity(i);
            int columnIndex = ld.getColumnIndex(ent.getName(), parser.hasNonAsciiChars(), metadata);
            int columnType = ColumnType.UNDEFINED;
            if (columnIndex == COLUMN_NOT_FOUND) {
                final String columnNameUtf16 = ld.getColName();
                if (autoCreateNewColumns && TableUtils.isValidColumnName(columnNameUtf16, cairoConfiguration.getMaxFileNameLength())) {
                    if (metadata.getColumnIndexQuiet(columnNameUtf16) < 0) {
                        ww.commit();
                        try {
                            ww.addColumn(columnNameUtf16, ld.getColumnType(columnNameUtf16, ent.getType()));
                        } catch (CairoException e) {
                            columnIndex = metadata.getColumnIndexQuiet(columnNameUtf16);
                            if (columnIndex < 0) {
                                // the column is still not there, something must be wrong
                                throw e;
                            }
                            // all good, someone added the column concurrently
                        }
                    }
                    columnIndex = metadata.getColumnIndexQuiet(columnNameUtf16);
                    columnType = metadata.getColumnType(columnIndex);
                } else if (!autoCreateNewColumns) {
                    throw newColumnsNotAllowed(tud, columnNameUtf16);
                } else {
                    throw invalidColNameError(tud, columnNameUtf16);
                }
            } else if (columnIndex > -1) {
                if (columnIndex == tud.getTimestampIndex()) {
                    timestamp = timestampAdapter.getMicros(ent.getLongValue());
                    columnIndex = DUPLICATED_COLUMN;
                }
                columnType = columnIndex < 0 ? ColumnType.UNDEFINED : metadata.getColumnType(columnIndex);
            }
            ld.addColumnType(columnIndex, columnType);
        }

        TableWriter.Row r = ww.newRow(timestamp);
        try {
            for (int i = 0; i < entCount; i++) {
                final LineTcpParser.ProtoEntity ent = parser.getEntity(i);

                short entType = ent.getType();
                int colTypeAndIndex = ld.getColumnType(i);
                int colType = Numbers.decodeLowShort(colTypeAndIndex);
                int columnIndex = Numbers.decodeHighShort(colTypeAndIndex);

                if (columnIndex < 0) {
                    continue;
                }

                switch (entType) {
                    case LineTcpParser.ENTITY_TYPE_TAG: {
                        if (ColumnType.tagOf(colType) == ColumnType.SYMBOL) {
                            r.putSymUtf8(columnIndex, ent.getValue(), parser.hasNonAsciiChars());
                        } else {
                            throw castError("tag", i, colType, ent.getName());
                        }
                        break;
                    }
                    case LineTcpParser.ENTITY_TYPE_INTEGER: {
                        switch (ColumnType.tagOf(colType)) {
                            case ColumnType.LONG:
                                r.putLong(columnIndex, ent.getLongValue());
                                break;

                            case ColumnType.INT: {
                                final long entityValue = ent.getLongValue();
                                if (entityValue >= Integer.MIN_VALUE && entityValue <= Integer.MAX_VALUE) {
                                    r.putInt(columnIndex, (int) entityValue);
                                } else if (entityValue == Numbers.LONG_NaN) {
                                    r.putInt(columnIndex, Numbers.INT_NaN);
                                } else {
                                    throw boundsError(entityValue, i, ColumnType.INT);
                                }
                                break;
                            }
                            case ColumnType.SHORT: {
                                final long entityValue = ent.getLongValue();
                                if (entityValue >= Short.MIN_VALUE && entityValue <= Short.MAX_VALUE) {
                                    r.putShort(columnIndex, (short) entityValue);
                                } else if (entityValue == Numbers.LONG_NaN) {
                                    r.putShort(columnIndex, (short) 0);
                                } else {
                                    throw boundsError(entityValue, i, ColumnType.SHORT);
                                }
                                break;
                            }
                            case ColumnType.BYTE: {
                                final long entityValue = ent.getLongValue();
                                if (entityValue >= Byte.MIN_VALUE && entityValue <= Byte.MAX_VALUE) {
                                    r.putByte(columnIndex, (byte) entityValue);
                                } else if (entityValue == Numbers.LONG_NaN) {
                                    r.putByte(columnIndex, (byte) 0);
                                } else {
                                    throw boundsError(entityValue, i, ColumnType.BYTE);
                                }
                                break;
                            }
                            case ColumnType.TIMESTAMP:
                                r.putTimestamp(columnIndex, ent.getLongValue());
                                break;

                            case ColumnType.DATE:
                                r.putDate(columnIndex, ent.getLongValue());
                                break;

                            case ColumnType.DOUBLE:
                                r.putDouble(columnIndex, ent.getLongValue());
                                break;

                            case ColumnType.FLOAT:
                                r.putFloat(columnIndex, ent.getLongValue());
                                break;

                            case ColumnType.SYMBOL:
                                r.putSym(columnIndex, ent.getValue());
                                break;

                            default:
                                throw castError("integer", i, colType, ent.getName());
                        }
                        break;
                    }
                    case LineTcpParser.ENTITY_TYPE_FLOAT: {
                        switch (ColumnType.tagOf(colType)) {
                            case ColumnType.DOUBLE:
                                r.putDouble(columnIndex, ent.getFloatValue());
                                break;

                            case ColumnType.FLOAT:
                                r.putFloat(columnIndex, (float) ent.getFloatValue());
                                break;

                            case ColumnType.SYMBOL:
                                r.putSym(columnIndex, ent.getValue());
                                break;

                            default:
                                throw castError("float", i, colType, ent.getName());
                        }
                        break;
                    }
                    case LineTcpParser.ENTITY_TYPE_STRING: {
                        final int geoHashBits = ColumnType.getGeoHashBits(colType);
                        final DirectByteCharSequence entityValue = ent.getValue();
                        if (geoHashBits == 0) { // not geohash
                            switch (ColumnType.tagOf(colType)) {
                                case ColumnType.STRING:
                                    r.putStrUtf8AsUtf16(columnIndex, entityValue, parser.hasNonAsciiChars());
                                    break;

                                case ColumnType.CHAR:
                                    if (entityValue.length() == 1 && entityValue.byteAt(0) > -1) {
                                        r.putChar(columnIndex, entityValue.charAt(0));
                                    } else if (stringToCharCastAllowed) {
                                        int encodedResult = Chars.utf8CharDecode(entityValue.getLo(), entityValue.getHi());
                                        if (Numbers.decodeLowShort(encodedResult) > 0) {
                                            r.putChar(columnIndex, (char) Numbers.decodeHighShort(encodedResult));
                                        } else {
                                            throw castError("string", i, colType, ent.getName());
                                        }
                                    } else {
                                        throw castError("string", i, colType, ent.getName());
                                    }
                                    break;

                                case ColumnType.SYMBOL:
                                    r.putSymUtf8(columnIndex, entityValue, parser.hasNonAsciiChars());
                                    break;

                                default:
                                    throw castError("string", i, colType, ent.getName());
                            }
                        } else {
                            long geoHash;
                            try {
                                DirectByteCharSequence value = ent.getValue();
                                geoHash = GeoHashes.fromStringTruncatingNl(value.getLo(), value.getHi(), geoHashBits);
                            } catch (NumericException e) {
                                geoHash = GeoHashes.NULL;
                            }
                            r.putGeoHash(columnIndex, geoHash);
                        }
                        break;
                    }
                    case LineTcpParser.ENTITY_TYPE_LONG256: {
                        switch (ColumnType.tagOf(colType)) {
                            case ColumnType.LONG256:
                                r.putLong256(columnIndex, ent.getValue());
                                break;

                            case ColumnType.SYMBOL:
                                r.putSym(columnIndex, ent.getValue());
                                break;

                            default:
                                throw castError("long256", i, colType, ent.getName());
                        }
                        break;
                    }
                    case LineTcpParser.ENTITY_TYPE_BOOLEAN: {
                        switch (ColumnType.tagOf(colType)) {
                            case ColumnType.BOOLEAN:
                                r.putBool(columnIndex, ent.getBooleanValue());
                                break;

                            case ColumnType.BYTE:
                                r.putByte(columnIndex, (byte) (ent.getBooleanValue() ? 1 : 0));
                                break;

                            case ColumnType.SHORT:
                                r.putShort(columnIndex, (short) (ent.getBooleanValue() ? 1 : 0));
                                break;

                            case ColumnType.INT:
                                r.putInt(columnIndex, ent.getBooleanValue() ? 1 : 0);
                                break;

                            case ColumnType.LONG:
                                r.putLong(columnIndex, ent.getBooleanValue() ? 1 : 0);
                                break;

                            case ColumnType.FLOAT:
                                r.putFloat(columnIndex, ent.getBooleanValue() ? 1 : 0);
                                break;

                            case ColumnType.DOUBLE:
                                r.putDouble(columnIndex, ent.getBooleanValue() ? 1 : 0);
                                break;

                            case ColumnType.SYMBOL:
                                r.putSym(columnIndex, ent.getValue());
                                break;

                            default:
                                throw castError("boolean", i, colType, ent.getName());
                        }
                        break;
                    }
                    case LineTcpParser.ENTITY_TYPE_TIMESTAMP: {
                        switch (ColumnType.tagOf(colType)) {
                            case ColumnType.TIMESTAMP:
                                r.putTimestamp(columnIndex, ent.getLongValue());
                                break;

                            case ColumnType.DATE:
                                r.putTimestamp(columnIndex, ent.getLongValue() / 1000);
                                break;

                            case ColumnType.SYMBOL:
                                r.putSym(columnIndex, ent.getValue());
                                break;

                            default:
                                throw castError("timestamp", i, colType, ent.getName());
                        }
                        break;
                    }
                    // parser would reject this condition based on config
                    case LineTcpParser.ENTITY_TYPE_SYMBOL: {
                        if (ColumnType.tagOf(colType) == ColumnType.SYMBOL) {
                            r.putSymUtf8(columnIndex, ent.getValue(), parser.hasNonAsciiChars());
                        } else {
                            throw castError("symbol", i, colType, ent.getName());
                        }
                        break;
                    }
                    default:
                        // unsupported types are ignored
                        break;
                }
            }
            r.append();
            tud.commitIfMaxUncommittedRowsCountReached();
        } catch (CommitFailedException commitFailedException) {
            throw commitFailedException;
        } catch (Throwable th) {
            LOG.error().$("could not write line protocol measurement [tableName=").$(tud.getTableNameUtf16()).$(", message=").$(th.getMessage()).$(th).I$();
            if (r != null) {
                r.cancel();
            }
        }
    }

    private void closeLocals(LowerCaseCharSequenceObjHashMap<TableUpdateDetails> tudUtf16) {
        ObjList<CharSequence> tableNames = tudUtf16.keys();
        for (int n = 0, sz = tableNames.size(); n < sz; n++) {
            tudUtf16.get(tableNames.get(n)).closeLocals();
        }
        tudUtf16.clear();
    }

    private boolean dispatchEvent(NetworkIOJob netIoJob, LineTcpParser parser, TableUpdateDetails tud) {
        final int writerThreadId = tud.getWriterThreadId();
        long seq = getNextPublisherEventSequence(writerThreadId);
        if (seq > -1) {
            try {
                if (tud.isWriterInError()) {
                    throw CairoException.critical(0).put("writer is in error, aborting ILP pipeline");
                }
                queue[writerThreadId].get(seq).createMeasurementEvent(tud, parser, netIoJob.getWorkerId());
            } finally {
                pubSeq[writerThreadId].done(seq);
            }
            tud.incrementEventsProcessedSinceReshuffle();
            return false;
        }
        return true;
    }

    private TableUpdateDetails getTableUpdateDetailsFromSharedArea(@NotNull NetworkIOJob netIoJob, @NotNull LineTcpParser parser) {
        final DirectByteCharSequence tableNameUtf8 = parser.getMeasurementName();
        final StringSink tableNameUtf16 = tableNameSinks[netIoJob.getWorkerId()];
        tableNameUtf16.clear();
        Chars.utf8Decode(tableNameUtf8.getLo(), tableNameUtf8.getHi(), tableNameUtf16);

        tableUpdateDetailsLock.writeLock().lock();
        try {
            TableUpdateDetails tud;
            // check if the global cache has the table
            final int tudKeyIndex = tableUpdateDetailsUtf16.keyIndex(tableNameUtf16);
            if (tudKeyIndex < 0) {
                // it does, which means that table is non-WAL
                // we should not have "shared" WAL tables
                tud = tableUpdateDetailsUtf16.valueAt(tudKeyIndex);
            } else {
                TableToken tableToken = engine.getTableTokenIfExists(tableNameUtf16);
                int status = engine.getStatus(securityContext, path, tableToken);
                if (status != TableUtils.TABLE_EXISTS) {
                    if (!autoCreateNewTables) {
                        throw CairoException.nonCritical()
                                .put("table does not exist, creating new tables is disabled [table=").put(tableNameUtf16)
                                .put(']');
                    }
                    if (!autoCreateNewColumns) {
                        throw CairoException.nonCritical()
                                .put("table does not exist, cannot create table, creating new columns is disabled [table=").put(tableNameUtf16)
                                .put(']');
                    }
                    // validate that parser entities do not contain NULLs
                    TableStructureAdapter tsa = tableStructureAdapter.of(tableNameUtf16, parser);
                    for (int i = 0, n = tsa.getColumnCount(); i < n; i++) {
                        if (tsa.getColumnType(i) == LineTcpParser.ENTITY_TYPE_NULL) {
                            throw CairoException.nonCritical().put("unknown column type [columnName=").put(tsa.getColumnName(i)).put(']');
                        }
                    }
                    LOG.info().$("creating table [tableName=").$(tableNameUtf16).$(']').$();
                    tableToken = engine.createTable(securityContext, ddlMem, path, true, tsa, false);
                }

                // by the time we get here, definitely exists on disk
                // check the global idle cache - TUD can be there
                final int idleTudKeyIndex = idleTableUpdateDetailsUtf16.keyIndex(tableNameUtf16);
                if (idleTudKeyIndex < 0) {
                    // TUD is found in global idle cache - this meant it is non-WAL
                    tud = idleTableUpdateDetailsUtf16.valueAt(idleTudKeyIndex);
                    LOG.info().$("idle table going active [tableName=").$(tud.getTableNameUtf16()).I$();
                    if (tud.getWriter() == null) {
                        tud.closeNoLock();
                        // Use actual table name from the "details" to avoid case mismatches in the
                        // WriterPool. There was an error in the LineTcpReceiverFuzzTest, which helped
                        // to identify the cause
                        tud = unsafeAssignTableToWriterThread(tudKeyIndex, tud.getTableNameUtf16());
                    } else {
                        idleTableUpdateDetailsUtf16.removeAt(idleTudKeyIndex);
                        tableUpdateDetailsUtf16.putAt(tudKeyIndex, tud.getTableNameUtf16(), tud);
                    }
                } else {
                    TelemetryTask.doStoreTelemetry(engine, Telemetry.SYSTEM_ILP_RESERVE_WRITER, Telemetry.ORIGIN_ILP_TCP);
                    // check if table on disk is WAL
                    path.of(engine.getConfiguration().getRoot());
                    final int keyIndex = tableNamesUtf16.keyIndex(tableNameUtf16);
                    tableToken = keyIndex < 0 ? tableNamesUtf16.valueAt(keyIndex) : tableToken;
                    final CharSequence tableName = keyIndex < 0 ? tableToken.getTableName() : tableNameUtf16;
                    if (engine.isWalTable(tableToken)) {
                        // create WAL-oriented TUD and NOT add it to the global cache
                        tud = new TableUpdateDetails(
                                configuration,
                                engine,
                                engine.getWalWriter(
                                        securityContext,
                                        tableToken
                                ),
                                -1,
                                netIoJobs,
                                defaultColumnTypes
                        );
                        if (keyIndex > -1) {
                            tableNamesUtf16.putAt(keyIndex, tableName.toString(), tableToken);
                        }
                    } else {
                        tud = unsafeAssignTableToWriterThread(tudKeyIndex, tableNameUtf16);
                    }
                }
            }

<<<<<<< HEAD
            netIoJob.addTableUpdateDetails(ByteCharSequence.newInstance(tableNameUtf8), tab);
            return tab;
=======
            // here we need to create a string image (mangled) of utf8 char sequence
            // deliberately not decoding UTF8, store bytes as chars each
            tableNameUtf16.clear();
            tableNameUtf16.put(tableNameUtf8);

            // at this point this is not UTF16 string
            netIoJob.addTableUpdateDetails(tableNameUtf16.toString(), tud);
            return tud;
>>>>>>> 2a7014ac
        } finally {
            tableUpdateDetailsLock.writeLock().unlock();
        }
    }

    private boolean isOpen() {
        return null != pubSeq;
    }

    @NotNull
    private TableUpdateDetails unsafeAssignTableToWriterThread(int tudKeyIndex, CharSequence tableNameUtf16) {
        unsafeCalcThreadLoad();
        long leastLoad = Long.MAX_VALUE;
        int threadId = 0;

        for (int i = 0, n = loadByWriterThread.length; i < n; i++) {
            if (loadByWriterThread[i] < leastLoad) {
                leastLoad = loadByWriterThread[i];
                threadId = i;
            }
        }
        TableToken tableToken = engine.getTableToken(tableNameUtf16);
        final TableUpdateDetails tud = new TableUpdateDetails(
                configuration,
                engine,
                // get writer here to avoid constructing
                // object instance and potentially leaking memory if
                // writer allocation fails
                engine.getTableWriterAPI(securityContext, tableToken, "tcpIlp"),
                threadId,
                netIoJobs,
                defaultColumnTypes
        );
        tableUpdateDetailsUtf16.putAt(tudKeyIndex, tud.getTableNameUtf16(), tud);
        LOG.info().$("assigned ").$(tableToken).$(" to thread ").$(threadId).$();
        return tud;
    }

    private void unsafeCalcThreadLoad() {
        Arrays.fill(loadByWriterThread, 0);
        ObjList<CharSequence> tableNames = tableUpdateDetailsUtf16.keys();
        for (int n = 0, sz = tableNames.size(); n < sz; n++) {
            final CharSequence tableName = tableNames.getQuick(n);
            final TableUpdateDetails stats = tableUpdateDetailsUtf16.get(tableName);
            if (stats != null) {
                loadByWriterThread[stats.getWriterThreadId()] += stats.getEventsProcessedSinceReshuffle();
            } else {
                LOG.error().$("could not find statistic for table [name=").$(tableName).I$();
            }
        }
    }

    protected NetworkIOJob createNetworkIOJob(IODispatcher<LineTcpConnectionContext> dispatcher, int workerId) {
        return new LineTcpNetworkIOJob(configuration, this, dispatcher, workerId);
    }

    long getNextPublisherEventSequence(int writerWorkerId) {
        assert isOpen();
        long seq;
        while ((seq = pubSeq[writerWorkerId].next()) == -2) {
            Os.pause();
        }
        return seq;
    }

    boolean scheduleEvent(NetworkIOJob netIoJob, LineTcpParser parser) {
        TableUpdateDetails tud;
        try {
            tud = netIoJob.getLocalTableDetails(parser.getMeasurementName());
            if (tud == null) {
                tud = getTableUpdateDetailsFromSharedArea(netIoJob, parser);
            }
        } catch (EntryUnavailableException ex) {
            // Table writer is locked
            LOG.info().$("could not get table writer [tableName=").$(parser.getMeasurementName())
                    .$(", ex=`")
                    .$(ex.getFlyweightMessage())
                    .$("`]")
                    .$();
            return true;
        } catch (CairoException ex) {
            // Table could not be created
            LOG.error().$("could not create table [tableName=").$(parser.getMeasurementName())
                    .$(", errno=").$(ex.getErrno())
                    .I$();
            // More details will be logged by catching thread
            throw ex;
        }

        if (tud.getWriterThreadId() == -1) {
            // this is a WAL TUD
            try {
                appendToWal(netIoJob, parser, tud);
            } catch (Throwable ex) {
                tud.setWriterInError();
                LOG.critical().$("closing writer because of error [table=").$(tud.getTableNameUtf16())
                        .$(",ex=")
                        .$(ex)
                        .I$();
                engine.getMetrics().health().incrementUnhandledErrors();
            }
            return false;
        }
        return dispatchEvent(netIoJob, parser, tud);
    }

    @TestOnly
    void setListener(LineTcpReceiver.SchedulerListener listener) {
        this.listener = listener;
    }
}<|MERGE_RESOLUTION|>--- conflicted
+++ resolved
@@ -190,10 +190,10 @@
         }
     }
 
-    public long commitWalTables(DirectByteCharSequenceObjHashMap<TableUpdateDetails> tableUpdateDetailsUtf8, long wallClockMillis) {
+    public long commitWalTables(ByteCharSequenceObjHashMap<TableUpdateDetails> tableUpdateDetailsUtf8, long wallClockMillis) {
         long minTableNextCommitTime = Long.MAX_VALUE;
         for (int n = 0, sz = tableUpdateDetailsUtf8.size(); n < sz; n++) {
-            final String tableNameUtf8 = tableUpdateDetailsUtf8.keys().get(n);
+            final ByteCharSequence tableNameUtf8 = tableUpdateDetailsUtf8.keys().get(n);
             final TableUpdateDetails tud = tableUpdateDetailsUtf8.get(tableNameUtf8);
             // WAL writer
             if (tud.getWriterThreadId() == -1) {
@@ -223,15 +223,9 @@
             long millis
     ) {
         for (int n = 0, sz = tableUpdateDetailsUtf8.size(); n < sz; n++) {
-<<<<<<< HEAD
             final ByteCharSequence tableNameUtf8 = tableUpdateDetailsUtf8.keys().get(n);
-            final TableUpdateDetails tab = tableUpdateDetailsUtf8.get(tableNameUtf8);
-            if (millis - tab.getLastMeasurementMillis() >= writerIdleTimeout) {
-=======
-            final String tableNameUtf8 = tableUpdateDetailsUtf8.keys().get(n);
             final TableUpdateDetails tud = tableUpdateDetailsUtf8.get(tableNameUtf8);
             if (millis - tud.getLastMeasurementMillis() >= writerIdleTimeout) {
->>>>>>> 2a7014ac
                 tableUpdateDetailsLock.writeLock().lock();
                 try {
                     if (tud.getNetworkIOOwnerCount() == 1) {
@@ -331,12 +325,12 @@
             int columnIndex = ld.getColumnIndex(ent.getName(), parser.hasNonAsciiChars(), metadata);
             int columnType = ColumnType.UNDEFINED;
             if (columnIndex == COLUMN_NOT_FOUND) {
-                final String columnNameUtf16 = ld.getColName();
+                final String columnNameUtf16 = ld.getColNameUtf16();
                 if (autoCreateNewColumns && TableUtils.isValidColumnName(columnNameUtf16, cairoConfiguration.getMaxFileNameLength())) {
                     if (metadata.getColumnIndexQuiet(columnNameUtf16) < 0) {
                         ww.commit();
                         try {
-                            ww.addColumn(columnNameUtf16, ld.getColumnType(columnNameUtf16, ent.getType()));
+                            ww.addColumn(columnNameUtf16, ld.getColumnType(ld.getColNameUtf8(), ent.getType()));
                         } catch (CairoException e) {
                             columnIndex = metadata.getColumnIndexQuiet(columnNameUtf16);
                             if (columnIndex < 0) {
@@ -723,19 +717,8 @@
                 }
             }
 
-<<<<<<< HEAD
-            netIoJob.addTableUpdateDetails(ByteCharSequence.newInstance(tableNameUtf8), tab);
-            return tab;
-=======
-            // here we need to create a string image (mangled) of utf8 char sequence
-            // deliberately not decoding UTF8, store bytes as chars each
-            tableNameUtf16.clear();
-            tableNameUtf16.put(tableNameUtf8);
-
-            // at this point this is not UTF16 string
-            netIoJob.addTableUpdateDetails(tableNameUtf16.toString(), tud);
+            netIoJob.addTableUpdateDetails(ByteCharSequence.newInstance(tableNameUtf8), tud);
             return tud;
->>>>>>> 2a7014ac
         } finally {
             tableUpdateDetailsLock.writeLock().unlock();
         }
