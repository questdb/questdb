/*******************************************************************************
 *     ___                  _   ____  ____
 *    / _ \ _   _  ___  ___| |_|  _ \| __ )
 *   | | | | | | |/ _ \/ __| __| | | |  _ \
 *   | |_| | |_| |  __/\__ \ |_| |_| | |_) |
 *    \__\_\\__,_|\___||___/\__|____/|____/
 *
 *  Copyright (c) 2014-2019 Appsicle
 *  Copyright (c) 2019-2023 QuestDB
 *
 *  Licensed under the Apache License, Version 2.0 (the "License");
 *  you may not use this file except in compliance with the License.
 *  You may obtain a copy of the License at
 *
 *  http://www.apache.org/licenses/LICENSE-2.0
 *
 *  Unless required by applicable law or agreed to in writing, software
 *  distributed under the License is distributed on an "AS IS" BASIS,
 *  WITHOUT WARRANTIES OR CONDITIONS OF ANY KIND, either express or implied.
 *  See the License for the specific language governing permissions and
 *  limitations under the License.
 *
 ******************************************************************************/

package io.questdb.cutlass.line.tcp;

import io.questdb.Telemetry;
import io.questdb.TelemetryOrigin;
import io.questdb.TelemetrySystemEvent;
import io.questdb.cairo.*;
import io.questdb.cairo.sql.TableRecordMetadata;
import io.questdb.cairo.vm.Vm;
import io.questdb.cairo.vm.api.MemoryMARW;
import io.questdb.cairo.wal.WalWriter;
import io.questdb.cutlass.line.LineProtoTimestampAdapter;
import io.questdb.log.Log;
import io.questdb.log.LogFactory;
import io.questdb.mp.MPSequence;
import io.questdb.mp.RingQueue;
import io.questdb.mp.SCSequence;
import io.questdb.mp.WorkerPool;
import io.questdb.network.IODispatcher;
import io.questdb.std.*;
import io.questdb.std.datetime.millitime.MillisecondClock;
import io.questdb.std.str.ByteCharSequence;
import io.questdb.std.str.DirectByteCharSequence;
import io.questdb.std.str.Path;
import io.questdb.std.str.StringSink;
import io.questdb.tasks.TelemetryTask;
import org.jetbrains.annotations.NotNull;

import java.io.Closeable;
import java.util.Arrays;
import java.util.concurrent.locks.ReadWriteLock;

import static io.questdb.cutlass.line.tcp.LineTcpMeasurementEvent.*;
import static io.questdb.cutlass.line.tcp.TableUpdateDetails.ThreadLocalDetails.COLUMN_NOT_FOUND;
import static io.questdb.cutlass.line.tcp.TableUpdateDetails.ThreadLocalDetails.DUPLICATED_COLUMN;

public class LineTcpMeasurementScheduler implements Closeable {
    private static final Log LOG = LogFactory.getLog(LineTcpMeasurementScheduler.class);
    private final ObjList<TableUpdateDetails>[] assignedTables;
    private final boolean autoCreateNewColumns;
    private final boolean autoCreateNewTables;
    private final CairoConfiguration cairoConfiguration;
    private final LineTcpReceiverConfiguration configuration;
    private final MemoryMARW ddlMem = Vm.getMARWInstance();
    private final DefaultColumnTypes defaultColumnTypes;
    private final CairoEngine engine;
    private final LowerCaseCharSequenceObjHashMap<TableUpdateDetails> idleTableUpdateDetailsUtf16;
    private final long[] loadByWriterThread;
    private final NetworkIOJob[] netIoJobs;
    private final Path path = new Path();
    private final MPSequence[] pubSeq;
    private final RingQueue<LineTcpMeasurementEvent>[] queue;
    private final StringSink[] tableNameSinks;
    private final TableStructureAdapter tableStructureAdapter;
    private final ReadWriteLock tableUpdateDetailsLock = new SimpleReadWriteLock();
    private final LowerCaseCharSequenceObjHashMap<TableUpdateDetails> tableUpdateDetailsUtf16;
    private final Telemetry<TelemetryTask> telemetry;
    private final IOTableUpdateDetailsPool walIdleUpdateDetailsUtf8;
    private final long writerIdleTimeout;

    public LineTcpMeasurementScheduler(
            LineTcpReceiverConfiguration lineConfiguration,
            CairoEngine engine,
            WorkerPool ioWorkerPool,
            IODispatcher<LineTcpConnectionContext> dispatcher,
            WorkerPool writerWorkerPool
    ) {
        this.engine = engine;
        this.telemetry = engine.getTelemetry();
        this.cairoConfiguration = engine.getConfiguration();
        this.configuration = lineConfiguration;
        MillisecondClock milliClock = cairoConfiguration.getMillisecondClock();
        this.defaultColumnTypes = new DefaultColumnTypes(lineConfiguration);
        final int ioWorkerPoolSize = ioWorkerPool.getWorkerCount();
        this.netIoJobs = new NetworkIOJob[ioWorkerPoolSize];
        this.tableNameSinks = new StringSink[ioWorkerPoolSize];
        for (int i = 0; i < ioWorkerPoolSize; i++) {
            tableNameSinks[i] = new StringSink();
            NetworkIOJob netIoJob = createNetworkIOJob(dispatcher, i);
            netIoJobs[i] = netIoJob;
            ioWorkerPool.assign(i, netIoJob);
            ioWorkerPool.freeOnExit(netIoJob);
        }

        // Worker count is set to 1 because we do not use this execution context
        // in worker threads.
        tableUpdateDetailsUtf16 = new LowerCaseCharSequenceObjHashMap<>();
        idleTableUpdateDetailsUtf16 = new LowerCaseCharSequenceObjHashMap<>();
        loadByWriterThread = new long[writerWorkerPool.getWorkerCount()];
        autoCreateNewTables = lineConfiguration.getAutoCreateNewTables();
        autoCreateNewColumns = lineConfiguration.getAutoCreateNewColumns();
        int maxMeasurementSize = lineConfiguration.getMaxMeasurementSize();
        int queueSize = lineConfiguration.getWriterQueueCapacity();
        long commitInterval = configuration.getCommitInterval();
        int nWriterThreads = writerWorkerPool.getWorkerCount();
        pubSeq = new MPSequence[nWriterThreads];
        //noinspection unchecked
        queue = new RingQueue[nWriterThreads];
        //noinspection unchecked
        assignedTables = new ObjList[nWriterThreads];
        for (int i = 0; i < nWriterThreads; i++) {
            MPSequence ps = new MPSequence(queueSize);
            pubSeq[i] = ps;

            RingQueue<LineTcpMeasurementEvent> q = new RingQueue<>(
                    (address, addressSize) -> new LineTcpMeasurementEvent(
                            address,
                            addressSize,
                            lineConfiguration.getMicrosecondClock(),
                            lineConfiguration.getTimestampAdapter(),
                            defaultColumnTypes,
                            lineConfiguration.isStringToCharCastAllowed(),
                            lineConfiguration.getMaxFileNameLength(),
                            lineConfiguration.getAutoCreateNewColumns()
                    ),
                    getEventSlotSize(maxMeasurementSize),
                    queueSize,
                    MemoryTag.NATIVE_ILP_RSS
            );

            queue[i] = q;
            SCSequence subSeq = new SCSequence();
            ps.then(subSeq).then(ps);

            assignedTables[i] = new ObjList<>();

            final LineTcpWriterJob lineTcpWriterJob = new LineTcpWriterJob(
                    i,
                    q,
                    subSeq,
                    milliClock,
                    commitInterval, this, engine.getMetrics(), assignedTables[i]);
            writerWorkerPool.assign(i, lineTcpWriterJob);
            writerWorkerPool.freeOnExit(lineTcpWriterJob);
        }
        this.tableStructureAdapter = new TableStructureAdapter(cairoConfiguration, defaultColumnTypes, configuration.getDefaultPartitionBy());
        writerIdleTimeout = lineConfiguration.getWriterIdleTimeout();
        walIdleUpdateDetailsUtf8 = new IOTableUpdateDetailsPool(ioWorkerPoolSize);
    }

    @Override
    public void close() {
        tableUpdateDetailsLock.writeLock().lock();
        try {
            closeLocals(tableUpdateDetailsUtf16);
            closeLocals(idleTableUpdateDetailsUtf16);
        } finally {
            tableUpdateDetailsLock.writeLock().unlock();
        }
<<<<<<< HEAD
        Misc.free(walIdleUpdateDetailsUtf8);
=======
>>>>>>> cefba498

        Misc.free(path);
        Misc.free(ddlMem);
        for (int i = 0, n = assignedTables.length; i < n; i++) {
            Misc.freeObjList(assignedTables[i]);
            assignedTables[i].clear();
        }
        //noinspection ForLoopReplaceableByForEach
        for (int i = 0, n = queue.length; i < n; i++) {
            Misc.free(queue[i]);
        }
        for (int i = 0, n = netIoJobs.length; i < n; i++) {
            netIoJobs[i].close();
        }
    }

    public boolean doMaintenance(
            ByteCharSequenceObjHashMap<TableUpdateDetails> tableUpdateDetailsUtf8,
            int readerWorkerId,
            long millis
    ) {
        walIdleUpdateDetailsUtf8.closeIdle(millis, writerIdleTimeout, listener);

        for (int n = 0, sz = tableUpdateDetailsUtf8.size(); n < sz; n++) {
            final ByteCharSequence tableNameUtf8 = tableUpdateDetailsUtf8.keys().get(n);
            final TableUpdateDetails tud = tableUpdateDetailsUtf8.get(tableNameUtf8);

            if (millis - tud.getLastMeasurementMillis() >= writerIdleTimeout) {
                tableUpdateDetailsLock.writeLock().lock();
                try {
                    if (tud.getNetworkIOOwnerCount() == 1) {
                        final int writerWorkerId = tud.getWriterThreadId();
                        final long seq = getNextPublisherEventSequence(writerWorkerId);
                        if (seq > -1) {
                            LineTcpMeasurementEvent event = queue[writerWorkerId].get(seq);
                            event.createWriterReleaseEvent(tud, true);
                            tableUpdateDetailsUtf8.remove(tableNameUtf8);
                            final CharSequence tableNameUtf16 = tud.getTableNameUtf16();
                            tableUpdateDetailsUtf16.remove(tableNameUtf16);
                            idleTableUpdateDetailsUtf16.put(tableNameUtf16, tud);
                            tud.removeReference(readerWorkerId);
                            pubSeq[writerWorkerId].done(seq);
                            LOG.info().$("active table going idle [tableName=").$(tableNameUtf16).I$();
                        }
                        return true;
                    } else {
                        tableUpdateDetailsUtf8.remove(tableNameUtf8);
                        tud.removeReference(readerWorkerId);
                    }
                    return sz > 1;
                } finally {
                    tableUpdateDetailsLock.writeLock().unlock();
                }
            }
        }
        return false;
    }

    public void processWriterReleaseEvent(LineTcpMeasurementEvent event, int workerId) {
        tableUpdateDetailsLock.readLock().lock();
        try {
            final TableUpdateDetails tub = event.getTableUpdateDetails();
            if (tub.getWriterThreadId() != workerId) {
                return;
            }
            if (!event.getTableUpdateDetails().isWriterInError() && tableUpdateDetailsUtf16.keyIndex(tub.getTableNameUtf16()) < 0) {
                // Table must have been re-assigned to an IO thread
                return;
            }
            LOG.info()
                    .$("releasing writer, its been idle since ").$ts(tub.getLastMeasurementMillis() * 1_000)
                    .$("[tableName=").$(tub.getTableNameUtf16())
                    .I$();

            event.releaseWriter();
        } finally {
            tableUpdateDetailsLock.readLock().unlock();
        }
    }

    public void releaseWalTableDetails(ByteCharSequenceObjHashMap<TableUpdateDetails> tableUpdateDetailsUtf8) {
        ObjList<ByteCharSequence> keys = tableUpdateDetailsUtf8.keys();
<<<<<<< HEAD
        for (int n = 0, sz = keys.size(); n < sz; n++) {
=======
        for (int n = keys.size() - 1; n > -1; --n) {
>>>>>>> cefba498
            final ByteCharSequence tableNameUtf8 = keys.getQuick(n);
            final TableUpdateDetails tud = tableUpdateDetailsUtf8.get(tableNameUtf8);
            if (tud.isWal()) {
                tableUpdateDetailsUtf8.remove(tableNameUtf8);
<<<<<<< HEAD
                sz--;
                n--;
                walIdleUpdateDetailsUtf8.put(tableNameUtf8, tud);
            }
        }
    }

=======
            }
        }
    }

    public boolean scheduleEvent(
            CairoSecurityContext securityContext,
            NetworkIOJob netIoJob,
            LineTcpConnectionContext ctx,
            LineTcpParser parser
    ) {
        DirectByteCharSequence measurementName = parser.getMeasurementName();
        TableUpdateDetails tud;
        try {
            tud = ctx.getTableUpdateDetails(measurementName);
            if (tud == null) {
                tud = netIoJob.getLocalTableDetails(measurementName);
                if (tud == null) {
                    tud = getTableUpdateDetailsFromSharedArea(netIoJob, ctx, parser, securityContext);
                }
            } else if (tud.isWriterInError()) {
                TableUpdateDetails removed = ctx.removeTableUpdateDetails(measurementName);
                assert tud == removed;
                removed.close();
                tud = getTableUpdateDetailsFromSharedArea(netIoJob, ctx, parser, securityContext);
            }
        } catch (EntryUnavailableException ex) {
            // Table writer is locked
            LOG.info().$("could not get table writer [tableName=").$(measurementName)
                    .$(", ex=`")
                    .$(ex.getFlyweightMessage())
                    .$("`]")
                    .$();
            return true;
        } catch (CairoException ex) {
            // Table could not be created
            LOG.error().$("could not create table [tableName=").$(measurementName)
                    .$(", errno=").$(ex.getErrno())
                    .$(", ex=`")
                    .$(ex.getFlyweightMessage())
                    .$("`]")
                    .I$();
            // More details will be logged by catching thread
            throw ex;
        }

        if (tud.isWal()) {
            try {
                appendToWal(securityContext, netIoJob, parser, tud);
            } catch (CommitFailedException ex) {
                if (ex.isTableDropped()) {
                    // table dropped, nothing to worry about
                    LOG.info().$("closing writer because table has been dropped (1) [table=").$(measurementName).I$();
                    tud.setWriterInError();
                    tud.releaseWriter(false);
                    // continue to next line
                    return false;
                }
                handleAppendException(measurementName, tud, ex);
            } catch (Throwable ex) {
                handleAppendException(measurementName, tud, ex);
            }
            return false;
        }
        return dispatchEvent(securityContext, netIoJob, parser, tud);
    }
>>>>>>> cefba498

    private static long getEventSlotSize(int maxMeasurementSize) {
        return Numbers.ceilPow2((long) (maxMeasurementSize / 4) * (Integer.BYTES + Double.BYTES + 1));
    }

    private static void handleAppendException(DirectByteCharSequence measurementName, TableUpdateDetails tud, Throwable ex) {
        tud.setWriterInError();
        LOG.critical().$("closing writer because of error [table=").$(tud.getTableNameUtf16())
                .$(",ex=")
                .$(ex)
                .I$();
        throw CairoException.critical(0).put("could not append to WAL [tableName=").put(measurementName).put(", error=").put(ex.getMessage()).put(']');
    }

    private void appendToWal(CairoSecurityContext securityContext, NetworkIOJob netIoJob, LineTcpParser parser, TableUpdateDetails tud) throws CommitFailedException {
        final boolean stringToCharCastAllowed = configuration.isStringToCharCastAllowed();
        LineProtoTimestampAdapter timestampAdapter = configuration.getTimestampAdapter();
        // pass 1: create all columns that do not exist
        final TableUpdateDetails.ThreadLocalDetails ld = tud.getThreadLocalDetails(netIoJob.getWorkerId());
        ld.resetStateIfNecessary(securityContext);
        ld.clearColumnTypes();

        WalWriter ww = (WalWriter) tud.getWriter();
        TableRecordMetadata metadata = ww.getMetadata();

        long timestamp = parser.getTimestamp();
        if (timestamp != LineTcpParser.NULL_TIMESTAMP) {
            timestamp = timestampAdapter.getMicros(timestamp);
        } else {
            timestamp = configuration.getMicrosecondClock().getTicks();
        }

        final int entCount = parser.getEntityCount();
        for (int i = 0; i < entCount; i++) {
            final LineTcpParser.ProtoEntity ent = parser.getEntity(i);
            int columnIndex = ld.getColumnIndex(ent.getName(), parser.hasNonAsciiChars(), metadata);
            int columnType = ColumnType.UNDEFINED;
            if (columnIndex == COLUMN_NOT_FOUND) {
                final String columnNameUtf16 = ld.getColNameUtf16();
                if (autoCreateNewColumns && TableUtils.isValidColumnName(columnNameUtf16, cairoConfiguration.getMaxFileNameLength())) {
                    if (metadata.getColumnIndexQuiet(columnNameUtf16) < 0) {
                        tud.commit(false);
                        try {
                            ww.addColumn(columnNameUtf16, ld.getColumnType(ld.getColNameUtf8(), ent.getType()));
                        } catch (CairoException e) {
                            columnIndex = metadata.getColumnIndexQuiet(columnNameUtf16);
                            if (columnIndex < 0) {
                                // the column is still not there, something must be wrong
                                throw e;
                            }
                            // all good, someone added the column concurrently
                        }
                    }
                    columnIndex = metadata.getColumnIndexQuiet(columnNameUtf16);
                    columnType = metadata.getColumnType(columnIndex);
                } else if (!autoCreateNewColumns) {
                    throw newColumnsNotAllowed(tud, columnNameUtf16);
                } else {
                    throw invalidColNameError(tud, columnNameUtf16);
                }
            } else if (columnIndex > -1) {
                if (columnIndex == tud.getTimestampIndex()) {
                    timestamp = timestampAdapter.getMicros(ent.getLongValue());
                    columnIndex = DUPLICATED_COLUMN;
                }
                columnType = columnIndex < 0 ? ColumnType.UNDEFINED : metadata.getColumnType(columnIndex);
            }
            ld.addColumnType(columnIndex, columnType);
        }

        TableWriter.Row r = ww.newRow(timestamp);
        try {
            for (int i = 0; i < entCount; i++) {
                final LineTcpParser.ProtoEntity ent = parser.getEntity(i);

                short entType = ent.getType();
                int colTypeAndIndex = ld.getColumnType(i);
                int colType = Numbers.decodeLowShort(colTypeAndIndex);
                int columnIndex = Numbers.decodeHighShort(colTypeAndIndex);

                if (columnIndex < 0) {
                    continue;
                }

                switch (entType) {
                    case LineTcpParser.ENTITY_TYPE_TAG: {
                        if (ColumnType.tagOf(colType) == ColumnType.SYMBOL) {
                            r.putSymUtf8(columnIndex, ent.getValue(), parser.hasNonAsciiChars());
                        } else {
                            throw castError("tag", i, colType, ent.getName());
                        }
                        break;
                    }
                    case LineTcpParser.ENTITY_TYPE_INTEGER: {
                        switch (ColumnType.tagOf(colType)) {
                            case ColumnType.LONG:
                                r.putLong(columnIndex, ent.getLongValue());
                                break;

                            case ColumnType.INT: {
                                final long entityValue = ent.getLongValue();
                                if (entityValue >= Integer.MIN_VALUE && entityValue <= Integer.MAX_VALUE) {
                                    r.putInt(columnIndex, (int) entityValue);
                                } else if (entityValue == Numbers.LONG_NaN) {
                                    r.putInt(columnIndex, Numbers.INT_NaN);
                                } else {
                                    throw boundsError(entityValue, i, ColumnType.INT);
                                }
                                break;
                            }
                            case ColumnType.SHORT: {
                                final long entityValue = ent.getLongValue();
                                if (entityValue >= Short.MIN_VALUE && entityValue <= Short.MAX_VALUE) {
                                    r.putShort(columnIndex, (short) entityValue);
                                } else if (entityValue == Numbers.LONG_NaN) {
                                    r.putShort(columnIndex, (short) 0);
                                } else {
                                    throw boundsError(entityValue, i, ColumnType.SHORT);
                                }
                                break;
                            }
                            case ColumnType.BYTE: {
                                final long entityValue = ent.getLongValue();
                                if (entityValue >= Byte.MIN_VALUE && entityValue <= Byte.MAX_VALUE) {
                                    r.putByte(columnIndex, (byte) entityValue);
                                } else if (entityValue == Numbers.LONG_NaN) {
                                    r.putByte(columnIndex, (byte) 0);
                                } else {
                                    throw boundsError(entityValue, i, ColumnType.BYTE);
                                }
                                break;
                            }
                            case ColumnType.TIMESTAMP:
                                r.putTimestamp(columnIndex, ent.getLongValue());
                                break;

                            case ColumnType.DATE:
                                r.putDate(columnIndex, ent.getLongValue());
                                break;

                            case ColumnType.DOUBLE:
                                r.putDouble(columnIndex, ent.getLongValue());
                                break;

                            case ColumnType.FLOAT:
                                r.putFloat(columnIndex, ent.getLongValue());
                                break;

                            case ColumnType.SYMBOL:
                                r.putSym(columnIndex, ent.getValue());
                                break;

                            default:
                                throw castError("integer", i, colType, ent.getName());
                        }
                        break;
                    }
                    case LineTcpParser.ENTITY_TYPE_FLOAT: {
                        switch (ColumnType.tagOf(colType)) {
                            case ColumnType.DOUBLE:
                                r.putDouble(columnIndex, ent.getFloatValue());
                                break;

                            case ColumnType.FLOAT:
                                r.putFloat(columnIndex, (float) ent.getFloatValue());
                                break;

                            case ColumnType.SYMBOL:
                                r.putSym(columnIndex, ent.getValue());
                                break;

                            default:
                                throw castError("float", i, colType, ent.getName());
                        }
                        break;
                    }
                    case LineTcpParser.ENTITY_TYPE_STRING: {
                        final int geoHashBits = ColumnType.getGeoHashBits(colType);
                        final DirectByteCharSequence entityValue = ent.getValue();
                        if (geoHashBits == 0) { // not geohash
                            switch (ColumnType.tagOf(colType)) {
                                case ColumnType.STRING:
                                    r.putStrUtf8AsUtf16(columnIndex, entityValue, parser.hasNonAsciiChars());
                                    break;

                                case ColumnType.CHAR:
                                    if (entityValue.length() == 1 && entityValue.byteAt(0) > -1) {
                                        r.putChar(columnIndex, entityValue.charAt(0));
                                    } else if (stringToCharCastAllowed) {
                                        int encodedResult = Chars.utf8CharDecode(entityValue.getLo(), entityValue.getHi());
                                        if (Numbers.decodeLowShort(encodedResult) > 0) {
                                            r.putChar(columnIndex, (char) Numbers.decodeHighShort(encodedResult));
                                        } else {
                                            throw castError("string", i, colType, ent.getName());
                                        }
                                    } else {
                                        throw castError("string", i, colType, ent.getName());
                                    }
                                    break;

                                case ColumnType.SYMBOL:
                                    r.putSymUtf8(columnIndex, entityValue, parser.hasNonAsciiChars());
                                    break;
                                case ColumnType.UUID:
                                    r.putUuid(columnIndex, entityValue);
                                    break;
                                default:
                                    throw castError("string", i, colType, ent.getName());
                            }
                        } else {
                            long geoHash;
                            try {
                                DirectByteCharSequence value = ent.getValue();
                                geoHash = GeoHashes.fromStringTruncatingNl(value.getLo(), value.getHi(), geoHashBits);
                            } catch (NumericException e) {
                                geoHash = GeoHashes.NULL;
                            }
                            r.putGeoHash(columnIndex, geoHash);
                        }
                        break;
                    }
                    case LineTcpParser.ENTITY_TYPE_LONG256: {
                        switch (ColumnType.tagOf(colType)) {
                            case ColumnType.LONG256:
                                r.putLong256(columnIndex, ent.getValue());
                                break;

                            case ColumnType.SYMBOL:
                                r.putSym(columnIndex, ent.getValue());
                                break;

                            default:
                                throw castError("long256", i, colType, ent.getName());
                        }
                        break;
                    }
                    case LineTcpParser.ENTITY_TYPE_BOOLEAN: {
                        switch (ColumnType.tagOf(colType)) {
                            case ColumnType.BOOLEAN:
                                r.putBool(columnIndex, ent.getBooleanValue());
                                break;

                            case ColumnType.BYTE:
                                r.putByte(columnIndex, (byte) (ent.getBooleanValue() ? 1 : 0));
                                break;

                            case ColumnType.SHORT:
                                r.putShort(columnIndex, (short) (ent.getBooleanValue() ? 1 : 0));
                                break;

                            case ColumnType.INT:
                                r.putInt(columnIndex, ent.getBooleanValue() ? 1 : 0);
                                break;

                            case ColumnType.LONG:
                                r.putLong(columnIndex, ent.getBooleanValue() ? 1 : 0);
                                break;

                            case ColumnType.FLOAT:
                                r.putFloat(columnIndex, ent.getBooleanValue() ? 1 : 0);
                                break;

                            case ColumnType.DOUBLE:
                                r.putDouble(columnIndex, ent.getBooleanValue() ? 1 : 0);
                                break;

                            case ColumnType.SYMBOL:
                                r.putSym(columnIndex, ent.getValue());
                                break;

                            default:
                                throw castError("boolean", i, colType, ent.getName());
                        }
                        break;
                    }
                    case LineTcpParser.ENTITY_TYPE_TIMESTAMP: {
                        switch (ColumnType.tagOf(colType)) {
                            case ColumnType.TIMESTAMP:
                                r.putTimestamp(columnIndex, ent.getLongValue());
                                break;

                            case ColumnType.DATE:
                                r.putTimestamp(columnIndex, ent.getLongValue() / 1000);
                                break;

                            case ColumnType.SYMBOL:
                                r.putSym(columnIndex, ent.getValue());
                                break;

                            default:
                                throw castError("timestamp", i, colType, ent.getName());
                        }
                        break;
                    }
                    // parser would reject this condition based on config
                    case LineTcpParser.ENTITY_TYPE_SYMBOL: {
                        if (ColumnType.tagOf(colType) == ColumnType.SYMBOL) {
                            r.putSymUtf8(columnIndex, ent.getValue(), parser.hasNonAsciiChars());
                        } else {
                            throw castError("symbol", i, colType, ent.getName());
                        }
                        break;
                    }
                    default:
                        // unsupported types are ignored
                        break;
                }
            }
            r.append();
            tud.commitIfMaxUncommittedRowsCountReached();
        } catch (CommitFailedException commitFailedException) {
            throw commitFailedException;
        } catch (Throwable th) {
            LOG.error().$("could not write line protocol measurement [tableName=").$(tud.getTableNameUtf16()).$(", message=").$(th.getMessage()).$(th).I$();
            if (r != null) {
                r.cancel();
            }
        }
    }

    private void closeLocals(LowerCaseCharSequenceObjHashMap<TableUpdateDetails> tudUtf16) {
        ObjList<CharSequence> tableNames = tudUtf16.keys();
        for (int n = 0, sz = tableNames.size(); n < sz; n++) {
            tudUtf16.get(tableNames.get(n)).closeLocals();
        }
        tudUtf16.clear();
    }

    private boolean dispatchEvent(
            CairoSecurityContext securityContext,
            NetworkIOJob netIoJob,
            LineTcpParser parser,
            TableUpdateDetails tud
    ) {
        final int writerThreadId = tud.getWriterThreadId();
        long seq = getNextPublisherEventSequence(writerThreadId);
        if (seq > -1) {
            try {
                if (tud.isWriterInError()) {
                    throw CairoException.critical(0).put("writer is in error, aborting ILP pipeline");
                }
                queue[writerThreadId].get(seq).createMeasurementEvent(securityContext, tud, parser, netIoJob.getWorkerId());
            } finally {
                pubSeq[writerThreadId].done(seq);
            }
            tud.incrementEventsProcessedSinceReshuffle();
            return false;
        }
        return true;
    }

    private TableUpdateDetails getTableUpdateDetailsFromSharedArea(
            @NotNull NetworkIOJob netIoJob,
            @NotNull LineTcpConnectionContext ctx,
            @NotNull LineTcpParser parser,
            CairoSecurityContext securityContext
    ) {
        final DirectByteCharSequence tableNameUtf8 = parser.getMeasurementName();
        TableUpdateDetails walCachedTud = walIdleUpdateDetailsUtf8.get(tableNameUtf8);
        if (walCachedTud != null) {
            netIoJob.addTableUpdateDetails(walCachedTud.getTableNameUtf8(), walCachedTud);
            return walCachedTud;
        }

        final StringSink tableNameUtf16 = tableNameSinks[netIoJob.getWorkerId()];
        tableNameUtf16.clear();
        Chars.utf8Decode(tableNameUtf8.getLo(), tableNameUtf8.getHi(), tableNameUtf16);

        tableUpdateDetailsLock.writeLock().lock();
        try {
            TableUpdateDetails tud;
            // check if the global cache has the table
            final int tudKeyIndex = tableUpdateDetailsUtf16.keyIndex(tableNameUtf16);
            if (tudKeyIndex < 0) {
                // it does, which means that table is non-WAL
                // we should not have "shared" WAL tables
                tud = tableUpdateDetailsUtf16.valueAt(tudKeyIndex);
            } else {
                TableToken tableToken = engine.getTableTokenIfExists(tableNameUtf16);
                int status = engine.getStatus(securityContext, path, tableToken);
                if (status != TableUtils.TABLE_EXISTS) {
                    if (!autoCreateNewTables) {
                        throw CairoException.nonCritical()
                                .put("table does not exist, creating new tables is disabled [table=").put(tableNameUtf16)
                                .put(']');
                    }
                    if (!autoCreateNewColumns) {
                        throw CairoException.nonCritical()
                                .put("table does not exist, cannot create table, creating new columns is disabled [table=").put(tableNameUtf16)
                                .put(']');
                    }
                    // validate that parser entities do not contain NULLs
                    TableStructureAdapter tsa = tableStructureAdapter.of(tableNameUtf16, parser);
                    for (int i = 0, n = tsa.getColumnCount(); i < n; i++) {
                        if (tsa.getColumnType(i) == LineTcpParser.ENTITY_TYPE_NULL) {
                            throw CairoException.nonCritical().put("unknown column type [columnName=").put(tsa.getColumnName(i)).put(']');
                        }
                    }
                    LOG.info().$("creating table [tableName=").$(tableNameUtf16).$(']').$();
                    tableToken = engine.createTable(securityContext, ddlMem, path, true, tsa, false);
                }

                // by the time we get here, definitely exists on disk
                // check the global idle cache - TUD can be there
                final int idleTudKeyIndex = idleTableUpdateDetailsUtf16.keyIndex(tableNameUtf16);
                if (idleTudKeyIndex < 0) {
                    // TUD is found in global idle cache - this meant it is non-WAL
                    tud = idleTableUpdateDetailsUtf16.valueAt(idleTudKeyIndex);
                    LOG.info().$("idle table going active [tableName=").$(tud.getTableNameUtf16()).I$();
                    if (tud.getWriter() == null) {
                        tud.closeNoLock();
                        // Use actual table name from the "details" to avoid case mismatches in the
                        // WriterPool. There was an error in the LineTcpReceiverFuzzTest, which helped
                        // to identify the cause
<<<<<<< HEAD
                        tud = unsafeAssignTableToWriterThread(tudKeyIndex, tud.getTableNameUtf16(), tud.getTableNameUtf8());
=======
                        tud = unsafeAssignTableToWriterThread(tudKeyIndex, tud.getTableNameUtf16(), tud.getTableNameUtf8(), securityContext);
>>>>>>> cefba498
                    } else {
                        idleTableUpdateDetailsUtf16.removeAt(idleTudKeyIndex);
                        tableUpdateDetailsUtf16.putAt(tudKeyIndex, tud.getTableNameUtf16(), tud);
                    }
                } else {
                    TelemetryTask.store(telemetry, TelemetryOrigin.ILP_TCP, TelemetrySystemEvent.ILP_RESERVE_WRITER);
                    // check if table on disk is WAL
                    path.of(engine.getConfiguration().getRoot());
                    if (engine.isWalTable(tableToken)) {
                        // create WAL-oriented TUD and NOT add it to the global cache
                        tud = new TableUpdateDetails(
                                configuration,
                                engine,
                                engine.getWalWriter(
                                        securityContext,
                                        tableToken
                                ),
                                -1,
                                netIoJobs,
                                defaultColumnTypes,
                                ByteCharSequence.newInstance(tableNameUtf8)
                        );
                        ctx.addTableUpdateDetails(ByteCharSequence.newInstance(tableNameUtf8), tud);
                        return tud;
                    } else {
<<<<<<< HEAD
                        tud = unsafeAssignTableToWriterThread(tudKeyIndex, tableNameUtf16, ByteCharSequence.newInstance(tableNameUtf8));
=======
                        tud = unsafeAssignTableToWriterThread(tudKeyIndex, tableNameUtf16, ByteCharSequence.newInstance(tableNameUtf8), securityContext);
>>>>>>> cefba498
                    }
                }
            }

            // tud.getTableNameUtf8() can be different case from incoming tableNameUtf8
            ByteCharSequence key = Chars.equals(tud.getTableNameUtf8(), tableNameUtf8) ? tud.getTableNameUtf8() : ByteCharSequence.newInstance(tableNameUtf8);
            netIoJob.addTableUpdateDetails(key, tud);
            return tud;
        } finally {
            tableUpdateDetailsLock.writeLock().unlock();
        }
    }

    private boolean isOpen() {
        return null != pubSeq;
    }

    @NotNull
<<<<<<< HEAD
    private TableUpdateDetails unsafeAssignTableToWriterThread(int tudKeyIndex, CharSequence tableNameUtf16, ByteCharSequence tableNameUtf8) {
=======
    private TableUpdateDetails unsafeAssignTableToWriterThread(
            int tudKeyIndex,
            CharSequence tableNameUtf16,
            ByteCharSequence tableNameUtf8,
            CairoSecurityContext securityContext
    ) {
>>>>>>> cefba498
        unsafeCalcThreadLoad();
        long leastLoad = Long.MAX_VALUE;
        int threadId = 0;

        for (int i = 0, n = loadByWriterThread.length; i < n; i++) {
            if (loadByWriterThread[i] < leastLoad) {
                leastLoad = loadByWriterThread[i];
                threadId = i;
            }
        }
        TableToken tableToken = engine.getTableToken(tableNameUtf16);
        final TableUpdateDetails tud = new TableUpdateDetails(
                configuration,
                engine,
                // get writer here to avoid constructing
                // object instance and potentially leaking memory if
                // writer allocation fails
                engine.getTableWriterAPI(securityContext, tableToken, "tcpIlp"),
                threadId,
                netIoJobs,
                defaultColumnTypes,
                tableNameUtf8
        );
        tableUpdateDetailsUtf16.putAt(tudKeyIndex, tud.getTableNameUtf16(), tud);
        LOG.info().$("assigned ").$(tableToken).$(" to thread ").$(threadId).$();
        return tud;
    }

    private void unsafeCalcThreadLoad() {
        Arrays.fill(loadByWriterThread, 0);
        ObjList<CharSequence> tableNames = tableUpdateDetailsUtf16.keys();
        for (int n = 0, sz = tableNames.size(); n < sz; n++) {
            final CharSequence tableName = tableNames.getQuick(n);
            final TableUpdateDetails stats = tableUpdateDetailsUtf16.get(tableName);
            if (stats != null) {
                loadByWriterThread[stats.getWriterThreadId()] += stats.getEventsProcessedSinceReshuffle();
            } else {
                LOG.error().$("could not find statistic for table [name=").$(tableName).I$();
            }
        }
    }

    protected NetworkIOJob createNetworkIOJob(IODispatcher<LineTcpConnectionContext> dispatcher, int workerId) {
        return new LineTcpNetworkIOJob(configuration, this, dispatcher, workerId);
    }

    long getNextPublisherEventSequence(int writerWorkerId) {
        assert isOpen();
        long seq;
        while ((seq = pubSeq[writerWorkerId].next()) == -2) {
            Os.pause();
        }
        return seq;
    }
<<<<<<< HEAD

    boolean scheduleEvent(NetworkIOJob netIoJob, LineTcpParser parser) {
        DirectByteCharSequence measurementName = parser.getMeasurementName();
        TableUpdateDetails tud;
        try {
            tud = netIoJob.getLocalTableDetails(measurementName);
            if (tud == null || (tud.isWal() && tud.isWriterInError())) {
                if (tud != null) {
                    TableUpdateDetails removed = netIoJob.removeTableUpdateDetails(measurementName);
                    assert tud == removed;
                    removed.releaseWriter(true);
                    removed.close();
                }
                tud = getTableUpdateDetailsFromSharedArea(netIoJob, parser);
            }
        } catch (EntryUnavailableException ex) {
            // Table writer is locked
            LOG.info().$("could not get table writer [tableName=").$(measurementName)
                    .$(", ex=`")
                    .$(ex.getFlyweightMessage())
                    .$("`]")
                    .$();
            return true;
        } catch (CairoException ex) {
            // Table could not be created
            LOG.error().$("could not create table [tableName=").$(measurementName)
                    .$(", errno=").$(ex.getErrno())
                    .I$();
            // More details will be logged by catching thread
            throw ex;
        }

        if (tud.isWal()) {
            try {
                appendToWal(netIoJob, parser, tud);
            } catch (Throwable ex) {
                tud.setWriterInError();
                LOG.critical().$("closing writer because of error [table=").$(tud.getTableNameUtf16())
                        .$(",ex=")
                        .$(ex)
                        .I$();
                if (tud.isWal()) {
                    throw CairoException.critical(0).put("could not append to WAL [tableName=").put(measurementName).put(", error=").put(ex.getMessage()).put(']');
                }
                engine.getMetrics().health().incrementUnhandledErrors();
            }
            return false;
        }
        return dispatchEvent(netIoJob, parser, tud);
    }

    @TestOnly
    void setListener(LineTcpReceiver.SchedulerListener listener) {
        this.listener = listener;
    }
=======
>>>>>>> cefba498
}<|MERGE_RESOLUTION|>--- conflicted
+++ resolved
@@ -78,7 +78,6 @@
     private final ReadWriteLock tableUpdateDetailsLock = new SimpleReadWriteLock();
     private final LowerCaseCharSequenceObjHashMap<TableUpdateDetails> tableUpdateDetailsUtf16;
     private final Telemetry<TelemetryTask> telemetry;
-    private final IOTableUpdateDetailsPool walIdleUpdateDetailsUtf8;
     private final long writerIdleTimeout;
 
     public LineTcpMeasurementScheduler(
@@ -158,7 +157,6 @@
         }
         this.tableStructureAdapter = new TableStructureAdapter(cairoConfiguration, defaultColumnTypes, configuration.getDefaultPartitionBy());
         writerIdleTimeout = lineConfiguration.getWriterIdleTimeout();
-        walIdleUpdateDetailsUtf8 = new IOTableUpdateDetailsPool(ioWorkerPoolSize);
     }
 
     @Override
@@ -170,10 +168,6 @@
         } finally {
             tableUpdateDetailsLock.writeLock().unlock();
         }
-<<<<<<< HEAD
-        Misc.free(walIdleUpdateDetailsUtf8);
-=======
->>>>>>> cefba498
 
         Misc.free(path);
         Misc.free(ddlMem);
@@ -195,8 +189,6 @@
             int readerWorkerId,
             long millis
     ) {
-        walIdleUpdateDetailsUtf8.closeIdle(millis, writerIdleTimeout, listener);
-
         for (int n = 0, sz = tableUpdateDetailsUtf8.size(); n < sz; n++) {
             final ByteCharSequence tableNameUtf8 = tableUpdateDetailsUtf8.keys().get(n);
             final TableUpdateDetails tud = tableUpdateDetailsUtf8.get(tableNameUtf8);
@@ -256,24 +248,11 @@
 
     public void releaseWalTableDetails(ByteCharSequenceObjHashMap<TableUpdateDetails> tableUpdateDetailsUtf8) {
         ObjList<ByteCharSequence> keys = tableUpdateDetailsUtf8.keys();
-<<<<<<< HEAD
-        for (int n = 0, sz = keys.size(); n < sz; n++) {
-=======
         for (int n = keys.size() - 1; n > -1; --n) {
->>>>>>> cefba498
             final ByteCharSequence tableNameUtf8 = keys.getQuick(n);
             final TableUpdateDetails tud = tableUpdateDetailsUtf8.get(tableNameUtf8);
             if (tud.isWal()) {
                 tableUpdateDetailsUtf8.remove(tableNameUtf8);
-<<<<<<< HEAD
-                sz--;
-                n--;
-                walIdleUpdateDetailsUtf8.put(tableNameUtf8, tud);
-            }
-        }
-    }
-
-=======
             }
         }
     }
@@ -339,7 +318,6 @@
         }
         return dispatchEvent(securityContext, netIoJob, parser, tud);
     }
->>>>>>> cefba498
 
     private static long getEventSlotSize(int maxMeasurementSize) {
         return Numbers.ceilPow2((long) (maxMeasurementSize / 4) * (Integer.BYTES + Double.BYTES + 1));
@@ -698,12 +676,6 @@
             CairoSecurityContext securityContext
     ) {
         final DirectByteCharSequence tableNameUtf8 = parser.getMeasurementName();
-        TableUpdateDetails walCachedTud = walIdleUpdateDetailsUtf8.get(tableNameUtf8);
-        if (walCachedTud != null) {
-            netIoJob.addTableUpdateDetails(walCachedTud.getTableNameUtf8(), walCachedTud);
-            return walCachedTud;
-        }
-
         final StringSink tableNameUtf16 = tableNameSinks[netIoJob.getWorkerId()];
         tableNameUtf16.clear();
         Chars.utf8Decode(tableNameUtf8.getLo(), tableNameUtf8.getHi(), tableNameUtf16);
@@ -754,11 +726,7 @@
                         // Use actual table name from the "details" to avoid case mismatches in the
                         // WriterPool. There was an error in the LineTcpReceiverFuzzTest, which helped
                         // to identify the cause
-<<<<<<< HEAD
-                        tud = unsafeAssignTableToWriterThread(tudKeyIndex, tud.getTableNameUtf16(), tud.getTableNameUtf8());
-=======
                         tud = unsafeAssignTableToWriterThread(tudKeyIndex, tud.getTableNameUtf16(), tud.getTableNameUtf8(), securityContext);
->>>>>>> cefba498
                     } else {
                         idleTableUpdateDetailsUtf16.removeAt(idleTudKeyIndex);
                         tableUpdateDetailsUtf16.putAt(tudKeyIndex, tud.getTableNameUtf16(), tud);
@@ -784,11 +752,7 @@
                         ctx.addTableUpdateDetails(ByteCharSequence.newInstance(tableNameUtf8), tud);
                         return tud;
                     } else {
-<<<<<<< HEAD
-                        tud = unsafeAssignTableToWriterThread(tudKeyIndex, tableNameUtf16, ByteCharSequence.newInstance(tableNameUtf8));
-=======
                         tud = unsafeAssignTableToWriterThread(tudKeyIndex, tableNameUtf16, ByteCharSequence.newInstance(tableNameUtf8), securityContext);
->>>>>>> cefba498
                     }
                 }
             }
@@ -807,16 +771,12 @@
     }
 
     @NotNull
-<<<<<<< HEAD
-    private TableUpdateDetails unsafeAssignTableToWriterThread(int tudKeyIndex, CharSequence tableNameUtf16, ByteCharSequence tableNameUtf8) {
-=======
     private TableUpdateDetails unsafeAssignTableToWriterThread(
             int tudKeyIndex,
             CharSequence tableNameUtf16,
             ByteCharSequence tableNameUtf8,
             CairoSecurityContext securityContext
     ) {
->>>>>>> cefba498
         unsafeCalcThreadLoad();
         long leastLoad = Long.MAX_VALUE;
         int threadId = 0;
@@ -871,62 +831,4 @@
         }
         return seq;
     }
-<<<<<<< HEAD
-
-    boolean scheduleEvent(NetworkIOJob netIoJob, LineTcpParser parser) {
-        DirectByteCharSequence measurementName = parser.getMeasurementName();
-        TableUpdateDetails tud;
-        try {
-            tud = netIoJob.getLocalTableDetails(measurementName);
-            if (tud == null || (tud.isWal() && tud.isWriterInError())) {
-                if (tud != null) {
-                    TableUpdateDetails removed = netIoJob.removeTableUpdateDetails(measurementName);
-                    assert tud == removed;
-                    removed.releaseWriter(true);
-                    removed.close();
-                }
-                tud = getTableUpdateDetailsFromSharedArea(netIoJob, parser);
-            }
-        } catch (EntryUnavailableException ex) {
-            // Table writer is locked
-            LOG.info().$("could not get table writer [tableName=").$(measurementName)
-                    .$(", ex=`")
-                    .$(ex.getFlyweightMessage())
-                    .$("`]")
-                    .$();
-            return true;
-        } catch (CairoException ex) {
-            // Table could not be created
-            LOG.error().$("could not create table [tableName=").$(measurementName)
-                    .$(", errno=").$(ex.getErrno())
-                    .I$();
-            // More details will be logged by catching thread
-            throw ex;
-        }
-
-        if (tud.isWal()) {
-            try {
-                appendToWal(netIoJob, parser, tud);
-            } catch (Throwable ex) {
-                tud.setWriterInError();
-                LOG.critical().$("closing writer because of error [table=").$(tud.getTableNameUtf16())
-                        .$(",ex=")
-                        .$(ex)
-                        .I$();
-                if (tud.isWal()) {
-                    throw CairoException.critical(0).put("could not append to WAL [tableName=").put(measurementName).put(", error=").put(ex.getMessage()).put(']');
-                }
-                engine.getMetrics().health().incrementUnhandledErrors();
-            }
-            return false;
-        }
-        return dispatchEvent(netIoJob, parser, tud);
-    }
-
-    @TestOnly
-    void setListener(LineTcpReceiver.SchedulerListener listener) {
-        this.listener = listener;
-    }
-=======
->>>>>>> cefba498
 }