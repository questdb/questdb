/*******************************************************************************
 *     ___                  _   ____  ____
 *    / _ \ _   _  ___  ___| |_|  _ \| __ )
 *   | | | | | | |/ _ \/ __| __| | | |  _ \
 *   | |_| | |_| |  __/\__ \ |_| |_| | |_) |
 *    \__\_\\__,_|\___||___/\__|____/|____/
 *
 *  Copyright (c) 2014-2019 Appsicle
 *  Copyright (c) 2019-2022 QuestDB
 *
 *  Licensed under the Apache License, Version 2.0 (the "License");
 *  you may not use this file except in compliance with the License.
 *  You may obtain a copy of the License at
 *
 *  http://www.apache.org/licenses/LICENSE-2.0
 *
 *  Unless required by applicable law or agreed to in writing, software
 *  distributed under the License is distributed on an "AS IS" BASIS,
 *  WITHOUT WARRANTIES OR CONDITIONS OF ANY KIND, either express or implied.
 *  See the License for the specific language governing permissions and
 *  limitations under the License.
 *
 ******************************************************************************/

package io.questdb.cutlass.line.tcp;

import io.questdb.Telemetry;
import io.questdb.cairo.*;
import io.questdb.cairo.security.AllowAllCairoSecurityContext;
import io.questdb.cairo.sql.SymbolTable;
import io.questdb.cairo.vm.Vm;
import io.questdb.cairo.vm.api.MemoryMARW;
import io.questdb.cutlass.line.LineProtoTimestampAdapter;
import io.questdb.cutlass.line.tcp.LineTcpParser.ProtoEntity;
import io.questdb.log.Log;
import io.questdb.log.LogFactory;
import io.questdb.mp.*;
import io.questdb.network.IODispatcher;
import io.questdb.network.IOOperation;
import io.questdb.network.IORequestProcessor;
import io.questdb.std.*;
import io.questdb.std.datetime.microtime.MicrosecondClock;
import io.questdb.std.datetime.millitime.MillisecondClock;
import io.questdb.std.str.*;
import io.questdb.tasks.TelemetryTask;
import org.jetbrains.annotations.NotNull;

import java.io.Closeable;
import java.util.Arrays;
import java.util.concurrent.locks.ReadWriteLock;

import static io.questdb.network.IODispatcher.DISCONNECT_REASON_UNKNOWN_OPERATION;

class LineTcpMeasurementScheduler implements Closeable {
    private static final Log LOG = LogFactory.getLog(LineTcpMeasurementScheduler.class);
    private static final int REBALANCE_EVENT_ID = -1; // A rebalance event is used to rebalance load across different threads
    private static final int INCOMPLETE_EVENT_ID = -2; // An incomplete event is used when the queue producer has grabbed an event but is
    // not able to populate it for some reason, the event needs to be committed to the
    // queue incomplete
    private static final int RELEASE_WRITER_EVENT_ID = -3;
    private static final int[] DEFAULT_COLUMN_TYPES = new int[LineTcpParser.N_ENTITY_TYPES];
    private final CairoEngine engine;
    private final CairoSecurityContext securityContext;
    private final CairoConfiguration cairoConfiguration;
    private final MillisecondClock milliClock;
    private final RingQueue<LineTcpMeasurementEvent> queue;
    private final ReadWriteLock tableUpdateDetailsLock = new SimpleReadWriteLock();
    private final CharSequenceObjHashMap<TableUpdateDetails> tableUpdateDetailsByTableName;
    private final CharSequenceObjHashMap<TableUpdateDetails> idleTableUpdateDetailsByTableName;
    private final int[] loadByThread;
    private final int nUpdatesPerLoadRebalance;
    private final double maxLoadRatio;
    private final long maintenanceInterval;
    private final long writerIdleTimeout;
    private final int defaultPartitionBy;
    private final int commitMode;
    private final NetworkIOJob[] netIoJobs;
    private final TableStructureAdapter tableStructureAdapter = new TableStructureAdapter();
    private final Path path = new Path();
    private final MemoryMARW ddlMem = Vm.getMARWInstance();
    private Sequence pubSeq;
    private int nLoadCheckCycles = 0;
    private int nRebalances = 0;
    private LineTcpReceiver.SchedulerListener listener;
    private final LineTcpReceiverConfiguration configuration;

    LineTcpMeasurementScheduler(
            LineTcpReceiverConfiguration lineConfiguration,
            CairoEngine engine,
            WorkerPool ioWorkerPool,
            IODispatcher<LineTcpConnectionContext> dispatcher,
            WorkerPool writerWorkerPool
    ) {
        this.engine = engine;
        this.securityContext = lineConfiguration.getCairoSecurityContext();
        this.cairoConfiguration = engine.getConfiguration();
        this.configuration = lineConfiguration;
        this.milliClock = cairoConfiguration.getMillisecondClock();
        this.commitMode = cairoConfiguration.getCommitMode();

        this.netIoJobs = new NetworkIOJob[ioWorkerPool.getWorkerCount()];
        for (int i = 0; i < ioWorkerPool.getWorkerCount(); i++) {
            NetworkIOJob netIoJob = createNetworkIOJob(dispatcher, i);
            netIoJobs[i] = netIoJob;
            ioWorkerPool.assign(i, netIoJob);
            ioWorkerPool.assign(i, netIoJob::close);
        }

        // Worker count is set to 1 because we do not use this execution context
        // in worker threads.
        tableUpdateDetailsByTableName = new CharSequenceObjHashMap<>();
        idleTableUpdateDetailsByTableName = new CharSequenceObjHashMap<>();
        loadByThread = new int[writerWorkerPool.getWorkerCount()];
        int maxMeasurementSize = lineConfiguration.getMaxMeasurementSize();
        int queueSize = lineConfiguration.getWriterQueueCapacity();
        queue = new RingQueue<>(
                () -> new LineTcpMeasurementEvent(
                        maxMeasurementSize,
                        lineConfiguration.getMicrosecondClock(),
                        lineConfiguration.getTimestampAdapter()),
                queueSize);
        pubSeq = new MPSequence(queueSize);

        int nWriterThreads = writerWorkerPool.getWorkerCount();
        if (nWriterThreads > 1) {
            FanOut fanOut = new FanOut();
            for (int n = 0; n < nWriterThreads; n++) {
                SCSequence subSeq = new SCSequence();
                fanOut.and(subSeq);
                WriterJob writerJob = new WriterJob(n, subSeq);
                writerWorkerPool.assign(n, writerJob);
                writerWorkerPool.assign(n, writerJob::close);
            }
            pubSeq.then(fanOut).then(pubSeq);
        } else {
            SCSequence subSeq = new SCSequence();
            pubSeq.then(subSeq).then(pubSeq);
            WriterJob writerJob = new WriterJob(0, subSeq);
            writerWorkerPool.assign(0, writerJob);
            writerWorkerPool.assign(0, writerJob::close);
        }

        nUpdatesPerLoadRebalance = lineConfiguration.getNUpdatesPerLoadRebalance();
        maxLoadRatio = lineConfiguration.getMaxLoadRatio();
        maintenanceInterval = lineConfiguration.getMaintenanceInterval();
        defaultPartitionBy = lineConfiguration.getDefaultPartitionBy();
        writerIdleTimeout = lineConfiguration.getWriterIdleTimeout();
    }

    @Override
    public void close() {
        // Both the writer and the network reader worker pools must have been closed so that their respective cleaners have run
        if (null != pubSeq) {
            pubSeq = null;
            tableUpdateDetailsLock.writeLock().lock();
            try {
                ObjList<CharSequence> tableNames = tableUpdateDetailsByTableName.keys();
                for (int n = 0, sz = tableNames.size(); n < sz; n++) {
                    TableUpdateDetails updateDetails = tableUpdateDetailsByTableName.get(tableNames.get(n));
                    updateDetails.closeLocals();
                }
                tableUpdateDetailsByTableName.clear();

                tableNames = idleTableUpdateDetailsByTableName.keys();
                for (int n = 0, sz = tableNames.size(); n < sz; n++) {
                    TableUpdateDetails updateDetails = idleTableUpdateDetailsByTableName.get(tableNames.get(n));
                    updateDetails.closeLocals();
                }
                idleTableUpdateDetailsByTableName.clear();
            } finally {
                tableUpdateDetailsLock.writeLock().unlock();
            }
            for (int n = 0; n < queue.getCapacity(); n++) {
                queue.get(n).close();
            }
            path.close();
            ddlMem.close();
        }
    }

    @NotNull
    private TableUpdateDetails assignTableToThread(String tableName) {
        TableUpdateDetails tableUpdateDetails;
        calcThreadLoad();
        int leastLoad = Integer.MAX_VALUE;
        int threadId = 0;
        for (int n = 0; n < loadByThread.length; n++) {
            if (loadByThread[n] < leastLoad) {
                leastLoad = loadByThread[n];
                threadId = n;
            }
        }
        tableUpdateDetails = new TableUpdateDetails(tableName, threadId, netIoJobs);

        int keyIndex = tableUpdateDetailsByTableName.keyIndex(tableName);
        tableUpdateDetailsByTableName.putAt(keyIndex, tableName, tableUpdateDetails);
        LOG.info().$("assigned ").$(tableName).$(" to thread ").$(threadId).$();
        return tableUpdateDetails;
    }

    private void calcThreadLoad() {
        Arrays.fill(loadByThread, 0);
        ObjList<CharSequence> tableNames = tableUpdateDetailsByTableName.keys();
        for (int n = 0, sz = tableNames.size(); n < sz; n++) {
            final CharSequence tableName = tableNames.getQuick(n);
            final TableUpdateDetails stats = tableUpdateDetailsByTableName.get(tableName);
            if (stats != null) {
                loadByThread[stats.writerThreadId] += stats.nUpdates;
            } else {
                LOG.error().$("could not find static for table [name=").$(tableName).I$();
            }
        }
    }

    protected NetworkIOJob createNetworkIOJob(IODispatcher<LineTcpConnectionContext> dispatcher, int workerId) {
        return new NetworkIOJobImpl(dispatcher, workerId);
    }

    int[] getLoadByThread() {
        return loadByThread;
    }

    int getNLoadCheckCycles() {
        return nLoadCheckCycles;
    }

    int getNRebalances() {
        return nRebalances;
    }

    long getNextPublisherEventSequence() {
        assert isOpen();
        long seq;
        //noinspection StatementWithEmptyBody
        while ((seq = pubSeq.next()) == -2) {
        }
        return seq;
    }

    private boolean isOpen() {
        return null != pubSeq;
    }

    private void loadRebalance() {
        LOG.debug().$("load check [cycle=").$(++nLoadCheckCycles).$(']').$();
        calcThreadLoad();
        ObjList<CharSequence> tableNames = tableUpdateDetailsByTableName.keys();
        int fromThreadId = -1;
        int toThreadId = -1;
        TableUpdateDetails tableToMove = null;
        int maxLoad = Integer.MAX_VALUE;
        while (true) {
            int highestLoad = Integer.MIN_VALUE;
            int highestLoadedThreadId = -1;
            int lowestLoad = Integer.MAX_VALUE;
            int lowestLoadedThreadId = -1;
            for (int n = 0; n < loadByThread.length; n++) {
                if (loadByThread[n] >= maxLoad) {
                    continue;
                }

                if (highestLoad < loadByThread[n]) {
                    highestLoad = loadByThread[n];
                    highestLoadedThreadId = n;
                }

                if (lowestLoad > loadByThread[n]) {
                    lowestLoad = loadByThread[n];
                    lowestLoadedThreadId = n;
                }
            }

            if (highestLoadedThreadId == -1 || lowestLoadedThreadId == -1 || highestLoadedThreadId == lowestLoadedThreadId) {
                break;
            }

            double loadRatio = (double) highestLoad / (double) lowestLoad;
            if (loadRatio < maxLoadRatio) {
                // Load is not sufficiently unbalanced
                break;
            }

            int nTables = 0;
            lowestLoad = Integer.MAX_VALUE;
            String leastLoadedTableName = null;
            for (int n = 0, sz = tableNames.size(); n < sz; n++) {
                TableUpdateDetails stats = tableUpdateDetailsByTableName.get(tableNames.get(n));
                if (stats.writerThreadId == highestLoadedThreadId && stats.nUpdates > 0) {
                    nTables++;
                    if (stats.nUpdates < lowestLoad) {
                        lowestLoad = stats.nUpdates;
                        leastLoadedTableName = stats.tableName;
                    }
                }
            }

            if (nTables < 2) {
                // The most loaded thread only has 1 table with load assigned to it
                maxLoad = highestLoad;
                continue;
            }

            fromThreadId = highestLoadedThreadId;
            toThreadId = lowestLoadedThreadId;
            tableToMove = tableUpdateDetailsByTableName.get(leastLoadedTableName);
            break;
        }

        for (int n = 0, sz = tableNames.size(); n < sz; n++) {
            TableUpdateDetails stats = tableUpdateDetailsByTableName.get(tableNames.get(n));
            stats.nUpdates = 0;
        }

        if (null != tableToMove) {
            long seq = getNextPublisherEventSequence();
            if (seq >= 0) {
                try {
                    LineTcpMeasurementEvent event = queue.get(seq);
                    event.threadId = INCOMPLETE_EVENT_ID;
                    event.createRebalanceEvent(fromThreadId, toThreadId, tableToMove);
                    tableToMove.writerThreadId = toThreadId;
                    LOG.info()
                            .$("rebalance cycle, requesting table move [cycle=").$(nLoadCheckCycles)
                            .$(", nRebalances=").$(++nRebalances)
                            .$(", table=").$(tableToMove.tableName)
                            .$(", fromThreadId=").$(fromThreadId)
                            .$(", toThreadId=").$(toThreadId)
                            .$(']').$();
                } finally {
                    pubSeq.done(seq);
                }
            }
        }
    }

    void setListener(LineTcpReceiver.SchedulerListener listener) {
        this.listener = listener;
    }

<<<<<<< HEAD
    private TableUpdateDetails getReaderTableUpdateDetails(NetworkIOJob netIoJob, NewLineProtoParser protoParser) {
=======
    private TableUpdateDetails startNewMeasurementEvent(NetworkIOJob netIoJob, LineTcpParser protoParser) {
>>>>>>> 8e902371
        final TableUpdateDetails tableUpdateDetails = netIoJob.getTableUpdateDetails(protoParser.getMeasurementName());
        if (null != tableUpdateDetails) {
            return tableUpdateDetails;
        }
        return startNewMeasurementEvent0(netIoJob, protoParser);
    }

    private TableUpdateDetails startNewMeasurementEvent0(NetworkIOJob netIoJob, LineTcpParser protoParser) {
        TableUpdateDetails tableUpdateDetails;
        tableUpdateDetailsLock.writeLock().lock();
        try {
            int keyIndex = tableUpdateDetailsByTableName.keyIndex(protoParser.getMeasurementName());
            if (keyIndex < 0) {
                tableUpdateDetails = tableUpdateDetailsByTableName.valueAt(keyIndex);
            } else {
                String tableName = protoParser.getMeasurementName().toString();
                int status = engine.getStatus(securityContext, path, tableName, 0, tableName.length());
                if (status != TableUtils.TABLE_EXISTS) {
                    LOG.info().$("creating table [tableName=").$(tableName).$(']').$();
                    engine.createTable(securityContext, ddlMem, path, tableStructureAdapter.of(tableName, protoParser));
                }

                keyIndex = idleTableUpdateDetailsByTableName.keyIndex(tableName);
                if (keyIndex < 0) {
                    LOG.info().$("idle table going active [tableName=").$(tableName).I$();
                    tableUpdateDetails = idleTableUpdateDetailsByTableName.valueAt(keyIndex);
                    idleTableUpdateDetailsByTableName.removeAt(keyIndex);
                    tableUpdateDetailsByTableName.put(tableUpdateDetails.tableName, tableUpdateDetails);
                } else {
                    TelemetryTask.doStoreTelemetry(engine, Telemetry.SYSTEM_ILP_RESERVE_WRITER, Telemetry.ORIGIN_ILP_TCP);
                    tableUpdateDetails = assignTableToThread(tableName);
                }
            }

            netIoJob.addTableUpdateDetails(tableUpdateDetails);
            return tableUpdateDetails;
        } finally {
            tableUpdateDetailsLock.writeLock().unlock();
        }
    }

    boolean tryButCouldNotCommit(NetworkIOJob netIoJob, LineTcpParser protoParser, FloatingDirectCharSink charSink) {
        TableUpdateDetails tableUpdateDetails;
        try {
            tableUpdateDetails = getReaderTableUpdateDetails(netIoJob, protoParser);
        } catch (EntryUnavailableException ex) {
            // Table writer is locked
            LOG.info().$("could not get table writer [tableName=").$(protoParser.getMeasurementName()).$(", ex=").$(ex.getFlyweightMessage()).I$();
            return true;
        } catch (CairoException ex) {
            // Table could not be created
            LOG.info()
                    .$("could not create table [tableName=").$(protoParser.getMeasurementName())
                    .$(", ex=").$(ex.getFlyweightMessage())
                    .$(", errno=").$(ex.getErrno())
                    .I$();
            return false;
        }
        if (null != tableUpdateDetails) {
            long seq = getNextPublisherEventSequence();
            if (seq >= 0) {
                try {
                    LineTcpMeasurementEvent event = queue.get(seq);
                    event.threadId = INCOMPLETE_EVENT_ID;
                    TableUpdateDetails.ThreadLocalDetails localDetails = tableUpdateDetails.startNewMeasurementEvent(netIoJob.getWorkerId());
                    event.createMeasurementEvent(tableUpdateDetails, localDetails, protoParser, charSink);
                    return false;
                } finally {
                    pubSeq.done(seq);
                    if (++tableUpdateDetails.nUpdates > nUpdatesPerLoadRebalance) {
                        if (tableUpdateDetailsLock.writeLock().tryLock()) {
                            try {
                                loadRebalance();
                            } finally {
                                tableUpdateDetailsLock.writeLock().unlock();
                            }
                        }
                    }
                }
            }
        }
        return true;
    }

    interface NetworkIOJob extends Job {
        void addTableUpdateDetails(TableUpdateDetails tableUpdateDetails);

        void close();

        TableUpdateDetails getTableUpdateDetails(CharSequence tableName);

        ObjList<SymbolCache> getUnusedSymbolCaches();

        int getWorkerId();
    }

    private class LineTcpMeasurementEvent implements Closeable {
        private final MicrosecondClock clock;
        private final LineProtoTimestampAdapter timestampAdapter;
        private final long bufSize;
        private int threadId;
        private TableUpdateDetails tableUpdateDetails;
        private long bufLo;
        private int rebalanceFromThreadId;
        private int rebalanceToThreadId;
        private volatile boolean rebalanceReleasedByFromThread;
        private boolean commitOnWriterClose;

        private LineTcpMeasurementEvent(int maxMeasurementSize, MicrosecondClock clock, LineProtoTimestampAdapter timestampAdapter) {
            bufSize = (long) (maxMeasurementSize / 4) * (Integer.BYTES + Double.BYTES + 1);
            bufLo = Unsafe.malloc(bufSize, MemoryTag.NATIVE_DEFAULT);
            this.clock = clock;
            this.timestampAdapter = timestampAdapter;
        }

        @Override
        public void close() {
            Unsafe.free(bufLo, bufSize, MemoryTag.NATIVE_DEFAULT);
            tableUpdateDetails = Misc.free(tableUpdateDetails);
            bufLo = 0;
        }

        void createMeasurementEvent(
                TableUpdateDetails tableUpdateDetails,
                TableUpdateDetails.ThreadLocalDetails localDetails,
                LineTcpParser protoParser,
                FloatingDirectCharSink floatingCharSink
        ) {
            threadId = INCOMPLETE_EVENT_ID;
            this.tableUpdateDetails = tableUpdateDetails;
            long timestamp = protoParser.getTimestamp();
            if (timestamp != LineTcpParser.NULL_TIMESTAMP) {
                timestamp = timestampAdapter.getMicros(timestamp);
            }
            long bufPos = bufLo;
            long bufMax = bufLo + bufSize;
            Unsafe.getUnsafe().putLong(bufPos, timestamp);
            bufPos += Long.BYTES;
            int nEntities = protoParser.getnEntities();
            Unsafe.getUnsafe().putInt(bufPos, nEntities);
            bufPos += Integer.BYTES;
            for (int nEntity = 0; nEntity < nEntities; nEntity++) {
                if (bufPos + Long.BYTES < bufMax) {
                    ProtoEntity entity = protoParser.getEntity(nEntity);
                    int colIndex = localDetails.getColumnIndex(entity.getName());
                    if (colIndex < 0) {
                        int colNameLen = entity.getName().length();
                        Unsafe.getUnsafe().putInt(bufPos, -1 * colNameLen);
                        bufPos += Integer.BYTES;
                        if (bufPos + colNameLen < bufMax) {
                            // Memcpy the buffer with the column name to the message
                            // so that writing thread will create the column
                            // Note that writing thread will be responsible to convert it from utf8
                            // to utf16. This should happen rarely
                            Vect.memcpy(bufPos, entity.getName().getLo(), colNameLen);
                        } else {
                            throw CairoException.instance(0).put("queue buffer overflow");
                        }
                        bufPos += colNameLen;
                    } else {
                        Unsafe.getUnsafe().putInt(bufPos, colIndex);
                        bufPos += Integer.BYTES;
                    }
                    switch (entity.getType()) {
                        case LineTcpParser.ENTITY_TYPE_TAG: {
                            long tmpBufPos = bufPos;
                            int l = entity.getValue().length();
                            bufPos += Integer.BYTES + Byte.BYTES;
                            long estimatedHi = bufPos + 2L * l;
                            if (estimatedHi < bufMax) {
                                floatingCharSink.of(bufPos, bufPos + 2L * l);
                                int symIndex;
                                // value is UTF8 encoded potentially
                                CharSequence columnValue = entity.getValue();
                                if (protoParser.hasNonAsciiChars()) {
                                    if (!Chars.utf8Decode(entity.getValue().getLo(), entity.getValue().getHi(), floatingCharSink)) {
                                        throw CairoException.instance(0).put("invalid UTF8 in value for ").put(entity.getName());
                                    }
                                    columnValue = floatingCharSink;
                                }

                                symIndex = tableUpdateDetails.getSymbolIndex(localDetails, colIndex, columnValue);
                                if (symIndex != SymbolTable.VALUE_NOT_FOUND) {
                                    // We know the symbol int value
                                    // Encode the int
                                    bufPos = tmpBufPos;
                                    Unsafe.getUnsafe().putByte(bufPos, LineTcpParser.ENTITY_TYPE_CACHED_TAG);
                                    bufPos += Byte.BYTES;
                                    Unsafe.getUnsafe().putInt(bufPos, symIndex);
                                    bufPos += Integer.BYTES;
                                } else {
                                    // Symbol value cannot be resolved at this point
                                    // Encode whole string value into the message
                                    Unsafe.getUnsafe().putByte(tmpBufPos, entity.getType());
                                    tmpBufPos += Byte.BYTES;
                                    if (!protoParser.hasNonAsciiChars()) {
                                        // if it is non-ascii, then value already copied to the buffer
                                        floatingCharSink.put(entity.getValue());
                                    }
                                    l = floatingCharSink.length();
                                    Unsafe.getUnsafe().putInt(tmpBufPos, l);
                                    bufPos = bufPos + 2L * l;
                                }
                            } else {
                                throw CairoException.instance(0).put("queue buffer overflow");
                            }
                            break;
                        }
                        case LineTcpParser.ENTITY_TYPE_INTEGER:
                            Unsafe.getUnsafe().putByte(bufPos, entity.getType());
                            bufPos += Byte.BYTES;
                            Unsafe.getUnsafe().putLong(bufPos, entity.getIntegerValue());
                            bufPos += Long.BYTES;
                            break;
                        case LineTcpParser.ENTITY_TYPE_FLOAT:
                            Unsafe.getUnsafe().putByte(bufPos, entity.getType());
                            bufPos += Byte.BYTES;
                            Unsafe.getUnsafe().putDouble(bufPos, entity.getFloatValue());
                            bufPos += Double.BYTES;
                            break;
                        case LineTcpParser.ENTITY_TYPE_STRING:
                        case LineTcpParser.ENTITY_TYPE_SYMBOL:
                        case LineTcpParser.ENTITY_TYPE_LONG256: {
                            final int colTypeMeta = localDetails.getColumnTypeMeta(colIndex);
                            if (colTypeMeta == 0) { // not a geohash
                                Unsafe.getUnsafe().putByte(bufPos, entity.getType());
                                bufPos += Byte.BYTES + Integer.BYTES;
                                floatingCharSink.of(bufPos, bufPos + 2L * entity.getValue().length());
                                if (protoParser.hasNonAsciiChars()) {
                                    if (!Chars.utf8Decode(entity.getValue().getLo(), entity.getValue().getHi(), floatingCharSink)) {
                                        throw CairoException.instance(0).put("invalid UTF8 in value for ").put(entity.getName());
                                    }
                                } else {
                                    floatingCharSink.put(entity.getValue());
                                }
                                int l = floatingCharSink.length();
                                Unsafe.getUnsafe().putInt(bufPos - Integer.BYTES, l);
                                bufPos += floatingCharSink.length() * 2L;

                            } else {
                                long geohash;
                                try {
                                    geohash = GeoHashes.fromStringTruncatingNl(
                                            entity.getValue().getLo(),
                                            entity.getValue().getHi(),
                                            Numbers.decodeLowShort(colTypeMeta));
                                } catch (NumericException e) {
                                    geohash = GeoHashes.NULL;
                                }
                                switch (Numbers.decodeHighShort(colTypeMeta)) {
                                    default:
                                        Unsafe.getUnsafe().putByte(bufPos, LineTcpParser.ENTITY_TYPE_GEOLONG);
                                        bufPos += Byte.BYTES;
                                        Unsafe.getUnsafe().putLong(bufPos, geohash);
                                        bufPos += Long.BYTES;
                                        break;
                                    case ColumnType.GEOINT:
                                        Unsafe.getUnsafe().putByte(bufPos, LineTcpParser.ENTITY_TYPE_GEOINT);
                                        bufPos += Byte.BYTES;
                                        Unsafe.getUnsafe().putInt(bufPos, (int) geohash);
                                        bufPos += Integer.BYTES;
                                        break;
                                    case ColumnType.GEOSHORT:
                                        Unsafe.getUnsafe().putByte(bufPos, LineTcpParser.ENTITY_TYPE_GEOSHORT);
                                        bufPos += Byte.BYTES;
                                        Unsafe.getUnsafe().putShort(bufPos, (short) geohash);
                                        bufPos += Short.BYTES;
                                        break;
                                    case ColumnType.GEOBYTE:
                                        Unsafe.getUnsafe().putByte(bufPos, LineTcpParser.ENTITY_TYPE_GEOBYTE);
                                        bufPos += Byte.BYTES;
                                        Unsafe.getUnsafe().putByte(bufPos, (byte) geohash);
                                        bufPos += Byte.BYTES;
                                        break;
                                }
                            }
                            break;
                        }
                        case LineTcpParser.ENTITY_TYPE_BOOLEAN: {
                            Unsafe.getUnsafe().putByte(bufPos, entity.getType());
                            bufPos += Byte.BYTES;
                            Unsafe.getUnsafe().putByte(bufPos, (byte) (entity.getBooleanValue() ? 1 : 0));
                            bufPos += Byte.BYTES;
                            break;
                        }
                        case LineTcpParser.ENTITY_TYPE_NULL: {
                            Unsafe.getUnsafe().putByte(bufPos, entity.getType());
                            bufPos += Byte.BYTES;
                            break;
                        }
                        case LineTcpParser.ENTITY_TYPE_TIMESTAMP: {
                            Unsafe.getUnsafe().putByte(bufPos, entity.getType());
                            bufPos += Byte.BYTES;
                            Unsafe.getUnsafe().putLong(bufPos, entity.getTimestampValue());
                            bufPos += Long.BYTES;
                            break;
                        }
                        default:
                            // unsupported types are ignored
                            break;
                    }
                } else {
                    throw CairoException.instance(0).put("queue buffer overflow");
                }
            }
            threadId = tableUpdateDetails.writerThreadId;
        }

        void createRebalanceEvent(int fromThreadId, int toThreadId, TableUpdateDetails tableUpdateDetails) {
            threadId = REBALANCE_EVENT_ID;
            rebalanceFromThreadId = fromThreadId;
            rebalanceToThreadId = toThreadId;
            this.tableUpdateDetails = tableUpdateDetails;
            rebalanceReleasedByFromThread = false;
        }

        void createReleaseWriterEvent(TableUpdateDetails tableUpdateDetails, boolean commitOnWriterClose) {
            threadId = RELEASE_WRITER_EVENT_ID;
            this.tableUpdateDetails = tableUpdateDetails;
            this.commitOnWriterClose = commitOnWriterClose;
        }

        void processMeasurementEvent(WriterJob job) {
            TableWriter.Row row = null;
            try {
                TableWriter writer = tableUpdateDetails.getWriter();
                long bufPos = bufLo;
                long timestamp = Unsafe.getUnsafe().getLong(bufPos);
                bufPos += Long.BYTES;
                if (timestamp == LineTcpParser.NULL_TIMESTAMP) {
                    timestamp = clock.getTicks();
                }
                row = writer.newRow(timestamp);
                int nEntities = Unsafe.getUnsafe().getInt(bufPos);
                bufPos += Integer.BYTES;
                long firstEntityBufPos = bufPos;
                for (int nEntity = 0; nEntity < nEntities; nEntity++) {
                    int colIndex = Unsafe.getUnsafe().getInt(bufPos);
                    bufPos += Integer.BYTES;
                    byte entityType;
                    if (colIndex >= 0) {
                        entityType = Unsafe.getUnsafe().getByte(bufPos);
                        bufPos += Byte.BYTES;
                    } else {
                        int colNameLen = -1 * colIndex;
                        long nameLo = bufPos; // UTF8 encoded
                        long nameHi = bufPos + colNameLen;
                        job.charSink.clear();
                        if (!Chars.utf8Decode(nameLo, nameHi, job.charSink)) {
                            throw CairoException.instance(0)
                                    .put("invalid UTF8 in column name ")
                                    .put(job.floatingCharSink.asCharSequence(nameLo, nameHi));
                        }
                        bufPos = nameHi;
                        entityType = Unsafe.getUnsafe().getByte(bufPos);
                        bufPos += Byte.BYTES;
                        colIndex = writer.getMetadata().getColumnIndexQuiet(job.charSink);
                        if (colIndex < 0) {
                            // Cannot create a column with an open row, writer will commit when a column is created
                            row.cancel();
                            row = null;
                            int colType = DEFAULT_COLUMN_TYPES[entityType];
                            if (TableUtils.isValidInfluxColumnName(job.charSink)) {
                                writer.addColumn(job.charSink, colType);
                            } else {
                                throw CairoException.instance(0)
                                        .put("invalid column name [table=").put(writer.getTableName())
                                        .put(", columnName=").put(job.charSink)
                                        .put(']');
                            }
                            // Reset to beginning of entities
                            bufPos = firstEntityBufPos;
                            nEntity = -1;
                            row = writer.newRow(timestamp);
                            continue;
                        }
                    }

                    switch (entityType) {
                        case LineTcpParser.ENTITY_TYPE_TAG: {
                            int len = Unsafe.getUnsafe().getInt(bufPos);
                            bufPos += Integer.BYTES;
                            long hi = bufPos + 2L * len;
                            job.floatingCharSink.asCharSequence(bufPos, hi);
                            int symIndex = writer.getSymbolIndex(colIndex, job.floatingCharSink);
                            row.putSymIndex(colIndex, symIndex);
                            bufPos = hi;
                            break;
                        }

                        case LineTcpParser.ENTITY_TYPE_CACHED_TAG: {
                            int symIndex = Unsafe.getUnsafe().getInt(bufPos);
                            bufPos += Integer.BYTES;
                            row.putSymIndex(colIndex, symIndex);
                            break;
                        }

                        case LineTcpParser.ENTITY_TYPE_INTEGER: {
                            final int colType = ColumnType.tagOf(writer.getMetadata().getColumnType(colIndex));
                            long v = Unsafe.getUnsafe().getLong(bufPos);
                            bufPos += Long.BYTES;
                            switch (colType) {
                                case ColumnType.LONG:
                                    row.putLong(colIndex, v);
                                    break;

                                case ColumnType.INT:
                                    if (v == Numbers.LONG_NaN) {
                                        v = Numbers.INT_NaN;
                                    } else if (v < Integer.MIN_VALUE || v > Integer.MAX_VALUE) {
                                        throw CairoException.instance(0)
                                                .put("line protocol integer is out of int bounds [columnIndex=").put(colIndex)
                                                .put(", v=").put(v)
                                                .put(']');
                                    }
                                    row.putInt(colIndex, (int) v);
                                    break;

                                case ColumnType.SHORT:
                                    if (v == Numbers.LONG_NaN) {
                                        v = (short) 0;
                                    } else if (v < Short.MIN_VALUE || v > Short.MAX_VALUE) {
                                        throw CairoException.instance(0)
                                                .put("line protocol integer is out of short bounds [columnIndex=").put(colIndex)
                                                .put(", v=").put(v)
                                                .put(']');
                                    }
                                    row.putShort(colIndex, (short) v);
                                    break;

                                case ColumnType.BYTE:
                                    if (v == Numbers.LONG_NaN) {
                                        v = (byte) 0;
                                    } else if (v < Byte.MIN_VALUE || v > Byte.MAX_VALUE) {
                                        throw CairoException.instance(0)
                                                .put("line protocol integer is out of byte bounds [columnIndex=").put(colIndex)
                                                .put(", v=").put(v)
                                                .put(']');
                                    }
                                    row.putByte(colIndex, (byte) v);
                                    break;

                                case ColumnType.TIMESTAMP:
                                    row.putTimestamp(colIndex, v);
                                    break;

                                case ColumnType.DATE:
                                    row.putDate(colIndex, v);
                                    break;

                                default:
                                    throw CairoException.instance(0)
                                            .put("cast error for line protocol integer [columnIndex=").put(colIndex)
                                            .put(", columnType=").put(ColumnType.nameOf(colType))
                                            .put(']');
                            }
                            break;
                        }

                        case LineTcpParser.ENTITY_TYPE_FLOAT: {
                            double v = Unsafe.getUnsafe().getDouble(bufPos);
                            bufPos += Double.BYTES;
                            final int colType = writer.getMetadata().getColumnType(colIndex);
                            switch (ColumnType.tagOf(colType)) {
                                case ColumnType.DOUBLE:
                                    row.putDouble(colIndex, v);
                                    break;

                                case ColumnType.FLOAT:
                                    row.putFloat(colIndex, (float) v);
                                    break;

                                default:
                                    throw CairoException.instance(0)
                                            .put("cast error for line protocol float [columnIndex=").put(colIndex)
                                            .put(", columnType=").put(ColumnType.nameOf(colType))
                                            .put(']');
                            }
                            break;
                        }

                        case LineTcpParser.ENTITY_TYPE_BOOLEAN: {
                            byte b = Unsafe.getUnsafe().getByte(bufPos);
                            bufPos += Byte.BYTES;
                            final int colType = writer.getMetadata().getColumnType(colIndex);
                            switch (ColumnType.tagOf(colType)) {
                                case ColumnType.BOOLEAN:
                                    row.putBool(colIndex, b == 1);
                                    break;

                                case ColumnType.BYTE:
                                    row.putByte(colIndex, b);
                                    break;

                                case ColumnType.SHORT:
                                    row.putShort(colIndex, b);
                                    break;

                                case ColumnType.INT:
                                    row.putInt(colIndex, b);
                                    break;

                                case ColumnType.LONG:
                                    row.putLong(colIndex, b);
                                    break;

                                case ColumnType.FLOAT:
                                    row.putFloat(colIndex, b);
                                    break;

                                case ColumnType.DOUBLE:
                                    row.putDouble(colIndex, b);
                                    break;

                                default:
                                    throw CairoException.instance(0)
                                            .put("cast error for line protocol boolean [columnIndex=").put(colIndex)
                                            .put(", columnType=").put(ColumnType.nameOf(colType))
                                            .put(']');
                            }
                            break;
                        }

                        case LineTcpParser.ENTITY_TYPE_STRING: {
                            int len = Unsafe.getUnsafe().getInt(bufPos);
                            bufPos += Integer.BYTES;
                            long hi = bufPos + 2L * len;
                            job.floatingCharSink.asCharSequence(bufPos, hi);
                            bufPos = hi;
                            final int colType = writer.getMetadata().getColumnType(colIndex);
                            if (ColumnType.isString(colType)) {
                                row.putStr(colIndex, job.floatingCharSink);
                            } else if (ColumnType.isChar(colType)) {
                                row.putChar(colIndex, job.floatingCharSink.charAt(0));
                            } else {
                                throw CairoException.instance(0)
                                        .put("cast error for line protocol string [columnIndex=").put(colIndex)
                                        .put(", columnType=").put(ColumnType.nameOf(colType))
                                        .put(']');
                            }
                            break;
                        }

                        case LineTcpParser.ENTITY_TYPE_SYMBOL: {
                            int len = Unsafe.getUnsafe().getInt(bufPos);
                            bufPos += Integer.BYTES;
                            long hi = bufPos + 2L * len;
                            job.floatingCharSink.asCharSequence(bufPos, hi);
                            bufPos = hi;
                            final int colType = writer.getMetadata().getColumnType(colIndex);
                            if (ColumnType.isSymbol(colType)) {
                                row.putSym(colIndex, job.floatingCharSink);
                            } else {
                                throw CairoException.instance(0)
                                        .put("cast error for line protocol symbol [columnIndex=").put(colIndex)
                                        .put(", columnType=").put(ColumnType.nameOf(colType))
                                        .put(']');
                            }
                            break;
                        }

                        case LineTcpParser.ENTITY_TYPE_LONG256: {
                            int len = Unsafe.getUnsafe().getInt(bufPos);
                            bufPos += Integer.BYTES;
                            long hi = bufPos + 2L * len;
                            job.floatingCharSink.asCharSequence(bufPos, hi);
                            bufPos = hi;
                            final int colType = writer.getMetadata().getColumnType(colIndex);
                            if (ColumnType.isLong256(colType)) {
                                row.putLong256(colIndex, job.floatingCharSink);
                            } else {
                                throw CairoException.instance(0)
                                        .put("cast error for line protocol long256 [columnIndex=").put(colIndex)
                                        .put(", columnType=").put(ColumnType.nameOf(colType))
                                        .put(']');
                            }
                            break;
                        }

                        case LineTcpParser.ENTITY_TYPE_GEOLONG: {
                            long geohash = Unsafe.getUnsafe().getLong(bufPos);
                            bufPos += Long.BYTES;
                            row.putLong(colIndex, geohash);
                            break;
                        }

                        case LineTcpParser.ENTITY_TYPE_GEOINT: {
                            int geohash = Unsafe.getUnsafe().getInt(bufPos);
                            bufPos += Integer.BYTES;
                            row.putInt(colIndex, geohash);
                            break;
                        }

                        case LineTcpParser.ENTITY_TYPE_GEOSHORT: {
                            short geohash = Unsafe.getUnsafe().getShort(bufPos);
                            bufPos += Short.BYTES;
                            row.putShort(colIndex, geohash);
                            break;
                        }

                        case LineTcpParser.ENTITY_TYPE_GEOBYTE: {
                            byte geohash = Unsafe.getUnsafe().getByte(bufPos);
                            bufPos += Byte.BYTES;
                            row.putByte(colIndex, geohash);
                            break;
                        }

                        case LineTcpParser.ENTITY_TYPE_TIMESTAMP: {
                            long ts = Unsafe.getUnsafe().getLong(bufPos);
                            bufPos += Long.BYTES;
                            final int colType = writer.getMetadata().getColumnType(colIndex);
                            if (ColumnType.isTimestamp(colType)) {
                                row.putTimestamp(colIndex, ts);
                            } else {
                                throw CairoException.instance(0)
                                        .put("cast error for line protocol timestamp [columnIndex=").put(colIndex)
                                        .put(", columnType=").put(ColumnType.nameOf(colType))
                                        .put(']');
                            }
                            break;
                        }

                        case LineTcpParser.ENTITY_TYPE_NULL: {
                            // ignored, default nulls is used
                            break;
                        }

                        default:
                            throw new UnsupportedOperationException("entityType " + entityType + " is not implemented!");
                    }
                }
                row.append();
                tableUpdateDetails.handleRowAppended();
            } catch (CairoException ex) {
                LOG.error()
                        .$("could not write line protocol measurement [tableName=").$(tableUpdateDetails.tableName)
                        .$(", ex=").$(ex.getFlyweightMessage())
                        .$(", errno=").$(ex.getErrno())
                        .I$();
                if (row != null) {
                    row.cancel();
                }
            }
        }
    }

    class TableUpdateDetails implements Closeable {
        final String tableName;
        private final ThreadLocalDetails[] localDetailsArray;
        private int writerThreadId;
        // Number of updates since the last load rebalance, this is an estimate because its incremented by
        // multiple threads without synchronisation
        private int nUpdates = 0;
        private TableWriter writer;
        private boolean assignedToJob = false;
        private long lastMeasurementMillis = Long.MAX_VALUE;
        private long lastCommitMillis;
        private int nNetworkIoWorkers = 0;

        private TableUpdateDetails(String tableName, int writerThreadId, NetworkIOJob[] netIoJobs) {
            this.tableName = tableName;
            this.writerThreadId = writerThreadId;
            final int n = netIoJobs.length;
            localDetailsArray = new ThreadLocalDetails[n];
            for (int i = 0; i < n; i++) {
                localDetailsArray[i] = new ThreadLocalDetails(netIoJobs[i].getUnusedSymbolCaches());
            }
            lastCommitMillis = milliClock.getTicks();
        }

        @Override
        public void close() {
            tableUpdateDetailsLock.writeLock().lock();
            try {
                closeNoLock();
            } finally {
                tableUpdateDetailsLock.writeLock().unlock();
            }
        }

        private void closeLocals() {
            for (int n = 0; n < localDetailsArray.length; n++) {
                LOG.info().$("closing table parsers [tableName=").$(tableName).$(']').$();
                localDetailsArray[n] = Misc.free(localDetailsArray[n]);
            }
        }

        private void closeNoLock() {
            if (writerThreadId != Integer.MIN_VALUE) {
                LOG.info().$("closing table writer [tableName=").$(tableName).$(']').$();
                if (null != writer) {
                    try {
                        writer.commit();
                    } catch (Throwable ex) {
                        LOG.error().$("cannot commit writer transaction, rolling back before releasing it [table=").$(tableName).$(",ex=").$(ex).I$();
                        try {
                            writer.rollback();
                        } catch (Throwable ignored) {
                        }
                    } finally {
                        writer = Misc.free(writer);
                    }
                }
                writerThreadId = Integer.MIN_VALUE;
            }
        }

        int getSymbolIndex(ThreadLocalDetails localDetails, int colIndex, CharSequence symValue) {
            if (colIndex >= 0) {
                return localDetails.getSymbolIndex(colIndex, symValue);
            }
            return SymbolTable.VALUE_NOT_FOUND;
        }

        TableWriter getWriter() {
            if (null != writer) {
                return writer;
            }
            return writer = engine.getWriter(securityContext, tableName, "ilpTcp");
        }

        void handleRowAppended() {
            if (writer.checkMaxAndCommitLag(commitMode)) {
                lastCommitMillis = milliClock.getTicks();
            }
        }

        void handleWriterRelease(boolean commit) {
            if (null != writer) {
                LOG.debug().$("release commit [table=").$(writer.getTableName()).I$();
                try {
                    if (commit) {
                        writer.commit();
                    }
                } catch (Throwable ex) {
                    LOG.error().$("writer commit fails, force closing it [table=").$(writer.getTableName()).$(",ex=").$(ex).I$();
                } finally {
                    // writer or FS can be in a bad state
                    // do not leave writer locked
                    writer = Misc.free(writer);
                }
                lastCommitMillis = milliClock.getTicks();
            }
        }

        void handleWriterThreadMaintenance(long ticks) {
            if (ticks - lastCommitMillis < maintenanceInterval) {
                return;
            }
            if (null != writer) {
                LOG.debug().$("maintenance commit [table=").$(writer.getTableName()).I$();
                try {
                    writer.commit();
                } catch (Throwable e) {
                    LOG.error().$("could not commit [table=").$(writer.getTableName()).I$();
                    writer = Misc.free(writer);
                }
                lastCommitMillis = milliClock.getTicks();
            }
        }

        ThreadLocalDetails startNewMeasurementEvent(int workerId) {
            ThreadLocalDetails localDetails = localDetailsArray[workerId];
            lastMeasurementMillis = milliClock.getTicks();
            return localDetails;
        }

        void switchThreads() {
            assignedToJob = false;
            handleWriterRelease(true);
        }

        private class ThreadLocalDetails implements Closeable {
            private final Path path = new Path();
            private final ObjIntHashMap<CharSequence> columnIndexByName = new ObjIntHashMap<>();
            private final ObjList<SymbolCache> symbolCacheByColumnIndex = new ObjList<>();
            private final ObjList<SymbolCache> unusedSymbolCaches;
            // indexed by colIdx + 1, first value accounts for spurious, new cols (index -1)
            private final IntList geohashBitsSizeByColIdx = new IntList();
            private final StringSink tempSink = new StringSink();
            private final MangledUtf8Sink mangledUtf8Sink = new MangledUtf8Sink(tempSink);

            ThreadLocalDetails(ObjList<SymbolCache> unusedSymbolCaches) {
                this.unusedSymbolCaches = unusedSymbolCaches;
            }

            @Override
            public void close() {
                Misc.freeObjList(symbolCacheByColumnIndex);
                Misc.free(path);
            }

            private SymbolCache addSymbolCache(int colIndex) {
                try (TableReader reader = engine.getReader(AllowAllCairoSecurityContext.INSTANCE, tableName)) {
                    path.of(cairoConfiguration.getRoot()).concat(tableName);
                    SymbolCache symCache;
                    final int lastUnusedSymbolCacheIndex = unusedSymbolCaches.size() - 1;
                    if (lastUnusedSymbolCacheIndex > -1) {
                        symCache = unusedSymbolCaches.get(lastUnusedSymbolCacheIndex);
                        unusedSymbolCaches.remove(lastUnusedSymbolCacheIndex);
                    } else {
                        symCache = new SymbolCache(configuration);
                    }
                    int symIndex = resolveSymbolIndex(reader.getMetadata(), colIndex);
                    symCache.of(cairoConfiguration, path, reader.getMetadata().getColumnName(colIndex), symIndex);
                    symbolCacheByColumnIndex.extendAndSet(colIndex, symCache);
                    return symCache;
                }
            }

            void clear() {
                columnIndexByName.clear();
                for (int n = 0, sz = symbolCacheByColumnIndex.size(); n < sz; n++) {
                    SymbolCache symCache = symbolCacheByColumnIndex.getQuick(n);
                    if (null != symCache) {
                        symCache.close();
                        unusedSymbolCaches.add(symCache);
                    }
                }
                symbolCacheByColumnIndex.clear();
                geohashBitsSizeByColIdx.clear();
            }

            int getColumnIndex(DirectByteCharSequence colName) {
                final int colIndex = columnIndexByName.get(colName);
                if (colIndex != CharSequenceIntHashMap.NO_ENTRY_VALUE) {
                    // If this line is not covered by tests, look at MangledUtf8Sink implementation and usage
                    return colIndex;
                }
                return getColumnIndex0(colName);
            }

            private int getColumnIndex0(DirectByteCharSequence colName) {
                try (TableReader reader = engine.getReader(AllowAllCairoSecurityContext.INSTANCE, tableName)) {
                    TableReaderMetadata metadata = reader.getMetadata();
                    tempSink.clear();
                    if (!Chars.utf8Decode(colName.getLo(), colName.getHi(), tempSink)) {
                        throw CairoException.instance(0).put("invalid UTF8 in value for ").put(colName);
                    }
                    int colIndex = metadata.getColumnIndexQuiet(tempSink);
                    if (colIndex < 0) {
                        if (geohashBitsSizeByColIdx.size() == 0) {
                            geohashBitsSizeByColIdx.add(0); // first value is for cols indexed with -1
                        }
                        return CharSequenceIntHashMap.NO_ENTRY_VALUE;
                    }
                    // re-cache all column names/types once
                    columnIndexByName.clear();
                    geohashBitsSizeByColIdx.clear();
                    geohashBitsSizeByColIdx.add(0); // first value is for cols indexed with -1
                    for (int n = 0, sz = metadata.getColumnCount(); n < sz; n++) {
                        String columnName = metadata.getColumnName(n);

                        // We cannot cache on real column name values if chars are not ASCII
                        // We need to construct non-ASCII CharSequence +representation same as DirectByteCharSequence will have
                        CharSequence mangledUtf8Representation = mangledUtf8Sink.encodeMangledUtf8(columnName);
                        // Check if mangled UTF8 length is different from original
                        // If they are same it means column name is ASCII and DirectByteCharSequence name will be same as metadata column name
                        String mangledColumnName = mangledUtf8Representation.length() != columnName.length() ? tempSink.toString() : columnName;

                        columnIndexByName.put(mangledColumnName, n);
                        final int colType = metadata.getColumnType(n);
                        final int geoHashBits = ColumnType.getGeoHashBits(colType);
                        if (geoHashBits == 0) {
                            geohashBitsSizeByColIdx.add(0);
                        } else {
                            geohashBitsSizeByColIdx.add(
                                    Numbers.encodeLowHighShorts(
                                            (short) geoHashBits,
                                            ColumnType.tagOf(colType))
                            );
                        }
                    }
                    return colIndex;
                }
            }


            int getColumnTypeMeta(int colIndex) {
                return geohashBitsSizeByColIdx.getQuick(colIndex + 1); // first val accounts for new cols, index -1
            }

            int getSymbolIndex(int colIndex, CharSequence symValue) {
                SymbolCache symCache = symbolCacheByColumnIndex.getQuiet(colIndex);
                if (null == symCache) {
                    symCache = addSymbolCache(colIndex);
                }
                return symCache.getSymbolKey(symValue);
            }

            private int resolveSymbolIndex(TableReaderMetadata metadata, int colIndex) {
                int symIndex = 0;
                for (int n = 0; n < colIndex; n++) {
                    if (ColumnType.isSymbol(metadata.getColumnType(n))) {
                        symIndex++;
                    }
                }
                return symIndex;
            }

        }
    }

    private class WriterJob implements Job {
        private final int workerId;
        private final Sequence sequence;
        private final Path path = new Path();
        private final DirectCharSink charSink = new DirectCharSink(64);
        private final FloatingDirectCharSink floatingCharSink = new FloatingDirectCharSink();
        private final ObjList<TableUpdateDetails> assignedTables = new ObjList<>();
        private long lastMaintenanceMillis = 0;

        private WriterJob(int id, Sequence sequence) {
            super();
            this.workerId = id;
            this.sequence = sequence;
        }

        @Override
        public boolean run(int workerId) {
            assert this.workerId == workerId;
            boolean busy = drainQueue();
            doMaintenance();
            return busy;
        }

        private void close() {
            LOG.info().$("line protocol writer closing [threadId=").$(workerId).$(']').$();
            // Finish all jobs in the queue before stopping
            for (int n = 0; n < queue.getCapacity(); n++) {
                if (!run(workerId)) {
                    break;
                }
            }

            Misc.free(path);
            Misc.free(charSink);
            Misc.free(floatingCharSink);
            Misc.freeObjList(assignedTables);
            assignedTables.clear();
        }

        private void doMaintenance() {
            final long millis = milliClock.getTicks();
            if (millis - lastMaintenanceMillis < maintenanceInterval) {
                return;
            }

            lastMaintenanceMillis = millis;
            for (int n = 0, sz = assignedTables.size(); n < sz; n++) {
                assignedTables.getQuick(n).handleWriterThreadMaintenance(millis);
            }
        }

        private boolean drainQueue() {
            boolean busy = false;
            while (true) {
                long cursor;
                while ((cursor = sequence.next()) < 0) {
                    if (cursor == -1) {
                        return busy;
                    }
                }
                busy = true;
                final LineTcpMeasurementEvent event = queue.get(cursor);
                boolean eventProcessed;

                try {
                    if (event.threadId == workerId) {
                        try {
                            if (!event.tableUpdateDetails.assignedToJob) {
                                assignedTables.add(event.tableUpdateDetails);
                                event.tableUpdateDetails.assignedToJob = true;
                                LOG.info().$("assigned table to writer thread [tableName=").$(event.tableUpdateDetails.tableName).$(", threadId=").$(workerId).I$();
                            }
                            event.processMeasurementEvent(this);
                            eventProcessed = true;
                        } catch (Throwable ex) {
                            LOG.error().$("closing writer for because of error [table=").$(event.tableUpdateDetails.tableName).$(",ex=").$(ex).I$();
                            event.createReleaseWriterEvent(event.tableUpdateDetails, false);
                            eventProcessed = false;
                        }
                    } else {
                        switch (event.threadId) {
                            case REBALANCE_EVENT_ID:
                                eventProcessed = processRebalance(event);
                                break;

                            case RELEASE_WRITER_EVENT_ID:
                                eventProcessed = processReleaseWriter(event);
                                break;

                            default:
                                eventProcessed = true;
                                break;
                        }
                    }
                } catch (Throwable ex) {
                    eventProcessed = true;
                    LOG.error().$("failed to process ILP event because of exception [ex=").$(ex).I$();
                }

                // by not releasing cursor we force the sequence to return us the same value over and over
                // until cursor value is released
                if (eventProcessed) {
                    sequence.done(cursor);
                } else {
                    return false;
                }
            }
        }

        private boolean processRebalance(LineTcpMeasurementEvent event) {
            if (event.rebalanceToThreadId == workerId) {
                // This thread is now a declared owner of the table, but it can only become actual
                // owner when "old" owner is fully done. This is a volatile variable on the event, used by both threads
                // to handover the table. The starting point is "false" and the "old" owner thread will eventually set this
                // to "true". In the mean time current thread will not be processing the queue until the handover is
                // complete
                if (event.rebalanceReleasedByFromThread) {
                    LOG.info().$("rebalance cycle, new thread ready [threadId=").$(workerId).$(", table=").$(event.tableUpdateDetails.tableName).$(']').$();
                    return true;
                }

                return false;
            }

            if (event.rebalanceFromThreadId == workerId) {
                for (int n = 0, sz = assignedTables.size(); n < sz; n++) {
                    if (assignedTables.get(n) == event.tableUpdateDetails) {
                        assignedTables.remove(n);
                        break;
                    }
                }
                LOG.info()
                        .$("rebalance cycle, old thread finished [threadId=").$(workerId)
                        .$(", table=").$(event.tableUpdateDetails.tableName)
                        .I$();
                event.tableUpdateDetails.switchThreads();
                event.rebalanceReleasedByFromThread = true;
            }

            return true;
        }

        private boolean processReleaseWriter(LineTcpMeasurementEvent event) {
            tableUpdateDetailsLock.readLock().lock();
            try {
                if (event.tableUpdateDetails.writerThreadId != workerId) {
                    return true;
                }
                TableUpdateDetails tableUpdateDetails = event.tableUpdateDetails;
                if (tableUpdateDetailsByTableName.keyIndex(tableUpdateDetails.tableName) < 0) {
                    // Table must have been re-assigned to an IO thread
                    return true;
                }
                LOG.info()
                        .$("releasing writer, its been idle since ").$ts(tableUpdateDetails.lastMeasurementMillis * 1_000)
                        .$("[tableName=").$(tableUpdateDetails.tableName)
                        .I$();

                tableUpdateDetails.handleWriterRelease(event.commitOnWriterClose);
            } finally {
                tableUpdateDetailsLock.readLock().unlock();
            }
            return true;
        }
    }

    class NetworkIOJobImpl implements NetworkIOJob, Job {
        private final IODispatcher<LineTcpConnectionContext> dispatcher;
        private final int workerId;
        private final CharSequenceObjHashMap<TableUpdateDetails> localTableUpdateDetailsByTableName = new CharSequenceObjHashMap<>();
        private final ObjList<SymbolCache> unusedSymbolCaches = new ObjList<>();
        // Context blocked on LineTcpMeasurementScheduler queue
        private LineTcpConnectionContext busyContext = null;
        private final IORequestProcessor<LineTcpConnectionContext> onRequest = this::onRequest;
        private long lastMaintenanceJobMillis = 0;

        NetworkIOJobImpl(IODispatcher<LineTcpConnectionContext> dispatcher, int workerId) {
            super();
            this.dispatcher = dispatcher;
            this.workerId = workerId;
        }

        @Override
        public void addTableUpdateDetails(TableUpdateDetails tableUpdateDetails) {
            localTableUpdateDetailsByTableName.put(tableUpdateDetails.tableName, tableUpdateDetails);
            tableUpdateDetails.nNetworkIoWorkers++;
            LOG.info()
                    .$("network IO thread using table [workerId=").$(workerId)
                    .$(", tableName=").$(tableUpdateDetails.tableName)
                    .$(", nNetworkIoWorkers=").$(tableUpdateDetails.nNetworkIoWorkers)
                    .$(']').$();
        }

        @Override
        public void close() {
            Misc.freeObjList(unusedSymbolCaches);
        }

        @Override
        public TableUpdateDetails getTableUpdateDetails(CharSequence tableName) {
            return localTableUpdateDetailsByTableName.get(tableName);
        }

        @Override
        public ObjList<SymbolCache> getUnusedSymbolCaches() {
            return unusedSymbolCaches;
        }

        @Override
        public int getWorkerId() {
            return workerId;
        }

        @Override
        public boolean run(int workerId) {
            assert this.workerId == workerId;
            boolean busy = false;
            if (busyContext != null) {
                if (handleIO(busyContext)) {
                    return true;
                }
                LOG.debug().$("context is no longer waiting on a full queue [fd=").$(busyContext.getFd()).$(']').$();
                busyContext = null;
                busy = true;
            }

            if (dispatcher.processIOQueue(onRequest)) {
                busy = true;
            }

            long millis = milliClock.getTicks();
            if ((millis - lastMaintenanceJobMillis) > maintenanceInterval) {
                busy = doMaintenance(millis);
                if (!busy) {
                    lastMaintenanceJobMillis = millis;
                }
            }

            return busy;
        }

        private boolean doMaintenance(long millis) {
            for (int n = 0, sz = localTableUpdateDetailsByTableName.size(); n < sz; n++) {
                TableUpdateDetails tableUpdateDetails = localTableUpdateDetailsByTableName.get(localTableUpdateDetailsByTableName.keys().get(n));
                if (millis - tableUpdateDetails.lastMeasurementMillis >= writerIdleTimeout) {
                    tableUpdateDetailsLock.writeLock().lock();
                    try {
                        if (tableUpdateDetails.nNetworkIoWorkers == 1) {
                            final long seq = getNextPublisherEventSequence();
                            if (seq > -1) {
                                LineTcpMeasurementEvent event = queue.get(seq);
                                event.createReleaseWriterEvent(tableUpdateDetails, true);
                                removeTableUpdateDetails(tableUpdateDetails);
                                final CharSequence tableName = tableUpdateDetails.tableName;
                                tableUpdateDetailsByTableName.remove(tableName);
                                idleTableUpdateDetailsByTableName.put(tableName, tableUpdateDetails);
                                pubSeq.done(seq);
                                if (listener != null) {
                                    // table going idle
                                    listener.onEvent(tableName, 1);
                                }
                                LOG.info().$("active table going idle [tableName=").$(tableName).I$();
                            }
                            return true;
                        } else {
                            removeTableUpdateDetails(tableUpdateDetails);
                        }
                        return sz > 1;
                    } finally {
                        tableUpdateDetailsLock.writeLock().unlock();
                    }
                }
            }
            return false;
        }

        private boolean handleIO(LineTcpConnectionContext context) {
            if (!context.invalid()) {
                switch (context.handleIO(this)) {
                    case NEEDS_READ:
                        context.getDispatcher().registerChannel(context, IOOperation.READ);
                        return false;
                    case NEEDS_WRITE:
                        context.getDispatcher().registerChannel(context, IOOperation.WRITE);
                        return false;
                    case QUEUE_FULL:
                        return true;
                    case NEEDS_DISCONNECT:
                        context.getDispatcher().disconnect(context, DISCONNECT_REASON_UNKNOWN_OPERATION);
                        return false;
                }
            }
            return false;
        }

        private void onRequest(int operation, LineTcpConnectionContext context) {
            if (handleIO(context)) {
                busyContext = context;
                LOG.debug().$("context is waiting on a full queue [fd=").$(context.getFd()).$(']').$();
            }
        }

        private void removeTableUpdateDetails(TableUpdateDetails tableUpdateDetails) {
            localTableUpdateDetailsByTableName.remove(tableUpdateDetails.tableName);
            tableUpdateDetails.nNetworkIoWorkers--;
            tableUpdateDetails.localDetailsArray[workerId].clear();
            LOG.info()
                    .$("network IO thread released table [workerId=").$(workerId)
                    .$(", tableName=").$(tableUpdateDetails.tableName)
                    .$(", nNetworkIoWorkers=").$(tableUpdateDetails.nNetworkIoWorkers)
                    .I$();
        }
    }

    private class TableStructureAdapter implements TableStructure {
        private CharSequence tableName;
        private LineTcpParser protoParser;

        @Override
        public int getColumnCount() {
            return protoParser.getnEntities() + 1;
        }

        @Override
        public CharSequence getColumnName(int columnIndex) {
            assert columnIndex <= getColumnCount();
            if (columnIndex == getTimestampIndex()) {
                return "timestamp";
            }
            CharSequence colName = protoParser.getEntity(columnIndex).getName().toString();
            if (TableUtils.isValidColumnName(colName)) {
                return colName;
            }
            throw CairoException.instance(0).put("column name contains invalid characters [colName=").put(colName).put(']');
        }

        @Override
        public int getColumnType(int columnIndex) {
            if (columnIndex == getTimestampIndex()) {
                return ColumnType.TIMESTAMP;
            }
            return DEFAULT_COLUMN_TYPES[protoParser.getEntity(columnIndex).getType()];
        }

        @Override
        public long getColumnHash(int columnIndex) {
            return cairoConfiguration.getRandom().nextLong();
        }

        @Override
        public int getIndexBlockCapacity(int columnIndex) {
            return 0;
        }

        @Override
        public boolean isIndexed(int columnIndex) {
            return false;
        }

        @Override
        public boolean isSequential(int columnIndex) {
            return false;
        }

        @Override
        public int getPartitionBy() {
            return defaultPartitionBy;
        }

        @Override
        public boolean getSymbolCacheFlag(int columnIndex) {
            return cairoConfiguration.getDefaultSymbolCacheFlag();
        }

        @Override
        public int getSymbolCapacity(int columnIndex) {
            return cairoConfiguration.getDefaultSymbolCapacity();
        }

        @Override
        public CharSequence getTableName() {
            return tableName;
        }

        @Override
        public int getTimestampIndex() {
            return protoParser.getnEntities();
        }

        @Override
        public int getMaxUncommittedRows() {
            return cairoConfiguration.getMaxUncommittedRows();
        }

        @Override
        public long getCommitLag() {
            return cairoConfiguration.getCommitLag();
        }

        TableStructureAdapter of(CharSequence tableName, LineTcpParser protoParser) {
            this.tableName = tableName;
            this.protoParser = protoParser;
            return this;
        }
    }

    static {
        // if not set it defaults to ColumnType.UNDEFINED
        DEFAULT_COLUMN_TYPES[LineTcpParser.ENTITY_TYPE_TAG] = ColumnType.SYMBOL;
        DEFAULT_COLUMN_TYPES[LineTcpParser.ENTITY_TYPE_FLOAT] = ColumnType.DOUBLE;
        DEFAULT_COLUMN_TYPES[LineTcpParser.ENTITY_TYPE_INTEGER] = ColumnType.LONG;
        DEFAULT_COLUMN_TYPES[LineTcpParser.ENTITY_TYPE_STRING] = ColumnType.STRING;
        DEFAULT_COLUMN_TYPES[LineTcpParser.ENTITY_TYPE_SYMBOL] = ColumnType.SYMBOL;
        DEFAULT_COLUMN_TYPES[LineTcpParser.ENTITY_TYPE_BOOLEAN] = ColumnType.BOOLEAN;
        DEFAULT_COLUMN_TYPES[LineTcpParser.ENTITY_TYPE_LONG256] = ColumnType.LONG256;
        DEFAULT_COLUMN_TYPES[LineTcpParser.ENTITY_TYPE_GEOBYTE] = ColumnType.getGeoHashTypeWithBits(8);
        DEFAULT_COLUMN_TYPES[LineTcpParser.ENTITY_TYPE_GEOSHORT] = ColumnType.getGeoHashTypeWithBits(16);
        DEFAULT_COLUMN_TYPES[LineTcpParser.ENTITY_TYPE_GEOINT] = ColumnType.getGeoHashTypeWithBits(32);
        DEFAULT_COLUMN_TYPES[LineTcpParser.ENTITY_TYPE_GEOLONG] = ColumnType.getGeoHashTypeWithBits(60);
        DEFAULT_COLUMN_TYPES[LineTcpParser.ENTITY_TYPE_TIMESTAMP] = ColumnType.TIMESTAMP;
    }
}<|MERGE_RESOLUTION|>--- conflicted
+++ resolved
@@ -337,11 +337,7 @@
         this.listener = listener;
     }
 
-<<<<<<< HEAD
-    private TableUpdateDetails getReaderTableUpdateDetails(NetworkIOJob netIoJob, NewLineProtoParser protoParser) {
-=======
-    private TableUpdateDetails startNewMeasurementEvent(NetworkIOJob netIoJob, LineTcpParser protoParser) {
->>>>>>> 8e902371
+    private TableUpdateDetails getReaderTableUpdateDetails(NetworkIOJob netIoJob, LineTcpParser protoParser) {
         final TableUpdateDetails tableUpdateDetails = netIoJob.getTableUpdateDetails(protoParser.getMeasurementName());
         if (null != tableUpdateDetails) {
             return tableUpdateDetails;
