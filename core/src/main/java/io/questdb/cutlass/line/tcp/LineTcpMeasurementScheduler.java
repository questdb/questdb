--- conflicted
+++ resolved
@@ -371,7 +371,6 @@
         this.listener = listener;
     }
 
-<<<<<<< HEAD
     boolean tryButCouldNotCommit(NetworkIOJob netIoJob, LineTcpParser protoParser, FloatingDirectCharSink charSink) {
         TableUpdateDetails tableUpdateDetails;
         try {
@@ -379,54 +378,6 @@
             if (tableUpdateDetails == null) {
                 tableUpdateDetails = getTableUpdateDetailsFromSharedArea(netIoJob, protoParser);
             }
-=======
-    private TableUpdateDetails getReaderTableUpdateDetails(NetworkIOJob netIoJob, LineTcpParser protoParser) {
-        final TableUpdateDetails tableUpdateDetails = netIoJob.getTableUpdateDetails(protoParser.getMeasurementName());
-        if (null != tableUpdateDetails) {
-            return tableUpdateDetails;
-        }
-        return startNewMeasurementEvent0(netIoJob, protoParser);
-    }
-
-    private TableUpdateDetails startNewMeasurementEvent0(NetworkIOJob netIoJob, LineTcpParser protoParser) {
-        TableUpdateDetails tableUpdateDetails;
-        tableUpdateDetailsLock.writeLock().lock();
-        try {
-            int keyIndex = tableUpdateDetailsByTableName.keyIndex(protoParser.getMeasurementName());
-            if (keyIndex < 0) {
-                tableUpdateDetails = tableUpdateDetailsByTableName.valueAt(keyIndex);
-            } else {
-                String tableName = protoParser.getMeasurementName().toString();
-                int status = engine.getStatus(securityContext, path, tableName, 0, tableName.length());
-                if (status != TableUtils.TABLE_EXISTS) {
-                    LOG.info().$("creating table [tableName=").$(tableName).$(']').$();
-                    engine.createTable(securityContext, ddlMem, path, tableStructureAdapter.of(tableName, protoParser));
-                }
-
-                keyIndex = idleTableUpdateDetailsByTableName.keyIndex(tableName);
-                if (keyIndex < 0) {
-                    LOG.info().$("idle table going active [tableName=").utf8(tableName).I$();
-                    tableUpdateDetails = idleTableUpdateDetailsByTableName.valueAt(keyIndex);
-                    idleTableUpdateDetailsByTableName.removeAt(keyIndex);
-                    tableUpdateDetailsByTableName.put(tableUpdateDetails.tableName, tableUpdateDetails);
-                } else {
-                    TelemetryTask.doStoreTelemetry(engine, Telemetry.SYSTEM_ILP_RESERVE_WRITER, Telemetry.ORIGIN_ILP_TCP);
-                    tableUpdateDetails = assignTableToWriterThread(tableName);
-                }
-            }
-
-            netIoJob.addTableUpdateDetails(tableUpdateDetails);
-            return tableUpdateDetails;
-        } finally {
-            tableUpdateDetailsLock.writeLock().unlock();
-        }
-    }
-
-    boolean tryButCouldNotCommit(NetworkIOJob netIoJob, LineTcpParser protoParser, FloatingDirectCharSink charSink) {
-        TableUpdateDetails tableUpdateDetails;
-        try {
-            tableUpdateDetails = getReaderTableUpdateDetails(netIoJob, protoParser);
->>>>>>> 5377b5bb
         } catch (EntryUnavailableException ex) {
             // Table writer is locked
             LOG.info().$("could not get table writer [tableName=").$(protoParser.getMeasurementName()).$(", ex=").$(ex.getFlyweightMessage()).I$();
@@ -1133,15 +1084,14 @@
             }
         }
 
-<<<<<<< HEAD
         public int getColumnCount() {
             return columnCount;
-=======
+        }
+
         public void tick() {
             if (writer != null) {
                 writer.tick(false);
             }
->>>>>>> 5377b5bb
         }
 
         private void closeLocals() {
