/*******************************************************************************
 *     ___                  _   ____  ____
 *    / _ \ _   _  ___  ___| |_|  _ \| __ )
 *   | | | | | | |/ _ \/ __| __| | | |  _ \
 *   | |_| | |_| |  __/\__ \ |_| |_| | |_) |
 *    \__\_\\__,_|\___||___/\__|____/|____/
 *
 *  Copyright (c) 2014-2019 Appsicle
 *  Copyright (c) 2019-2022 QuestDB
 *
 *  Licensed under the Apache License, Version 2.0 (the "License");
 *  you may not use this file except in compliance with the License.
 *  You may obtain a copy of the License at
 *
 *  http://www.apache.org/licenses/LICENSE-2.0
 *
 *  Unless required by applicable law or agreed to in writing, software
 *  distributed under the License is distributed on an "AS IS" BASIS,
 *  WITHOUT WARRANTIES OR CONDITIONS OF ANY KIND, either express or implied.
 *  See the License for the specific language governing permissions and
 *  limitations under the License.
 *
 ******************************************************************************/

package io.questdb.cutlass.line.tcp;

import io.questdb.Telemetry;
import io.questdb.cairo.*;
import io.questdb.cairo.vm.Vm;
import io.questdb.cairo.vm.api.MemoryMARW;
import io.questdb.log.Log;
import io.questdb.log.LogFactory;
import io.questdb.mp.*;
import io.questdb.network.IODispatcher;
import io.questdb.std.*;
import io.questdb.std.datetime.millitime.MillisecondClock;
import io.questdb.std.str.DirectByteCharSequence;
import io.questdb.std.str.FloatingDirectCharSink;
import io.questdb.std.str.Path;
import io.questdb.std.str.StringSink;
import io.questdb.tasks.TelemetryTask;
import org.jetbrains.annotations.NotNull;
import org.jetbrains.annotations.TestOnly;

import java.io.Closeable;
import java.util.Arrays;
import java.util.concurrent.locks.ReadWriteLock;

class LineTcpMeasurementScheduler implements Closeable {
    private static final Log LOG = LogFactory.getLog(LineTcpMeasurementScheduler.class);
    private final CairoEngine engine;
    private final CairoSecurityContext securityContext;
    private final RingQueue<LineTcpMeasurementEvent>[] queue;
    private final ReadWriteLock tableUpdateDetailsLock = new SimpleReadWriteLock();
    private final LowerCaseCharSequenceObjHashMap<TableUpdateDetails> tableUpdateDetailsUtf16;
    private final LowerCaseCharSequenceObjHashMap<TableUpdateDetails> idleTableUpdateDetailsUtf16;
    private final long[] loadByWriterThread;
    private final long writerIdleTimeout;
    private final NetworkIOJob[] netIoJobs;
    private final StringSink[] tableNameSinks;
    private final TableStructureAdapter tableStructureAdapter;
    private final Path path = new Path();
    private final MemoryMARW ddlMem = Vm.getMARWInstance();
    private final LineTcpReceiverConfiguration configuration;
    private final MPSequence[] pubSeq;
    private LineTcpReceiver.SchedulerListener listener;

    LineTcpMeasurementScheduler(
            LineTcpReceiverConfiguration lineConfiguration,
            CairoEngine engine,
            WorkerPool ioWorkerPool,
            IODispatcher<LineTcpConnectionContext> dispatcher,
            WorkerPool writerWorkerPool
    ) {
        this.engine = engine;
        this.securityContext = lineConfiguration.getCairoSecurityContext();
        CairoConfiguration cairoConfiguration = engine.getConfiguration();
        this.configuration = lineConfiguration;
        MillisecondClock milliClock = cairoConfiguration.getMillisecondClock();
        int n = ioWorkerPool.getWorkerCount();
        this.netIoJobs = new NetworkIOJob[n];
        this.tableNameSinks = new StringSink[n];
        for (int i = 0; i < n; i++) {
            tableNameSinks[i] = new StringSink();
            NetworkIOJob netIoJob = createNetworkIOJob(dispatcher, i);
            netIoJobs[i] = netIoJob;
            ioWorkerPool.assign(i, netIoJob);
            ioWorkerPool.assign(i, netIoJob::close);
        }

        // Worker count is set to 1 because we do not use this execution context
        // in worker threads.
        tableUpdateDetailsUtf16 = new LowerCaseCharSequenceObjHashMap<>();
        idleTableUpdateDetailsUtf16 = new LowerCaseCharSequenceObjHashMap<>();
        loadByWriterThread = new long[writerWorkerPool.getWorkerCount()];
        int maxMeasurementSize = lineConfiguration.getMaxMeasurementSize();
        int queueSize = lineConfiguration.getWriterQueueCapacity();
        long commitInterval = configuration.getCommitTimeout() / 2;
        int nWriterThreads = writerWorkerPool.getWorkerCount();
        pubSeq = new MPSequence[nWriterThreads];
        //noinspection unchecked
        queue = new RingQueue[nWriterThreads];
        for (int i = 0; i < nWriterThreads; i++) {
            MPSequence ps = new MPSequence(queueSize);
            pubSeq[i] = ps;

            RingQueue<LineTcpMeasurementEvent> q = new RingQueue<>(
                    (address, addressSize) -> new LineTcpMeasurementEvent(
                            address,
                            addressSize,
                            lineConfiguration.getMicrosecondClock(),
                            lineConfiguration.getTimestampAdapter()
                    ),
                    getEventSlotSize(maxMeasurementSize),
                    queueSize,
                    MemoryTag.NATIVE_DEFAULT
            );

<<<<<<< HEAD
            queue[i] = q;
=======
        long commitIntervalDefault = configuration.getCommitIntervalDefault();
        int nWriterThreads = writerWorkerPool.getWorkerCount();
        if (nWriterThreads > 1) {
            FanOut fanOut = new FanOut();
            for (int i = 0; i < nWriterThreads; i++) {
                SCSequence subSeq = new SCSequence();
                fanOut.and(subSeq);
                final LineTcpWriterJob lineTcpWriterJob = new LineTcpWriterJob(
                        i,
                        queue,
                        subSeq,
                        milliClock,
                        commitIntervalDefault,
                        this
                );
                writerWorkerPool.assign(i, (Job) lineTcpWriterJob);
                writerWorkerPool.assign(i, (Closeable) lineTcpWriterJob);
            }
            pubSeq.then(fanOut).then(pubSeq);
        } else {
>>>>>>> e8fee6bf
            SCSequence subSeq = new SCSequence();
            ps.then(subSeq).then(ps);

            final LineTcpWriterJob lineTcpWriterJob = new LineTcpWriterJob(
                    i,
                    q,
                    subSeq,
                    milliClock,
                    commitIntervalDefault,
                    this
            );
            writerWorkerPool.assign(i, (Job) lineTcpWriterJob);
            writerWorkerPool.assign(i, (Closeable) lineTcpWriterJob);
        }
        this.tableStructureAdapter = new TableStructureAdapter(cairoConfiguration, configuration.getDefaultPartitionBy());
        writerIdleTimeout = lineConfiguration.getWriterIdleTimeout();
    }

    @Override
    public void close() {
        tableUpdateDetailsLock.writeLock().lock();
        try {
            ObjList<CharSequence> tableNames = tableUpdateDetailsUtf16.keys();
            for (int n = 0, sz = tableNames.size(); n < sz; n++) {
                tableUpdateDetailsUtf16.get(tableNames.get(n)).closeLocals();
            }
            tableUpdateDetailsUtf16.clear();

            tableNames = idleTableUpdateDetailsUtf16.keys();
            for (int n = 0, sz = tableNames.size(); n < sz; n++) {
                TableUpdateDetails updateDetails = idleTableUpdateDetailsUtf16.get(tableNames.get(n));
                updateDetails.closeLocals();
            }
            idleTableUpdateDetailsUtf16.clear();
        } finally {
            tableUpdateDetailsLock.writeLock().unlock();
        }
        Misc.free(path);
        Misc.free(ddlMem);
        for (int i = 0, n = queue.length; i < n; i++) {
            Misc.free(queue[i]);
        }
    }

    public boolean doMaintenance(
            CharSequenceObjHashMap<TableUpdateDetails> tableUpdateDetailsUtf8,
            int readerWorkerId,
            long millis
    ) {
        for (int n = 0, sz = tableUpdateDetailsUtf8.size(); n < sz; n++) {
            final CharSequence tableNameUtf8 = tableUpdateDetailsUtf8.keys().get(n);
            final TableUpdateDetails tab = tableUpdateDetailsUtf8.get(tableNameUtf8);
            if (millis - tab.getLastMeasurementMillis() >= writerIdleTimeout) {
                tableUpdateDetailsLock.writeLock().lock();
                try {
                    if (tab.getNetworkIOOwnerCount() == 1) {
                        final int writerWorkerId = tab.getWriterThreadId();
                        final long seq = getNextPublisherEventSequence(writerWorkerId);
                        if (seq > -1) {
                            LineTcpMeasurementEvent event = queue[writerWorkerId].get(seq);
                            event.createWriterReleaseEvent(tab, true);
                            tableUpdateDetailsUtf8.remove(tableNameUtf8);
                            final CharSequence tableNameUtf16 = tab.getTableNameUtf16();
                            tableUpdateDetailsUtf16.remove(tableNameUtf16);
                            idleTableUpdateDetailsUtf16.put(tableNameUtf16, tab);
                            tab.removeReference(readerWorkerId);
                            pubSeq[writerWorkerId].done(seq);
                            if (listener != null) {
                                // table going idle
                                listener.onEvent(tableNameUtf16, 1);
                            }
                            LOG.info().$("active table going idle [tableName=").$(tableNameUtf16).I$();
                        }
                        return true;
                    } else {
                        tableUpdateDetailsUtf8.remove(tableNameUtf8);
                        tab.removeReference(readerWorkerId);
                    }
                    return sz > 1;
                } finally {
                    tableUpdateDetailsLock.writeLock().unlock();
                }
            }
        }
        return false;
    }

    public boolean processWriterReleaseEvent(LineTcpMeasurementEvent event, int workerId) {
        tableUpdateDetailsLock.readLock().lock();
        try {
            final TableUpdateDetails tab = event.getTableUpdateDetails();
            if (tab.getWriterThreadId() != workerId) {
                return true;
            }
            if (tableUpdateDetailsUtf16.keyIndex(tab.getTableNameUtf16()) < 0) {
                // Table must have been re-assigned to an IO thread
                return true;
            }
            LOG.info()
                    .$("releasing writer, its been idle since ").$ts(tab.getLastMeasurementMillis() * 1_000)
                    .$("[tableName=").$(tab.getTableNameUtf16())
                    .I$();

            event.releaseWriter();
        } finally {
            tableUpdateDetailsLock.readLock().unlock();
        }
        return true;
    }

    private static long getEventSlotSize(int maxMeasurementSize) {
        return Numbers.ceilPow2((long) (maxMeasurementSize / 4) * (Integer.BYTES + Double.BYTES + 1));
    }

    protected NetworkIOJob createNetworkIOJob(IODispatcher<LineTcpConnectionContext> dispatcher, int workerId) {
        return new LineTcpNetworkIOJob(configuration, this, dispatcher, workerId);
    }

    long getNextPublisherEventSequence(int writerWorkerId) {
        assert isOpen();
        long seq;
        //noinspection StatementWithEmptyBody
        while ((seq = pubSeq[writerWorkerId].next()) == -2) {
        }
        return seq;
    }

    private TableUpdateDetails getTableUpdateDetailsFromSharedArea(@NotNull NetworkIOJob netIoJob, @NotNull LineTcpParser parser) {
        final DirectByteCharSequence tableNameUtf8 = parser.getMeasurementName();
        final StringSink tableNameUtf16 = tableNameSinks[netIoJob.getWorkerId()];
        tableNameUtf16.clear();
        Chars.utf8Decode(tableNameUtf8.getLo(), tableNameUtf8.getHi(), tableNameUtf16);

        tableUpdateDetailsLock.writeLock().lock();
        try {
            TableUpdateDetails tab;
            final int tudKeyIndex = tableUpdateDetailsUtf16.keyIndex(tableNameUtf16);
            if (tudKeyIndex < 0) {
                tab = tableUpdateDetailsUtf16.valueAt(tudKeyIndex);
            } else {
                int status = engine.getStatus(securityContext, path, tableNameUtf16, 0, tableNameUtf16.length());
                if (status != TableUtils.TABLE_EXISTS) {
                    // validate that parser entities do not contain NULLs
                    TableStructureAdapter tsa = tableStructureAdapter.of(tableNameUtf16, parser);
                    for (int i = 0, n = tsa.getColumnCount(); i < n; i++) {
                        if (tsa.getColumnType(i) == LineTcpParser.ENTITY_TYPE_NULL) {
                            throw CairoException.instance(0).put("unknown column type [columnName=").put(tsa.getColumnName(i)).put(']');
                        }
                    }
                    LOG.info().$("creating table [tableName=").$(tableNameUtf16).$(']').$();
                    engine.createTable(securityContext, ddlMem, path, tsa);
                }

                final int idleTudKeyIndex = idleTableUpdateDetailsUtf16.keyIndex(tableNameUtf16);
                if (idleTudKeyIndex < 0) {
                    tab = idleTableUpdateDetailsUtf16.valueAt(idleTudKeyIndex);
                    LOG.info().$("idle table going active [tableName=").$(tab.getTableNameUtf16()).I$();
                    if (tab.getWriter() == null) {
                        tab.closeNoLock();
                        // Use actual table name from the "details" to avoid case mismatches in the
                        // WriterPool. There was an error in the LineTcpReceiverFuzzTest, which helped
                        // to identify the cause
                        tab = unsafeAssignTableToWriterThread(tudKeyIndex, tab.getTableNameUtf16());
                    } else {
                        idleTableUpdateDetailsUtf16.removeAt(idleTudKeyIndex);
                        tableUpdateDetailsUtf16.putAt(tudKeyIndex, tab.getTableNameUtf16(), tab);
                    }
                } else {
                    TelemetryTask.doStoreTelemetry(engine, Telemetry.SYSTEM_ILP_RESERVE_WRITER, Telemetry.ORIGIN_ILP_TCP);
                    tab = unsafeAssignTableToWriterThread(tudKeyIndex, tableNameUtf16);
                }
            }

            // here we need to create a string image (mangled) of utf8 char sequence
            // deliberately not decoding UTF8, store bytes as chars each
            tableNameUtf16.clear();
            tableNameUtf16.put(tableNameUtf8);

            // at this point this is not UTF16 string
            netIoJob.addTableUpdateDetails(tableNameUtf16.toString(), tab);
            return tab;
        } finally {
            tableUpdateDetailsLock.writeLock().unlock();
        }
    }

    private boolean isOpen() {
        return null != pubSeq;
    }

    boolean scheduleEvent(NetworkIOJob netIoJob, LineTcpParser parser, FloatingDirectCharSink floatingDirectCharSink) {
        TableUpdateDetails tab;
        try {
            tab = netIoJob.getLocalTableDetails(parser.getMeasurementName());
            if (tab == null) {
                tab = getTableUpdateDetailsFromSharedArea(netIoJob, parser);
            }
        } catch (EntryUnavailableException ex) {
            // Table writer is locked
            LOG.info().$("could not get table writer [tableName=").$(parser.getMeasurementName()).$(", ex=`").$(ex.getFlyweightMessage()).$("`]").$();
            return true;
        } catch (CairoException ex) {
            // Table could not be created
            LOG.info()
                    .$("could not create table [tableName=").$(parser.getMeasurementName())
                    .$(", ex=`").$(ex.getFlyweightMessage())
                    .$("`, errno=").$(ex.getErrno())
                    .I$();
            return false;
        }

        final int writerThreadId = tab.getWriterThreadId();
        long seq = getNextPublisherEventSequence(writerThreadId);
        if (seq > -1) {
            try {
                queue[writerThreadId].get(seq).createMeasurementEvent(
                        tab,
                        parser,
                        floatingDirectCharSink,
                        netIoJob.getWorkerId()
                );
            } finally {
                pubSeq[writerThreadId].done(seq);
            }
            tab.incrementEventsProcessedSinceReshuffle();
            return false;
        }
        return true;
    }

    @TestOnly
    void setListener(LineTcpReceiver.SchedulerListener listener) {
        this.listener = listener;
    }

    @NotNull
    private TableUpdateDetails unsafeAssignTableToWriterThread(int tudKeyIndex, CharSequence tableNameUtf16) {
        unsafeCalcThreadLoad();
        long leastLoad = Long.MAX_VALUE;
        int threadId = 0;

        for (int i = 0, n = loadByWriterThread.length; i < n; i++) {
            if (loadByWriterThread[i] < leastLoad) {
                leastLoad = loadByWriterThread[i];
                threadId = i;
            }
        }

        final TableUpdateDetails tableUpdateDetails = new TableUpdateDetails(
                configuration,
                engine,
                // get writer here to avoid constructing
                // object instance and potentially leaking memory if
                // writer allocation fails
                engine.getWriter(securityContext, tableNameUtf16, "tcpIlp"),
                threadId,
                netIoJobs
        );
        tableUpdateDetailsUtf16.putAt(tudKeyIndex, tableUpdateDetails.getTableNameUtf16(), tableUpdateDetails);
        LOG.info().$("assigned ").$(tableNameUtf16).$(" to thread ").$(threadId).$();
        return tableUpdateDetails;
    }

    private void unsafeCalcThreadLoad() {
        Arrays.fill(loadByWriterThread, 0);
        ObjList<CharSequence> tableNames = tableUpdateDetailsUtf16.keys();
        for (int n = 0, sz = tableNames.size(); n < sz; n++) {
            final CharSequence tableName = tableNames.getQuick(n);
            final TableUpdateDetails stats = tableUpdateDetailsUtf16.get(tableName);
            if (stats != null) {
                loadByWriterThread[stats.getWriterThreadId()] += stats.getEventsProcessedSinceReshuffle();
            } else {
                LOG.error().$("could not find statistic for table [name=").$(tableName).I$();
            }
        }
    }
}<|MERGE_RESOLUTION|>--- conflicted
+++ resolved
@@ -95,7 +95,7 @@
         loadByWriterThread = new long[writerWorkerPool.getWorkerCount()];
         int maxMeasurementSize = lineConfiguration.getMaxMeasurementSize();
         int queueSize = lineConfiguration.getWriterQueueCapacity();
-        long commitInterval = configuration.getCommitTimeout() / 2;
+        long commitIntervalDefault = configuration.getCommitIntervalDefault();
         int nWriterThreads = writerWorkerPool.getWorkerCount();
         pubSeq = new MPSequence[nWriterThreads];
         //noinspection unchecked
@@ -116,30 +116,7 @@
                     MemoryTag.NATIVE_DEFAULT
             );
 
-<<<<<<< HEAD
             queue[i] = q;
-=======
-        long commitIntervalDefault = configuration.getCommitIntervalDefault();
-        int nWriterThreads = writerWorkerPool.getWorkerCount();
-        if (nWriterThreads > 1) {
-            FanOut fanOut = new FanOut();
-            for (int i = 0; i < nWriterThreads; i++) {
-                SCSequence subSeq = new SCSequence();
-                fanOut.and(subSeq);
-                final LineTcpWriterJob lineTcpWriterJob = new LineTcpWriterJob(
-                        i,
-                        queue,
-                        subSeq,
-                        milliClock,
-                        commitIntervalDefault,
-                        this
-                );
-                writerWorkerPool.assign(i, (Job) lineTcpWriterJob);
-                writerWorkerPool.assign(i, (Closeable) lineTcpWriterJob);
-            }
-            pubSeq.then(fanOut).then(pubSeq);
-        } else {
->>>>>>> e8fee6bf
             SCSequence subSeq = new SCSequence();
             ps.then(subSeq).then(ps);
 
