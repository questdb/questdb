--- conflicted
+++ resolved
@@ -95,25 +95,6 @@
         loadByWriterThread = new long[writerWorkerPool.getWorkerCount()];
         int maxMeasurementSize = lineConfiguration.getMaxMeasurementSize();
         int queueSize = lineConfiguration.getWriterQueueCapacity();
-<<<<<<< HEAD
-=======
-        queue = new RingQueue<>(
-                (address, addressSize) -> new LineTcpMeasurementEvent(
-                        address,
-                        addressSize,
-                        lineConfiguration.getMicrosecondClock(),
-                        lineConfiguration.getTimestampAdapter(),
-                        lineConfiguration.isStringToCharCastAllowed(),
-                        lineConfiguration.isSymbolAsFieldSupported()
-                ),
-                getEventSlotSize(maxMeasurementSize),
-                queueSize,
-                MemoryTag.NATIVE_DEFAULT
-        );
-
-        pubSeq = new MPSequence(queueSize);
-
->>>>>>> b4ed867d
         long commitIntervalDefault = configuration.getCommitIntervalDefault();
         int nWriterThreads = writerWorkerPool.getWorkerCount();
         pubSeq = new MPSequence[nWriterThreads];
@@ -128,8 +109,9 @@
                             address,
                             addressSize,
                             lineConfiguration.getMicrosecondClock(),
-                            lineConfiguration.getTimestampAdapter()
-                    ),
+                            lineConfiguration.getTimestampAdapter(),
+                    lineConfiguration.isStringToCharCastAllowed(),
+                        lineConfiguration.isSymbolAsFieldSupported()),
                     getEventSlotSize(maxMeasurementSize),
                     queueSize,
                     MemoryTag.NATIVE_DEFAULT
@@ -157,32 +139,12 @@
 
     @Override
     public void close() {
-<<<<<<< HEAD
         tableUpdateDetailsLock.writeLock().lock();
         try {
-            ObjList<CharSequence> tableNames = tableUpdateDetailsUtf16.keys();
-            for (int n = 0, sz = tableNames.size(); n < sz; n++) {
-                tableUpdateDetailsUtf16.get(tableNames.get(n)).closeLocals();
-            }
-            tableUpdateDetailsUtf16.clear();
-
-            tableNames = idleTableUpdateDetailsUtf16.keys();
-            for (int n = 0, sz = tableNames.size(); n < sz; n++) {
-                TableUpdateDetails updateDetails = idleTableUpdateDetailsUtf16.get(tableNames.get(n));
-                updateDetails.closeLocals();
-=======
-        // Both the writer and the network reader worker pools must have been closed so that their respective cleaners have run
-        if (null != pubSeq) {
-            pubSeq = null;
-            tableUpdateDetailsLock.writeLock().lock();
-            try {
-                closeLocals(tableUpdateDetailsUtf16);
-                closeLocals(idleTableUpdateDetailsUtf16);
-            } finally {
-                tableUpdateDetailsLock.writeLock().unlock();
->>>>>>> b4ed867d
-            }
-            idleTableUpdateDetailsUtf16.clear();
+            closeLocals(
+            tableUpdateDetailsUtf16);
+                closeLocals(
+            idleTableUpdateDetailsUtf16);
         } finally {
             tableUpdateDetailsLock.writeLock().unlock();
         }
