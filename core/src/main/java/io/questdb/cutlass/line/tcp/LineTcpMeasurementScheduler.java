/*******************************************************************************
 *     ___                  _   ____  ____
 *    / _ \ _   _  ___  ___| |_|  _ \| __ )
 *   | | | | | | |/ _ \/ __| __| | | |  _ \
 *   | |_| | |_| |  __/\__ \ |_| |_| | |_) |
 *    \__\_\\__,_|\___||___/\__|____/|____/
 *
 *  Copyright (c) 2014-2019 Appsicle
 *  Copyright (c) 2019-2020 QuestDB
 *
 *  Licensed under the Apache License, Version 2.0 (the "License");
 *  you may not use this file except in compliance with the License.
 *  You may obtain a copy of the License at
 *
 *  http://www.apache.org/licenses/LICENSE-2.0
 *
 *  Unless required by applicable law or agreed to in writing, software
 *  distributed under the License is distributed on an "AS IS" BASIS,
 *  WITHOUT WARRANTIES OR CONDITIONS OF ANY KIND, either express or implied.
 *  See the License for the specific language governing permissions and
 *  limitations under the License.
 *
 ******************************************************************************/

package io.questdb.cutlass.line.tcp;

import io.questdb.Telemetry;
import io.questdb.cairo.*;
import io.questdb.cairo.TableWriter.Row;
import io.questdb.cairo.security.AllowAllCairoSecurityContext;
import io.questdb.cairo.sql.SymbolTable;
import io.questdb.cairo.vm.Vm;
import io.questdb.cairo.vm.api.MemoryMARW;
import io.questdb.cutlass.line.LineProtoTimestampAdapter;
import io.questdb.cutlass.line.tcp.NewLineProtoParser.ProtoEntity;
import io.questdb.log.Log;
import io.questdb.log.LogFactory;
import io.questdb.mp.*;
import io.questdb.network.IODispatcher;
import io.questdb.network.IOOperation;
import io.questdb.network.IORequestProcessor;
import io.questdb.std.*;
import io.questdb.std.datetime.microtime.MicrosecondClock;
import io.questdb.std.datetime.millitime.MillisecondClock;
import io.questdb.std.str.DirectCharSink;
import io.questdb.std.str.FloatingDirectCharSink;
import io.questdb.std.str.Path;
import io.questdb.tasks.TelemetryTask;
import org.jetbrains.annotations.NotNull;

import java.io.Closeable;
import java.util.Arrays;
import java.util.concurrent.locks.ReadWriteLock;

import static io.questdb.network.IODispatcher.DISCONNECT_REASON_UNKNOWN_OPERATION;

class LineTcpMeasurementScheduler implements Closeable {
    private static final Log LOG = LogFactory.getLog(LineTcpMeasurementScheduler.class);
    private static final int REBALANCE_EVENT_ID = -1; // A rebalance event is used to rebalance load across different threads
    private static final int INCOMPLETE_EVENT_ID = -2; // An incomplete event is used when the queue producer has grabbed an event but is
    // not able to populate it for some reason, the event needs to be committed to the
    // queue incomplete
    private static final int RELEASE_WRITER_EVENT_ID = -3;
    private static final int[] DEFAULT_COLUMN_TYPES = new int[NewLineProtoParser.N_ENTITY_TYPES];
    private final CairoEngine engine;
    private final CairoSecurityContext securityContext;
    private final CairoConfiguration cairoConfiguration;
    private final MillisecondClock milliClock;
    private final RingQueue<LineTcpMeasurementEvent> queue;
    private final ReadWriteLock tableUpdateDetailsLock = new SimpleReadWriteLock();
    private final CharSequenceObjHashMap<TableUpdateDetails> tableUpdateDetailsByTableName;
    private final CharSequenceObjHashMap<TableUpdateDetails> idleTableUpdateDetailsByTableName;
    private final int[] loadByThread;
    private final int nUpdatesPerLoadRebalance;
    private final double maxLoadRatio;
    private final long maintenanceInterval;
    private final long writerIdleTimeout;
    private final int defaultPartitionBy;
    private final int commitMode;
    private final NetworkIOJob[] netIoJobs;
    private final TableStructureAdapter tableStructureAdapter = new TableStructureAdapter();
    private final Path path = new Path();
    private final MemoryMARW ddlMem = Vm.getMARWInstance();
    private Sequence pubSeq;
    private int nLoadCheckCycles = 0;
    private int nRebalances = 0;
    private LineTcpServer.SchedulerListener listener;

    LineTcpMeasurementScheduler(
            LineTcpReceiverConfiguration lineConfiguration,
            CairoEngine engine,
            WorkerPool ioWorkerPool,
            IODispatcher<LineTcpConnectionContext> dispatcher,
            WorkerPool writerWorkerPool
    ) {
        this.engine = engine;
        this.securityContext = lineConfiguration.getCairoSecurityContext();
        this.cairoConfiguration = engine.getConfiguration();
        this.milliClock = cairoConfiguration.getMillisecondClock();
        this.commitMode = cairoConfiguration.getCommitMode();

        this.netIoJobs = new NetworkIOJob[ioWorkerPool.getWorkerCount()];
        for (int i = 0; i < ioWorkerPool.getWorkerCount(); i++) {
            NetworkIOJob netIoJob = createNetworkIOJob(dispatcher, i);
            netIoJobs[i] = netIoJob;
            ioWorkerPool.assign(i, netIoJob);
            ioWorkerPool.assign(i, netIoJob::close);
        }

        // Worker count is set to 1 because we do not use this execution context
        // in worker threads.
        tableUpdateDetailsByTableName = new CharSequenceObjHashMap<>();
        idleTableUpdateDetailsByTableName = new CharSequenceObjHashMap<>();
        loadByThread = new int[writerWorkerPool.getWorkerCount()];
        int maxMeasurementSize = lineConfiguration.getMaxMeasurementSize();
        int queueSize = lineConfiguration.getWriterQueueCapacity();
        queue = new RingQueue<>(
                () -> new LineTcpMeasurementEvent(
                        maxMeasurementSize,
                        lineConfiguration.getMicrosecondClock(),
                        lineConfiguration.getTimestampAdapter()),
                queueSize);
        pubSeq = new MPSequence(queueSize);

        int nWriterThreads = writerWorkerPool.getWorkerCount();
        if (nWriterThreads > 1) {
            FanOut fanOut = new FanOut();
            for (int n = 0; n < nWriterThreads; n++) {
                SCSequence subSeq = new SCSequence();
                fanOut.and(subSeq);
                WriterJob writerJob = new WriterJob(n, subSeq);
                writerWorkerPool.assign(n, writerJob);
                writerWorkerPool.assign(n, writerJob::close);
            }
            pubSeq.then(fanOut).then(pubSeq);
        } else {
            SCSequence subSeq = new SCSequence();
            pubSeq.then(subSeq).then(pubSeq);
            WriterJob writerJob = new WriterJob(0, subSeq);
            writerWorkerPool.assign(0, writerJob);
            writerWorkerPool.assign(0, writerJob::close);
        }

        nUpdatesPerLoadRebalance = lineConfiguration.getNUpdatesPerLoadRebalance();
        maxLoadRatio = lineConfiguration.getMaxLoadRatio();
        maintenanceInterval = lineConfiguration.getMaintenanceInterval();
        defaultPartitionBy = lineConfiguration.getDefaultPartitionBy();
        writerIdleTimeout = lineConfiguration.getWriterIdleTimeout();
    }

    @Override
    public void close() {
        // Both the writer and the net worker pools must have been closed so that their respective cleaners have run
        if (null != pubSeq) {
            pubSeq = null;
            tableUpdateDetailsLock.writeLock().lock();
            try {
                ObjList<CharSequence> tableNames = tableUpdateDetailsByTableName.keys();
                for (int n = 0, sz = tableNames.size(); n < sz; n++) {
                    TableUpdateDetails updateDetails = tableUpdateDetailsByTableName.get(tableNames.get(n));
                    updateDetails.closeLocals();
                }
                tableUpdateDetailsByTableName.clear();

                tableNames = idleTableUpdateDetailsByTableName.keys();
                for (int n = 0, sz = tableNames.size(); n < sz; n++) {
                    TableUpdateDetails updateDetails = idleTableUpdateDetailsByTableName.get(tableNames.get(n));
                    updateDetails.closeLocals();
                }
                idleTableUpdateDetailsByTableName.clear();
            } finally {
                tableUpdateDetailsLock.writeLock().unlock();
            }
            for (int n = 0; n < queue.getCapacity(); n++) {
                queue.get(n).close();
            }
            path.close();
            ddlMem.close();
        }
    }

    @NotNull
    private TableUpdateDetails assignTableToThread(String tableName) {
        TableUpdateDetails tableUpdateDetails;
        calcThreadLoad();
        int leastLoad = Integer.MAX_VALUE;
        int threadId = 0;
        for (int n = 0; n < loadByThread.length; n++) {
            if (loadByThread[n] < leastLoad) {
                leastLoad = loadByThread[n];
                threadId = n;
            }
        }
        tableUpdateDetails = new TableUpdateDetails(tableName, threadId, netIoJobs);

        int keyIndex = tableUpdateDetailsByTableName.keyIndex(tableName);
        tableUpdateDetailsByTableName.putAt(keyIndex, tableName, tableUpdateDetails);
        LOG.info().$("assigned ").$(tableName).$(" to thread ").$(threadId).$();
        return tableUpdateDetails;
    }

    private void calcThreadLoad() {
        Arrays.fill(loadByThread, 0);
        ObjList<CharSequence> tableNames = tableUpdateDetailsByTableName.keys();
        for (int n = 0, sz = tableNames.size(); n < sz; n++) {
            final CharSequence tableName = tableNames.getQuick(n);
            final TableUpdateDetails stats = tableUpdateDetailsByTableName.get(tableName);
            if (stats != null) {
                loadByThread[stats.writerThreadId] += stats.nUpdates;
            } else {
                LOG.error().$("could not find static for table [name=").$(tableName).I$();
            }
        }
    }

    protected NetworkIOJob createNetworkIOJob(IODispatcher<LineTcpConnectionContext> dispatcher, int workerId) {
        return new NetworkIOJobImpl(dispatcher, workerId);
    }

    int[] getLoadByThread() {
        return loadByThread;
    }

    int getNLoadCheckCycles() {
        return nLoadCheckCycles;
    }

    int getNRebalances() {
        return nRebalances;
    }

    long getNextPublisherEventSequence() {
        assert isOpen();
        long seq;
        //noinspection StatementWithEmptyBody
        while ((seq = pubSeq.next()) == -2) {
        }
        return seq;
    }

    private boolean isOpen() {
        return null != pubSeq;
    }

    private void loadRebalance() {
        LOG.debug().$("load check [cycle=").$(++nLoadCheckCycles).$(']').$();
        calcThreadLoad();
        ObjList<CharSequence> tableNames = tableUpdateDetailsByTableName.keys();
        int fromThreadId = -1;
        int toThreadId = -1;
        TableUpdateDetails tableToMove = null;
        int maxLoad = Integer.MAX_VALUE;
        while (true) {
            int highestLoad = Integer.MIN_VALUE;
            int highestLoadedThreadId = -1;
            int lowestLoad = Integer.MAX_VALUE;
            int lowestLoadedThreadId = -1;
            for (int n = 0; n < loadByThread.length; n++) {
                if (loadByThread[n] >= maxLoad) {
                    continue;
                }

                if (highestLoad < loadByThread[n]) {
                    highestLoad = loadByThread[n];
                    highestLoadedThreadId = n;
                }

                if (lowestLoad > loadByThread[n]) {
                    lowestLoad = loadByThread[n];
                    lowestLoadedThreadId = n;
                }
            }

            if (highestLoadedThreadId == -1 || lowestLoadedThreadId == -1 || highestLoadedThreadId == lowestLoadedThreadId) {
                break;
            }

            double loadRatio = (double) highestLoad / (double) lowestLoad;
            if (loadRatio < maxLoadRatio) {
                // Load is not sufficiently unbalanced
                break;
            }

            int nTables = 0;
            lowestLoad = Integer.MAX_VALUE;
            String leastLoadedTableName = null;
            for (int n = 0, sz = tableNames.size(); n < sz; n++) {
                TableUpdateDetails stats = tableUpdateDetailsByTableName.get(tableNames.get(n));
                if (stats.writerThreadId == highestLoadedThreadId && stats.nUpdates > 0) {
                    nTables++;
                    if (stats.nUpdates < lowestLoad) {
                        lowestLoad = stats.nUpdates;
                        leastLoadedTableName = stats.tableName;
                    }
                }
            }

            if (nTables < 2) {
                // The most loaded thread only has 1 table with load assigned to it
                maxLoad = highestLoad;
                continue;
            }

            fromThreadId = highestLoadedThreadId;
            toThreadId = lowestLoadedThreadId;
            tableToMove = tableUpdateDetailsByTableName.get(leastLoadedTableName);
            break;
        }

        for (int n = 0, sz = tableNames.size(); n < sz; n++) {
            TableUpdateDetails stats = tableUpdateDetailsByTableName.get(tableNames.get(n));
            stats.nUpdates = 0;
        }

        if (null != tableToMove) {
            long seq = getNextPublisherEventSequence();
            if (seq >= 0) {
                try {
                    LineTcpMeasurementEvent event = queue.get(seq);
                    event.threadId = INCOMPLETE_EVENT_ID;
                    event.createRebalanceEvent(fromThreadId, toThreadId, tableToMove);
                    tableToMove.writerThreadId = toThreadId;
                    LOG.info()
                            .$("rebalance cycle, requesting table move [cycle=").$(nLoadCheckCycles)
                            .$(", nRebalances=").$(++nRebalances)
                            .$(", table=").$(tableToMove.tableName)
                            .$(", fromThreadId=").$(fromThreadId)
                            .$(", toThreadId=").$(toThreadId)
                            .$(']').$();
                } finally {
                    pubSeq.done(seq);
                }
            }
        }
    }

    void setListener(LineTcpServer.SchedulerListener listener) {
        this.listener = listener;
    }

    private TableUpdateDetails startNewMeasurementEvent(NetworkIOJob netIoJob, NewLineProtoParser protoParser) {
        final TableUpdateDetails tableUpdateDetails = netIoJob.getTableUpdateDetails(protoParser.getMeasurementName());
        if (null != tableUpdateDetails) {
            return tableUpdateDetails;
        }
        return startNewMeasurementEvent0(netIoJob, protoParser);
    }

    private TableUpdateDetails startNewMeasurementEvent0(NetworkIOJob netIoJob, NewLineProtoParser protoParser) {
        TableUpdateDetails tableUpdateDetails;
        tableUpdateDetailsLock.writeLock().lock();
        try {
            int keyIndex = tableUpdateDetailsByTableName.keyIndex(protoParser.getMeasurementName());
            if (keyIndex < 0) {
                tableUpdateDetails = tableUpdateDetailsByTableName.valueAt(keyIndex);
            } else {
                String tableName = protoParser.getMeasurementName().toString();
                int status = engine.getStatus(securityContext, path, tableName, 0, tableName.length());
                if (status != TableUtils.TABLE_EXISTS) {
                    LOG.info().$("creating table [tableName=").$(tableName).$(']').$();
                    engine.createTable(securityContext, ddlMem, path, tableStructureAdapter.of(tableName, protoParser));
                }

                keyIndex = idleTableUpdateDetailsByTableName.keyIndex(tableName);
                if (keyIndex < 0) {
                    LOG.info().$("idle table going active [tableName=").$(tableName).I$();
                    tableUpdateDetails = idleTableUpdateDetailsByTableName.valueAt(keyIndex);
                    idleTableUpdateDetailsByTableName.removeAt(keyIndex);
                    tableUpdateDetailsByTableName.put(tableUpdateDetails.tableName, tableUpdateDetails);
                } else {
                    TelemetryTask.doStoreTelemetry(engine, Telemetry.SYSTEM_ILP_RESERVE_WRITER, Telemetry.ORIGIN_ILP_TCP);
                    tableUpdateDetails = assignTableToThread(tableName);
                }
            }

            netIoJob.addTableUpdateDetails(tableUpdateDetails);
            return tableUpdateDetails;
        } finally {
            tableUpdateDetailsLock.writeLock().unlock();
        }
    }

    boolean tryButCouldNotCommit(NetworkIOJob netIoJob, NewLineProtoParser protoParser, FloatingDirectCharSink charSink) {
        TableUpdateDetails tableUpdateDetails;
        try {
            tableUpdateDetails = startNewMeasurementEvent(netIoJob, protoParser);
        } catch (EntryUnavailableException ex) {
            // Table writer is locked
            LOG.info().$("could not get table writer [tableName=").$(protoParser.getMeasurementName()).$(", ex=").$(ex.getFlyweightMessage()).$(']').$();
            return true;
        } catch (CairoException ex) {
            // Table could not be created
            LOG.info().$("could not create table [tableName=").$(protoParser.getMeasurementName()).$(", ex=").$(ex.getFlyweightMessage()).$(']').$();
            return false;
        }
        if (null != tableUpdateDetails) {
            long seq = getNextPublisherEventSequence();
            if (seq >= 0) {
                try {
                    LineTcpMeasurementEvent event = queue.get(seq);
                    event.threadId = INCOMPLETE_EVENT_ID;
                    TableUpdateDetails.ThreadLocalDetails localDetails = tableUpdateDetails.startNewMeasurementEvent(netIoJob.getWorkerId());
                    event.createMeasurementEvent(tableUpdateDetails, localDetails, protoParser, charSink);
                    return false;
                } finally {
                    pubSeq.done(seq);
                    if (++tableUpdateDetails.nUpdates > nUpdatesPerLoadRebalance) {
                        if (tableUpdateDetailsLock.writeLock().tryLock()) {
                            try {
                                loadRebalance();
                            } finally {
                                tableUpdateDetailsLock.writeLock().unlock();
                            }
                        }
                    }
                }
            }
        }
        return true;
    }

    interface NetworkIOJob extends Job {
        void addTableUpdateDetails(TableUpdateDetails tableUpdateDetails);

        void close();

        TableUpdateDetails getTableUpdateDetails(CharSequence tableName);

        ObjList<SymbolCache> getUnusedSymbolCaches();

        int getWorkerId();
    }

    private class LineTcpMeasurementEvent implements Closeable {
        private final MicrosecondClock clock;
        private final LineProtoTimestampAdapter timestampAdapter;
        private final long bufSize;
        private int threadId;
        private TableUpdateDetails tableUpdateDetails;
        private long bufLo;
        private int rebalanceFromThreadId;
        private int rebalanceToThreadId;
        private volatile boolean rebalanceReleasedByFromThread;
        private boolean commitOnWriterClose;

        private LineTcpMeasurementEvent(int maxMeasurementSize, MicrosecondClock clock, LineProtoTimestampAdapter timestampAdapter) {
            bufSize = (long) (maxMeasurementSize / 4) * (Integer.BYTES + Double.BYTES + 1);
            bufLo = Unsafe.malloc(bufSize, MemoryTag.NATIVE_DEFAULT);
            this.clock = clock;
            this.timestampAdapter = timestampAdapter;
        }

        @Override
        public void close() {
            Unsafe.free(bufLo, bufSize, MemoryTag.NATIVE_DEFAULT);
            tableUpdateDetails = Misc.free(tableUpdateDetails);
            bufLo = 0;
        }

        void createMeasurementEvent(
                TableUpdateDetails tableUpdateDetails,
                TableUpdateDetails.ThreadLocalDetails localDetails,
                NewLineProtoParser protoParser,
                FloatingDirectCharSink floatingCharSink
        ) {
            threadId = INCOMPLETE_EVENT_ID;
            this.tableUpdateDetails = tableUpdateDetails;
            long timestamp = protoParser.getTimestamp();
            if (timestamp != NewLineProtoParser.NULL_TIMESTAMP) {
                timestamp = timestampAdapter.getMicros(timestamp);
            }
            long bufPos = bufLo;
            long bufMax = bufLo + bufSize;
            Unsafe.getUnsafe().putLong(bufPos, timestamp);
            bufPos += Long.BYTES;
            int nEntities = protoParser.getnEntities();
            Unsafe.getUnsafe().putInt(bufPos, nEntities);
            bufPos += Integer.BYTES;
            for (int nEntity = 0; nEntity < nEntities; nEntity++) {
                if (bufPos + Long.BYTES < bufMax) {
                    ProtoEntity entity = protoParser.getEntity(nEntity);
                    int colIndex = localDetails.getColumnIndex(entity.getName());
                    if (colIndex < 0) {
                        int colNameLen = entity.getName().length();
                        Unsafe.getUnsafe().putInt(bufPos, -1 * colNameLen);
                        bufPos += Integer.BYTES;
                        if (bufPos + colNameLen < bufMax) {
                            Vect.memcpy(entity.getName().getLo(), bufPos, colNameLen);
                        } else {
                            throw CairoException.instance(0).put("queue buffer overflow");
                        }
                        bufPos += colNameLen;
                    } else {
                        Unsafe.getUnsafe().putInt(bufPos, colIndex);
                        bufPos += Integer.BYTES;
                    }
<<<<<<< HEAD
                    switch (entity.getType()) {
                        case NewLineProtoParser.ENTITY_TYPE_TAG: {
                            long tmpBufPos = bufPos;
                            int l = entity.getValue().length();
                            bufPos += Integer.BYTES + Byte.BYTES;
                            long hi = bufPos + 2L * l;
                            if (hi < bufMax) {
                                floatingCharSink.of(bufPos, hi);
                                if (!Chars.utf8Decode(entity.getValue().getLo(), entity.getValue().getHi(), floatingCharSink)) {
                                    throw CairoException.instance(0).put("invalid UTF8 in value for ").put(entity.getName());
                                }

                                int symIndex = tableUpdateDetails.getSymbolIndex(localDetails, colIndex, floatingCharSink);
                                if (symIndex != SymbolTable.VALUE_NOT_FOUND) {
                                    bufPos = tmpBufPos;
                                    Unsafe.getUnsafe().putByte(bufPos, NewLineProtoParser.ENTITY_TYPE_CACHED_TAG);
=======
                    case NewLineProtoParser.ENTITY_TYPE_STRING:
                    case NewLineProtoParser.ENTITY_TYPE_SYMBOL:
                    case NewLineProtoParser.ENTITY_TYPE_LONG256: {
                        final int colTypeMeta = localDetails.getColumnTypeMeta(colIndex);
                        if (colTypeMeta == 0) { // not a geohash
                            Unsafe.getUnsafe().putByte(bufPos, entity.getType());
                            bufPos += Byte.BYTES;
                            int l = entity.getValue().length();
                            Unsafe.getUnsafe().putInt(bufPos, l);
                            bufPos += Integer.BYTES;
                            long hi = bufPos + 2L * l; // unquote
                            floatingCharSink.of(bufPos, hi);
                            if (!Chars.utf8Decode(entity.getValue().getLo(), entity.getValue().getHi(), floatingCharSink)) {
                                throw CairoException.instance(0).put("invalid UTF8 in value for ").put(entity.getName());
                            }
                            bufPos = hi;
                        } else {
                            long geohash;
                            try {
                                geohash = GeoHashes.fromStringTruncatingNl(
                                        entity.getValue().getLo(),
                                        entity.getValue().getHi(),
                                        Numbers.decodeLowShort(colTypeMeta));
                            } catch (NumericException e) {
                                geohash = GeoHashes.NULL;
                            }
                            switch (Numbers.decodeHighShort(colTypeMeta)) {
                                default:
                                    Unsafe.getUnsafe().putByte(bufPos, NewLineProtoParser.ENTITY_TYPE_GEOLONG);
>>>>>>> a7a60f1d
                                    bufPos += Byte.BYTES;
                                    Unsafe.getUnsafe().putInt(bufPos, symIndex);
                                    bufPos += Integer.BYTES;
                                } else {
                                    Unsafe.getUnsafe().putByte(tmpBufPos, entity.getType());
                                    tmpBufPos += Byte.BYTES;
                                    Unsafe.getUnsafe().putInt(tmpBufPos, l);
                                    bufPos = hi;
                                }
                            } else {
                                throw CairoException.instance(0).put("queue buffer overflow");
                            }
                            break;
                        }
                        case NewLineProtoParser.ENTITY_TYPE_INTEGER: {
                            Unsafe.getUnsafe().putByte(bufPos, entity.getType());
                            bufPos += Byte.BYTES;
                            Unsafe.getUnsafe().putLong(bufPos, entity.getIntegerValue());
                            bufPos += Long.BYTES;
                            break;
                        }
                        case NewLineProtoParser.ENTITY_TYPE_FLOAT: {
                            Unsafe.getUnsafe().putByte(bufPos, entity.getType());
                            bufPos += Byte.BYTES;
                            Unsafe.getUnsafe().putDouble(bufPos, entity.getFloatValue());
                            bufPos += Double.BYTES;
                            break;
                        }
                        case NewLineProtoParser.ENTITY_TYPE_STRING:
                        case NewLineProtoParser.ENTITY_TYPE_LONG256: {
                            final int colTypeMeta = localDetails.getColumnTypeMeta(colIndex);
                            if (colTypeMeta == 0) { // not a geohash
                                Unsafe.getUnsafe().putByte(bufPos, entity.getType());
                                bufPos += Byte.BYTES;
                                int l = entity.getValue().length();
                                Unsafe.getUnsafe().putInt(bufPos, l);
                                bufPos += Integer.BYTES;
                                long hi = bufPos + 2L * l;
                                floatingCharSink.of(bufPos, hi);
                                if (!Chars.utf8Decode(entity.getValue().getLo(), entity.getValue().getHi(), floatingCharSink)) {
                                    throw CairoException.instance(0).put("invalid UTF8 in value for ").put(entity.getName());
                                }
                                bufPos = hi;
                            } else {
                                long geohash;
                                try {
                                    geohash = GeoHashes.fromStringTruncatingNl(
                                            entity.getValue().getLo(),
                                            entity.getValue().getHi(),
                                            Numbers.decodeLowShort(colTypeMeta));
                                } catch (NumericException e) {
                                    geohash = GeoHashes.NULL;
                                }
                                switch (Numbers.decodeHighShort(colTypeMeta)) {
                                    default:
                                        Unsafe.getUnsafe().putByte(bufPos, NewLineProtoParser.ENTITY_TYPE_GEOLONG);
                                        bufPos += Byte.BYTES;
                                        Unsafe.getUnsafe().putLong(bufPos, geohash);
                                        bufPos += Long.BYTES;
                                        break;
                                    case ColumnType.GEOINT:
                                        Unsafe.getUnsafe().putByte(bufPos, NewLineProtoParser.ENTITY_TYPE_GEOINT);
                                        bufPos += Byte.BYTES;
                                        Unsafe.getUnsafe().putInt(bufPos, (int) geohash);
                                        bufPos += Integer.BYTES;
                                        break;
                                    case ColumnType.GEOSHORT:
                                        Unsafe.getUnsafe().putByte(bufPos, NewLineProtoParser.ENTITY_TYPE_GEOSHORT);
                                        bufPos += Byte.BYTES;
                                        Unsafe.getUnsafe().putShort(bufPos, (short) geohash);
                                        bufPos += Short.BYTES;
                                        break;
                                    case ColumnType.GEOBYTE:
                                        Unsafe.getUnsafe().putByte(bufPos, NewLineProtoParser.ENTITY_TYPE_GEOBYTE);
                                        bufPos += Byte.BYTES;
                                        Unsafe.getUnsafe().putByte(bufPos, (byte) geohash);
                                        bufPos += Byte.BYTES;
                                        break;
                                }
                            }
                            break;
                        }
                        case NewLineProtoParser.ENTITY_TYPE_BOOLEAN: {
                            Unsafe.getUnsafe().putByte(bufPos, entity.getType());
                            bufPos += Byte.BYTES;
                            Unsafe.getUnsafe().putByte(bufPos, (byte) (entity.getBooleanValue() ? 1 : 0));
                            bufPos += Byte.BYTES;
                            break;
                        }
                    }
<<<<<<< HEAD
                } else {
                    throw CairoException.instance(0).put("queue buffer overflow");
=======
                    case NewLineProtoParser.ENTITY_TYPE_NULL: {
                        Unsafe.getUnsafe().putByte(bufPos, entity.getType());
                        bufPos += Byte.BYTES;
                        break;
                    }
                    default:
                        // unsupported types are ignored
                        break;
>>>>>>> a7a60f1d
                }
            }
            threadId = tableUpdateDetails.writerThreadId;
        }

        void createRebalanceEvent(int fromThreadId, int toThreadId, TableUpdateDetails tableUpdateDetails) {
            threadId = REBALANCE_EVENT_ID;
            rebalanceFromThreadId = fromThreadId;
            rebalanceToThreadId = toThreadId;
            this.tableUpdateDetails = tableUpdateDetails;
            rebalanceReleasedByFromThread = false;
        }

        void createReleaseWriterEvent(TableUpdateDetails tableUpdateDetails, boolean commitOnWriterClose) {
            threadId = RELEASE_WRITER_EVENT_ID;
            this.tableUpdateDetails = tableUpdateDetails;
            this.commitOnWriterClose = commitOnWriterClose;
        }

        void processMeasurementEvent(WriterJob job) {
            Row row = null;
            try {
                TableWriter writer = tableUpdateDetails.getWriter();
                long bufPos = bufLo;
                long timestamp = Unsafe.getUnsafe().getLong(bufPos);
                bufPos += Long.BYTES;
                if (timestamp == NewLineProtoParser.NULL_TIMESTAMP) {
                    timestamp = clock.getTicks();
                }
                row = writer.newRow(timestamp);
                int nEntities = Unsafe.getUnsafe().getInt(bufPos);
                bufPos += Integer.BYTES;
                long firstEntityBufPos = bufPos;
                for (int nEntity = 0; nEntity < nEntities; nEntity++) {
                    int colIndex = Unsafe.getUnsafe().getInt(bufPos);
                    bufPos += Integer.BYTES;
                    byte entityType;
                    if (colIndex >= 0) {
                        entityType = Unsafe.getUnsafe().getByte(bufPos);
                        bufPos += Byte.BYTES;
                    } else {
                        int colNameLen = -1 * colIndex;
                        long nameLo = bufPos; // UTF8 encoded
                        long nameHi = bufPos + colNameLen;
                        job.charSink.clear();
                        if (!Chars.utf8Decode(nameLo, nameHi, job.charSink)) {
                            throw CairoException.instance(0)
                                    .put("invalid UTF8 in column name ")
                                    .put(job.floatingCharSink.asCharSequence(nameLo, nameHi));
                        }
                        bufPos = nameHi;
                        entityType = Unsafe.getUnsafe().getByte(bufPos);
                        bufPos += Byte.BYTES;
                        colIndex = writer.getMetadata().getColumnIndexQuiet(job.charSink);
                        if (colIndex < 0) {
                            // Cannot create a column with an open row, writer will commit when a column is created
                            row.cancel();
                            row = null;
                            int colType = DEFAULT_COLUMN_TYPES[entityType];
                            if (TableUtils.isValidInfluxColumnName(job.charSink)) {
                                writer.addColumn(job.charSink, colType);
                            } else {
                                throw CairoException.instance(0)
                                        .put("invalid column name [table=").put(writer.getTableName())
                                        .put(", columnName=").put(job.charSink)
                                        .put(']');
                            }
                            // Reset to beginning of entities
                            bufPos = firstEntityBufPos;
                            nEntity = -1;
                            row = writer.newRow(timestamp);
                            continue;
                        }
                    }

                    switch (entityType) {
                        case NewLineProtoParser.ENTITY_TYPE_TAG: {
                            int len = Unsafe.getUnsafe().getInt(bufPos);
                            bufPos += Integer.BYTES;
                            long hi = bufPos + 2L * len;
                            job.floatingCharSink.asCharSequence(bufPos, hi);
                            int symIndex = writer.getSymbolIndex(colIndex, job.floatingCharSink);
                            row.putSymIndex(colIndex, symIndex);
                            bufPos = hi;
                            break;
                        }

                        case NewLineProtoParser.ENTITY_TYPE_CACHED_TAG: {
                            int symIndex = Unsafe.getUnsafe().getInt(bufPos);
                            bufPos += Integer.BYTES;
                            row.putSymIndex(colIndex, symIndex);
                            break;
                        }

                        case NewLineProtoParser.ENTITY_TYPE_INTEGER: {
                            final int colType = ColumnType.tagOf(writer.getMetadata().getColumnType(colIndex));
                            long v = Unsafe.getUnsafe().getLong(bufPos);
                            bufPos += Long.BYTES;
                            switch (colType) {
                                case ColumnType.LONG:
                                    row.putLong(colIndex, v);
                                    break;

                                case ColumnType.INT:
                                    if (v == Numbers.LONG_NaN) {
                                        v = Numbers.INT_NaN;
                                    } else if (v < Integer.MIN_VALUE || v > Integer.MAX_VALUE) {
                                        throw CairoException.instance(0)
                                                .put("line protocol integer is out of int bounds [columnIndex=").put(colIndex)
                                                .put(", v=").put(v)
                                                .put(']');
                                    }
                                    row.putInt(colIndex, (int) v);
                                    break;

                                case ColumnType.SHORT:
                                    if (v == Numbers.LONG_NaN) {
                                        v = (short) 0;
                                    } else if (v < Short.MIN_VALUE || v > Short.MAX_VALUE) {
                                        throw CairoException.instance(0)
                                                .put("line protocol integer is out of short bounds [columnIndex=").put(colIndex)
                                                .put(", v=").put(v)
                                                .put(']');
                                    }
                                    row.putShort(colIndex, (short) v);
                                    break;

                                case ColumnType.BYTE:
                                    if (v == Numbers.LONG_NaN) {
                                        v = (byte) 0;
                                    } else if (v < Byte.MIN_VALUE || v > Byte.MAX_VALUE) {
                                        throw CairoException.instance(0)
                                                .put("line protocol integer is out of byte bounds [columnIndex=").put(colIndex)
                                                .put(", v=").put(v)
                                                .put(']');
                                    }
                                    row.putByte(colIndex, (byte) v);
                                    break;

                                case ColumnType.TIMESTAMP:
                                    row.putTimestamp(colIndex, v);
                                    break;

                                case ColumnType.DATE:
                                    row.putDate(colIndex, v);
                                    break;

                                default:
                                    throw CairoException.instance(0)
                                            .put("cast error for line protocol integer [columnIndex=").put(colIndex)
                                            .put(", columnType=").put(ColumnType.nameOf(colType))
                                            .put(']');
                            }
                            break;
                        }

                        case NewLineProtoParser.ENTITY_TYPE_FLOAT: {
                            double v = Unsafe.getUnsafe().getDouble(bufPos);
                            bufPos += Double.BYTES;
                            final int colType = writer.getMetadata().getColumnType(colIndex);
                            switch (ColumnType.tagOf(colType)) {
                                case ColumnType.DOUBLE:
                                    row.putDouble(colIndex, v);
                                    break;

                                case ColumnType.FLOAT:
                                    row.putFloat(colIndex, (float) v);
                                    break;

                                default:
                                    throw CairoException.instance(0)
                                            .put("cast error for line protocol float [columnIndex=").put(colIndex)
                                            .put(", columnType=").put(ColumnType.nameOf(colType))
                                            .put(']');
                            }
                            break;
                        }

                        case NewLineProtoParser.ENTITY_TYPE_BOOLEAN: {
                            byte b = Unsafe.getUnsafe().getByte(bufPos);
                            bufPos += Byte.BYTES;
                            row.putBool(colIndex, b == 1);
                            break;
                        }

                        case NewLineProtoParser.ENTITY_TYPE_STRING: {
                            int len = Unsafe.getUnsafe().getInt(bufPos);
                            bufPos += Integer.BYTES;
                            long hi = bufPos + 2L * len;
                            job.floatingCharSink.asCharSequence(bufPos, hi);
                            bufPos = hi;
                            final int colType = writer.getMetadata().getColumnType(colIndex);
                            if (ColumnType.isString(colType)) {
                                row.putStr(colIndex, job.floatingCharSink);
                            } else if (ColumnType.isChar(colType)) {
                                row.putChar(colIndex, job.floatingCharSink.charAt(0));
                            } else {
                                throw CairoException.instance(0)
                                        .put("cast error for line protocol string [columnIndex=").put(colIndex)
                                        .put(", columnType=").put(ColumnType.nameOf(colType))
                                        .put(']');
                            }
                            break;
                        }

                        case NewLineProtoParser.ENTITY_TYPE_SYMBOL: {
                            int len = Unsafe.getUnsafe().getInt(bufPos);
                            bufPos += Integer.BYTES;
                            long hi = bufPos + 2L * len;
                            job.floatingCharSink.asCharSequence(bufPos, hi);
                            bufPos = hi;
                            final int colType = writer.getMetadata().getColumnType(colIndex);
                            if (ColumnType.isSymbol(colType)) {
                                row.putSym(colIndex, job.floatingCharSink);
                            } else {
                                throw CairoException.instance(0)
                                        .put("cast error for line protocol symbol [columnIndex=").put(colIndex)
                                        .put(", columnType=").put(ColumnType.nameOf(colType))
                                        .put(']');
                            }
                            break;
                        }

                        case NewLineProtoParser.ENTITY_TYPE_LONG256: {
                            int len = Unsafe.getUnsafe().getInt(bufPos);
                            bufPos += Integer.BYTES;
                            long hi = bufPos + 2L * len;
                            job.floatingCharSink.asCharSequence(bufPos, hi);
                            bufPos = hi;
                            final int colType = writer.getMetadata().getColumnType(colIndex);
                            if (ColumnType.isLong256(colType)) {
                                row.putLong256(colIndex, job.floatingCharSink);
                            } else {
                                throw CairoException.instance(0)
                                        .put("cast error for line protocol long256 [columnIndex=").put(colIndex)
                                        .put(", columnType=").put(ColumnType.nameOf(colType))
                                        .put(']');
                            }
                            break;
                        }

                        case NewLineProtoParser.ENTITY_TYPE_GEOLONG: {
                            long geohash = Unsafe.getUnsafe().getLong(bufPos);
                            bufPos += Long.BYTES;
                            row.putLong(colIndex, geohash);
                            break;
                        }

                        case NewLineProtoParser.ENTITY_TYPE_GEOINT: {
                            int geohash = Unsafe.getUnsafe().getInt(bufPos);
                            bufPos += Integer.BYTES;
                            row.putInt(colIndex, geohash);
                            break;
                        }

                        case NewLineProtoParser.ENTITY_TYPE_GEOSHORT: {
                            short geohash = Unsafe.getUnsafe().getShort(bufPos);
                            bufPos += Short.BYTES;
                            row.putShort(colIndex, geohash);
                            break;
                        }

                        case NewLineProtoParser.ENTITY_TYPE_GEOBYTE: {
                            byte geohash = Unsafe.getUnsafe().getByte(bufPos);
                            bufPos += Byte.BYTES;
                            row.putByte(colIndex, geohash);
                            break;
                        }

                        case NewLineProtoParser.ENTITY_TYPE_NULL: {
                            // ignored, default nulls is used
                            break;
                        }

                        default:
                            throw new UnsupportedOperationException("entityType " + entityType + " is not implemented!");
                    }
                }
                row.append();
                tableUpdateDetails.handleRowAppended();
            } catch (CairoException ex) {
                LOG.error()
                        .$("could not write line protocol measurement [tableName=").$(tableUpdateDetails.tableName)
                        .$(", ex=").$(ex.getFlyweightMessage())
                        .$(", errno=").$(ex.getErrno())
                        .I$();
                if (row != null) {
                    row.cancel();
                }
            }
        }
    }

    class TableUpdateDetails implements Closeable {
        final String tableName;
        private final ThreadLocalDetails[] localDetailsArray;
        private int writerThreadId;
        // Number of updates since the last load rebalance, this is an estimate because its incremented by
        // multiple threads without synchronisation
        private int nUpdates = 0;
        private TableWriter writer;
        private boolean assignedToJob = false;
        private long lastMeasurementMillis = Long.MAX_VALUE;
        private long lastCommitMillis;
        private int nNetworkIoWorkers = 0;

        private TableUpdateDetails(String tableName, int writerThreadId, NetworkIOJob[] netIoJobs) {
            this.tableName = tableName;
            this.writerThreadId = writerThreadId;
            final int n = netIoJobs.length;
            localDetailsArray = new ThreadLocalDetails[n];
            for (int i = 0; i < n; i++) {
                localDetailsArray[i] = new ThreadLocalDetails(netIoJobs[i].getUnusedSymbolCaches());
            }
            lastCommitMillis = milliClock.getTicks();
        }

        @Override
        public void close() {
            tableUpdateDetailsLock.writeLock().lock();
            try {
                closeNoLock();
            } finally {
                tableUpdateDetailsLock.writeLock().unlock();
            }
        }

        private void closeLocals() {
            for (int n = 0; n < localDetailsArray.length; n++) {
                LOG.info().$("closing table parsers [tableName=").$(tableName).$(']').$();
                localDetailsArray[n] = Misc.free(localDetailsArray[n]);
            }
        }

        private void closeNoLock() {
            if (writerThreadId != Integer.MIN_VALUE) {
                LOG.info().$("closing table writer [tableName=").$(tableName).$(']').$();
                if (null != writer) {
                    try {
                        writer.commit();
                    } catch (Throwable ex) {
                        LOG.error().$("cannot commit writer transaction, rolling back before releasing it [table=").$(tableName).$(",ex=").$(ex).I$();
                        try {
                            writer.rollback();
                        } catch (Throwable ignored) {
                        }
                    } finally {
                        writer = Misc.free(writer);
                    }
                }
                writerThreadId = Integer.MIN_VALUE;
            }
        }

        int getSymbolIndex(ThreadLocalDetails localDetails, int colIndex, CharSequence symValue) {
            if (colIndex >= 0) {
                return localDetails.getSymbolIndex(colIndex, symValue);
            }
            return SymbolTable.VALUE_NOT_FOUND;
        }

        TableWriter getWriter() {
            if (null != writer) {
                return writer;
            }
            return writer = engine.getWriter(securityContext, tableName, "ilpTcp");
        }

        void handleRowAppended() {
            if (writer.checkMaxAndCommitLag(commitMode)) {
                lastCommitMillis = milliClock.getTicks();
            }
        }

        void handleWriterRelease(boolean commit) {
            if (null != writer) {
                LOG.debug().$("release commit [table=").$(writer.getTableName()).I$();
                try {
                    if (commit) {
                        writer.commit();
                    }
                } catch (Throwable ex) {
                    LOG.error().$("writer commit fails, force closing it [table=").$(writer.getTableName()).$(",ex=").$(ex).I$();
                } finally {
                    // writer or FS can be in a bad state
                    // do not leave writer locked
                    writer = Misc.free(writer);
                }
                lastCommitMillis = milliClock.getTicks();
            }
        }

        void handleWriterThreadMaintenance(long ticks) {
            if (ticks - lastCommitMillis < maintenanceInterval) {
                return;
            }
            if (null != writer) {
                LOG.debug().$("maintenance commit [table=").$(writer.getTableName()).I$();
                try {
                    writer.commit();
                } catch (Throwable e) {
                    LOG.error().$("could not commit [table=").$(writer.getTableName()).I$();
                    writer = Misc.free(writer);
                }
                lastCommitMillis = milliClock.getTicks();
            }
        }

        ThreadLocalDetails startNewMeasurementEvent(int workerId) {
            ThreadLocalDetails localDetails = localDetailsArray[workerId];
            lastMeasurementMillis = milliClock.getTicks();
            return localDetails;
        }

        void switchThreads() {
            assignedToJob = false;
            handleWriterRelease(true);
        }

        private class ThreadLocalDetails implements Closeable {
            private final Path path = new Path();
            private final ObjIntHashMap<CharSequence> columnIndexByName = new ObjIntHashMap<>();
            private final ObjList<SymbolCache> symbolCacheByColumnIndex = new ObjList<>();
            private final ObjList<SymbolCache> unusedSymbolCaches;
            // indexed by colIdx + 1, first value accounts for spurious, new cols (index -1)
            private final IntList geohashBitsSizeByColIdx = new IntList();

            ThreadLocalDetails(ObjList<SymbolCache> unusedSymbolCaches) {
                this.unusedSymbolCaches = unusedSymbolCaches;
            }

            @Override
            public void close() {
                Misc.freeObjList(symbolCacheByColumnIndex);
                Misc.free(path);
            }

            private SymbolCache addSymbolCache(int colIndex) {
                try (TableReader reader = engine.getReader(AllowAllCairoSecurityContext.INSTANCE, tableName)) {
                    path.of(cairoConfiguration.getRoot()).concat(tableName);
                    SymbolCache symCache;
                    final int lastUnusedSymbolCacheIndex = unusedSymbolCaches.size() - 1;
                    if (lastUnusedSymbolCacheIndex > -1) {
                        symCache = unusedSymbolCaches.get(lastUnusedSymbolCacheIndex);
                        unusedSymbolCaches.remove(lastUnusedSymbolCacheIndex);
                    } else {
                        symCache = new SymbolCache();
                    }
                    int symIndex = resolveSymbolIndex(reader.getMetadata(), colIndex);
                    symCache.of(cairoConfiguration, path, reader.getMetadata().getColumnName(colIndex), symIndex);
                    symbolCacheByColumnIndex.extendAndSet(colIndex, symCache);
                    return symCache;
                }
            }

            void clear() {
                columnIndexByName.clear();
                for (int n = 0, sz = symbolCacheByColumnIndex.size(); n < sz; n++) {
                    SymbolCache symCache = symbolCacheByColumnIndex.getQuick(n);
                    if (null != symCache) {
                        symCache.close();
                        unusedSymbolCaches.add(symCache);
                    }
                }
                symbolCacheByColumnIndex.clear();
                geohashBitsSizeByColIdx.clear();
            }

            int getColumnIndex(CharSequence colName) {
                final int colIndex = columnIndexByName.get(colName);
                if (colIndex != CharSequenceIntHashMap.NO_ENTRY_VALUE) {
                    return colIndex;
                }
                return getColumnIndex0(colName);
            }

            private int getColumnIndex0(CharSequence colName) {
                try (TableReader reader = engine.getReader(AllowAllCairoSecurityContext.INSTANCE, tableName)) {
                    TableReaderMetadata metadata = reader.getMetadata();
                    int colIndex = metadata.getColumnIndexQuiet(colName);
                    if (colIndex < 0) {
                        if (geohashBitsSizeByColIdx.size() == 0) {
                            geohashBitsSizeByColIdx.add(0); // first value is for cols indexed with -1
                        }
                        return CharSequenceIntHashMap.NO_ENTRY_VALUE;
                    }
                    // re-cache all column names/types once
                    columnIndexByName.clear();
                    geohashBitsSizeByColIdx.clear();
                    geohashBitsSizeByColIdx.add(0); // first value is for cols indexed with -1
                    for (int n = 0, sz = metadata.getColumnCount(); n < sz; n++) {
                        columnIndexByName.put(metadata.getColumnName(n), n);
                        final int colType = metadata.getColumnType(n);
                        final int geoHashBits = ColumnType.getGeoHashBits(colType);
                        if (geoHashBits == 0) {
                            geohashBitsSizeByColIdx.add(0);
                        } else {
                            geohashBitsSizeByColIdx.add(
                                    Numbers.encodeLowHighShorts(
                                            (short) geoHashBits,
                                            ColumnType.tagOf(colType))
                            );
                        }
                    }
                    return colIndex;
                }
            }

            int getColumnTypeMeta(int colIndex) {
                return geohashBitsSizeByColIdx.getQuick(colIndex + 1); // first val accounts for new cols, index -1
            }

            int getSymbolIndex(int colIndex, CharSequence symValue) {
                SymbolCache symCache = symbolCacheByColumnIndex.getQuiet(colIndex);
                if (null == symCache) {
                    symCache = addSymbolCache(colIndex);
                }
                return symCache.getSymIndex(symValue);
            }

            private int resolveSymbolIndex(TableReaderMetadata metadata, int colIndex) {
                int symIndex = 0;
                for (int n = 0; n < colIndex; n++) {
                    if (ColumnType.isSymbol(metadata.getColumnType(n))) {
                        symIndex++;
                    }
                }
                return symIndex;
            }
        }
    }

    private class WriterJob implements Job {
        private final int workerId;
        private final Sequence sequence;
        private final Path path = new Path();
        private final DirectCharSink charSink = new DirectCharSink(64);
        private final FloatingDirectCharSink floatingCharSink = new FloatingDirectCharSink();
        private final ObjList<TableUpdateDetails> assignedTables = new ObjList<>();
        private long lastMaintenanceMillis = 0;

        private WriterJob(int id, Sequence sequence) {
            super();
            this.workerId = id;
            this.sequence = sequence;
        }

        @Override
        public boolean run(int workerId) {
            assert this.workerId == workerId;
            boolean busy = drainQueue();
            doMaintenance();
            return busy;
        }

        private void close() {
            LOG.info().$("line protocol writer closing [threadId=").$(workerId).$(']').$();
            // Finish all jobs in the queue before stopping
            for (int n = 0; n < queue.getCapacity(); n++) {
                if (!run(workerId)) {
                    break;
                }
            }

            Misc.free(path);
            Misc.free(charSink);
            Misc.free(floatingCharSink);
            Misc.freeObjList(assignedTables);
            assignedTables.clear();
        }

        private void doMaintenance() {
            final long millis = milliClock.getTicks();
            if (millis - lastMaintenanceMillis < maintenanceInterval) {
                return;
            }

            lastMaintenanceMillis = millis;
            for (int n = 0, sz = assignedTables.size(); n < sz; n++) {
                assignedTables.getQuick(n).handleWriterThreadMaintenance(millis);
            }
        }

        private boolean drainQueue() {
            boolean busy = false;
            while (true) {
                long cursor;
                while ((cursor = sequence.next()) < 0) {
                    if (cursor == -1) {
                        return busy;
                    }
                }
                busy = true;
                final LineTcpMeasurementEvent event = queue.get(cursor);
                boolean eventProcessed;

                try {
                    if (event.threadId == workerId) {
                        try {
                            if (!event.tableUpdateDetails.assignedToJob) {
                                assignedTables.add(event.tableUpdateDetails);
                                event.tableUpdateDetails.assignedToJob = true;
                                LOG.info().$("assigned table to writer thread [tableName=").$(event.tableUpdateDetails.tableName).$(", threadId=").$(workerId).I$();
                            }
                            event.processMeasurementEvent(this);
                            eventProcessed = true;
                        } catch (Throwable ex) {
                            LOG.error().$("closing writer for because of error [table=").$(event.tableUpdateDetails.tableName).$(",ex=").$(ex).I$();
                            event.createReleaseWriterEvent(event.tableUpdateDetails, false);
                            eventProcessed = false;
                        }
                    } else {
                        switch (event.threadId) {
                            case REBALANCE_EVENT_ID:
                                eventProcessed = processRebalance(event);
                                break;

                            case RELEASE_WRITER_EVENT_ID:
                                eventProcessed = processReleaseWriter(event);
                                break;

                            default:
                                eventProcessed = true;
                                break;
                        }
                    }
                } catch (Throwable ex) {
                    eventProcessed = true;
                    LOG.error().$("failed to process ILP event because of exception [ex=").$(ex).I$();
                }

                // by not releasing cursor we force the sequence to return us the same value over and over
                // until cursor value is released
                if (eventProcessed) {
                    sequence.done(cursor);
                } else {
                    return false;
                }
            }
        }

        private boolean processRebalance(LineTcpMeasurementEvent event) {
            if (event.rebalanceToThreadId == workerId) {
                // This thread is now a declared owner of the table, but it can only become actual
                // owner when "old" owner is fully done. This is a volatile variable on the event, used by both threads
                // to handover the table. The starting point is "false" and the "old" owner thread will eventually set this
                // to "true". In the mean time current thread will not be processing the queue until the handover is
                // complete
                if (event.rebalanceReleasedByFromThread) {
                    LOG.info().$("rebalance cycle, new thread ready [threadId=").$(workerId).$(", table=").$(event.tableUpdateDetails.tableName).$(']').$();
                    return true;
                }

                return false;
            }

            if (event.rebalanceFromThreadId == workerId) {
                for (int n = 0, sz = assignedTables.size(); n < sz; n++) {
                    if (assignedTables.get(n) == event.tableUpdateDetails) {
                        assignedTables.remove(n);
                        break;
                    }
                }
                LOG.info()
                        .$("rebalance cycle, old thread finished [threadId=").$(workerId)
                        .$(", table=").$(event.tableUpdateDetails.tableName)
                        .I$();
                event.tableUpdateDetails.switchThreads();
                event.rebalanceReleasedByFromThread = true;
            }

            return true;
        }

        private boolean processReleaseWriter(LineTcpMeasurementEvent event) {
            tableUpdateDetailsLock.readLock().lock();
            try {
                if (event.tableUpdateDetails.writerThreadId != workerId) {
                    return true;
                }
                TableUpdateDetails tableUpdateDetails = event.tableUpdateDetails;
                if (tableUpdateDetailsByTableName.keyIndex(tableUpdateDetails.tableName) < 0) {
                    // Table must have been re-assigned to an IO thread
                    return true;
                }
                LOG.info()
                        .$("releasing writer, its been idle since ").$ts(tableUpdateDetails.lastMeasurementMillis * 1_000)
                        .$("[tableName=").$(tableUpdateDetails.tableName)
                        .I$();

                tableUpdateDetails.handleWriterRelease(event.commitOnWriterClose);
            } finally {
                tableUpdateDetailsLock.readLock().unlock();
            }
            return true;
        }
    }

    class NetworkIOJobImpl implements NetworkIOJob, Job {
        private final IODispatcher<LineTcpConnectionContext> dispatcher;
        private final int workerId;
        private final CharSequenceObjHashMap<TableUpdateDetails> localTableUpdateDetailsByTableName = new CharSequenceObjHashMap<>();
        private final ObjList<SymbolCache> unusedSymbolCaches = new ObjList<>();
        // Context blocked on LineTcpMeasurementScheduler queue
        private LineTcpConnectionContext busyContext = null;
        private final IORequestProcessor<LineTcpConnectionContext> onRequest = this::onRequest;
        private long lastMaintenanceJobMillis = 0;

        NetworkIOJobImpl(IODispatcher<LineTcpConnectionContext> dispatcher, int workerId) {
            super();
            this.dispatcher = dispatcher;
            this.workerId = workerId;
        }

        @Override
        public void addTableUpdateDetails(TableUpdateDetails tableUpdateDetails) {
            localTableUpdateDetailsByTableName.put(tableUpdateDetails.tableName, tableUpdateDetails);
            tableUpdateDetails.nNetworkIoWorkers++;
            LOG.info()
                    .$("network IO thread using table [workerId=").$(workerId)
                    .$(", tableName=").$(tableUpdateDetails.tableName)
                    .$(", nNetworkIoWorkers=").$(tableUpdateDetails.nNetworkIoWorkers)
                    .$(']').$();
        }

        @Override
        public void close() {
            Misc.freeObjList(unusedSymbolCaches);
        }

        @Override
        public TableUpdateDetails getTableUpdateDetails(CharSequence tableName) {
            return localTableUpdateDetailsByTableName.get(tableName);
        }

        @Override
        public ObjList<SymbolCache> getUnusedSymbolCaches() {
            return unusedSymbolCaches;
        }

        @Override
        public int getWorkerId() {
            return workerId;
        }

        @Override
        public boolean run(int workerId) {
            assert this.workerId == workerId;
            boolean busy = false;
            if (busyContext != null) {
                if (handleIO(busyContext)) {
                    return true;
                }
                LOG.debug().$("context is no longer waiting on a full queue [fd=").$(busyContext.getFd()).$(']').$();
                busyContext = null;
                busy = true;
            }

            if (dispatcher.processIOQueue(onRequest)) {
                busy = true;
            }

            long millis = milliClock.getTicks();
            if ((millis - lastMaintenanceJobMillis) > maintenanceInterval) {
                busy = doMaintenance(millis);
                if (!busy) {
                    lastMaintenanceJobMillis = millis;
                }
            }

            return busy;
        }

        private boolean doMaintenance(long millis) {
            for (int n = 0, sz = localTableUpdateDetailsByTableName.size(); n < sz; n++) {
                TableUpdateDetails tableUpdateDetails = localTableUpdateDetailsByTableName.get(localTableUpdateDetailsByTableName.keys().get(n));
                if (millis - tableUpdateDetails.lastMeasurementMillis >= writerIdleTimeout) {
                    tableUpdateDetailsLock.writeLock().lock();
                    try {
                        if (tableUpdateDetails.nNetworkIoWorkers == 1) {
                            final long seq = getNextPublisherEventSequence();
                            if (seq > -1) {
                                LineTcpMeasurementEvent event = queue.get(seq);
                                event.createReleaseWriterEvent(tableUpdateDetails, true);
                                removeTableUpdateDetails(tableUpdateDetails);
                                final CharSequence tableName = tableUpdateDetails.tableName;
                                tableUpdateDetailsByTableName.remove(tableName);
                                idleTableUpdateDetailsByTableName.put(tableName, tableUpdateDetails);
                                pubSeq.done(seq);
                                if (listener != null) {
                                    // table going idle
                                    listener.onEvent(tableName, 1);
                                }
                                LOG.info().$("active table going idle [tableName=").$(tableName).I$();
                            }
                            return true;
                        } else {
                            removeTableUpdateDetails(tableUpdateDetails);
                        }
                        return sz > 1;
                    } finally {
                        tableUpdateDetailsLock.writeLock().unlock();
                    }
                }
            }
            return false;
        }

        private boolean handleIO(LineTcpConnectionContext context) {
            if (!context.invalid()) {
                switch (context.handleIO(this)) {
                    case NEEDS_READ:
                        context.getDispatcher().registerChannel(context, IOOperation.READ);
                        return false;
                    case NEEDS_WRITE:
                        context.getDispatcher().registerChannel(context, IOOperation.WRITE);
                        return false;
                    case QUEUE_FULL:
                        return true;
                    case NEEDS_DISCONNECT:
                        context.getDispatcher().disconnect(context, DISCONNECT_REASON_UNKNOWN_OPERATION);
                        return false;
                }
            }
            return false;
        }

        private void onRequest(int operation, LineTcpConnectionContext context) {
            if (handleIO(context)) {
                busyContext = context;
                LOG.debug().$("context is waiting on a full queue [fd=").$(context.getFd()).$(']').$();
            }
        }

        private void removeTableUpdateDetails(TableUpdateDetails tableUpdateDetails) {
            localTableUpdateDetailsByTableName.remove(tableUpdateDetails.tableName);
            tableUpdateDetails.nNetworkIoWorkers--;
            tableUpdateDetails.localDetailsArray[workerId].clear();
            LOG.info()
                    .$("network IO thread released table [workerId=").$(workerId)
                    .$(", tableName=").$(tableUpdateDetails.tableName)
                    .$(", nNetworkIoWorkers=").$(tableUpdateDetails.nNetworkIoWorkers)
                    .I$();
        }
    }

    private class TableStructureAdapter implements TableStructure {
        private CharSequence tableName;
        private NewLineProtoParser protoParser;

        @Override
        public int getColumnCount() {
            return protoParser.getnEntities() + 1;
        }

        @Override
        public CharSequence getColumnName(int columnIndex) {
            assert columnIndex <= getColumnCount();
            if (columnIndex == getTimestampIndex()) {
                return "timestamp";
            }
            CharSequence colName = protoParser.getEntity(columnIndex).getName().toString();
            if (TableUtils.isValidColumnName(colName)) {
                return colName;
            }
            throw CairoException.instance(0).put("column name contains invalid characters [colName=").put(colName).put(']');
        }

        @Override
        public int getColumnType(int columnIndex) {
            if (columnIndex == getTimestampIndex()) {
                return ColumnType.TIMESTAMP;
            }
            return DEFAULT_COLUMN_TYPES[protoParser.getEntity(columnIndex).getType()];
        }

        @Override
        public int getIndexBlockCapacity(int columnIndex) {
            return 0;
        }

        @Override
        public boolean isIndexed(int columnIndex) {
            return false;
        }

        @Override
        public boolean isSequential(int columnIndex) {
            return false;
        }

        @Override
        public int getPartitionBy() {
            return defaultPartitionBy;
        }

        @Override
        public boolean getSymbolCacheFlag(int columnIndex) {
            return cairoConfiguration.getDefaultSymbolCacheFlag();
        }

        @Override
        public int getSymbolCapacity(int columnIndex) {
            return cairoConfiguration.getDefaultSymbolCapacity();
        }

        @Override
        public CharSequence getTableName() {
            return tableName;
        }

        @Override
        public int getTimestampIndex() {
            return protoParser.getnEntities();
        }

        @Override
        public int getMaxUncommittedRows() {
            return cairoConfiguration.getMaxUncommittedRows();
        }

        @Override
        public long getCommitLag() {
            return cairoConfiguration.getCommitLag();
        }

        TableStructureAdapter of(CharSequence tableName, NewLineProtoParser protoParser) {
            this.tableName = tableName;
            this.protoParser = protoParser;
            return this;
        }
    }

    static {
        // if not set it defaults to ColumnType.UNDEFINED
        DEFAULT_COLUMN_TYPES[NewLineProtoParser.ENTITY_TYPE_TAG] = ColumnType.SYMBOL;
        DEFAULT_COLUMN_TYPES[NewLineProtoParser.ENTITY_TYPE_FLOAT] = ColumnType.DOUBLE;
        DEFAULT_COLUMN_TYPES[NewLineProtoParser.ENTITY_TYPE_INTEGER] = ColumnType.LONG;
        DEFAULT_COLUMN_TYPES[NewLineProtoParser.ENTITY_TYPE_STRING] = ColumnType.STRING;
        DEFAULT_COLUMN_TYPES[NewLineProtoParser.ENTITY_TYPE_SYMBOL] = ColumnType.SYMBOL;
        DEFAULT_COLUMN_TYPES[NewLineProtoParser.ENTITY_TYPE_BOOLEAN] = ColumnType.BOOLEAN;
        DEFAULT_COLUMN_TYPES[NewLineProtoParser.ENTITY_TYPE_LONG256] = ColumnType.LONG256;
        DEFAULT_COLUMN_TYPES[NewLineProtoParser.ENTITY_TYPE_GEOBYTE] = ColumnType.getGeoHashTypeWithBits(8);
        DEFAULT_COLUMN_TYPES[NewLineProtoParser.ENTITY_TYPE_GEOSHORT] = ColumnType.getGeoHashTypeWithBits(16);
        DEFAULT_COLUMN_TYPES[NewLineProtoParser.ENTITY_TYPE_GEOINT] = ColumnType.getGeoHashTypeWithBits(32);
        DEFAULT_COLUMN_TYPES[NewLineProtoParser.ENTITY_TYPE_GEOLONG] = ColumnType.getGeoHashTypeWithBits(60);
    }
}<|MERGE_RESOLUTION|>--- conflicted
+++ resolved
@@ -494,7 +494,6 @@
                         Unsafe.getUnsafe().putInt(bufPos, colIndex);
                         bufPos += Integer.BYTES;
                     }
-<<<<<<< HEAD
                     switch (entity.getType()) {
                         case NewLineProtoParser.ENTITY_TYPE_TAG: {
                             long tmpBufPos = bufPos;
@@ -511,37 +510,6 @@
                                 if (symIndex != SymbolTable.VALUE_NOT_FOUND) {
                                     bufPos = tmpBufPos;
                                     Unsafe.getUnsafe().putByte(bufPos, NewLineProtoParser.ENTITY_TYPE_CACHED_TAG);
-=======
-                    case NewLineProtoParser.ENTITY_TYPE_STRING:
-                    case NewLineProtoParser.ENTITY_TYPE_SYMBOL:
-                    case NewLineProtoParser.ENTITY_TYPE_LONG256: {
-                        final int colTypeMeta = localDetails.getColumnTypeMeta(colIndex);
-                        if (colTypeMeta == 0) { // not a geohash
-                            Unsafe.getUnsafe().putByte(bufPos, entity.getType());
-                            bufPos += Byte.BYTES;
-                            int l = entity.getValue().length();
-                            Unsafe.getUnsafe().putInt(bufPos, l);
-                            bufPos += Integer.BYTES;
-                            long hi = bufPos + 2L * l; // unquote
-                            floatingCharSink.of(bufPos, hi);
-                            if (!Chars.utf8Decode(entity.getValue().getLo(), entity.getValue().getHi(), floatingCharSink)) {
-                                throw CairoException.instance(0).put("invalid UTF8 in value for ").put(entity.getName());
-                            }
-                            bufPos = hi;
-                        } else {
-                            long geohash;
-                            try {
-                                geohash = GeoHashes.fromStringTruncatingNl(
-                                        entity.getValue().getLo(),
-                                        entity.getValue().getHi(),
-                                        Numbers.decodeLowShort(colTypeMeta));
-                            } catch (NumericException e) {
-                                geohash = GeoHashes.NULL;
-                            }
-                            switch (Numbers.decodeHighShort(colTypeMeta)) {
-                                default:
-                                    Unsafe.getUnsafe().putByte(bufPos, NewLineProtoParser.ENTITY_TYPE_GEOLONG);
->>>>>>> a7a60f1d
                                     bufPos += Byte.BYTES;
                                     Unsafe.getUnsafe().putInt(bufPos, symIndex);
                                     bufPos += Integer.BYTES;
@@ -571,7 +539,8 @@
                             break;
                         }
                         case NewLineProtoParser.ENTITY_TYPE_STRING:
-                        case NewLineProtoParser.ENTITY_TYPE_LONG256: {
+                        case NewLineProtoParser.ENTITY_TYPE_SYMBOL:
+                    case NewLineProtoParser.ENTITY_TYPE_LONG256: {
                             final int colTypeMeta = localDetails.getColumnTypeMeta(colIndex);
                             if (colTypeMeta == 0) { // not a geohash
                                 Unsafe.getUnsafe().putByte(bufPos, entity.getType());
@@ -579,7 +548,7 @@
                                 int l = entity.getValue().length();
                                 Unsafe.getUnsafe().putInt(bufPos, l);
                                 bufPos += Integer.BYTES;
-                                long hi = bufPos + 2L * l;
+                                long hi = bufPos + 2L * l; // unquote
                                 floatingCharSink.of(bufPos, hi);
                                 if (!Chars.utf8Decode(entity.getValue().getLo(), entity.getValue().getHi(), floatingCharSink)) {
                                     throw CairoException.instance(0).put("invalid UTF8 in value for ").put(entity.getName());
@@ -631,20 +600,17 @@
                             bufPos += Byte.BYTES;
                             break;
                         }
-                    }
-<<<<<<< HEAD
+                        case NewLineProtoParser.ENTITY_TYPE_NULL: {
+                            Unsafe.getUnsafe().putByte(bufPos, entity.getType());
+                            bufPos += Byte.BYTES;
+                            break;
+                        }
+                        default:
+                            // unsupported types are ignored
+                            break;
+                    }
                 } else {
                     throw CairoException.instance(0).put("queue buffer overflow");
-=======
-                    case NewLineProtoParser.ENTITY_TYPE_NULL: {
-                        Unsafe.getUnsafe().putByte(bufPos, entity.getType());
-                        bufPos += Byte.BYTES;
-                        break;
-                    }
-                    default:
-                        // unsupported types are ignored
-                        break;
->>>>>>> a7a60f1d
                 }
             }
             threadId = tableUpdateDetails.writerThreadId;
