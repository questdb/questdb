/*******************************************************************************
 *     ___                  _   ____  ____
 *    / _ \ _   _  ___  ___| |_|  _ \| __ )
 *   | | | | | | |/ _ \/ __| __| | | |  _ \
 *   | |_| | |_| |  __/\__ \ |_| |_| | |_) |
 *    \__\_\\__,_|\___||___/\__|____/|____/
 *
 *  Copyright (c) 2014-2019 Appsicle
 *  Copyright (c) 2019-2022 QuestDB
 *
 *  Licensed under the Apache License, Version 2.0 (the "License");
 *  you may not use this file except in compliance with the License.
 *  You may obtain a copy of the License at
 *
 *  http://www.apache.org/licenses/LICENSE-2.0
 *
 *  Unless required by applicable law or agreed to in writing, software
 *  distributed under the License is distributed on an "AS IS" BASIS,
 *  WITHOUT WARRANTIES OR CONDITIONS OF ANY KIND, either express or implied.
 *  See the License for the specific language governing permissions and
 *  limitations under the License.
 *
 ******************************************************************************/

package io.questdb.cutlass.line.tcp;

import io.questdb.Telemetry;
import io.questdb.cairo.*;
import io.questdb.cairo.security.AllowAllCairoSecurityContext;
import io.questdb.cairo.sql.SymbolTable;
import io.questdb.cairo.vm.Vm;
import io.questdb.cairo.vm.api.MemoryMARW;
import io.questdb.cutlass.line.LineProtoTimestampAdapter;
import io.questdb.cutlass.line.tcp.LineTcpParser.ProtoEntity;
import io.questdb.log.Log;
import io.questdb.log.LogFactory;
import io.questdb.mp.*;
import io.questdb.network.IODispatcher;
import io.questdb.network.IOOperation;
import io.questdb.network.IORequestProcessor;
import io.questdb.std.*;
import io.questdb.std.datetime.microtime.MicrosecondClock;
import io.questdb.std.datetime.millitime.MillisecondClock;
import io.questdb.std.str.*;
import io.questdb.tasks.TelemetryTask;
import org.jetbrains.annotations.NotNull;

import java.io.Closeable;
import java.util.Arrays;
import java.util.concurrent.locks.ReadWriteLock;

import static io.questdb.network.IODispatcher.DISCONNECT_REASON_UNKNOWN_OPERATION;

class LineTcpMeasurementScheduler implements Closeable {
    private static final Log LOG = LogFactory.getLog(LineTcpMeasurementScheduler.class);
    private static final int REBALANCE_EVENT_ID = -1; // A rebalance event is used to rebalance load across different threads
    private static final int INCOMPLETE_EVENT_ID = -2; // An incomplete event is used when the queue producer has grabbed an event but is
    // not able to populate it for some reason, the event needs to be committed to the
    // queue incomplete
    private static final int RELEASE_WRITER_EVENT_ID = -3;
    private static final int[] DEFAULT_COLUMN_TYPES = new int[LineTcpParser.N_ENTITY_TYPES];
    private final CairoEngine engine;
    private final CairoSecurityContext securityContext;
    private final CairoConfiguration cairoConfiguration;
    private final MillisecondClock milliClock;
    private final RingQueue<LineTcpMeasurementEvent> queue;
    private final ReadWriteLock tableUpdateDetailsLock = new SimpleReadWriteLock();
    private final CharSequenceObjHashMap<TableUpdateDetails> tableUpdateDetailsByTableName;
    private final CharSequenceObjHashMap<TableUpdateDetails> idleTableUpdateDetailsByTableName;
    private final int[] loadByThread;
    private final int nUpdatesPerLoadRebalance;
    private final double maxLoadRatio;
    private final long maintenanceInterval;
    private final long writerIdleTimeout;
    private final int defaultPartitionBy;
    private final int commitMode;
    private final NetworkIOJob[] netIoJobs;
    private final TableStructureAdapter tableStructureAdapter = new TableStructureAdapter();
    private final Path path = new Path();
    private final MemoryMARW ddlMem = Vm.getMARWInstance();
    private Sequence pubSeq;
    private int nLoadCheckCycles = 0;
    private int nRebalances = 0;
    private LineTcpReceiver.SchedulerListener listener;

    LineTcpMeasurementScheduler(
            LineTcpReceiverConfiguration lineConfiguration,
            CairoEngine engine,
            WorkerPool ioWorkerPool,
            IODispatcher<LineTcpConnectionContext> dispatcher,
            WorkerPool writerWorkerPool
    ) {
        this.engine = engine;
        this.securityContext = lineConfiguration.getCairoSecurityContext();
        this.cairoConfiguration = engine.getConfiguration();
        this.milliClock = cairoConfiguration.getMillisecondClock();
        this.commitMode = cairoConfiguration.getCommitMode();

        this.netIoJobs = new NetworkIOJob[ioWorkerPool.getWorkerCount()];
        for (int i = 0; i < ioWorkerPool.getWorkerCount(); i++) {
            NetworkIOJob netIoJob = createNetworkIOJob(dispatcher, i);
            netIoJobs[i] = netIoJob;
            ioWorkerPool.assign(i, netIoJob);
            ioWorkerPool.assign(i, netIoJob::close);
        }

        // Worker count is set to 1 because we do not use this execution context
        // in worker threads.
        tableUpdateDetailsByTableName = new CharSequenceObjHashMap<>();
        idleTableUpdateDetailsByTableName = new CharSequenceObjHashMap<>();
        loadByThread = new int[writerWorkerPool.getWorkerCount()];
        int maxMeasurementSize = lineConfiguration.getMaxMeasurementSize();
        int queueSize = lineConfiguration.getWriterQueueCapacity();
        queue = new RingQueue<>(
                () -> new LineTcpMeasurementEvent(
                        maxMeasurementSize,
                        lineConfiguration.getMicrosecondClock(),
                        lineConfiguration.getTimestampAdapter()),
                queueSize);
        pubSeq = new MPSequence(queueSize);

        int nWriterThreads = writerWorkerPool.getWorkerCount();
        if (nWriterThreads > 1) {
            FanOut fanOut = new FanOut();
            for (int n = 0; n < nWriterThreads; n++) {
                SCSequence subSeq = new SCSequence();
                fanOut.and(subSeq);
                WriterJob writerJob = new WriterJob(n, subSeq);
                writerWorkerPool.assign(n, writerJob);
                writerWorkerPool.assign(n, writerJob::close);
            }
            pubSeq.then(fanOut).then(pubSeq);
        } else {
            SCSequence subSeq = new SCSequence();
            pubSeq.then(subSeq).then(pubSeq);
            WriterJob writerJob = new WriterJob(0, subSeq);
            writerWorkerPool.assign(0, writerJob);
            writerWorkerPool.assign(0, writerJob::close);
        }

        nUpdatesPerLoadRebalance = lineConfiguration.getNUpdatesPerLoadRebalance();
        maxLoadRatio = lineConfiguration.getMaxLoadRatio();
        maintenanceInterval = lineConfiguration.getMaintenanceInterval();
        defaultPartitionBy = lineConfiguration.getDefaultPartitionBy();
        writerIdleTimeout = lineConfiguration.getWriterIdleTimeout();
    }

    @Override
    public void close() {
        // Both the writer and the net worker pools must have been closed so that their respective cleaners have run
        if (null != pubSeq) {
            pubSeq = null;
            tableUpdateDetailsLock.writeLock().lock();
            try {
                ObjList<CharSequence> tableNames = tableUpdateDetailsByTableName.keys();
                for (int n = 0, sz = tableNames.size(); n < sz; n++) {
                    TableUpdateDetails updateDetails = tableUpdateDetailsByTableName.get(tableNames.get(n));
                    updateDetails.closeLocals();
                }
                tableUpdateDetailsByTableName.clear();

                tableNames = idleTableUpdateDetailsByTableName.keys();
                for (int n = 0, sz = tableNames.size(); n < sz; n++) {
                    TableUpdateDetails updateDetails = idleTableUpdateDetailsByTableName.get(tableNames.get(n));
                    updateDetails.closeLocals();
                }
                idleTableUpdateDetailsByTableName.clear();
            } finally {
                tableUpdateDetailsLock.writeLock().unlock();
            }
            for (int n = 0; n < queue.getCapacity(); n++) {
                queue.get(n).close();
            }
            path.close();
            ddlMem.close();
        }
    }

    @NotNull
    private TableUpdateDetails assignTableToThread(String tableName) {
        TableUpdateDetails tableUpdateDetails;
        calcThreadLoad();
        int leastLoad = Integer.MAX_VALUE;
        int threadId = 0;
        for (int n = 0; n < loadByThread.length; n++) {
            if (loadByThread[n] < leastLoad) {
                leastLoad = loadByThread[n];
                threadId = n;
            }
        }
        tableUpdateDetails = new TableUpdateDetails(tableName, threadId, netIoJobs);

        int keyIndex = tableUpdateDetailsByTableName.keyIndex(tableName);
        tableUpdateDetailsByTableName.putAt(keyIndex, tableName, tableUpdateDetails);
        LOG.info().$("assigned ").$(tableName).$(" to thread ").$(threadId).$();
        return tableUpdateDetails;
    }

    private void calcThreadLoad() {
        Arrays.fill(loadByThread, 0);
        ObjList<CharSequence> tableNames = tableUpdateDetailsByTableName.keys();
        for (int n = 0, sz = tableNames.size(); n < sz; n++) {
            final CharSequence tableName = tableNames.getQuick(n);
            final TableUpdateDetails stats = tableUpdateDetailsByTableName.get(tableName);
            if (stats != null) {
                loadByThread[stats.writerThreadId] += stats.nUpdates;
            } else {
                LOG.error().$("could not find static for table [name=").$(tableName).I$();
            }
        }
    }

    protected NetworkIOJob createNetworkIOJob(IODispatcher<LineTcpConnectionContext> dispatcher, int workerId) {
        return new NetworkIOJobImpl(dispatcher, workerId);
    }

    int[] getLoadByThread() {
        return loadByThread;
    }

    int getNLoadCheckCycles() {
        return nLoadCheckCycles;
    }

    int getNRebalances() {
        return nRebalances;
    }

    long getNextPublisherEventSequence() {
        assert isOpen();
        long seq;
        //noinspection StatementWithEmptyBody
        while ((seq = pubSeq.next()) == -2) {
        }
        return seq;
    }

    private boolean isOpen() {
        return null != pubSeq;
    }

    private void loadRebalance() {
        LOG.debug().$("load check [cycle=").$(++nLoadCheckCycles).$(']').$();
        calcThreadLoad();
        ObjList<CharSequence> tableNames = tableUpdateDetailsByTableName.keys();
        int fromThreadId = -1;
        int toThreadId = -1;
        TableUpdateDetails tableToMove = null;
        int maxLoad = Integer.MAX_VALUE;
        while (true) {
            int highestLoad = Integer.MIN_VALUE;
            int highestLoadedThreadId = -1;
            int lowestLoad = Integer.MAX_VALUE;
            int lowestLoadedThreadId = -1;
            for (int n = 0; n < loadByThread.length; n++) {
                if (loadByThread[n] >= maxLoad) {
                    continue;
                }

                if (highestLoad < loadByThread[n]) {
                    highestLoad = loadByThread[n];
                    highestLoadedThreadId = n;
                }

                if (lowestLoad > loadByThread[n]) {
                    lowestLoad = loadByThread[n];
                    lowestLoadedThreadId = n;
                }
            }

            if (highestLoadedThreadId == -1 || lowestLoadedThreadId == -1 || highestLoadedThreadId == lowestLoadedThreadId) {
                break;
            }

            double loadRatio = (double) highestLoad / (double) lowestLoad;
            if (loadRatio < maxLoadRatio) {
                // Load is not sufficiently unbalanced
                break;
            }

            int nTables = 0;
            lowestLoad = Integer.MAX_VALUE;
            String leastLoadedTableName = null;
            for (int n = 0, sz = tableNames.size(); n < sz; n++) {
                TableUpdateDetails stats = tableUpdateDetailsByTableName.get(tableNames.get(n));
                if (stats.writerThreadId == highestLoadedThreadId && stats.nUpdates > 0) {
                    nTables++;
                    if (stats.nUpdates < lowestLoad) {
                        lowestLoad = stats.nUpdates;
                        leastLoadedTableName = stats.tableName;
                    }
                }
            }

            if (nTables < 2) {
                // The most loaded thread only has 1 table with load assigned to it
                maxLoad = highestLoad;
                continue;
            }

            fromThreadId = highestLoadedThreadId;
            toThreadId = lowestLoadedThreadId;
            tableToMove = tableUpdateDetailsByTableName.get(leastLoadedTableName);
            break;
        }

        for (int n = 0, sz = tableNames.size(); n < sz; n++) {
            TableUpdateDetails stats = tableUpdateDetailsByTableName.get(tableNames.get(n));
            stats.nUpdates = 0;
        }

        if (null != tableToMove) {
            long seq = getNextPublisherEventSequence();
            if (seq >= 0) {
                try {
                    LineTcpMeasurementEvent event = queue.get(seq);
                    event.threadId = INCOMPLETE_EVENT_ID;
                    event.createRebalanceEvent(fromThreadId, toThreadId, tableToMove);
                    tableToMove.writerThreadId = toThreadId;
                    LOG.info()
                            .$("rebalance cycle, requesting table move [cycle=").$(nLoadCheckCycles)
                            .$(", nRebalances=").$(++nRebalances)
                            .$(", table=").$(tableToMove.tableName)
                            .$(", fromThreadId=").$(fromThreadId)
                            .$(", toThreadId=").$(toThreadId)
                            .$(']').$();
                } finally {
                    pubSeq.done(seq);
                }
            }
        }
    }

    void setListener(LineTcpReceiver.SchedulerListener listener) {
        this.listener = listener;
    }

    private TableUpdateDetails startNewMeasurementEvent(NetworkIOJob netIoJob, LineTcpParser protoParser) {
        final TableUpdateDetails tableUpdateDetails = netIoJob.getTableUpdateDetails(protoParser.getMeasurementName());
        if (null != tableUpdateDetails) {
            return tableUpdateDetails;
        }
        return startNewMeasurementEvent0(netIoJob, protoParser);
    }

    private TableUpdateDetails startNewMeasurementEvent0(NetworkIOJob netIoJob, LineTcpParser protoParser) {
        TableUpdateDetails tableUpdateDetails;
        tableUpdateDetailsLock.writeLock().lock();
        try {
            int keyIndex = tableUpdateDetailsByTableName.keyIndex(protoParser.getMeasurementName());
            if (keyIndex < 0) {
                tableUpdateDetails = tableUpdateDetailsByTableName.valueAt(keyIndex);
            } else {
                String tableName = protoParser.getMeasurementName().toString();
                int status = engine.getStatus(securityContext, path, tableName, 0, tableName.length());
                if (status != TableUtils.TABLE_EXISTS) {
                    LOG.info().$("creating table [tableName=").$(tableName).$(']').$();
                    engine.createTable(securityContext, ddlMem, path, tableStructureAdapter.of(tableName, protoParser));
                }

                keyIndex = idleTableUpdateDetailsByTableName.keyIndex(tableName);
                if (keyIndex < 0) {
                    LOG.info().$("idle table going active [tableName=").$(tableName).I$();
                    tableUpdateDetails = idleTableUpdateDetailsByTableName.valueAt(keyIndex);
                    idleTableUpdateDetailsByTableName.removeAt(keyIndex);
                    tableUpdateDetailsByTableName.put(tableUpdateDetails.tableName, tableUpdateDetails);
                } else {
                    TelemetryTask.doStoreTelemetry(engine, Telemetry.SYSTEM_ILP_RESERVE_WRITER, Telemetry.ORIGIN_ILP_TCP);
                    tableUpdateDetails = assignTableToThread(tableName);
                }
            }

            netIoJob.addTableUpdateDetails(tableUpdateDetails);
            return tableUpdateDetails;
        } finally {
            tableUpdateDetailsLock.writeLock().unlock();
        }
    }

    boolean tryButCouldNotCommit(NetworkIOJob netIoJob, LineTcpParser protoParser, FloatingDirectCharSink charSink) {
        TableUpdateDetails tableUpdateDetails;
        try {
            tableUpdateDetails = startNewMeasurementEvent(netIoJob, protoParser);
        } catch (EntryUnavailableException ex) {
            // Table writer is locked
            LOG.info().$("could not get table writer [tableName=").$(protoParser.getMeasurementName()).$(", ex=").$(ex.getFlyweightMessage()).$(']').$();
            return true;
        } catch (CairoException ex) {
            // Table could not be created
            LOG.info().$("could not create table [tableName=").$(protoParser.getMeasurementName()).$(", ex=").$(ex.getFlyweightMessage()).$(']').$();
            return false;
        }
        if (null != tableUpdateDetails) {
            long seq = getNextPublisherEventSequence();
            if (seq >= 0) {
                try {
                    LineTcpMeasurementEvent event = queue.get(seq);
                    event.threadId = INCOMPLETE_EVENT_ID;
                    TableUpdateDetails.ThreadLocalDetails localDetails = tableUpdateDetails.startNewMeasurementEvent(netIoJob.getWorkerId());
                    event.createMeasurementEvent(tableUpdateDetails, localDetails, protoParser, charSink);
                    return false;
                } finally {
                    pubSeq.done(seq);
                    if (++tableUpdateDetails.nUpdates > nUpdatesPerLoadRebalance) {
                        if (tableUpdateDetailsLock.writeLock().tryLock()) {
                            try {
                                loadRebalance();
                            } finally {
                                tableUpdateDetailsLock.writeLock().unlock();
                            }
                        }
                    }
                }
            }
        }
        return true;
    }

    interface NetworkIOJob extends Job {
        void addTableUpdateDetails(TableUpdateDetails tableUpdateDetails);

        void close();

        TableUpdateDetails getTableUpdateDetails(CharSequence tableName);

        ObjList<SymbolCache> getUnusedSymbolCaches();

        int getWorkerId();
    }

    private class LineTcpMeasurementEvent implements Closeable {
        private final MicrosecondClock clock;
        private final LineProtoTimestampAdapter timestampAdapter;
        private final long bufSize;
        private int threadId;
        private TableUpdateDetails tableUpdateDetails;
        private long bufLo;
        private int rebalanceFromThreadId;
        private int rebalanceToThreadId;
        private volatile boolean rebalanceReleasedByFromThread;
        private boolean commitOnWriterClose;

        private LineTcpMeasurementEvent(int maxMeasurementSize, MicrosecondClock clock, LineProtoTimestampAdapter timestampAdapter) {
            bufSize = (long) (maxMeasurementSize / 4) * (Integer.BYTES + Double.BYTES + 1);
            bufLo = Unsafe.malloc(bufSize, MemoryTag.NATIVE_DEFAULT);
            this.clock = clock;
            this.timestampAdapter = timestampAdapter;
        }

        @Override
        public void close() {
            Unsafe.free(bufLo, bufSize, MemoryTag.NATIVE_DEFAULT);
            tableUpdateDetails = Misc.free(tableUpdateDetails);
            bufLo = 0;
        }

        void createMeasurementEvent(
                TableUpdateDetails tableUpdateDetails,
                TableUpdateDetails.ThreadLocalDetails localDetails,
                LineTcpParser protoParser,
                FloatingDirectCharSink floatingCharSink
        ) {
            threadId = INCOMPLETE_EVENT_ID;
            this.tableUpdateDetails = tableUpdateDetails;
            long timestamp = protoParser.getTimestamp();
            if (timestamp != LineTcpParser.NULL_TIMESTAMP) {
                timestamp = timestampAdapter.getMicros(timestamp);
            }
            long bufPos = bufLo;
            long bufMax = bufLo + bufSize;
            Unsafe.getUnsafe().putLong(bufPos, timestamp);
            bufPos += Long.BYTES;
            int nEntities = protoParser.getnEntities();
            Unsafe.getUnsafe().putInt(bufPos, nEntities);
            bufPos += Integer.BYTES;
            for (int nEntity = 0; nEntity < nEntities; nEntity++) {
                if (bufPos + Long.BYTES < bufMax) {
                    ProtoEntity entity = protoParser.getEntity(nEntity);
                    int colIndex = localDetails.getColumnIndex(entity.getName());
                    if (colIndex < 0) {
                        int colNameLen = entity.getName().length();
                        Unsafe.getUnsafe().putInt(bufPos, -1 * colNameLen);
                        bufPos += Integer.BYTES;
                        if (bufPos + colNameLen < bufMax) {
<<<<<<< HEAD
                            Vect.memcpy(bufPos, entity.getName().getLo(), colNameLen);
=======
                            // Memcpy the buffer with the column name to the message
                            // so that writing thread will create the column
                            // Note that writing thread will be responsible to convert it from utf8
                            // to utf16. This should happen rarely
                            Vect.memcpy(entity.getName().getLo(), bufPos, colNameLen);
>>>>>>> 871477b5
                        } else {
                            throw CairoException.instance(0).put("queue buffer overflow");
                        }
                        bufPos += colNameLen;
                    } else {
                        Unsafe.getUnsafe().putInt(bufPos, colIndex);
                        bufPos += Integer.BYTES;
                    }
                    switch (entity.getType()) {
                        case LineTcpParser.ENTITY_TYPE_TAG: {
                            long tmpBufPos = bufPos;
                            int l = entity.getValue().length();
                            bufPos += Integer.BYTES + Byte.BYTES;
                            long estimatedHi = bufPos + 2L * l;
                            if (estimatedHi < bufMax) {
                                floatingCharSink.of(bufPos, bufPos + 2L * l);
                                int symIndex;
                                // value is UTF8 encoded potentially
                                CharSequence columnName = entity.getValue();
                                if (protoParser.hasNonAsciiChars()) {
                                    if (!Chars.utf8Decode(entity.getValue().getLo(), entity.getValue().getHi(), floatingCharSink)) {
                                        throw CairoException.instance(0).put("invalid UTF8 in value for ").put(entity.getName());
                                    }
                                    columnName = floatingCharSink;
                                }

                                symIndex = tableUpdateDetails.getSymbolIndex(localDetails, colIndex, columnName);
                                if (symIndex != SymbolTable.VALUE_NOT_FOUND) {
                                    // We know the symbol int value
                                    // Encode the int
                                    bufPos = tmpBufPos;
                                    Unsafe.getUnsafe().putByte(bufPos, LineTcpParser.ENTITY_TYPE_CACHED_TAG);
                                    bufPos += Byte.BYTES;
                                    Unsafe.getUnsafe().putInt(bufPos, symIndex);
                                    bufPos += Integer.BYTES;
                                } else {
                                    // Symbol value cannot be resolved at this point
                                    // Encode whole string value into the message
                                    Unsafe.getUnsafe().putByte(tmpBufPos, entity.getType());
                                    tmpBufPos += Byte.BYTES;
                                    if (!protoParser.hasNonAsciiChars()) {
                                        // if it is non-ascii, then value already copied to the buffer
                                        floatingCharSink.put(entity.getValue());
                                    }
                                    l = floatingCharSink.length();
                                    Unsafe.getUnsafe().putInt(tmpBufPos, l);
                                    bufPos = bufPos + 2L * l;
                                }
                            } else {
                                throw CairoException.instance(0).put("queue buffer overflow");
                            }
                            break;
                        }
                        case LineTcpParser.ENTITY_TYPE_INTEGER:
                            Unsafe.getUnsafe().putByte(bufPos, entity.getType());
                            bufPos += Byte.BYTES;
                            Unsafe.getUnsafe().putLong(bufPos, entity.getIntegerValue());
                            bufPos += Long.BYTES;
                            break;
                        case LineTcpParser.ENTITY_TYPE_FLOAT:
                            Unsafe.getUnsafe().putByte(bufPos, entity.getType());
                            bufPos += Byte.BYTES;
                            Unsafe.getUnsafe().putDouble(bufPos, entity.getFloatValue());
                            bufPos += Double.BYTES;
                            break;
                        case LineTcpParser.ENTITY_TYPE_STRING:
                        case LineTcpParser.ENTITY_TYPE_SYMBOL:
                        case LineTcpParser.ENTITY_TYPE_LONG256: {
                            final int colTypeMeta = localDetails.getColumnTypeMeta(colIndex);
                            if (colTypeMeta == 0) { // not a geohash
                                Unsafe.getUnsafe().putByte(bufPos, entity.getType());
                                bufPos += Byte.BYTES + Integer.BYTES;
                                floatingCharSink.of(bufPos, bufPos + 2L * entity.getValue().length());
                                if (protoParser.hasNonAsciiChars()) {
                                    if (!Chars.utf8Decode(entity.getValue().getLo(), entity.getValue().getHi(), floatingCharSink)) {
                                        throw CairoException.instance(0).put("invalid UTF8 in value for ").put(entity.getName());
                                    }
                                } else {
                                    floatingCharSink.put(entity.getValue());
                                }
                                int l = floatingCharSink.length();
                                Unsafe.getUnsafe().putInt(bufPos - Integer.BYTES, l);
                                bufPos += floatingCharSink.length() * 2L;

                            } else {
                                long geohash;
                                try {
                                    geohash = GeoHashes.fromStringTruncatingNl(
                                            entity.getValue().getLo(),
                                            entity.getValue().getHi(),
                                            Numbers.decodeLowShort(colTypeMeta));
                                } catch (NumericException e) {
                                    geohash = GeoHashes.NULL;
                                }
                                switch (Numbers.decodeHighShort(colTypeMeta)) {
                                    default:
                                        Unsafe.getUnsafe().putByte(bufPos, LineTcpParser.ENTITY_TYPE_GEOLONG);
                                        bufPos += Byte.BYTES;
                                        Unsafe.getUnsafe().putLong(bufPos, geohash);
                                        bufPos += Long.BYTES;
                                        break;
                                    case ColumnType.GEOINT:
                                        Unsafe.getUnsafe().putByte(bufPos, LineTcpParser.ENTITY_TYPE_GEOINT);
                                        bufPos += Byte.BYTES;
                                        Unsafe.getUnsafe().putInt(bufPos, (int) geohash);
                                        bufPos += Integer.BYTES;
                                        break;
                                    case ColumnType.GEOSHORT:
                                        Unsafe.getUnsafe().putByte(bufPos, LineTcpParser.ENTITY_TYPE_GEOSHORT);
                                        bufPos += Byte.BYTES;
                                        Unsafe.getUnsafe().putShort(bufPos, (short) geohash);
                                        bufPos += Short.BYTES;
                                        break;
                                    case ColumnType.GEOBYTE:
                                        Unsafe.getUnsafe().putByte(bufPos, LineTcpParser.ENTITY_TYPE_GEOBYTE);
                                        bufPos += Byte.BYTES;
                                        Unsafe.getUnsafe().putByte(bufPos, (byte) geohash);
                                        bufPos += Byte.BYTES;
                                        break;
                                }
                            }
                            break;
                        }
                        case LineTcpParser.ENTITY_TYPE_BOOLEAN: {
                            Unsafe.getUnsafe().putByte(bufPos, entity.getType());
                            bufPos += Byte.BYTES;
                            Unsafe.getUnsafe().putByte(bufPos, (byte) (entity.getBooleanValue() ? 1 : 0));
                            bufPos += Byte.BYTES;
                            break;
                        }
                        case LineTcpParser.ENTITY_TYPE_NULL: {
                            Unsafe.getUnsafe().putByte(bufPos, entity.getType());
                            bufPos += Byte.BYTES;
                            break;
                        }
                        case LineTcpParser.ENTITY_TYPE_TIMESTAMP: {
                            Unsafe.getUnsafe().putByte(bufPos, entity.getType());
                            bufPos += Byte.BYTES;
                            Unsafe.getUnsafe().putLong(bufPos, entity.getTimestampValue());
                            bufPos += Long.BYTES;
                            break;
                        }
                        default:
                            // unsupported types are ignored
                            break;
                    }
                } else {
                    throw CairoException.instance(0).put("queue buffer overflow");
                }
            }
            threadId = tableUpdateDetails.writerThreadId;
        }

        void createRebalanceEvent(int fromThreadId, int toThreadId, TableUpdateDetails tableUpdateDetails) {
            threadId = REBALANCE_EVENT_ID;
            rebalanceFromThreadId = fromThreadId;
            rebalanceToThreadId = toThreadId;
            this.tableUpdateDetails = tableUpdateDetails;
            rebalanceReleasedByFromThread = false;
        }

        void createReleaseWriterEvent(TableUpdateDetails tableUpdateDetails, boolean commitOnWriterClose) {
            threadId = RELEASE_WRITER_EVENT_ID;
            this.tableUpdateDetails = tableUpdateDetails;
            this.commitOnWriterClose = commitOnWriterClose;
        }

        void processMeasurementEvent(WriterJob job) {
            TableWriter.Row row = null;
            try {
                TableWriter writer = tableUpdateDetails.getWriter();
                long bufPos = bufLo;
                long timestamp = Unsafe.getUnsafe().getLong(bufPos);
                bufPos += Long.BYTES;
                if (timestamp == LineTcpParser.NULL_TIMESTAMP) {
                    timestamp = clock.getTicks();
                }
                row = writer.newRow(timestamp);
                int nEntities = Unsafe.getUnsafe().getInt(bufPos);
                bufPos += Integer.BYTES;
                long firstEntityBufPos = bufPos;
                for (int nEntity = 0; nEntity < nEntities; nEntity++) {
                    int colIndex = Unsafe.getUnsafe().getInt(bufPos);
                    bufPos += Integer.BYTES;
                    byte entityType;
                    if (colIndex >= 0) {
                        entityType = Unsafe.getUnsafe().getByte(bufPos);
                        bufPos += Byte.BYTES;
                    } else {
                        int colNameLen = -1 * colIndex;
                        long nameLo = bufPos; // UTF8 encoded
                        long nameHi = bufPos + colNameLen;
                        job.charSink.clear();
                        if (!Chars.utf8Decode(nameLo, nameHi, job.charSink)) {
                            throw CairoException.instance(0)
                                    .put("invalid UTF8 in column name ")
                                    .put(job.floatingCharSink.asCharSequence(nameLo, nameHi));
                        }
                        bufPos = nameHi;
                        entityType = Unsafe.getUnsafe().getByte(bufPos);
                        bufPos += Byte.BYTES;
                        colIndex = writer.getMetadata().getColumnIndexQuiet(job.charSink);
                        if (colIndex < 0) {
                            // Cannot create a column with an open row, writer will commit when a column is created
                            row.cancel();
                            row = null;
                            int colType = DEFAULT_COLUMN_TYPES[entityType];
                            if (TableUtils.isValidInfluxColumnName(job.charSink)) {
                                writer.addColumn(job.charSink, colType);
                            } else {
                                throw CairoException.instance(0)
                                        .put("invalid column name [table=").put(writer.getTableName())
                                        .put(", columnName=").put(job.charSink)
                                        .put(']');
                            }
                            // Reset to beginning of entities
                            bufPos = firstEntityBufPos;
                            nEntity = -1;
                            row = writer.newRow(timestamp);
                            continue;
                        }
                    }

                    switch (entityType) {
                        case LineTcpParser.ENTITY_TYPE_TAG: {
                            int len = Unsafe.getUnsafe().getInt(bufPos);
                            bufPos += Integer.BYTES;
                            long hi = bufPos + 2L * len;
                            job.floatingCharSink.asCharSequence(bufPos, hi);
                            int symIndex = writer.getSymbolIndex(colIndex, job.floatingCharSink);
                            row.putSymIndex(colIndex, symIndex);
                            bufPos = hi;
                            break;
                        }

                        case LineTcpParser.ENTITY_TYPE_CACHED_TAG: {
                            int symIndex = Unsafe.getUnsafe().getInt(bufPos);
                            bufPos += Integer.BYTES;
                            row.putSymIndex(colIndex, symIndex);
                            break;
                        }

                        case LineTcpParser.ENTITY_TYPE_INTEGER: {
                            final int colType = ColumnType.tagOf(writer.getMetadata().getColumnType(colIndex));
                            long v = Unsafe.getUnsafe().getLong(bufPos);
                            bufPos += Long.BYTES;
                            switch (colType) {
                                case ColumnType.LONG:
                                    row.putLong(colIndex, v);
                                    break;

                                case ColumnType.INT:
                                    if (v == Numbers.LONG_NaN) {
                                        v = Numbers.INT_NaN;
                                    } else if (v < Integer.MIN_VALUE || v > Integer.MAX_VALUE) {
                                        throw CairoException.instance(0)
                                                .put("line protocol integer is out of int bounds [columnIndex=").put(colIndex)
                                                .put(", v=").put(v)
                                                .put(']');
                                    }
                                    row.putInt(colIndex, (int) v);
                                    break;

                                case ColumnType.SHORT:
                                    if (v == Numbers.LONG_NaN) {
                                        v = (short) 0;
                                    } else if (v < Short.MIN_VALUE || v > Short.MAX_VALUE) {
                                        throw CairoException.instance(0)
                                                .put("line protocol integer is out of short bounds [columnIndex=").put(colIndex)
                                                .put(", v=").put(v)
                                                .put(']');
                                    }
                                    row.putShort(colIndex, (short) v);
                                    break;

                                case ColumnType.BYTE:
                                    if (v == Numbers.LONG_NaN) {
                                        v = (byte) 0;
                                    } else if (v < Byte.MIN_VALUE || v > Byte.MAX_VALUE) {
                                        throw CairoException.instance(0)
                                                .put("line protocol integer is out of byte bounds [columnIndex=").put(colIndex)
                                                .put(", v=").put(v)
                                                .put(']');
                                    }
                                    row.putByte(colIndex, (byte) v);
                                    break;

                                case ColumnType.TIMESTAMP:
                                    row.putTimestamp(colIndex, v);
                                    break;

                                case ColumnType.DATE:
                                    row.putDate(colIndex, v);
                                    break;

                                default:
                                    throw CairoException.instance(0)
                                            .put("cast error for line protocol integer [columnIndex=").put(colIndex)
                                            .put(", columnType=").put(ColumnType.nameOf(colType))
                                            .put(']');
                            }
                            break;
                        }

                        case LineTcpParser.ENTITY_TYPE_FLOAT: {
                            double v = Unsafe.getUnsafe().getDouble(bufPos);
                            bufPos += Double.BYTES;
                            final int colType = writer.getMetadata().getColumnType(colIndex);
                            switch (ColumnType.tagOf(colType)) {
                                case ColumnType.DOUBLE:
                                    row.putDouble(colIndex, v);
                                    break;

                                case ColumnType.FLOAT:
                                    row.putFloat(colIndex, (float) v);
                                    break;

                                default:
                                    throw CairoException.instance(0)
                                            .put("cast error for line protocol float [columnIndex=").put(colIndex)
                                            .put(", columnType=").put(ColumnType.nameOf(colType))
                                            .put(']');
                            }
                            break;
                        }

                        case LineTcpParser.ENTITY_TYPE_BOOLEAN: {
                            byte b = Unsafe.getUnsafe().getByte(bufPos);
                            bufPos += Byte.BYTES;
                            final int colType = writer.getMetadata().getColumnType(colIndex);
                            if (ColumnType.isBoolean(colType) || ColumnType.isLong(colType)) {
                                row.putBool(colIndex, b == 1);
                            } else {
                                throw CairoException.instance(0)
                                        .put("cast error for line protocol boolean [columnIndex=").put(colIndex)
                                        .put(", columnType=").put(ColumnType.nameOf(colType))
                                        .put(']');
                            }
                            break;
                        }

                        case LineTcpParser.ENTITY_TYPE_STRING: {
                            int len = Unsafe.getUnsafe().getInt(bufPos);
                            bufPos += Integer.BYTES;
                            long hi = bufPos + 2L * len;
                            job.floatingCharSink.asCharSequence(bufPos, hi);
                            bufPos = hi;
                            final int colType = writer.getMetadata().getColumnType(colIndex);
                            if (ColumnType.isString(colType)) {
                                row.putStr(colIndex, job.floatingCharSink);
                            } else if (ColumnType.isChar(colType)) {
                                row.putChar(colIndex, job.floatingCharSink.charAt(0));
                            } else {
                                throw CairoException.instance(0)
                                        .put("cast error for line protocol string [columnIndex=").put(colIndex)
                                        .put(", columnType=").put(ColumnType.nameOf(colType))
                                        .put(']');
                            }
                            break;
                        }

                        case LineTcpParser.ENTITY_TYPE_SYMBOL: {
                            int len = Unsafe.getUnsafe().getInt(bufPos);
                            bufPos += Integer.BYTES;
                            long hi = bufPos + 2L * len;
                            job.floatingCharSink.asCharSequence(bufPos, hi);
                            bufPos = hi;
                            final int colType = writer.getMetadata().getColumnType(colIndex);
                            if (ColumnType.isSymbol(colType)) {
                                row.putSym(colIndex, job.floatingCharSink);
                            } else {
                                throw CairoException.instance(0)
                                        .put("cast error for line protocol symbol [columnIndex=").put(colIndex)
                                        .put(", columnType=").put(ColumnType.nameOf(colType))
                                        .put(']');
                            }
                            break;
                        }

                        case LineTcpParser.ENTITY_TYPE_LONG256: {
                            int len = Unsafe.getUnsafe().getInt(bufPos);
                            bufPos += Integer.BYTES;
                            long hi = bufPos + 2L * len;
                            job.floatingCharSink.asCharSequence(bufPos, hi);
                            bufPos = hi;
                            final int colType = writer.getMetadata().getColumnType(colIndex);
                            if (ColumnType.isLong256(colType)) {
                                row.putLong256(colIndex, job.floatingCharSink);
                            } else {
                                throw CairoException.instance(0)
                                        .put("cast error for line protocol long256 [columnIndex=").put(colIndex)
                                        .put(", columnType=").put(ColumnType.nameOf(colType))
                                        .put(']');
                            }
                            break;
                        }

                        case LineTcpParser.ENTITY_TYPE_GEOLONG: {
                            long geohash = Unsafe.getUnsafe().getLong(bufPos);
                            bufPos += Long.BYTES;
                            row.putLong(colIndex, geohash);
                            break;
                        }

                        case LineTcpParser.ENTITY_TYPE_GEOINT: {
                            int geohash = Unsafe.getUnsafe().getInt(bufPos);
                            bufPos += Integer.BYTES;
                            row.putInt(colIndex, geohash);
                            break;
                        }

                        case LineTcpParser.ENTITY_TYPE_GEOSHORT: {
                            short geohash = Unsafe.getUnsafe().getShort(bufPos);
                            bufPos += Short.BYTES;
                            row.putShort(colIndex, geohash);
                            break;
                        }

                        case LineTcpParser.ENTITY_TYPE_GEOBYTE: {
                            byte geohash = Unsafe.getUnsafe().getByte(bufPos);
                            bufPos += Byte.BYTES;
                            row.putByte(colIndex, geohash);
                            break;
                        }

                        case LineTcpParser.ENTITY_TYPE_TIMESTAMP: {
                            long ts = Unsafe.getUnsafe().getLong(bufPos);
                            bufPos += Long.BYTES;
                            final int colType = writer.getMetadata().getColumnType(colIndex);
                            if (ColumnType.isTimestamp(colType)) {
                                row.putTimestamp(colIndex, ts);
                            } else {
                                throw CairoException.instance(0)
                                        .put("cast error for line protocol timestamp [columnIndex=").put(colIndex)
                                        .put(", columnType=").put(ColumnType.nameOf(colType))
                                        .put(']');
                            }
                            break;
                        }

                        case LineTcpParser.ENTITY_TYPE_NULL: {
                            // ignored, default nulls is used
                            break;
                        }

                        default:
                            throw new UnsupportedOperationException("entityType " + entityType + " is not implemented!");
                    }
                }
                row.append();
                tableUpdateDetails.handleRowAppended();
            } catch (CairoException ex) {
                LOG.error()
                        .$("could not write line protocol measurement [tableName=").$(tableUpdateDetails.tableName)
                        .$(", ex=").$(ex.getFlyweightMessage())
                        .$(", errno=").$(ex.getErrno())
                        .I$();
                if (row != null) {
                    row.cancel();
                }
            }
        }
    }

    class TableUpdateDetails implements Closeable {
        final String tableName;
        private final ThreadLocalDetails[] localDetailsArray;
        private int writerThreadId;
        // Number of updates since the last load rebalance, this is an estimate because its incremented by
        // multiple threads without synchronisation
        private int nUpdates = 0;
        private TableWriter writer;
        private boolean assignedToJob = false;
        private long lastMeasurementMillis = Long.MAX_VALUE;
        private long lastCommitMillis;
        private int nNetworkIoWorkers = 0;

        private TableUpdateDetails(String tableName, int writerThreadId, NetworkIOJob[] netIoJobs) {
            this.tableName = tableName;
            this.writerThreadId = writerThreadId;
            final int n = netIoJobs.length;
            localDetailsArray = new ThreadLocalDetails[n];
            for (int i = 0; i < n; i++) {
                localDetailsArray[i] = new ThreadLocalDetails(netIoJobs[i].getUnusedSymbolCaches());
            }
            lastCommitMillis = milliClock.getTicks();
        }

        @Override
        public void close() {
            tableUpdateDetailsLock.writeLock().lock();
            try {
                closeNoLock();
            } finally {
                tableUpdateDetailsLock.writeLock().unlock();
            }
        }

        private void closeLocals() {
            for (int n = 0; n < localDetailsArray.length; n++) {
                LOG.info().$("closing table parsers [tableName=").$(tableName).$(']').$();
                localDetailsArray[n] = Misc.free(localDetailsArray[n]);
            }
        }

        private void closeNoLock() {
            if (writerThreadId != Integer.MIN_VALUE) {
                LOG.info().$("closing table writer [tableName=").$(tableName).$(']').$();
                if (null != writer) {
                    try {
                        writer.commit();
                    } catch (Throwable ex) {
                        LOG.error().$("cannot commit writer transaction, rolling back before releasing it [table=").$(tableName).$(",ex=").$(ex).I$();
                        try {
                            writer.rollback();
                        } catch (Throwable ignored) {
                        }
                    } finally {
                        writer = Misc.free(writer);
                    }
                }
                writerThreadId = Integer.MIN_VALUE;
            }
        }

        int getSymbolIndex(ThreadLocalDetails localDetails, int colIndex, CharSequence symValue) {
            if (colIndex >= 0) {
                return localDetails.getSymbolIndex(colIndex, symValue);
            }
            return SymbolTable.VALUE_NOT_FOUND;
        }

        TableWriter getWriter() {
            if (null != writer) {
                return writer;
            }
            return writer = engine.getWriter(securityContext, tableName, "ilpTcp");
        }

        void handleRowAppended() {
            if (writer.checkMaxAndCommitLag(commitMode)) {
                lastCommitMillis = milliClock.getTicks();
            }
        }

        void handleWriterRelease(boolean commit) {
            if (null != writer) {
                LOG.debug().$("release commit [table=").$(writer.getTableName()).I$();
                try {
                    if (commit) {
                        writer.commit();
                    }
                } catch (Throwable ex) {
                    LOG.error().$("writer commit fails, force closing it [table=").$(writer.getTableName()).$(",ex=").$(ex).I$();
                } finally {
                    // writer or FS can be in a bad state
                    // do not leave writer locked
                    writer = Misc.free(writer);
                }
                lastCommitMillis = milliClock.getTicks();
            }
        }

        void handleWriterThreadMaintenance(long ticks) {
            if (ticks - lastCommitMillis < maintenanceInterval) {
                return;
            }
            if (null != writer) {
                LOG.debug().$("maintenance commit [table=").$(writer.getTableName()).I$();
                try {
                    writer.commit();
                } catch (Throwable e) {
                    LOG.error().$("could not commit [table=").$(writer.getTableName()).I$();
                    writer = Misc.free(writer);
                }
                lastCommitMillis = milliClock.getTicks();
            }
        }

        ThreadLocalDetails startNewMeasurementEvent(int workerId) {
            ThreadLocalDetails localDetails = localDetailsArray[workerId];
            lastMeasurementMillis = milliClock.getTicks();
            return localDetails;
        }

        void switchThreads() {
            assignedToJob = false;
            handleWriterRelease(true);
        }

        private class ThreadLocalDetails implements Closeable {
            private final Path path = new Path();
            private final ObjIntHashMap<CharSequence> columnIndexByName = new ObjIntHashMap<>();
            private final ObjList<SymbolCache> symbolCacheByColumnIndex = new ObjList<>();
            private final ObjList<SymbolCache> unusedSymbolCaches;
            // indexed by colIdx + 1, first value accounts for spurious, new cols (index -1)
            private final IntList geohashBitsSizeByColIdx = new IntList();
            private final StringSink tempSink = new StringSink();
            private final MangledUtf8Sink mangledUtf8Sink = new MangledUtf8Sink(tempSink);

            ThreadLocalDetails(ObjList<SymbolCache> unusedSymbolCaches) {
                this.unusedSymbolCaches = unusedSymbolCaches;
            }

            @Override
            public void close() {
                Misc.freeObjList(symbolCacheByColumnIndex);
                Misc.free(path);
            }

            private SymbolCache addSymbolCache(int colIndex) {
                try (TableReader reader = engine.getReader(AllowAllCairoSecurityContext.INSTANCE, tableName)) {
                    path.of(cairoConfiguration.getRoot()).concat(tableName);
                    SymbolCache symCache;
                    final int lastUnusedSymbolCacheIndex = unusedSymbolCaches.size() - 1;
                    if (lastUnusedSymbolCacheIndex > -1) {
                        symCache = unusedSymbolCaches.get(lastUnusedSymbolCacheIndex);
                        unusedSymbolCaches.remove(lastUnusedSymbolCacheIndex);
                    } else {
                        symCache = new SymbolCache();
                    }
                    int symIndex = resolveSymbolIndex(reader.getMetadata(), colIndex);
                    symCache.of(cairoConfiguration, path, reader.getMetadata().getColumnName(colIndex), symIndex);
                    symbolCacheByColumnIndex.extendAndSet(colIndex, symCache);
                    return symCache;
                }
            }

            void clear() {
                columnIndexByName.clear();
                for (int n = 0, sz = symbolCacheByColumnIndex.size(); n < sz; n++) {
                    SymbolCache symCache = symbolCacheByColumnIndex.getQuick(n);
                    if (null != symCache) {
                        symCache.close();
                        unusedSymbolCaches.add(symCache);
                    }
                }
                symbolCacheByColumnIndex.clear();
                geohashBitsSizeByColIdx.clear();
            }

            int getColumnIndex(DirectByteCharSequence colName) {
                final int colIndex = columnIndexByName.get(colName);
                if (colIndex != CharSequenceIntHashMap.NO_ENTRY_VALUE) {
                    // If this line is not covered by tests, look at MangledUtf8Sink implementation and usage
                    return colIndex;
                }
                return getColumnIndex0(colName);
            }

            private int getColumnIndex0(DirectByteCharSequence colName) {
                try (TableReader reader = engine.getReader(AllowAllCairoSecurityContext.INSTANCE, tableName)) {
                    TableReaderMetadata metadata = reader.getMetadata();
                    tempSink.clear();
                    if (!Chars.utf8Decode(colName.getLo(), colName.getHi(), tempSink)) {
                        throw CairoException.instance(0).put("invalid UTF8 in value for ").put(colName);
                    }
                    int colIndex = metadata.getColumnIndexQuiet(tempSink);
                    if (colIndex < 0) {
                        if (geohashBitsSizeByColIdx.size() == 0) {
                            geohashBitsSizeByColIdx.add(0); // first value is for cols indexed with -1
                        }
                        return CharSequenceIntHashMap.NO_ENTRY_VALUE;
                    }
                    // re-cache all column names/types once
                    columnIndexByName.clear();
                    geohashBitsSizeByColIdx.clear();
                    geohashBitsSizeByColIdx.add(0); // first value is for cols indexed with -1
                    for (int n = 0, sz = metadata.getColumnCount(); n < sz; n++) {
                        String columnName = metadata.getColumnName(n);

                        // We cannot cache on real column name values if chars are not ASCII
                        // We need to construct non-ASCII CharSequence +representation same as DirectByteCharSequence will have
                        CharSequence mangledUtf8Representation = mangledUtf8Sink.encodeMangledUtf8(columnName);
                        // Check if mangled UTF8 length is different from original
                        // If they are same it means column name is ASCII and DirectByteCharSequence name will be same as metadata column name
                        String mangledColumnName = mangledUtf8Representation.length() != columnName.length() ? tempSink.toString() : columnName;

                        columnIndexByName.put(mangledColumnName, n);
                        final int colType = metadata.getColumnType(n);
                        final int geoHashBits = ColumnType.getGeoHashBits(colType);
                        if (geoHashBits == 0) {
                            geohashBitsSizeByColIdx.add(0);
                        } else {
                            geohashBitsSizeByColIdx.add(
                                    Numbers.encodeLowHighShorts(
                                            (short) geoHashBits,
                                            ColumnType.tagOf(colType))
                            );
                        }
                    }
                    return colIndex;
                }
            }


            int getColumnTypeMeta(int colIndex) {
                return geohashBitsSizeByColIdx.getQuick(colIndex + 1); // first val accounts for new cols, index -1
            }

            int getSymbolIndex(int colIndex, CharSequence symValue) {
                SymbolCache symCache = symbolCacheByColumnIndex.getQuiet(colIndex);
                if (null == symCache) {
                    symCache = addSymbolCache(colIndex);
                }
                return symCache.getSymIndex(symValue);
            }

            private int resolveSymbolIndex(TableReaderMetadata metadata, int colIndex) {
                int symIndex = 0;
                for (int n = 0; n < colIndex; n++) {
                    if (ColumnType.isSymbol(metadata.getColumnType(n))) {
                        symIndex++;
                    }
                }
                return symIndex;
            }

        }
    }

    private class WriterJob implements Job {
        private final int workerId;
        private final Sequence sequence;
        private final Path path = new Path();
        private final DirectCharSink charSink = new DirectCharSink(64);
        private final FloatingDirectCharSink floatingCharSink = new FloatingDirectCharSink();
        private final ObjList<TableUpdateDetails> assignedTables = new ObjList<>();
        private long lastMaintenanceMillis = 0;

        private WriterJob(int id, Sequence sequence) {
            super();
            this.workerId = id;
            this.sequence = sequence;
        }

        @Override
        public boolean run(int workerId) {
            assert this.workerId == workerId;
            boolean busy = drainQueue();
            doMaintenance();
            return busy;
        }

        private void close() {
            LOG.info().$("line protocol writer closing [threadId=").$(workerId).$(']').$();
            // Finish all jobs in the queue before stopping
            for (int n = 0; n < queue.getCapacity(); n++) {
                if (!run(workerId)) {
                    break;
                }
            }

            Misc.free(path);
            Misc.free(charSink);
            Misc.free(floatingCharSink);
            Misc.freeObjList(assignedTables);
            assignedTables.clear();
        }

        private void doMaintenance() {
            final long millis = milliClock.getTicks();
            if (millis - lastMaintenanceMillis < maintenanceInterval) {
                return;
            }

            lastMaintenanceMillis = millis;
            for (int n = 0, sz = assignedTables.size(); n < sz; n++) {
                assignedTables.getQuick(n).handleWriterThreadMaintenance(millis);
            }
        }

        private boolean drainQueue() {
            boolean busy = false;
            while (true) {
                long cursor;
                while ((cursor = sequence.next()) < 0) {
                    if (cursor == -1) {
                        return busy;
                    }
                }
                busy = true;
                final LineTcpMeasurementEvent event = queue.get(cursor);
                boolean eventProcessed;

                try {
                    if (event.threadId == workerId) {
                        try {
                            if (!event.tableUpdateDetails.assignedToJob) {
                                assignedTables.add(event.tableUpdateDetails);
                                event.tableUpdateDetails.assignedToJob = true;
                                LOG.info().$("assigned table to writer thread [tableName=").$(event.tableUpdateDetails.tableName).$(", threadId=").$(workerId).I$();
                            }
                            event.processMeasurementEvent(this);
                            eventProcessed = true;
                        } catch (Throwable ex) {
                            LOG.error().$("closing writer for because of error [table=").$(event.tableUpdateDetails.tableName).$(",ex=").$(ex).I$();
                            event.createReleaseWriterEvent(event.tableUpdateDetails, false);
                            eventProcessed = false;
                        }
                    } else {
                        switch (event.threadId) {
                            case REBALANCE_EVENT_ID:
                                eventProcessed = processRebalance(event);
                                break;

                            case RELEASE_WRITER_EVENT_ID:
                                eventProcessed = processReleaseWriter(event);
                                break;

                            default:
                                eventProcessed = true;
                                break;
                        }
                    }
                } catch (Throwable ex) {
                    eventProcessed = true;
                    LOG.error().$("failed to process ILP event because of exception [ex=").$(ex).I$();
                }

                // by not releasing cursor we force the sequence to return us the same value over and over
                // until cursor value is released
                if (eventProcessed) {
                    sequence.done(cursor);
                } else {
                    return false;
                }
            }
        }

        private boolean processRebalance(LineTcpMeasurementEvent event) {
            if (event.rebalanceToThreadId == workerId) {
                // This thread is now a declared owner of the table, but it can only become actual
                // owner when "old" owner is fully done. This is a volatile variable on the event, used by both threads
                // to handover the table. The starting point is "false" and the "old" owner thread will eventually set this
                // to "true". In the mean time current thread will not be processing the queue until the handover is
                // complete
                if (event.rebalanceReleasedByFromThread) {
                    LOG.info().$("rebalance cycle, new thread ready [threadId=").$(workerId).$(", table=").$(event.tableUpdateDetails.tableName).$(']').$();
                    return true;
                }

                return false;
            }

            if (event.rebalanceFromThreadId == workerId) {
                for (int n = 0, sz = assignedTables.size(); n < sz; n++) {
                    if (assignedTables.get(n) == event.tableUpdateDetails) {
                        assignedTables.remove(n);
                        break;
                    }
                }
                LOG.info()
                        .$("rebalance cycle, old thread finished [threadId=").$(workerId)
                        .$(", table=").$(event.tableUpdateDetails.tableName)
                        .I$();
                event.tableUpdateDetails.switchThreads();
                event.rebalanceReleasedByFromThread = true;
            }

            return true;
        }

        private boolean processReleaseWriter(LineTcpMeasurementEvent event) {
            tableUpdateDetailsLock.readLock().lock();
            try {
                if (event.tableUpdateDetails.writerThreadId != workerId) {
                    return true;
                }
                TableUpdateDetails tableUpdateDetails = event.tableUpdateDetails;
                if (tableUpdateDetailsByTableName.keyIndex(tableUpdateDetails.tableName) < 0) {
                    // Table must have been re-assigned to an IO thread
                    return true;
                }
                LOG.info()
                        .$("releasing writer, its been idle since ").$ts(tableUpdateDetails.lastMeasurementMillis * 1_000)
                        .$("[tableName=").$(tableUpdateDetails.tableName)
                        .I$();

                tableUpdateDetails.handleWriterRelease(event.commitOnWriterClose);
            } finally {
                tableUpdateDetailsLock.readLock().unlock();
            }
            return true;
        }
    }

    class NetworkIOJobImpl implements NetworkIOJob, Job {
        private final IODispatcher<LineTcpConnectionContext> dispatcher;
        private final int workerId;
        private final CharSequenceObjHashMap<TableUpdateDetails> localTableUpdateDetailsByTableName = new CharSequenceObjHashMap<>();
        private final ObjList<SymbolCache> unusedSymbolCaches = new ObjList<>();
        // Context blocked on LineTcpMeasurementScheduler queue
        private LineTcpConnectionContext busyContext = null;
        private final IORequestProcessor<LineTcpConnectionContext> onRequest = this::onRequest;
        private long lastMaintenanceJobMillis = 0;

        NetworkIOJobImpl(IODispatcher<LineTcpConnectionContext> dispatcher, int workerId) {
            super();
            this.dispatcher = dispatcher;
            this.workerId = workerId;
        }

        @Override
        public void addTableUpdateDetails(TableUpdateDetails tableUpdateDetails) {
            localTableUpdateDetailsByTableName.put(tableUpdateDetails.tableName, tableUpdateDetails);
            tableUpdateDetails.nNetworkIoWorkers++;
            LOG.info()
                    .$("network IO thread using table [workerId=").$(workerId)
                    .$(", tableName=").$(tableUpdateDetails.tableName)
                    .$(", nNetworkIoWorkers=").$(tableUpdateDetails.nNetworkIoWorkers)
                    .$(']').$();
        }

        @Override
        public void close() {
            Misc.freeObjList(unusedSymbolCaches);
        }

        @Override
        public TableUpdateDetails getTableUpdateDetails(CharSequence tableName) {
            return localTableUpdateDetailsByTableName.get(tableName);
        }

        @Override
        public ObjList<SymbolCache> getUnusedSymbolCaches() {
            return unusedSymbolCaches;
        }

        @Override
        public int getWorkerId() {
            return workerId;
        }

        @Override
        public boolean run(int workerId) {
            assert this.workerId == workerId;
            boolean busy = false;
            if (busyContext != null) {
                if (handleIO(busyContext)) {
                    return true;
                }
                LOG.debug().$("context is no longer waiting on a full queue [fd=").$(busyContext.getFd()).$(']').$();
                busyContext = null;
                busy = true;
            }

            if (dispatcher.processIOQueue(onRequest)) {
                busy = true;
            }

            long millis = milliClock.getTicks();
            if ((millis - lastMaintenanceJobMillis) > maintenanceInterval) {
                busy = doMaintenance(millis);
                if (!busy) {
                    lastMaintenanceJobMillis = millis;
                }
            }

            return busy;
        }

        private boolean doMaintenance(long millis) {
            for (int n = 0, sz = localTableUpdateDetailsByTableName.size(); n < sz; n++) {
                TableUpdateDetails tableUpdateDetails = localTableUpdateDetailsByTableName.get(localTableUpdateDetailsByTableName.keys().get(n));
                if (millis - tableUpdateDetails.lastMeasurementMillis >= writerIdleTimeout) {
                    tableUpdateDetailsLock.writeLock().lock();
                    try {
                        if (tableUpdateDetails.nNetworkIoWorkers == 1) {
                            final long seq = getNextPublisherEventSequence();
                            if (seq > -1) {
                                LineTcpMeasurementEvent event = queue.get(seq);
                                event.createReleaseWriterEvent(tableUpdateDetails, true);
                                removeTableUpdateDetails(tableUpdateDetails);
                                final CharSequence tableName = tableUpdateDetails.tableName;
                                tableUpdateDetailsByTableName.remove(tableName);
                                idleTableUpdateDetailsByTableName.put(tableName, tableUpdateDetails);
                                pubSeq.done(seq);
                                if (listener != null) {
                                    // table going idle
                                    listener.onEvent(tableName, 1);
                                }
                                LOG.info().$("active table going idle [tableName=").$(tableName).I$();
                            }
                            return true;
                        } else {
                            removeTableUpdateDetails(tableUpdateDetails);
                        }
                        return sz > 1;
                    } finally {
                        tableUpdateDetailsLock.writeLock().unlock();
                    }
                }
            }
            return false;
        }

        private boolean handleIO(LineTcpConnectionContext context) {
            if (!context.invalid()) {
                switch (context.handleIO(this)) {
                    case NEEDS_READ:
                        context.getDispatcher().registerChannel(context, IOOperation.READ);
                        return false;
                    case NEEDS_WRITE:
                        context.getDispatcher().registerChannel(context, IOOperation.WRITE);
                        return false;
                    case QUEUE_FULL:
                        return true;
                    case NEEDS_DISCONNECT:
                        context.getDispatcher().disconnect(context, DISCONNECT_REASON_UNKNOWN_OPERATION);
                        return false;
                }
            }
            return false;
        }

        private void onRequest(int operation, LineTcpConnectionContext context) {
            if (handleIO(context)) {
                busyContext = context;
                LOG.debug().$("context is waiting on a full queue [fd=").$(context.getFd()).$(']').$();
            }
        }

        private void removeTableUpdateDetails(TableUpdateDetails tableUpdateDetails) {
            localTableUpdateDetailsByTableName.remove(tableUpdateDetails.tableName);
            tableUpdateDetails.nNetworkIoWorkers--;
            tableUpdateDetails.localDetailsArray[workerId].clear();
            LOG.info()
                    .$("network IO thread released table [workerId=").$(workerId)
                    .$(", tableName=").$(tableUpdateDetails.tableName)
                    .$(", nNetworkIoWorkers=").$(tableUpdateDetails.nNetworkIoWorkers)
                    .I$();
        }
    }

    private class TableStructureAdapter implements TableStructure {
        private CharSequence tableName;
        private LineTcpParser protoParser;

        @Override
        public int getColumnCount() {
            return protoParser.getnEntities() + 1;
        }

        @Override
        public CharSequence getColumnName(int columnIndex) {
            assert columnIndex <= getColumnCount();
            if (columnIndex == getTimestampIndex()) {
                return "timestamp";
            }
            CharSequence colName = protoParser.getEntity(columnIndex).getName().toString();
            if (TableUtils.isValidColumnName(colName)) {
                return colName;
            }
            throw CairoException.instance(0).put("column name contains invalid characters [colName=").put(colName).put(']');
        }

        @Override
        public int getColumnType(int columnIndex) {
            if (columnIndex == getTimestampIndex()) {
                return ColumnType.TIMESTAMP;
            }
            return DEFAULT_COLUMN_TYPES[protoParser.getEntity(columnIndex).getType()];
        }

        @Override
        public long getColumnHash(int columnIndex) {
            return cairoConfiguration.getRandom().nextLong();
        }

        @Override
        public int getIndexBlockCapacity(int columnIndex) {
            return 0;
        }

        @Override
        public boolean isIndexed(int columnIndex) {
            return false;
        }

        @Override
        public boolean isSequential(int columnIndex) {
            return false;
        }

        @Override
        public int getPartitionBy() {
            return defaultPartitionBy;
        }

        @Override
        public boolean getSymbolCacheFlag(int columnIndex) {
            return cairoConfiguration.getDefaultSymbolCacheFlag();
        }

        @Override
        public int getSymbolCapacity(int columnIndex) {
            return cairoConfiguration.getDefaultSymbolCapacity();
        }

        @Override
        public CharSequence getTableName() {
            return tableName;
        }

        @Override
        public int getTimestampIndex() {
            return protoParser.getnEntities();
        }

        @Override
        public int getMaxUncommittedRows() {
            return cairoConfiguration.getMaxUncommittedRows();
        }

        @Override
        public long getCommitLag() {
            return cairoConfiguration.getCommitLag();
        }

        TableStructureAdapter of(CharSequence tableName, LineTcpParser protoParser) {
            this.tableName = tableName;
            this.protoParser = protoParser;
            return this;
        }
    }

    static {
        // if not set it defaults to ColumnType.UNDEFINED
        DEFAULT_COLUMN_TYPES[LineTcpParser.ENTITY_TYPE_TAG] = ColumnType.SYMBOL;
        DEFAULT_COLUMN_TYPES[LineTcpParser.ENTITY_TYPE_FLOAT] = ColumnType.DOUBLE;
        DEFAULT_COLUMN_TYPES[LineTcpParser.ENTITY_TYPE_INTEGER] = ColumnType.LONG;
        DEFAULT_COLUMN_TYPES[LineTcpParser.ENTITY_TYPE_STRING] = ColumnType.STRING;
        DEFAULT_COLUMN_TYPES[LineTcpParser.ENTITY_TYPE_SYMBOL] = ColumnType.SYMBOL;
        DEFAULT_COLUMN_TYPES[LineTcpParser.ENTITY_TYPE_BOOLEAN] = ColumnType.BOOLEAN;
        DEFAULT_COLUMN_TYPES[LineTcpParser.ENTITY_TYPE_LONG256] = ColumnType.LONG256;
        DEFAULT_COLUMN_TYPES[LineTcpParser.ENTITY_TYPE_GEOBYTE] = ColumnType.getGeoHashTypeWithBits(8);
        DEFAULT_COLUMN_TYPES[LineTcpParser.ENTITY_TYPE_GEOSHORT] = ColumnType.getGeoHashTypeWithBits(16);
        DEFAULT_COLUMN_TYPES[LineTcpParser.ENTITY_TYPE_GEOINT] = ColumnType.getGeoHashTypeWithBits(32);
        DEFAULT_COLUMN_TYPES[LineTcpParser.ENTITY_TYPE_GEOLONG] = ColumnType.getGeoHashTypeWithBits(60);
        DEFAULT_COLUMN_TYPES[LineTcpParser.ENTITY_TYPE_TIMESTAMP] = ColumnType.TIMESTAMP;
    }
}<|MERGE_RESOLUTION|>--- conflicted
+++ resolved
@@ -482,15 +482,11 @@
                         Unsafe.getUnsafe().putInt(bufPos, -1 * colNameLen);
                         bufPos += Integer.BYTES;
                         if (bufPos + colNameLen < bufMax) {
-<<<<<<< HEAD
-                            Vect.memcpy(bufPos, entity.getName().getLo(), colNameLen);
-=======
                             // Memcpy the buffer with the column name to the message
                             // so that writing thread will create the column
                             // Note that writing thread will be responsible to convert it from utf8
                             // to utf16. This should happen rarely
-                            Vect.memcpy(entity.getName().getLo(), bufPos, colNameLen);
->>>>>>> 871477b5
+                            Vect.memcpy(bufPos, entity.getName().getLo(), colNameLen);
                         } else {
                             throw CairoException.instance(0).put("queue buffer overflow");
                         }
