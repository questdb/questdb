--- conflicted
+++ resolved
@@ -31,17 +31,10 @@
 import io.questdb.mp.WorkerPool;
 import io.questdb.network.IODispatcher;
 import io.questdb.network.IODispatchers;
-<<<<<<< HEAD
-import io.questdb.std.ThreadLocal;
-import io.questdb.std.*;
-=======
 import io.questdb.network.MutableIOContextFactory;
 import io.questdb.std.Misc;
-import io.questdb.std.ObjList;
 import io.questdb.std.ObjectFactory;
-import io.questdb.std.str.Path;
-import org.jetbrains.annotations.Nullable;
->>>>>>> a44dede8
+import io.questdb.std.QuietCloseable;
 import org.jetbrains.annotations.TestOnly;
 
 
@@ -49,14 +42,8 @@
     private static final Log LOG = LogFactory.getLog(LineTcpReceiver.class);
 
     private final IODispatcher<LineTcpConnectionContext> dispatcher;
-<<<<<<< HEAD
-    private final LineTcpConnectionContextFactory contextFactory;
-    private final LineTcpMeasurementScheduler scheduler;
-=======
     private final MutableIOContextFactory<LineTcpConnectionContext> contextFactory;
     private LineTcpMeasurementScheduler scheduler;
-    private final ObjList<WorkerPool> dedicatedPools;
->>>>>>> a44dede8
     private final Metrics metrics;
 
     public LineTcpReceiver(
@@ -88,10 +75,6 @@
         ioWorkerPool.assign(dispatcher);
         this.scheduler = new LineTcpMeasurementScheduler(configuration, engine, ioWorkerPool, dispatcher, writerWorkerPool);
 
-<<<<<<< HEAD
-        final QuietCloseable cleaner = contextFactory::closeContextPool;
-=======
->>>>>>> a44dede8
         for (int i = 0, n = ioWorkerPool.getWorkerCount(); i < n; i++) {
             // http context factory has thread local pools
             // therefore we need each thread to clean their thread locals individually
@@ -115,57 +98,4 @@
     public interface SchedulerListener {
         void onEvent(CharSequence tableName, int event);
     }
-<<<<<<< HEAD
-
-    private class LineTcpConnectionContextFactory implements IOContextFactory<LineTcpConnectionContext>, QuietCloseable, EagerThreadSetup {
-        private final ThreadLocal<WeakMutableObjectPool<LineTcpConnectionContext>> contextPool;
-        private boolean closed = false;
-
-        public LineTcpConnectionContextFactory(LineTcpReceiverConfiguration configuration) {
-            ObjectFactory<LineTcpConnectionContext> factory;
-            if (null == configuration.getAuthDbPath()) {
-                LOG.info().$("using default context").$();
-                factory = () -> new LineTcpConnectionContext(configuration, scheduler, metrics);
-            } else {
-                LOG.info().$("using authenticating context").$();
-                AuthDb authDb = new AuthDb(configuration);
-                factory = () -> new LineTcpAuthConnectionContext(configuration, authDb, scheduler, metrics);
-            }
-
-            this.contextPool = new ThreadLocal<>(() -> new WeakMutableObjectPool<>(factory, configuration.getConnectionPoolInitialCapacity()));
-        }
-
-        @Override
-        public void close() {
-            closed = true;
-        }
-
-        @Override
-        public LineTcpConnectionContext newInstance(long fd, IODispatcher<LineTcpConnectionContext> dispatcher) {
-            return contextPool.get().pop().of(fd, dispatcher);
-        }
-
-        @Override
-        public void done(LineTcpConnectionContext context) {
-            if (closed) {
-                Misc.free(context);
-            } else {
-                context.of(-1, null);
-                contextPool.get().push(context);
-                LOG.debug().$("pushed").$();
-            }
-        }
-
-        @Override
-        public void setup() {
-            contextPool.get();
-        }
-
-        private void closeContextPool() {
-            Misc.free(this.contextPool);
-            LOG.info().$("closed").$();
-        }
-    }
-=======
->>>>>>> a44dede8
 }