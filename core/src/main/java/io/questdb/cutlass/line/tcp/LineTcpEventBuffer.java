--- conflicted
+++ resolved
@@ -175,14 +175,6 @@
             geohash = GeoHashes.NULL;
         }
         switch (Numbers.decodeHighShort(colTypeMeta)) {
-<<<<<<< HEAD
-            default:
-                checkCapacity(address, Long.BYTES + Byte.BYTES);
-                Unsafe.putByte(address, LineTcpParser.ENTITY_TYPE_GEOLONG);
-                Unsafe.putLong(address + Byte.BYTES, geohash);
-                return address + Long.BYTES + Byte.BYTES;
-=======
->>>>>>> cc803cb9
             case ColumnType.GEOINT:
                 checkCapacity(address, Integer.BYTES + Byte.BYTES);
                 Unsafe.putByte(address, LineTcpParser.ENTITY_TYPE_GEOINT);
