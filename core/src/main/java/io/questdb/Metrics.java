--- conflicted
+++ resolved
@@ -26,7 +26,6 @@
 
 import io.questdb.cairo.TableWriterMetrics;
 import io.questdb.cairo.wal.WalMetrics;
-import io.questdb.metrics.WorkerMetrics;
 import io.questdb.cutlass.http.processors.JsonQueryMetrics;
 import io.questdb.cutlass.line.LineMetrics;
 import io.questdb.cutlass.pgwire.PGWireMetrics;
@@ -34,11 +33,8 @@
 import io.questdb.std.MemoryTag;
 import io.questdb.std.Os;
 import io.questdb.std.Unsafe;
-<<<<<<< HEAD
 import io.questdb.std.str.CharSinkBase;
-=======
-import io.questdb.std.str.DirectUtf8CharSink;
->>>>>>> 9c214eb6
+import org.jetbrains.annotations.NotNull;
 
 public class Metrics implements Scrapable {
     private final boolean enabled;
@@ -99,11 +95,7 @@
     }
 
     @Override
-<<<<<<< HEAD
-    public void scrapeIntoPrometheus(CharSinkBase<?> sink) {
-=======
-    public void scrapeIntoPrometheus(DirectUtf8CharSink sink) {
->>>>>>> 9c214eb6
+    public void scrapeIntoPrometheus(@NotNull CharSinkBase<?> sink) {
         metricsRegistry.scrapeIntoPrometheus(sink);
         if (enabled) {
             gcMetrics.scrapeIntoPrometheus(sink);
@@ -122,10 +114,6 @@
         return workerMetrics;
     }
 
-    void addScrapable(Scrapable scrapable){
-        metricsRegistry.addScrapable(scrapable);
-    }
-
     private void createMemoryGauges(MetricsRegistry metricsRegistry) {
         for (int i = 0; i < MemoryTag.SIZE; i++) {
             metricsRegistry.newLongGauge(i);
@@ -140,4 +128,8 @@
         metricsRegistry.newVirtualGauge("memory_jvm_total", jvmTotalMemRef);
         metricsRegistry.newVirtualGauge("memory_jvm_max", jvmMaxMemRef);
     }
+
+    void addScrapable(Scrapable scrapable) {
+        metricsRegistry.addScrapable(scrapable);
+    }
 }