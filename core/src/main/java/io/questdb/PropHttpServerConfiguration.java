/*******************************************************************************
 *     ___                  _   ____  ____
 *    / _ \ _   _  ___  ___| |_|  _ \| __ )
 *   | | | | | | |/ _ \/ __| __| | | |  _ \
 *   | |_| | |_| |  __/\__ \ |_| |_| | |_) |
 *    \__\_\\__,_|\___||___/\__|____/|____/
 *
 *  Copyright (c) 2014-2019 Appsicle
 *  Copyright (c) 2019-2024 QuestDB
 *
 *  Licensed under the Apache License, Version 2.0 (the "License");
 *  you may not use this file except in compliance with the License.
 *  You may obtain a copy of the License at
 *
 *  http://www.apache.org/licenses/LICENSE-2.0
 *
 *  Unless required by applicable law or agreed to in writing, software
 *  distributed under the License is distributed on an "AS IS" BASIS,
 *  WITHOUT WARRANTIES OR CONDITIONS OF ANY KIND, either express or implied.
 *  See the License for the specific language governing permissions and
 *  limitations under the License.
 *
 ******************************************************************************/

package io.questdb;

import io.questdb.cutlass.http.HttpContextConfiguration;
import io.questdb.network.NetworkFacade;
import io.questdb.network.NetworkFacadeImpl;
import io.questdb.std.NanosecondClock;
import io.questdb.std.NanosecondClockImpl;
import io.questdb.std.StationaryMillisClock;
import io.questdb.std.StationaryNanosClock;
import io.questdb.std.datetime.millitime.MillisecondClock;
import io.questdb.std.datetime.millitime.MillisecondClockImpl;

class PropHttpContextConfiguration implements HttpContextConfiguration {

    private final int connectionPoolInitialCapacity;
    private final int connectionStringPoolCapacity;
    private final boolean httpAllowDeflateBeforeSend;
    private final int httpForceRecvFragmentationChunkSize;
    private final int httpForceSendFragmentationChunkSize;
    private final boolean httpFrozenClock;
    private final int httpIlpConnectionLimit;
    private final int httpQueryConnectionLimit;
    private final boolean httpReadOnlySecurityContext;
    private final boolean httpServerCookiesEnabled;
    private final boolean httpServerKeepAlive;
    private final String httpVersion;
    private final boolean isReadOnlyInstance;
    private final int multipartHeaderBufferSize;
    private final long multipartIdleSpinCount;
    private final int requestHeaderBufferSize;
    private final ServerConfiguration serverConfiguration;

    PropHttpContextConfiguration(
            int connectionPoolInitialCapacity,
            int connectionStringPoolCapacity,
            ServerConfiguration serverConfiguration,
            boolean httpAllowDeflateBeforeSend,
            int httpForceRecvFragmentationChunkSize,
            int httpForceSendFragmentationChunkSize,
            boolean httpFrozenClock,
            boolean httpReadOnlySecurityContext,
            boolean httpServerCookiesEnabled,
            boolean httpServerKeepAlive,
            String httpVersion,
            boolean isReadOnlyInstance,
            int multipartHeaderBufferSize,
            long multipartIdleSpinCount,
            int requestHeaderBufferSize
    ) {
        this(
                connectionStringPoolCapacity,
                connectionPoolInitialCapacity,
                serverConfiguration,
                httpAllowDeflateBeforeSend,
                httpForceRecvFragmentationChunkSize,
                httpForceSendFragmentationChunkSize,
                httpFrozenClock,
                httpReadOnlySecurityContext,
                httpRecvBufferSize,
                httpSendBufferSize,
                httpServerCookiesEnabled,
                httpServerKeepAlive,
                httpVersion,
                isReadOnlyInstance,
                multipartHeaderBufferSize,
                multipartIdleSpinCount,
                requestHeaderBufferSize,
                -1,
                -1
        );
    }

    PropHttpContextConfiguration(
            int connectionPoolInitialCapacity,
            int connectionStringPoolCapacity,
            ServerConfiguration serverConfiguration,
            boolean httpAllowDeflateBeforeSend,
            int httpForceRecvFragmentationChunkSize,
            int httpForceSendFragmentationChunkSize,
            boolean httpFrozenClock,
            boolean httpReadOnlySecurityContext,
            int httpRecvBufferSize,
            int httpSendBufferSize,
            boolean httpServerCookiesEnabled,
            boolean httpServerKeepAlive,
            String httpVersion,
            boolean isReadOnlyInstance,
            int multipartHeaderBufferSize,
            long multipartIdleSpinCount,
            int requestHeaderBufferSize,
            int httpQueryConnectionLimit,
            int httpIlpConnectionLimit
    ) {
        this.connectionPoolInitialCapacity = connectionPoolInitialCapacity;
        this.connectionStringPoolCapacity = connectionStringPoolCapacity;
        this.serverConfiguration = serverConfiguration;
        this.httpAllowDeflateBeforeSend = httpAllowDeflateBeforeSend;
        this.httpForceRecvFragmentationChunkSize = httpForceRecvFragmentationChunkSize;
        this.httpForceSendFragmentationChunkSize = httpForceSendFragmentationChunkSize;
        this.httpFrozenClock = httpFrozenClock;
        this.httpReadOnlySecurityContext = httpReadOnlySecurityContext;
        this.httpServerCookiesEnabled = httpServerCookiesEnabled;
        this.httpServerKeepAlive = httpServerKeepAlive;
        this.httpVersion = httpVersion;
        this.isReadOnlyInstance = isReadOnlyInstance;
        this.multipartHeaderBufferSize = multipartHeaderBufferSize;
        this.multipartIdleSpinCount = multipartIdleSpinCount;
        this.requestHeaderBufferSize = requestHeaderBufferSize;
        this.httpQueryConnectionLimit = httpQueryConnectionLimit;
        this.httpIlpConnectionLimit = httpIlpConnectionLimit;
    }

    @Override
    public boolean allowDeflateBeforeSend() {
        return httpAllowDeflateBeforeSend;
    }

    @Override
    public boolean areCookiesEnabled() {
        return httpServerCookiesEnabled;
    }

    @Override
    public int getConnectionPoolInitialCapacity() {
        return connectionPoolInitialCapacity;
    }

    @Override
    public int getConnectionStringPoolCapacity() {
        return connectionStringPoolCapacity;
    }

    @Override
    public boolean getDumpNetworkTraffic() {
        return false;
    }

    @Override
    public FactoryProvider getFactoryProvider() {
        return serverConfiguration.getFactoryProvider();
    }

    @Override
    public int getForceRecvFragmentationChunkSize() {
        return httpForceRecvFragmentationChunkSize;
    }

    @Override
    public int getForceSendFragmentationChunkSize() {
        return httpForceSendFragmentationChunkSize;
    }

    @Override
    public String getHttpVersion() {
        return httpVersion;
    }

    @Override
<<<<<<< HEAD
    public int getIlpConnectionLimit() {
        return httpIlpConnectionLimit;
=======
    public Metrics getMetrics() {
        return serverConfiguration.getMetrics();
>>>>>>> 459b8988
    }

    @Override
    public MillisecondClock getMillisecondClock() {
        return httpFrozenClock ? StationaryMillisClock.INSTANCE : MillisecondClockImpl.INSTANCE;
    }

    @Override
    public int getMultipartHeaderBufferSize() {
        return multipartHeaderBufferSize;
    }

    @Override
    public long getMultipartIdleSpinCount() {
        return multipartIdleSpinCount;
    }

    @Override
    public NanosecondClock getNanosecondClock() {
        return httpFrozenClock ? StationaryNanosClock.INSTANCE : NanosecondClockImpl.INSTANCE;
    }

    @Override
    public NetworkFacade getNetworkFacade() {
        return NetworkFacadeImpl.INSTANCE;
    }

    @Override
<<<<<<< HEAD
    public int getQueryConnectionLimit() {
        return httpQueryConnectionLimit;
    }

    @Override
    public int getRecvBufferSize() {
        return httpRecvBufferSize;
    }

    @Override
=======
>>>>>>> 459b8988
    public int getRequestHeaderBufferSize() {
        return requestHeaderBufferSize;
    }

    @Override
    public boolean getServerKeepAlive() {
        return httpServerKeepAlive;
    }

    @Override
    public boolean readOnlySecurityContext() {
        return httpReadOnlySecurityContext || isReadOnlyInstance;
    }
}<|MERGE_RESOLUTION|>--- conflicted
+++ resolved
@@ -72,16 +72,14 @@
             int requestHeaderBufferSize
     ) {
         this(
+                connectionPoolInitialCapacity,
                 connectionStringPoolCapacity,
-                connectionPoolInitialCapacity,
                 serverConfiguration,
                 httpAllowDeflateBeforeSend,
                 httpForceRecvFragmentationChunkSize,
                 httpForceSendFragmentationChunkSize,
                 httpFrozenClock,
                 httpReadOnlySecurityContext,
-                httpRecvBufferSize,
-                httpSendBufferSize,
                 httpServerCookiesEnabled,
                 httpServerKeepAlive,
                 httpVersion,
@@ -103,8 +101,6 @@
             int httpForceSendFragmentationChunkSize,
             boolean httpFrozenClock,
             boolean httpReadOnlySecurityContext,
-            int httpRecvBufferSize,
-            int httpSendBufferSize,
             boolean httpServerCookiesEnabled,
             boolean httpServerKeepAlive,
             String httpVersion,
@@ -180,13 +176,13 @@
     }
 
     @Override
-<<<<<<< HEAD
     public int getIlpConnectionLimit() {
         return httpIlpConnectionLimit;
-=======
+    }
+
+    @Override
     public Metrics getMetrics() {
         return serverConfiguration.getMetrics();
->>>>>>> 459b8988
     }
 
     @Override
@@ -215,19 +211,11 @@
     }
 
     @Override
-<<<<<<< HEAD
     public int getQueryConnectionLimit() {
         return httpQueryConnectionLimit;
     }
 
     @Override
-    public int getRecvBufferSize() {
-        return httpRecvBufferSize;
-    }
-
-    @Override
-=======
->>>>>>> 459b8988
     public int getRequestHeaderBufferSize() {
         return requestHeaderBufferSize;
     }
