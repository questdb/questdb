--- conflicted
+++ resolved
@@ -31,10 +31,9 @@
 import io.questdb.cutlass.pgwire.PgWireAuthenticatorFactory;
 import io.questdb.network.PlainSocketFactory;
 import io.questdb.network.SocketFactory;
-import org.jetbrains.annotations.NotNull;
-
 import io.questdb.std.Misc;
 import io.questdb.std.str.DirectByteCharSink;
+import org.jetbrains.annotations.NotNull;
 
 public class FactoryProviderImpl implements FactoryProvider {
     private final LineAuthenticatorFactory lineAuthenticatorFactory;
@@ -76,12 +75,9 @@
     public @NotNull SecurityContextFactory getSecurityContextFactory() {
         return securityContextFactory;
     }
-<<<<<<< HEAD
 
     @Override
     public @NotNull SocketFactory getSocketFactory() {
         return PlainSocketFactory.INSTANCE;
     }
-=======
->>>>>>> 54fb15fc
 }