/*******************************************************************************
 *     ___                  _   ____  ____
 *    / _ \ _   _  ___  ___| |_|  _ \| __ )
 *   | | | | | | |/ _ \/ __| __| | | |  _ \
 *   | |_| | |_| |  __/\__ \ |_| |_| | |_) |
 *    \__\_\\__,_|\___||___/\__|____/|____/
 *
 *  Copyright (c) 2014-2019 Appsicle
 *  Copyright (c) 2019-2023 QuestDB
 *
 *  Licensed under the Apache License, Version 2.0 (the "License");
 *  you may not use this file except in compliance with the License.
 *  You may obtain a copy of the License at
 *
 *  http://www.apache.org/licenses/LICENSE-2.0
 *
 *  Unless required by applicable law or agreed to in writing, software
 *  distributed under the License is distributed on an "AS IS" BASIS,
 *  WITHOUT WARRANTIES OR CONDITIONS OF ANY KIND, either express or implied.
 *  See the License for the specific language governing permissions and
 *  limitations under the License.
 *
 ******************************************************************************/

package io.questdb;

import io.questdb.cairo.security.SecurityContextFactory;
import io.questdb.cutlass.auth.LineAuthenticatorFactory;
import io.questdb.cutlass.http.DefaultHttpAuthenticatorFactory;
import io.questdb.cutlass.http.HttpAuthenticatorFactory;
import io.questdb.cutlass.pgwire.PgWireAuthenticatorFactory;

public class FactoryProviderImpl implements FactoryProvider {
    private final LineAuthenticatorFactory lineAuthenticatorFactory;
    private final PgWireAuthenticatorFactory pgWireAuthenticatorFactory;
    private final SecurityContextFactory securityContextFactory;

    public FactoryProviderImpl(ServerConfiguration configuration) {
        this.lineAuthenticatorFactory = ServerMain.getLineAuthenticatorFactory(configuration);
        this.securityContextFactory = ServerMain.getSecurityContextFactory(configuration);
        this.pgWireAuthenticatorFactory = ServerMain.getPgWireAuthenticatorFactory(configuration);
    }

    @Override
    public HttpAuthenticatorFactory getHttpAuthenticatorFactory() {
        return DefaultHttpAuthenticatorFactory.INSTANCE;
    }

    @Override
    public LineAuthenticatorFactory getLineAuthenticatorFactory() {
        return lineAuthenticatorFactory;
    }

    @Override
    public PgWireAuthenticatorFactory getPgWireAuthenticatorFactory() {
        return pgWireAuthenticatorFactory;
    }

    @Override
    public SecurityContextFactory getSecurityContextFactory() {
        return securityContextFactory;
    }
<<<<<<< HEAD

    @Override
    public WalInitializerFactory getWalInitializerFactory() {
        return BasicWalInitializerFactory.INSTANCE;
    }

    @Override
    public DdlListenerFactory getDdlListenerFactory() {
        return DdlListenerFactoryImpl.INSTANCE;
    }

    @Override
    public void load() {
    }
=======
>>>>>>> fde5f235
}<|MERGE_RESOLUTION|>--- conflicted
+++ resolved
@@ -60,21 +60,4 @@
     public SecurityContextFactory getSecurityContextFactory() {
         return securityContextFactory;
     }
-<<<<<<< HEAD
-
-    @Override
-    public WalInitializerFactory getWalInitializerFactory() {
-        return BasicWalInitializerFactory.INSTANCE;
-    }
-
-    @Override
-    public DdlListenerFactory getDdlListenerFactory() {
-        return DdlListenerFactoryImpl.INSTANCE;
-    }
-
-    @Override
-    public void load() {
-    }
-=======
->>>>>>> fde5f235
 }