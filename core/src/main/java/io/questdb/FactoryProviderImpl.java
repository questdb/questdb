/*******************************************************************************
 *     ___                  _   ____  ____
 *    / _ \ _   _  ___  ___| |_|  _ \| __ )
 *   | | | | | | |/ _ \/ __| __| | | |  _ \
 *   | |_| | |_| |  __/\__ \ |_| |_| | |_) |
 *    \__\_\\__,_|\___||___/\__|____/|____/
 *
 *  Copyright (c) 2014-2019 Appsicle
 *  Copyright (c) 2019-2024 QuestDB
 *
 *  Licensed under the Apache License, Version 2.0 (the "License");
 *  you may not use this file except in compliance with the License.
 *  You may obtain a copy of the License at
 *
 *  http://www.apache.org/licenses/LICENSE-2.0
 *
 *  Unless required by applicable law or agreed to in writing, software
 *  distributed under the License is distributed on an "AS IS" BASIS,
 *  WITHOUT WARRANTIES OR CONDITIONS OF ANY KIND, either express or implied.
 *  See the License for the specific language governing permissions and
 *  limitations under the License.
 *
 ******************************************************************************/

package io.questdb;

import io.questdb.cairo.DefaultWalJobFactory;
import io.questdb.cairo.WalJobFactory;
import io.questdb.cairo.security.SecurityContextFactory;
import io.questdb.cutlass.auth.LineAuthenticatorFactory;
import io.questdb.cutlass.http.DefaultHttpCookieHandler;
import io.questdb.cutlass.http.DefaultHttpHeaderParserFactory;
import io.questdb.cutlass.http.HttpAuthenticatorFactory;
import io.questdb.cutlass.http.HttpCookieHandler;
import io.questdb.cutlass.pgwire.PgWireAuthenticatorFactory;
import io.questdb.cutlass.pgwire.modern.DefaultPgWireAuthenticatorFactoryModern;
import io.questdb.network.PlainSocketFactory;
import io.questdb.network.SocketFactory;
import org.jetbrains.annotations.NotNull;

public class FactoryProviderImpl implements FactoryProvider {
    private final DefaultWalJobFactory defaultWalJobFactory = new DefaultWalJobFactory();
    private final HttpAuthenticatorFactory httpAuthenticatorFactory;
    private final LineAuthenticatorFactory lineAuthenticatorFactory;
    private final PgWireAuthenticatorFactory pgWireAuthenticatorFactory;
    private final SecurityContextFactory securityContextFactory;

    public FactoryProviderImpl(ServerConfiguration configuration) {
        this.lineAuthenticatorFactory = ServerMain.getLineAuthenticatorFactory(configuration);
        this.securityContextFactory = ServerMain.getSecurityContextFactory(configuration);
        this.pgWireAuthenticatorFactory = new DefaultPgWireAuthenticatorFactoryModern(configuration);
        this.httpAuthenticatorFactory = ServerMain.getHttpAuthenticatorFactory(configuration);
    }

    @Override
    public @NotNull HttpAuthenticatorFactory getHttpAuthenticatorFactory() {
        return httpAuthenticatorFactory;
    }

    @Override
    public @NotNull HttpCookieHandler getHttpCookieHandler() {
        return DefaultHttpCookieHandler.INSTANCE;
    }

    @Override
    public @NotNull DefaultHttpHeaderParserFactory getHttpHeaderParserFactory() {
        return DefaultHttpHeaderParserFactory.INSTANCE;
    }

    @Override
    public @NotNull SocketFactory getHttpMinSocketFactory() {
        return PlainSocketFactory.INSTANCE;
    }

    @Override
    public @NotNull SocketFactory getHttpSocketFactory() {
        return PlainSocketFactory.INSTANCE;
    }

    @Override
    public @NotNull LineAuthenticatorFactory getLineAuthenticatorFactory() {
        return lineAuthenticatorFactory;
    }

    @Override
    public @NotNull SocketFactory getLineSocketFactory() {
        return PlainSocketFactory.INSTANCE;
    }

    @Override
    public @NotNull SocketFactory getPGWireSocketFactory() {
        return PlainSocketFactory.INSTANCE;
    }

    @Override
<<<<<<< HEAD
    public PgWireAuthenticatorFactory getPgWireAuthenticatorFactory() {
=======
    public @NotNull PgWireAuthenticatorFactory getPgWireAuthenticatorFactory() {
>>>>>>> 8e046d44
        return pgWireAuthenticatorFactory;
    }

    @Override
    public @NotNull SecurityContextFactory getSecurityContextFactory() {
        return securityContextFactory;
    }

    @Override
    public @NotNull WalJobFactory getWalJobFactory() {
        return defaultWalJobFactory;
    }
}<|MERGE_RESOLUTION|>--- conflicted
+++ resolved
@@ -93,11 +93,7 @@
     }
 
     @Override
-<<<<<<< HEAD
-    public PgWireAuthenticatorFactory getPgWireAuthenticatorFactory() {
-=======
     public @NotNull PgWireAuthenticatorFactory getPgWireAuthenticatorFactory() {
->>>>>>> 8e046d44
         return pgWireAuthenticatorFactory;
     }
 
