--- conflicted
+++ resolved
@@ -25,20 +25,16 @@
 package io.questdb.tasks;
 
 public class WalTxnNotificationTask {
-<<<<<<< HEAD
     private String systemTableName;
-=======
->>>>>>> 24e45f2e
     private int tableId;
-    private String tableName;
     private long txn;
+
+    public String getSystemTableName() {
+        return systemTableName;
+    }
 
     public int getTableId() {
         return tableId;
-    }
-
-    public String getSystemTableName() {
-        return systemTableName;
     }
 
     public long getTxn() {
