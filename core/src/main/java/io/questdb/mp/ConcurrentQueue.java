/*******************************************************************************
 *     ___                  _   ____  ____
 *    / _ \ _   _  ___  ___| |_|  _ \| __ )
 *   | | | | | | |/ _ \/ __| __| | | |  _ \
 *   | |_| | |_| |  __/\__ \ |_| |_| | |_) |
 *    \__\_\\__,_|\___||___/\__|____/|____/
 *
 *  Copyright (c) 2014-2019 Appsicle
 *  Copyright (c) 2019-2024 QuestDB
 *
 *  Licensed under the Apache License, Version 2.0 (the "License");
 *  you may not use this file except in compliance with the License.
 *  You may obtain a copy of the License at
 *
 *  http://www.apache.org/licenses/LICENSE-2.0
 *
 *  Unless required by applicable law or agreed to in writing, software
 *  distributed under the License is distributed on an "AS IS" BASIS,
 *  WITHOUT WARRANTIES OR CONDITIONS OF ANY KIND, either express or implied.
 *  See the License for the specific language governing permissions and
 *  limitations under the License.
 *
 ******************************************************************************/

package io.questdb.mp;

import io.questdb.std.ObjectFactory;

// This is stripped down version taken from the .NET Core source code at
// https://github.com/dotnet/runtime/blob/main/src/libraries/System.Private.CoreLib/src/System/Collections/Concurrent/ConcurrentQueue.cs
// Licensed to the .NET Foundation under one or more agreements.
// The .NET Foundation licenses this file to you under the MIT license.

/***
 * A thread-safe first in-first out (FIFO) unlimited concurrent queue. This type of queue is
 * more convenient to use for notifications in some situations instead of using a fixed-size
 * RingQueue with Sequencers. These are the cases when a limited number of items can be
 * produced, like notifications to rebuild a materialized view, or apply WAL commits to a
 * table. Given that there is an external deduplication mechanism, those queues are limited to
 * the number of tables in the database that can be quite large, but still considered to be in
 * thousands rather than millions.
 */
public class ConcurrentQueue<T> implements Queue<T> {
    // This implementation provides an unbounded, multi-producer multi-consumer queue that
    // supports the standard Enqueue/TryDequeue operations. It is composed of a linked list of
    // bounded ring buffers, each of which has a head and a tail index, isolated from each other
    // to avoid false sharing. As long as the number of elements in the queue remains less than
    // the size of the current buffer (Segment), no additional allocations are required for
    // enqueued items. When the number of items exceeds the size of the current segment, the
    // current segment is "frozen" to prevent further enqueues, and a new segment is linked from
    // it and set as the new tail segment for subsequent enqueues. As old segments are consumed
    // by dequeues, the head reference is updated to point to the segment that dequeuers should
    // try next. When an old segment is empty, it is discarded and becomes garbage.

    // Initial length of the segments used in the queue.
    private static final int INITIAL_SEGMENT_LENGTH = 32;

    // Maximum length of the segments used in the queue. This is a somewhat arbitrary limit:
    // larger means that as long as we don't exceed the size, we avoid allocating more segments,
    // but if we do exceed it, the segment becomes garbage.
    private static final int MAX_SEGMENT_LENGTH = 1024 * 1024;

    // Lock used to protect cross-segment operations, including any updates to "tail" or "head"
    // and any operations that need to get a consistent view of them.
    private final Object crossSegmentLock = new Object();
    private final ObjectFactory<T> factory;
    private final ConcurrentSegmentManipulator<T> queueManipulator;
    // The current head segment.
    private volatile ConcurrentQueueSegment<T> head;
    // The current tail segment.
    private volatile ConcurrentQueueSegment<T> tail;

    /**
     * Initializes a new instance of the ConcurrentQueue class with default initial capacity.
     *
     * @param factory          The factory to use to create new items.
     * @param queueManipulator The manipulator to use for queue operations.
     */
    public ConcurrentQueue(ObjectFactory<T> factory, ConcurrentSegmentManipulator<T> queueManipulator) {
        this(factory, queueManipulator, INITIAL_SEGMENT_LENGTH);
    }

    /**
     * Initializes a new instance of the ConcurrentQueue class with the specified initial capacity.
     *
     * @param factory          The factory to use to create new items.
     * @param queueManipulator The manipulator to use for queue operations.
     * @param size             The initial capacity of the queue, must be a power of 2.
     */
    public ConcurrentQueue(ObjectFactory<T> factory, ConcurrentSegmentManipulator<T> queueManipulator, int size) {
        assert (size & (size - 1)) == 0; // must be a power of 2
        this.factory = factory;
        tail = head = new ConcurrentQueueSegment<>(factory, queueManipulator, INITIAL_SEGMENT_LENGTH);
        this.queueManipulator = queueManipulator;
    }

    /**
     * Initializes a new instance of the ConcurrentQueue class with default initial capacity.
     *
     * @param factory The factory to use to create new items.
     */
    public static <T extends ValueHolder<T>> ConcurrentQueue<T> createConcurrentQueue(ObjectFactory<T> factory) {
        return new ConcurrentQueue<>(factory, new ValueHolderManipulator<>());
    }

    /**
     * Gets the number of items in the last segment of the queue. Useful for debugging.
     *
     * @return The largest segment size of the queue.
     */
    public int capacity() {
        return tail.getCapacity();
    }

    @Override
    public void clear() {
        final T tmp = factory.newInstance();
        //noinspection StatementWithEmptyBody
        while (tryDequeue(tmp)) {
        }
    }

    /**
     * Appends the item to the tail of the queue. Depending on the {@linkplain
     * ConcurrentSegmentManipulator segment manipulator} in use, it will either retain
     * the supplied object, or only copy its state to its internal instance of {@code T}.
     * If the queue wasn't constructed with an explicit instance of the manipulator, the
     * default behavior is to copy the state and not retain the supplied object.
     *
     * @param item the item to enqueue
     */
    public void enqueue(T item) {
        // Try to enqueue to the current tail.
        if (!tail.tryEnqueue(item)) {
            // If we're unable to, we need to take a slow path that will
            // try to add a new tail segment.
            enqueueSlow(item);
        }
    }

    /**
     * Attempts to remove the item at the head of this queue and copy it into the supplied
     * target holder.
     * <p>
     * <strong>NOTE:</strong> use this method only on a queue that was constructed without
     * a custom {@linkplain ConcurrentSegmentManipulator segment manipulator}. The built-in
     * manipulator copies the state of the item in the queue to the supplied target, whereas
     * using a custom manipulator indicates some other behavior, such as removing the object
     * itself from the queue. Since this method doesn't return that object, it will be lost.
     * If this is the case, use {@link #tryDequeueValue}.
     *
     * @param target When this method returns true, this object contains the removed item.
     *               If the method returns false, the state of the target is unspecified.
     * @return true if an element was removed from the head of the queue and placed into
     * the target holder; false otherwise.
     */
<<<<<<< HEAD
    public boolean tryDequeue(T result) {
        T val = tryDequeueValue(result);
        return val != null;
    }

    public T tryDequeueValue(T container) {
=======
    public boolean tryDequeue(T target) {
        T val = tryDequeueValue(target);
        return val != null;
    }

    /**
     * Attempts to remove the item at the head of the queue and return it. If there was no
     * item to remove, it returns {@code null}. If it returns a non-null value, the
     * returned object may or may not be the supplied {@code maybeTarget}:
     * <ul>
     *     <li>if it's the supplied {@code maybeTarget}, the queue still holds the removed
     *     object, and it only copied its state to the target.</li>
     *     <li>if not, the returned object itself was in the queue, and the queue no longer
     *     holds it.</li>
     * </ul>
     * <p>
     * This behavior depends on the {@linkplain ConcurrentSegmentManipulator segment manipulator}
     * the queue was constructed with. If the queue wasn't constructed with an explicit
     * instance of the manipulator, the default behavior is to copy the state into the target
     * and return it.
     */
    public T tryDequeueValue(T maybeTarget) {
>>>>>>> 2ca4d3f0
        // Get the current head
        ConcurrentQueueSegment<T> head = this.head;

        // Try to take. If we're successful, we're done.
<<<<<<< HEAD
        T val = head.tryDequeue(container);
=======
        T val = head.tryDequeue(maybeTarget);
>>>>>>> 2ca4d3f0
        if (val != null) {
            return val;
        }

        // Check to see whether this segment is the last. If it is, we can consider
        // this to be a moment-in-time empty condition (even though between the tryDequeue
        // check and this check, another item could have arrived).
        if (head.nextSegment == null) {
            return null;
        }

        // slow path that needs to fix up segments
<<<<<<< HEAD
        return tryDequeueSlow(container);
=======
        return tryDequeueSlow(maybeTarget);
>>>>>>> 2ca4d3f0
    }

    // Adds to the end of the queue, adding a new segment if necessary.
    private void enqueueSlow(T item) {
        while (true) {
            ConcurrentQueueSegment<T> tail = this.tail;

            // Try to append to the existing tail.
            if (tail.tryEnqueue(item)) {
                return;
            }

            // If we were unsuccessful, take the lock so that we can compare and manipulate the tail. Assuming another
            // enqueuer hasn't already added a new segment, do so, then loop around to try enqueueing again.
            synchronized (crossSegmentLock) {
                if (tail == this.tail) {
                    // Make sure no one else can enqueue to this segment.
                    tail.ensureFrozenForEnqueues();

                    // We determine the new segment's length based on the old length.
                    // In general, we double the size of the segment, to make it less likely
                    // that we'll need to grow again.
                    int nextSize = Math.min(tail.getCapacity() * 2, MAX_SEGMENT_LENGTH);
                    ConcurrentQueueSegment<T> newTail = new ConcurrentQueueSegment<>(factory, queueManipulator, nextSize);

                    // Hook up the new tail.
                    tail.nextSegment = newTail;
                    this.tail = newTail;
                }
            }
        }
    }

    // Tries to dequeue an item, removing empty segments as needed.
    private T tryDequeueSlow(T container) {
        while (true) {
            // Get the current head
            ConcurrentQueueSegment<T> head = this.head;

            // Try to take. If we're successful, we're done.
            T val = head.tryDequeue(container);
            if (val != null) {
                return val;
            }

            // Check to see whether this segment is the last. If it is, we can consider
            // this to be a moment-in-time empty condition (even though between the tryDequeue
            // check and this check, another item could have arrived).
            if (head.nextSegment == null) {
                return null;
            }

            // At this point we know that head.Next != null, which means this segment has been
            // frozen for additional enqueues. But between the time that we ran tryDequeue and
            // checked for a next segment, another item could have been added. Try to dequeue
            // one more time to confirm that the segment is indeed empty.
            assert head.frozenForEnqueues;
            val = head.tryDequeue(container);
            if (val != null) {
                return val;
            }

            // This segment is frozen (nothing more can be added) and empty (nothing is in it).
            // Update head to point to the next segment in the list, assuming no one's beat us to it.
            synchronized (crossSegmentLock) {
                if (head == this.head) {
                    this.head = head.nextSegment;
                }
            }
        }
    }

    private static class ValueHolderManipulator<T extends ValueHolder<T>> implements ConcurrentSegmentManipulator<T> {
        @Override
<<<<<<< HEAD
        public T dequeue(ConcurrentQueueSegment.Slot<T>[] slots, int slotsIndex, T item) {
            slots[slotsIndex].item.copyTo(item);
            return item;
=======
        public T dequeue(ConcurrentQueueSegment.Slot<T>[] slots, int slotsIndex, T target) {
            slots[slotsIndex].item.copyTo(target);
            return target;
>>>>>>> 2ca4d3f0
        }

        @Override
        public void enqueue(T item, ConcurrentQueueSegment.Slot<T>[] slots, int slotsIndex) {
            item.copyTo(slots[slotsIndex].item);
        }
    }
}<|MERGE_RESOLUTION|>--- conflicted
+++ resolved
@@ -154,14 +154,6 @@
      * @return true if an element was removed from the head of the queue and placed into
      * the target holder; false otherwise.
      */
-<<<<<<< HEAD
-    public boolean tryDequeue(T result) {
-        T val = tryDequeueValue(result);
-        return val != null;
-    }
-
-    public T tryDequeueValue(T container) {
-=======
     public boolean tryDequeue(T target) {
         T val = tryDequeueValue(target);
         return val != null;
@@ -184,16 +176,11 @@
      * and return it.
      */
     public T tryDequeueValue(T maybeTarget) {
->>>>>>> 2ca4d3f0
         // Get the current head
         ConcurrentQueueSegment<T> head = this.head;
 
         // Try to take. If we're successful, we're done.
-<<<<<<< HEAD
-        T val = head.tryDequeue(container);
-=======
         T val = head.tryDequeue(maybeTarget);
->>>>>>> 2ca4d3f0
         if (val != null) {
             return val;
         }
@@ -206,11 +193,7 @@
         }
 
         // slow path that needs to fix up segments
-<<<<<<< HEAD
-        return tryDequeueSlow(container);
-=======
         return tryDequeueSlow(maybeTarget);
->>>>>>> 2ca4d3f0
     }
 
     // Adds to the end of the queue, adding a new segment if necessary.
@@ -285,15 +268,9 @@
 
     private static class ValueHolderManipulator<T extends ValueHolder<T>> implements ConcurrentSegmentManipulator<T> {
         @Override
-<<<<<<< HEAD
-        public T dequeue(ConcurrentQueueSegment.Slot<T>[] slots, int slotsIndex, T item) {
-            slots[slotsIndex].item.copyTo(item);
-            return item;
-=======
         public T dequeue(ConcurrentQueueSegment.Slot<T>[] slots, int slotsIndex, T target) {
             slots[slotsIndex].item.copyTo(target);
             return target;
->>>>>>> 2ca4d3f0
         }
 
         @Override
