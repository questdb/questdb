--- conflicted
+++ resolved
@@ -49,11 +49,7 @@
     };
     private final AtomicBoolean closed = new AtomicBoolean();
     private final boolean daemons;
-<<<<<<< HEAD
-    private final ObjList<Closeable> freeOnExist = new ObjList<>();
-=======
     private final ObjList<Closeable> freeOnExit = new ObjList<>();
->>>>>>> ecd519c0
     private final boolean haltOnError;
     private final SOCountDownLatch halted;
     private final HealthMetrics metrics;
@@ -156,6 +152,18 @@
             workers.clear(); // Worker is not closable
             Misc.freeObjListAndClear(freeOnExit);
         }
+    }
+
+    @TestOnly
+    public void pause() {
+        if (running.compareAndSet(true, false)) {
+            started.await();
+            for (int i = 0; i < workerCount; i++) {
+                workers.getQuick(i).halt();
+            }
+            halted.await();
+        }
+        workers.clear();
     }
 
     @TestOnly
