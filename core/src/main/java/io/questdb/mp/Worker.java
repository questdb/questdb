/*******************************************************************************
 *     ___                  _   ____  ____
 *    / _ \ _   _  ___  ___| |_|  _ \| __ )
 *   | | | | | | |/ _ \/ __| __| | | |  _ \
 *   | |_| | |_| |  __/\__ \ |_| |_| | |_) |
 *    \__\_\\__,_|\___||___/\__|____/|____/
 *
 *  Copyright (c) 2014-2019 Appsicle
 *  Copyright (c) 2019-2022 QuestDB
 *
 *  Licensed under the Apache License, Version 2.0 (the "License");
 *  you may not use this file except in compliance with the License.
 *  You may obtain a copy of the License at
 *
 *  http://www.apache.org/licenses/LICENSE-2.0
 *
 *  Unless required by applicable law or agreed to in writing, software
 *  distributed under the License is distributed on an "AS IS" BASIS,
 *  WITHOUT WARRANTIES OR CONDITIONS OF ANY KIND, either express or implied.
 *  See the License for the specific language governing permissions and
 *  limitations under the License.
 *
 ******************************************************************************/

package io.questdb.mp;

import io.questdb.Metrics;
import io.questdb.log.Log;
import io.questdb.std.ObjHashSet;
import io.questdb.std.Os;
import io.questdb.std.Unsafe;

import java.util.concurrent.atomic.AtomicInteger;

public class Worker extends Thread {
    private final static long RUNNING_OFFSET = Unsafe.getFieldOffset(Worker.class, "running");
    private final static AtomicInteger COUNTER = new AtomicInteger();
    private final ObjHashSet<? extends Job> jobs;
    private final SOCountDownLatch haltLatch;
    private final int affinity;
    private final Log log;
    private final WorkerCleaner cleaner;
    private final boolean haltOnError;
    private final int workerId;
    private final long sleepMs;
    private final long yieldThreshold;
    private final long sleepThreshold;
<<<<<<< HEAD
    private volatile int running = 0;
=======
    private final Metrics metrics;
>>>>>>> 2b0fdd8d

    public Worker(
            final ObjHashSet<? extends Job> jobs,
            final SOCountDownLatch haltLatch,
            final int affinity,
            final Log log,
            final WorkerCleaner cleaner,
            final boolean haltOnError,
            final int workerId,
            String poolName,
            long yieldThreshold,
            long sleepThreshold,
            long sleepMs,
            Metrics metrics
    ) {
        this.log = log;
        this.jobs = jobs;
        this.haltLatch = haltLatch;
        this.setName("questdb-" + poolName + "-" + COUNTER.incrementAndGet());
        this.affinity = affinity;
        this.cleaner = cleaner;
        this.haltOnError = haltOnError;
        this.workerId = workerId;
        this.yieldThreshold = yieldThreshold;
        this.sleepThreshold = sleepThreshold;
        this.sleepMs = sleepMs;
        this.metrics = metrics;
    }

    public int getWorkerId() {
        return workerId;
    }

    public void halt() {
        running = 2;
    }

    @Override
    public void run() {
        Throwable ex = null;
        try {
            if (Unsafe.getUnsafe().compareAndSwapInt(this, RUNNING_OFFSET, 0, 1)) {
                if (affinity > -1) {
                    if (Os.setCurrentThreadAffinity(this.affinity) == 0) {
                        if (log != null) {
                            log.info().$("affinity set [cpu=").$(affinity).$(", name=").$(getName()).$(']').$();
                        }
                    } else {
                        if (log != null) {
                            log.error().$("could not set affinity [cpu=").$(affinity).$(", name=").$(getName()).$(']').$();
                        }
                    }
                } else {
                    if (log != null) {
                        log.info().$("os scheduled [name=").$(getName()).$(']').$();
                    }
                }
                setupJobs();
                int n = jobs.size();
                long uselessCounter = 0;
                while (running == 1) {
                    boolean useful = false;
                    for (int i = 0; i < n; i++) {
                        Unsafe.getUnsafe().loadFence();
                        try {
                            try {
                                useful |= jobs.get(i).run(workerId);
                            } catch (Throwable e) {
                                onError(i, e);
                            }
                        } finally {
                            Unsafe.getUnsafe().storeFence();
                        }
                    }

                    if (useful) {
                        uselessCounter = 0;
                        continue;
                    }

                    uselessCounter++;

                    if (uselessCounter < 0) {
                        // deal with overflow
                        uselessCounter = sleepThreshold + 1;
                    }

                    if (uselessCounter > yieldThreshold) {
                        Thread.yield();
                    }

                    if (uselessCounter > sleepThreshold) {
                        Os.sleep(sleepMs);
                    }
                }
            }
        } catch (Throwable e) {
            ex = e;
        } finally {
            // cleaner will typically attempt to release
            // thread-local instances
            if (cleaner != null) {
                cleaner.run(ex);
            }
            haltLatch.countDown();
        }
    }

    private void onError(int i, Throwable e) throws Throwable {
        metrics.healthCheck().incrementUnhandledErrors();
        // Log error even when halt on error is set
        if (log != null) {
            log.error().$("unhandled error [job=").$(jobs.get(i).toString()).$(", ex=").$(e).$(']').$();
        } else {
            e.printStackTrace();
        }
        if (haltOnError) {
            throw e;
        }
    }

    private void setupJobs() {
        if (running == 1) {
            for (int i = 0; i < jobs.size(); i++) {
                Unsafe.getUnsafe().loadFence();
                try {
                    Job job = jobs.get(i);
                    if (job instanceof EagerThreadSetup) {
                        ((EagerThreadSetup) job).setup();
                    }
                } finally {
                    Unsafe.getUnsafe().storeFence();
                }
            }
        }
    }

}<|MERGE_RESOLUTION|>--- conflicted
+++ resolved
@@ -45,11 +45,8 @@
     private final long sleepMs;
     private final long yieldThreshold;
     private final long sleepThreshold;
-<<<<<<< HEAD
     private volatile int running = 0;
-=======
     private final Metrics metrics;
->>>>>>> 2b0fdd8d
 
     public Worker(
             final ObjHashSet<? extends Job> jobs,
