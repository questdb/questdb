--- conflicted
+++ resolved
@@ -1,388 +1,337 @@
-/*******************************************************************************
- *  Custom in-memory data loader
- ******************************************************************************/
-
-package io.questdb;
-
-import java.io.Closeable;
-import java.io.IOException;
-import java.nio.file.DirectoryNotEmptyException;
-import java.nio.file.Files;
-import java.nio.file.NoSuchFileException;
-import java.nio.file.Paths;
-import java.time.LocalDateTime;
-import java.time.format.DateTimeFormatter;
-import java.util.ArrayDeque;
-import java.util.ArrayList;
-import java.util.Deque;
-import java.util.HashMap;
-import java.util.Iterator;
-import java.util.List;
-import java.util.Map;
-import java.util.Map.Entry;
-import java.util.concurrent.Executors;
-import java.util.concurrent.ScheduledExecutorService;
-import java.util.concurrent.TimeUnit;
-
-import io.questdb.cairo.CairoEngine;
-import io.questdb.cairo.ColumnType;
-import io.questdb.cairo.TableToken;
-import io.questdb.cairo.vm.api.MemoryCR;
-import io.questdb.griffin.SqlException;
-import io.questdb.log.Log;
-import io.questdb.log.LogFactory;
-import io.questdb.mp.SynchronizedJob;
-import io.questdb.std.ObjHashSet;
-import io.questdb.std.str.DirectString;
-
-<<<<<<< HEAD
-
-public class CallTablesMemory extends SynchronizedJob implements Closeable {
-    private static final Log LOG = LogFactory.getLog(CallTablesMemory.class);
-    public static List<Object[]> columnDataList = new ArrayList<>();
-    public static Map<TableToken, List<Object>> updatedTuples = new HashMap<>();
-
-    private static int txnCount = 0; //starts from database startup
-    public static Map<TableToken, List<Object>> recoveredTuples; // Stores recovered tuples if recovery() is called. Size should be 2 if IS is used, 1 if COW is used
-    private static Deque<String> snapshotVersionCounter = new ArrayDeque<>();
-
-    /*
-    * Choosing between Incremental Snapshot and Copy on Write:
-    * - If Copy on Write is used, set boolean COW = true
-    * - If Incremental Snapshot is used, set COW = false
-    */
-    private static boolean COW = false;
-
-    
-    private static int lastRecordedIndex = 0; // utility for incremental snapshot
-    private static Iterator<?> tupleIterator;
-
-    
-
-    public CallTablesMemory(CairoEngine engine) throws SqlException{
-        try{
-            ObjHashSet<TableToken> tables = new ObjHashSet<>();
-            engine.getTableTokens(tables, false);
-
-            for (int t = 0, n = tables.size(); t < n; t++) {
-                TableToken tableToken = tables.get(t);
-
-                // Skipping system-related tables for the snapshot
-                if (tableToken.getTableName().startsWith("sys.") || tableToken.getTableName().startsWith("telemetry")) {
-                    LOG.info().$("[EDIT] Skipping system table: ").$(tableToken.getTableName()).$();
-                    continue;
-                }
-
-                LOG.info().$("[EDIT] Token Name: ").$(tableToken.getTableName()).$();
-                updatedTuples.put(tableToken, new ArrayList<>());
-=======
-import java.io.Closeable;
-import java.util.ArrayList;
-import java.util.HashMap;
-import java.util.List;
-import java.util.Map;
-
-public class CallTablesMemory extends SynchronizedJob implements Closeable {
-    private static final Log LOG = LogFactory.getLog(CallTablesMemory.class);
-    public static Map<TableTokenTimestampKey, Object> updatedTuples = new HashMap<>();
-    private static final int SnapAtStart = 0;
-
-    public CallTablesMemory(CairoEngine engine) throws SqlException{
-        try{
-            if (SnapAtStart != 0){
-                ObjHashSet<TableToken> tables = new ObjHashSet<>();
-                engine.getTableTokens(tables, false);
-
-                for (int t = 0, n = tables.size(); t < n; t++) {
-                    TableToken tableToken = tables.get(t);
-
-                    // Skipping system-related tables for the snapshot
-                    if (tableToken.getTableName().startsWith("sys.") || tableToken.getTableName().startsWith("telemetry")) {
-                        LOG.info().$("[EDIT] Skipping system table: ").$(tableToken.getTableName()).$();
-                        continue;
-                    }
-
-                    TableReader reader = null;
-
-                    // Since at initialization there's no other worker scanning the table
-                    // no need to check whether the table is available for the reader or not
-                    reader = engine.getReaderWithRepair(tableToken);
-                    int partitionCount = reader.getPartitionCount();
-
-                    for (int partitionIndex = 0; partitionIndex < partitionCount; partitionIndex++) {
-                        long rowCount = reader.openPartition(partitionIndex);
-                        if (rowCount > 1){
-                            Object[] keys = getColumnValues(reader, partitionIndex, 0, rowCount);
-
-                            for (int columnIndex = 1; columnIndex < reader.getColumnCount(); columnIndex++) {   
-                                Object[] values = getColumnValues(reader, partitionIndex, 0, rowCount);
-
-                                if (values.length == 0) {
-                                    LOG.info().$("[EDIT] Skipping empty or unsupported column at index ").$(columnIndex).$();
-                                    continue;
-                                }
-
-                                if (keys.length != values.length) {
-                                    throw new IllegalStateException("[EDIT] Mismatched lengths between keys and values. Keys length: "
-                                            + keys.length + ", Values length: " + values.length);
-                                }
-                            
-                                for (int i = 0; i < keys.length; i++) {
-                                    Long timestamp = (Long) keys[i];
-                                    Object value = values[i];  
-                                    TableTokenTimestampKey key = new TableTokenTimestampKey(tableToken, timestamp);
-                                    updatedTuples.put(key, value);
-                                } 
-
-                                // Timestamp as converted into microseconds since 1970-01-01T00:00:00 UTC
-                                LOG.info().$("[EDIT] [First value of column=").$(values[0]).I$();
-                                //Misc.free(column); [Note] Cleaning column up not necessary and will mess up the existing pointers
-                            }
-                        }
-                    }
-                    Misc.free(reader);
-                    LOG.info().$("[EDIT] Token Name: ").$(tableToken.getTableName()).$();
-                    //updatedTuples.put(tableToken, new ArrayList<>());
-                }
->>>>>>> 9e883ec5
-            }
-            LOG.info().$("[EDIT] Size of the global hashmap ").$(updatedTuples.size()).$();
-        } 
-        catch (Throwable th) {
-            close();
-            throw th;
-        }
-
-<<<<<<< HEAD
-        runSerially();
-    }
-    
-=======
-    private Object[] getColumnValues(TableReader reader, int partitionIndex, int columnIndex, long rowCount) {
-        MemoryCR column = null;
-        int absoluteIndex = reader.getPrimaryColumnIndex(reader.getColumnBase(partitionIndex), columnIndex);
-        column = reader.getColumn(absoluteIndex);
-        Object[] values = readEntireColumn(column, reader.getMetadata().getColumnType(columnIndex), rowCount);
-        return values;
-    }
-
->>>>>>> 9e883ec5
-    private Object[] readEntireColumn(MemoryCR columnData, int columnType, long rowCount) {
-        Object[] values = new Object[(int) rowCount];
-        DirectString tempStr = new DirectString(); // Temporary storage for strings
-    
-        for (int rowIndex = 0; rowIndex < rowCount; rowIndex++) {
-            long offset = rowIndex * ColumnType.sizeOf(columnType); // Calculate the memory offset
-    
-            if (columnType == ColumnType.BINARY) {
-                LOG.info().$("[EDIT] Skipping binary column: ");
-                continue;
-            }
-
-            switch (columnType) {
-                case ColumnType.INT:
-                    values[rowIndex] = columnData.getInt(offset);
-                    break;
-                case ColumnType.LONG:
-                    values[rowIndex] = columnData.getLong(offset);
-                    break;
-                case ColumnType.DOUBLE:
-                    values[rowIndex] = columnData.getDouble(offset);
-                    break;
-                case ColumnType.FLOAT:
-                    values[rowIndex] = columnData.getFloat(offset);
-                    break;
-                case ColumnType.STRING:
-                    columnData.getStr(offset, tempStr); 
-                    values[rowIndex] = tempStr.toString(); // Convert DirectString to regular String
-                    break;
-                case ColumnType.TIMESTAMP:
-                    long timestampMicros = columnData.getLong(offset); // Read TIMESTAMP as long
-                    values[rowIndex] = timestampMicros; // Store raw timestamp (or format if needed)
-                    break;
-                default:
-                    LOG.info().$("[EDIT] Unsupported column type: ").$(columnType).$();
-                    return new Object[0];
-            }
-        }
-        return values;
-    }
-    
-    @Override
-    public void close() {
-<<<<<<< HEAD
-        //Misc.free(updatedTuples);
-        //Misc.free(columnDataList_2);
-        //Misc.free(tables2idx);
-=======
->>>>>>> 9e883ec5
-        LOG.info().$("[EDIT] Background worker stopped").$();
-    }
-
-
-    @Override
-    public boolean runSerially() {
-<<<<<<< HEAD
-        /* Implementation of Snapshot strategies can go in here */
-        
-        scheduledSnapshotCreator(COW);
-
-
-        if (false) {
-            /*
-            * Add appropriate flags if doing recovery
-            */
-            recovery();
-        } 
-=======
->>>>>>> 9e883ec5
-        return false;
-    }
-
-    private void scheduledSnapshotCreator(boolean cow) {
-        /*
-        * Creates a snaphot ater every STEPS trasactions have occured since the last snapshot
-        * To change the number of transactions after which to take a snapshot, change the STEPS variable
-        */
-        int STEPS = 1;
-
-        Runnable snapshotRunnable = new Runnable() {
-            public void run() {
-                if (cow) {
-                    copyOnWrite();
-
-                } else {
-                    incrementalSnapshot();
-                }
-            }
-        };
-
-        ScheduledExecutorService executor = Executors.newScheduledThreadPool(1);
-        executor.scheduleAtFixedRate(snapshotRunnable, 0, STEPS, TimeUnit.SECONDS);
-
-    }
-
-    private void copyOnWrite() {
-        /*
-        * Flow:
-        * (1) Previous snapshots are discarded
-        * (2) All elements in columnDataList is serialized to binary and saved to disk.
-        */
-
-        String latestSnapshotFile = writeToDisk(updatedTuples);
-
-        while (!snapshotVersionCounter.isEmpty()) {
-            disposeSnapshot(snapshotVersionCounter.remove());
-        }
-
-        snapshotVersionCounter.add(latestSnapshotFile);
-    }
-
-    private int incrementalSnapshot() {
-        /*
-        * Flow: 
-        * (1) Creates a sublist of columnDataList from the lastRecordedIndex to the end of 
-        * (2) Saves everything to disk from versionTwoTuples as a binary file with extension .d (as is common in QuestDB)
-        * (3) Updates the global variable snapshotVersionCounter so that at a time we only save two snapshots: the ultimate and penultimate
-        * (4) Cleans out previous files from disk
-        */
-
-        Map<TableToken, List<Object>> versionTwoTuples = subsetCreator();
-        String latestSnapshotFile = writeToDisk(versionTwoTuples);
-
-
-
-        int newRecordedIndex = columnDataList.size() - 1;
-
-        snapshotVersionCounter.add(latestSnapshotFile);
-        LOG.info().$("Snapshot successfully saved");
-
-        while (snapshotVersionCounter.size() > 2) {
-
-            disposeSnapshot(snapshotVersionCounter.remove());
-        }
-
-        return newRecordedIndex;
-        
-    }
-
-    private void disposeSnapshot(String garbage) {
-        /*
-        * Removes file from memory
-        */
-
-        try {
-            Files.deleteIfExists(Paths.get(garbage));
-            LOG.info().$("Removed previous versions");
-        } catch (NoSuchFileException e) {
-            LOG.info().$("Nonexistent file at ").$(garbage).$();
-        } catch (DirectoryNotEmptyException e) {
-            LOG.info().$("Directory is not empty");
-        } catch (IOException e) {
-            LOG.info().$("Invalid permissions to access").$(garbage).$();
-        }
-    }
-
-    private Map<TableToken, List<Object>> subsetCreator() {
-        /*
-        * Creates a sublist of updatedTuples
-        */
-       if (tupleIterator == null || !tupleIterator.hasNext()) {
-            tupleIterator = updatedTuples.entrySet().iterator();
-        }
-        
-        // Create a new HashMap to store remaining entries
-        Map<TableToken, List<Object>> remainingTuples = new HashMap<>();
-        
-        // Add all remaining elements from the current iterator position
-        while (tupleIterator.hasNext()) {
-            Entry<TableToken, List<Object>> entry = 
-                (Entry<TableToken, List<Object>>) tupleIterator.next();
-            remainingTuples.put(entry.getKey(), entry.getValue());
-        }
-        
-        return remainingTuples;
-        
-    }
-
-    private String writeToDisk(Map<TableToken, List<Object>> versionTwoTuples) {
-        /*
-        * Custom writer which serializes versionTwoTuples into a file with .d extension
-        */
-
-       String filePath = "data/snapshots/snapshotAt__" + LocalDateTime.now().format(DateTimeFormatter.ofPattern("yyyy-MM-dd-HH-mm-ss")) + ".d";
-       
-
-       try {
-            BinarySerializer.serializeToBinary(versionTwoTuples, filePath);
-        } catch (IOException e) {
-            e.printStackTrace();  // or handle the error appropriately
-        }
-
-
-        return filePath;
-    }
-
-    private Map<TableToken, List<Object>> recoverFromDisk(String filePath) {
-        /*
-        * Utility function for recovery()
-        */
-        try {
-            return BinarySerializer.deserializeFromBinary(filePath);
-        } catch (IOException e) {
-        }
-        return new HashMap<>();
-    }
-
-    private void recovery() {
-        /*
-        Add some flags if we're dong recovery
-        */
-        String temp = snapshotVersionCounter.removeLast();
-        recoveredTuples = recoverFromDisk(temp);
-        snapshotVersionCounter.add(temp);
-
-    }
-
-
-}
+/*******************************************************************************
+ *  Custom in-memory data loader
+ ******************************************************************************/
+
+package io.questdb;
+
+import java.io.Closeable;
+import java.io.IOException;
+import java.nio.file.DirectoryNotEmptyException;
+import java.nio.file.Files;
+import java.nio.file.NoSuchFileException;
+import java.nio.file.Paths;
+import java.time.LocalDateTime;
+import java.time.format.DateTimeFormatter;
+import java.util.ArrayDeque;
+import java.util.ArrayList;
+import java.util.Deque;
+import java.util.HashMap;
+import java.util.Iterator;
+import java.util.List;
+import java.util.Map;
+import java.util.Map.Entry;
+import java.util.concurrent.Executors;
+import java.util.concurrent.ScheduledExecutorService;
+import java.util.concurrent.TimeUnit;
+
+import io.questdb.cairo.CairoEngine;
+import io.questdb.cairo.ColumnType;
+import io.questdb.cairo.TableToken;
+import io.questdb.cairo.vm.api.MemoryCR;
+import io.questdb.griffin.SqlException;
+import io.questdb.log.Log;
+import io.questdb.log.LogFactory;
+import io.questdb.mp.SynchronizedJob;
+import io.questdb.std.ObjHashSet;
+import io.questdb.std.str.DirectString;
+
+public class CallTablesMemory extends SynchronizedJob implements Closeable {
+    private static final Log LOG = LogFactory.getLog(CallTablesMemory.class);
+    public static Map<TableTokenTimestampKey, Object> updatedTuples = new HashMap<>();
+    private static final int SnapAtStart = 0;
+    
+    private static int txnCount = 0; //starts from database startup
+    public static Map<TableToken, List<Object>> recoveredTuples; // Stores recovered tuples if recovery() is called. Size should be 2 if IS is used, 1 if COW is used
+    private static Deque<String> snapshotVersionCounter = new ArrayDeque<>();
+
+    /*
+    * Choosing between Incremental Snapshot and Copy on Write:
+    * - If Copy on Write is used, set boolean COW = true
+    * - If Incremental Snapshot is used, set COW = false
+    */
+    private static boolean COW = false;
+    private static int lastRecordedIndex = 0; // utility for incremental snapshot
+    private static Iterator<?> tupleIterator;
+
+    public CallTablesMemory(CairoEngine engine) throws SqlException{
+        try{
+            if (SnapAtStart != 0){
+                ObjHashSet<TableToken> tables = new ObjHashSet<>();
+                engine.getTableTokens(tables, false);
+
+                for (int t = 0, n = tables.size(); t < n; t++) {
+                    TableToken tableToken = tables.get(t);
+
+                    // Skipping system-related tables for the snapshot
+                    if (tableToken.getTableName().startsWith("sys.") || tableToken.getTableName().startsWith("telemetry")) {
+                        LOG.info().$("[EDIT] Skipping system table: ").$(tableToken.getTableName()).$();
+                        continue;
+                    }
+
+                    TableReader reader = null;
+
+                    // Since at initialization there's no other worker scanning the table
+                    // no need to check whether the table is available for the reader or not
+                    reader = engine.getReaderWithRepair(tableToken);
+                    int partitionCount = reader.getPartitionCount();
+
+                    for (int partitionIndex = 0; partitionIndex < partitionCount; partitionIndex++) {
+                        long rowCount = reader.openPartition(partitionIndex);
+                        if (rowCount > 1){
+                            Object[] keys = getColumnValues(reader, partitionIndex, 0, rowCount);
+
+                            for (int columnIndex = 1; columnIndex < reader.getColumnCount(); columnIndex++) {   
+                                Object[] values = getColumnValues(reader, partitionIndex, 0, rowCount);
+
+                                if (values.length == 0) {
+                                    LOG.info().$("[EDIT] Skipping empty or unsupported column at index ").$(columnIndex).$();
+                                    continue;
+                                }
+
+                                if (keys.length != values.length) {
+                                    throw new IllegalStateException("[EDIT] Mismatched lengths between keys and values. Keys length: "
+                                            + keys.length + ", Values length: " + values.length);
+                                }
+                            
+                                for (int i = 0; i < keys.length; i++) {
+                                    Long timestamp = (Long) keys[i];
+                                    Object value = values[i];  
+                                    TableTokenTimestampKey key = new TableTokenTimestampKey(tableToken, timestamp);
+                                    updatedTuples.put(key, value);
+                                } 
+
+                                // Timestamp as converted into microseconds since 1970-01-01T00:00:00 UTC
+                                LOG.info().$("[EDIT] [First value of column=").$(values[0]).I$();
+                                //Misc.free(column); [Note] Cleaning column up not necessary and will mess up the existing pointers
+                            }
+                        }
+                    }
+                    Misc.free(reader);
+                    LOG.info().$("[EDIT] Token Name: ").$(tableToken.getTableName()).$();
+                    //updatedTuples.put(tableToken, new ArrayList<>());
+                }
+
+            }
+            LOG.info().$("[EDIT] Size of the global hashmap ").$(updatedTuples.size()).$();
+        } 
+        catch (Throwable th) {
+            close();
+            throw th;
+        }
+
+
+    private Object[] getColumnValues(TableReader reader, int partitionIndex, int columnIndex, long rowCount) {
+        MemoryCR column = null;
+        int absoluteIndex = reader.getPrimaryColumnIndex(reader.getColumnBase(partitionIndex), columnIndex);
+        column = reader.getColumn(absoluteIndex);
+        Object[] values = readEntireColumn(column, reader.getMetadata().getColumnType(columnIndex), rowCount);
+        return values;
+    }
+
+    private Object[] readEntireColumn(MemoryCR columnData, int columnType, long rowCount) {
+        Object[] values = new Object[(int) rowCount];
+        DirectString tempStr = new DirectString(); // Temporary storage for strings
+    
+        for (int rowIndex = 0; rowIndex < rowCount; rowIndex++) {
+            long offset = rowIndex * ColumnType.sizeOf(columnType); // Calculate the memory offset
+    
+            if (columnType == ColumnType.BINARY) {
+                LOG.info().$("[EDIT] Skipping binary column: ");
+                continue;
+            }
+
+            switch (columnType) {
+                case ColumnType.INT:
+                    values[rowIndex] = columnData.getInt(offset);
+                    break;
+                case ColumnType.LONG:
+                    values[rowIndex] = columnData.getLong(offset);
+                    break;
+                case ColumnType.DOUBLE:
+                    values[rowIndex] = columnData.getDouble(offset);
+                    break;
+                case ColumnType.FLOAT:
+                    values[rowIndex] = columnData.getFloat(offset);
+                    break;
+                case ColumnType.STRING:
+                    columnData.getStr(offset, tempStr); 
+                    values[rowIndex] = tempStr.toString(); // Convert DirectString to regular String
+                    break;
+                case ColumnType.TIMESTAMP:
+                    long timestampMicros = columnData.getLong(offset); // Read TIMESTAMP as long
+                    values[rowIndex] = timestampMicros; // Store raw timestamp (or format if needed)
+                    break;
+                default:
+                    LOG.info().$("[EDIT] Unsupported column type: ").$(columnType).$();
+                    return new Object[0];
+            }
+        }
+        return values;
+    }
+    
+    @Override
+    public void close() {
+        LOG.info().$("[EDIT] Background worker stopped").$();
+    }
+
+
+    @Override
+    public boolean runSerially() {
+        /* Implementation of Snapshot strategies can go in here */
+        scheduledSnapshotCreator(COW);
+        if (false) {
+            /*
+            * Add appropriate flags if doing recovery
+            */
+            recovery();
+        } 
+        return false;
+    }
+
+    private void scheduledSnapshotCreator(boolean cow) {
+        /*
+        * Creates a snaphot ater every STEPS trasactions have occured since the last snapshot
+        * To change the number of transactions after which to take a snapshot, change the STEPS variable
+        */
+        int STEPS = 1;
+
+        Runnable snapshotRunnable = new Runnable() {
+            public void run() {
+                if (cow) {
+                    copyOnWrite();
+
+                } else {
+                    incrementalSnapshot();
+                }
+            }
+        };
+
+        ScheduledExecutorService executor = Executors.newScheduledThreadPool(1);
+        executor.scheduleAtFixedRate(snapshotRunnable, 0, STEPS, TimeUnit.SECONDS);
+
+    }
+
+    private void copyOnWrite() {
+        /*
+        * Flow:
+        * (1) Previous snapshots are discarded
+        * (2) All elements in columnDataList is serialized to binary and saved to disk.
+        */
+
+        String latestSnapshotFile = writeToDisk(updatedTuples);
+
+        while (!snapshotVersionCounter.isEmpty()) {
+            disposeSnapshot(snapshotVersionCounter.remove());
+        }
+
+        snapshotVersionCounter.add(latestSnapshotFile);
+    }
+
+    private int incrementalSnapshot() {
+        /*
+        * Flow: 
+        * (1) Creates a sublist of columnDataList from the lastRecordedIndex to the end of 
+        * (2) Saves everything to disk from versionTwoTuples as a binary file with extension .d (as is common in QuestDB)
+        * (3) Updates the global variable snapshotVersionCounter so that at a time we only save two snapshots: the ultimate and penultimate
+        * (4) Cleans out previous files from disk
+        */
+
+        Map<TableToken, List<Object>> versionTwoTuples = subsetCreator();
+        String latestSnapshotFile = writeToDisk(versionTwoTuples);
+
+
+
+        int newRecordedIndex = columnDataList.size() - 1;
+
+        snapshotVersionCounter.add(latestSnapshotFile);
+        LOG.info().$("Snapshot successfully saved");
+
+        while (snapshotVersionCounter.size() > 2) {
+
+            disposeSnapshot(snapshotVersionCounter.remove());
+        }
+
+        return newRecordedIndex;
+        
+    }
+
+    private void disposeSnapshot(String garbage) {
+        /*
+        * Removes file from memory
+        */
+
+        try {
+            Files.deleteIfExists(Paths.get(garbage));
+            LOG.info().$("Removed previous versions");
+        } catch (NoSuchFileException e) {
+            LOG.info().$("Nonexistent file at ").$(garbage).$();
+        } catch (DirectoryNotEmptyException e) {
+            LOG.info().$("Directory is not empty");
+        } catch (IOException e) {
+            LOG.info().$("Invalid permissions to access").$(garbage).$();
+        }
+    }
+
+    private Map<TableToken, List<Object>> subsetCreator() {
+        /*
+        * Creates a sublist of updatedTuples
+        */
+       if (tupleIterator == null || !tupleIterator.hasNext()) {
+            tupleIterator = updatedTuples.entrySet().iterator();
+        }
+        
+        // Create a new HashMap to store remaining entries
+        Map<TableToken, List<Object>> remainingTuples = new HashMap<>();
+        
+        // Add all remaining elements from the current iterator position
+        while (tupleIterator.hasNext()) {
+            Entry<TableToken, List<Object>> entry = 
+                (Entry<TableToken, List<Object>>) tupleIterator.next();
+            remainingTuples.put(entry.getKey(), entry.getValue());
+        }
+        
+        return remainingTuples;
+        
+    }
+
+    private String writeToDisk(Map<TableToken, List<Object>> versionTwoTuples) {
+        /*
+        * Custom writer which serializes versionTwoTuples into a file with .d extension
+        */
+
+       String filePath = "data/snapshots/snapshotAt__" + LocalDateTime.now().format(DateTimeFormatter.ofPattern("yyyy-MM-dd-HH-mm-ss")) + ".d";
+       
+
+       try {
+            BinarySerializer.serializeToBinary(versionTwoTuples, filePath);
+        } catch (IOException e) {
+            e.printStackTrace();  // or handle the error appropriately
+        }
+
+
+        return filePath;
+    }
+
+    private Map<TableToken, List<Object>> recoverFromDisk(String filePath) {
+        /*
+        * Utility function for recovery()
+        */
+        try {
+            return BinarySerializer.deserializeFromBinary(filePath);
+        } catch (IOException e) {
+        }
+        return new HashMap<>();
+    }
+
+    private void recovery() {
+        /*
+        Add some flags if we're dong recovery
+        */
+        String temp = snapshotVersionCounter.removeLast();
+        recoveredTuples = recoverFromDisk(temp);
+        snapshotVersionCounter.add(temp);
+
+    }
+
+
+}