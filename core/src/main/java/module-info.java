--- conflicted
+++ resolved
@@ -580,15 +580,12 @@
             io.questdb.griffin.engine.functions.catalogue.DumpMemoryUsageFunctionFactory,
             io.questdb.griffin.engine.functions.catalogue.DumpThreadStacksFunctionFactory,
             io.questdb.griffin.engine.functions.catalogue.FlushQueryCacheFunctionFactory,
-<<<<<<< HEAD
             io.questdb.griffin.engine.functions.catalogue.PrefixedAgeFunctionFactory,
             io.questdb.griffin.engine.functions.catalogue.PrefixedPgIsInRecoveryFunctionFactory,
             io.questdb.griffin.engine.functions.catalogue.PrefixedTxIDCurrentFunctionFactory,
             io.questdb.griffin.engine.functions.catalogue.PgDatabaseFunctionFactory,
             io.questdb.griffin.engine.functions.catalogue.PgShDescriptionFunctionFactory,
-=======
             io.questdb.griffin.engine.functions.catalogue.SimulateCrashFunctionFactory,
->>>>>>> dd7834bc
 
 //            PostgreSQL advisory locks functions
             io.questdb.griffin.engine.functions.lock.AdvisoryUnlockAll,
