--- conflicted
+++ resolved
@@ -105,13 +105,10 @@
     exports io.questdb.griffin.engine.functions.long128;
     exports io.questdb.cairo.wal;
     exports io.questdb.cairo.wal.seq;
-<<<<<<< HEAD
+    exports io.questdb.cutlass.auth;
+    exports io.questdb.cutlass.line.tcp.auth;
     exports io.questdb.cairo.frm;
     exports io.questdb.cairo.frm.file;
-=======
-    exports io.questdb.cutlass.auth;
-    exports io.questdb.cutlass.line.tcp.auth;
->>>>>>> 0851aea5
 
     provides FunctionFactory with
             // test functions
