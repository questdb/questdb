/*******************************************************************************
 *     ___                  _   ____  ____
 *    / _ \ _   _  ___  ___| |_|  _ \| __ )
 *   | | | | | | |/ _ \/ __| __| | | |  _ \
 *   | |_| | |_| |  __/\__ \ |_| |_| | |_) |
 *    \__\_\\__,_|\___||___/\__|____/|____/
 *
 *  Copyright (c) 2014-2019 Appsicle
 *  Copyright (c) 2019-2024 QuestDB
 *
 *  Licensed under the Apache License, Version 2.0 (the "License");
 *  you may not use this file except in compliance with the License.
 *  You may obtain a copy of the License at
 *
 *  http://www.apache.org/licenses/LICENSE-2.0
 *
 *  Unless required by applicable law or agreed to in writing, software
 *  distributed under the License is distributed on an "AS IS" BASIS,
 *  WITHOUT WARRANTIES OR CONDITIONS OF ANY KIND, either express or implied.
 *  See the License for the specific language governing permissions and
 *  limitations under the License.
 *
 ******************************************************************************/

open module io.questdb {
    requires transitive jdk.unsupported;
    requires static org.jetbrains.annotations;
    requires static java.management;
    requires jdk.management;
    requires java.desktop;
    requires java.sql;

    uses io.questdb.griffin.FunctionFactory;
    exports io.questdb;
    exports io.questdb.cairo;
    exports io.questdb.cairo.vm;
    exports io.questdb.cairo.map;
    exports io.questdb.cairo.sql;
    exports io.questdb.cairo.pool;
    exports io.questdb.cairo.pool.ex;
    exports io.questdb.cairo.security;

    exports io.questdb.cutlass;
    exports io.questdb.cutlass.http;
    exports io.questdb.cutlass.http.processors;
    exports io.questdb.cutlass.http.ex;
    exports io.questdb.cutlass.json;
    exports io.questdb.cutlass.line;
    exports io.questdb.cutlass.line.udp;
    exports io.questdb.cutlass.line.tcp;
    exports io.questdb.cutlass.line.http;
    exports io.questdb.cutlass.pgwire;
    exports io.questdb.cutlass.text;
    exports io.questdb.cutlass.text.types;

    exports io.questdb.griffin;
    exports io.questdb.griffin.engine;
    exports io.questdb.griffin.model;
    exports io.questdb.griffin.engine.functions;
    exports io.questdb.griffin.engine.functions.rnd;
    exports io.questdb.griffin.engine.functions.bind;
    exports io.questdb.griffin.engine.functions.bool;
    exports io.questdb.griffin.engine.functions.cast;
    exports io.questdb.griffin.engine.functions.catalogue;
    exports io.questdb.griffin.engine.functions.columns;
    exports io.questdb.griffin.engine.functions.conditional;
    exports io.questdb.griffin.engine.functions.constants;
    exports io.questdb.griffin.engine.functions.date;
    exports io.questdb.griffin.engine.functions.eq;
    exports io.questdb.griffin.engine.functions.groupby;
    exports io.questdb.griffin.engine.functions.lt;
    exports io.questdb.griffin.engine.functions.math;
    exports io.questdb.griffin.engine.functions.regex;
    exports io.questdb.griffin.engine.functions.str;
    exports io.questdb.griffin.engine.functions.test;
    exports io.questdb.griffin.engine.functions.geohash;
    exports io.questdb.griffin.engine.functions.bin;
    exports io.questdb.griffin.engine.functions.lock;
    exports io.questdb.griffin.engine.functions.window;
    exports io.questdb.griffin.engine.functions.table;
    exports io.questdb.griffin.engine.groupby;
    exports io.questdb.griffin.engine.groupby.vect;
    exports io.questdb.griffin.engine.orderby;
    exports io.questdb.griffin.engine.window;
    exports io.questdb.griffin.engine.table;
    exports io.questdb.jit;
    exports io.questdb.std;
    exports io.questdb.std.datetime;
    exports io.questdb.std.datetime.microtime;
    exports io.questdb.std.datetime.millitime;
    exports io.questdb.std.str;
    exports io.questdb.std.ex;
    exports io.questdb.std.fastdouble;
    exports io.questdb.network;
    exports io.questdb.log;
    exports io.questdb.mp;
    exports io.questdb.tasks;
    exports io.questdb.metrics;
    exports io.questdb.cairo.vm.api;
    exports io.questdb.cairo.mig;
    exports io.questdb.griffin.engine.join;
    exports io.questdb.griffin.engine.ops;
    exports io.questdb.cairo.sql.async;
    exports io.questdb.cutlass.http.client;
    exports io.questdb.griffin.engine.functions.long128;
    exports io.questdb.cairo.wal;
    exports io.questdb.cairo.wal.seq;
    exports io.questdb.cutlass.auth;
    exports io.questdb.cutlass.line.tcp.auth;
    exports io.questdb.cairo.frm;
    exports io.questdb.cairo.frm.file;
    exports io.questdb.std.histogram.org.HdrHistogram;
    exports io.questdb.client;
    exports io.questdb.std.bytes;
    exports io.questdb.std.histogram.org.HdrHistogram.packedarray;
    exports io.questdb.client.impl;
    exports io.questdb.griffin.engine.groupby.hyperloglog;
    exports io.questdb.griffin.engine.functions.finance;
    exports io.questdb.std.json;
    exports io.questdb.griffin.engine.functions.json;
    exports io.questdb.std.filewatch;
    exports io.questdb.griffin.engine.table.parquet;
    exports io.questdb.cairo.mv;
    exports io.questdb.cutlass.pgwire.modern;
    exports io.questdb.cairo.file;
    exports io.questdb.cairo.arr;
    exports io.questdb.griffin.engine.functions.array;
    exports io.questdb.cutlass.line.array;
    exports io.questdb.preferences;
<<<<<<< HEAD
    exports io.questdb.cairo.view;
=======
    exports io.questdb.griffin.engine.functions.memoization;
>>>>>>> fe7c9161
}<|MERGE_RESOLUTION|>--- conflicted
+++ resolved
@@ -127,9 +127,6 @@
     exports io.questdb.griffin.engine.functions.array;
     exports io.questdb.cutlass.line.array;
     exports io.questdb.preferences;
-<<<<<<< HEAD
+    exports io.questdb.griffin.engine.functions.memoization;
     exports io.questdb.cairo.view;
-=======
-    exports io.questdb.griffin.engine.functions.memoization;
->>>>>>> fe7c9161
 }