--- conflicted
+++ resolved
@@ -1,5 +1,3 @@
-import io.questdb.griffin.engine.functions.date.TimestampAddWithTimezoneFunctionFactory;
-
 /*******************************************************************************
  *     ___                  _   ____  ____
  *    / _ \ _   _  ___  ___| |_|  _ \| __ )
@@ -890,12 +888,9 @@
             io.questdb.griffin.engine.functions.catalogue.PrefixedVersionFunctionFactory,
             io.questdb.griffin.engine.functions.catalogue.TypeOfFunctionFactory,
             io.questdb.griffin.engine.functions.catalogue.CheckpointStatusFunctionFactory,
-<<<<<<< HEAD
             io.questdb.griffin.engine.functions.catalogue.RefreshMaterializedViewFunctionFactory,
             io.questdb.griffin.engine.functions.catalogue.ViewsFunctionFactory,
-=======
             io.questdb.griffin.engine.functions.catalogue.ReloadConfigFunctionFactory,
->>>>>>> 459b8988
 
 //            PostgreSQL advisory locks functions
             io.questdb.griffin.engine.functions.lock.AdvisoryUnlockAll,
