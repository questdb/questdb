/*******************************************************************************
 *     ___                  _   ____  ____
 *    / _ \ _   _  ___  ___| |_|  _ \| __ )
 *   | | | | | | |/ _ \/ __| __| | | |  _ \
 *   | |_| | |_| |  __/\__ \ |_| |_| | |_) |
 *    \__\_\\__,_|\___||___/\__|____/|____/
 *
 *  Copyright (c) 2014-2019 Appsicle
 *  Copyright (c) 2019-2022 QuestDB
 *
 *  Licensed under the Apache License, Version 2.0 (the "License");
 *  you may not use this file except in compliance with the License.
 *  You may obtain a copy of the License at
 *
 *  http://www.apache.org/licenses/LICENSE-2.0
 *
 *  Unless required by applicable law or agreed to in writing, software
 *  distributed under the License is distributed on an "AS IS" BASIS,
 *  WITHOUT WARRANTIES OR CONDITIONS OF ANY KIND, either express or implied.
 *  See the License for the specific language governing permissions and
 *  limitations under the License.
 *
 ******************************************************************************/

import io.questdb.griffin.FunctionFactory;
import io.questdb.griffin.engine.functions.cast.CastNullTypeFunctionFactory;
import io.questdb.griffin.engine.functions.catalogue.*;
import io.questdb.griffin.engine.functions.math.*;

open module io.questdb {
    requires transitive jdk.unsupported;
    requires static org.jetbrains.annotations;
    requires static java.sql;
    requires static java.management;

    uses io.questdb.griffin.FunctionFactory;
    exports io.questdb.std.fastdouble;

    exports io.questdb;
    exports io.questdb.cairo;
    exports io.questdb.cairo.vm;
    exports io.questdb.cairo.map;
    exports io.questdb.cairo.sql;
    exports io.questdb.cairo.pool;
    exports io.questdb.cairo.pool.ex;
    exports io.questdb.cairo.security;

    exports io.questdb.cutlass.http;
    exports io.questdb.cutlass.http.processors;
    exports io.questdb.cutlass.http.ex;
    exports io.questdb.cutlass.json;
    exports io.questdb.cutlass.line;
    exports io.questdb.cutlass.line.udp;
    exports io.questdb.cutlass.line.tcp;
    exports io.questdb.cutlass.pgwire;
    exports io.questdb.cutlass.text;
    exports io.questdb.cutlass.text.types;

    exports io.questdb.griffin;
    exports io.questdb.griffin.engine;
    exports io.questdb.griffin.model;
    exports io.questdb.griffin.engine.functions;
    exports io.questdb.griffin.engine.functions.rnd;
    exports io.questdb.griffin.engine.functions.bind;
    exports io.questdb.griffin.engine.functions.bool;
    exports io.questdb.griffin.engine.functions.cast;
    exports io.questdb.griffin.engine.functions.catalogue;
    exports io.questdb.griffin.engine.functions.columns;
    exports io.questdb.griffin.engine.functions.conditional;
    exports io.questdb.griffin.engine.functions.constants;
    exports io.questdb.griffin.engine.functions.date;
    exports io.questdb.griffin.engine.functions.eq;
    exports io.questdb.griffin.engine.functions.groupby;
    exports io.questdb.griffin.engine.functions.lt;
    exports io.questdb.griffin.engine.functions.math;
    exports io.questdb.griffin.engine.functions.regex;
    exports io.questdb.griffin.engine.functions.str;
    exports io.questdb.griffin.engine.groupby;
    exports io.questdb.griffin.engine.groupby.vect;
    exports io.questdb.griffin.engine.analytic;

    exports io.questdb.std;
    exports io.questdb.std.datetime;
    exports io.questdb.std.datetime.microtime;
    exports io.questdb.std.datetime.millitime;
    exports io.questdb.std.str;
    exports io.questdb.std.ex;
    exports io.questdb.network;
    exports io.questdb.log;
    exports io.questdb.mp;
    exports io.questdb.tasks;
    exports io.questdb.metrics;
    exports io.questdb.cairo.vm.api;
    exports io.questdb.cairo.mig;
    exports io.questdb.griffin.engine.join;
    exports io.questdb.griffin.engine.ops;
    exports io.questdb.cairo.sql.async;
    exports io.questdb.client;
    exports io.questdb.griffin.engine.functions.long128;

    provides FunctionFactory with
            // test functions
            io.questdb.griffin.engine.functions.test.TestMatchFunctionFactory,
            io.questdb.griffin.engine.functions.test.TestLatchedCounterFunctionFactory,
            io.questdb.griffin.engine.functions.test.TestSumXDoubleGroupByFunctionFactory,
            io.questdb.griffin.engine.functions.test.TestNPEFactory,
            io.questdb.griffin.engine.functions.test.TestSumTDoubleGroupByFunctionFactory,
            io.questdb.griffin.engine.functions.test.TestSumStringGroupByFunctionFactory,
            io.questdb.griffin.engine.functions.bool.OrFunctionFactory,
            io.questdb.griffin.engine.functions.bool.AndFunctionFactory,
            io.questdb.griffin.engine.functions.bool.NotFunctionFactory,

            // [] operators
            io.questdb.griffin.engine.functions.array.StrArrayDereferenceFunctionFactory,
            io.questdb.griffin.engine.functions.array.IntArrayDereferenceHackFunctionFactory,
            // '=' operators
            io.questdb.griffin.engine.functions.eq.EqStrFunctionFactory,
            io.questdb.griffin.engine.functions.eq.EqByteFunctionFactory,
            io.questdb.griffin.engine.functions.eq.EqShortFunctionFactory,
            io.questdb.griffin.engine.functions.eq.EqIntFunctionFactory,
            io.questdb.griffin.engine.functions.eq.EqLongFunctionFactory,
            io.questdb.griffin.engine.functions.eq.EqLong128FunctionFactory,
            io.questdb.griffin.engine.functions.eq.EqDoubleFunctionFactory,
            io.questdb.griffin.engine.functions.eq.EqLong256StrFunctionFactory,
            io.questdb.griffin.engine.functions.eq.EqLong256FunctionFactory,
            io.questdb.griffin.engine.functions.eq.EqStrCharFunctionFactory,
            io.questdb.griffin.engine.functions.eq.EqSymStrFunctionFactory,
            io.questdb.griffin.engine.functions.eq.EqSymCharFunctionFactory,
            io.questdb.griffin.engine.functions.eq.EqCharCharFunctionFactory,
            io.questdb.griffin.engine.functions.eq.EqIntStrCFunctionFactory,
            io.questdb.griffin.engine.functions.eq.EqTimestampFunctionFactory,
            io.questdb.griffin.engine.functions.eq.EqBooleanFunctionFactory,
            io.questdb.griffin.engine.functions.eq.EqBooleanCharFunctionFactory,
            io.questdb.griffin.engine.functions.eq.EqBinaryFunctionFactory,
            io.questdb.griffin.engine.functions.eq.EqGeoHashGeoHashFunctionFactory,
            io.questdb.griffin.engine.functions.eq.EqGeoHashStrFunctionFactory,
            io.questdb.griffin.engine.functions.eq.EqStrGeoHashFunctionFactory,

            //nullif
            io.questdb.griffin.engine.functions.conditional.NullIfCharFunctionFactory,
            io.questdb.griffin.engine.functions.conditional.NullIfIFunctionFactory,
            io.questdb.griffin.engine.functions.conditional.NullIfStrFunctionFactory,

//                   '<' operator
            io.questdb.griffin.engine.functions.lt.LtDoubleVVFunctionFactory,
            io.questdb.griffin.engine.functions.lt.LtTimestampFunctionFactory,
            io.questdb.griffin.engine.functions.lt.LtIntFunctionFactory,
            io.questdb.griffin.engine.functions.lt.LtCharFunctionFactory,
            io.questdb.griffin.engine.functions.lt.LtLong256FunctionFactory,

//                   '+' operator
            io.questdb.griffin.engine.functions.math.AddIntFunctionFactory,
            io.questdb.griffin.engine.functions.math.AddLongFunctionFactory,
            io.questdb.griffin.engine.functions.math.AddFloatFunctionFactory,
            io.questdb.griffin.engine.functions.math.AddDoubleFunctionFactory,
            io.questdb.griffin.engine.functions.math.AddLong256FunctionFactory,
            io.questdb.griffin.engine.functions.date.AddLongToTimestampFunctionFactory,
//                    # '-' operator,
            io.questdb.griffin.engine.functions.math.NegIntFunctionFactory,
            io.questdb.griffin.engine.functions.math.NegDoubleFunctionFactory,
            io.questdb.griffin.engine.functions.math.NegFloatFunctionFactory,
            io.questdb.griffin.engine.functions.math.NegLongFunctionFactory,
            io.questdb.griffin.engine.functions.math.NegShortFunctionFactory,
            io.questdb.griffin.engine.functions.math.NegByteFunctionFactory,

            io.questdb.griffin.engine.functions.math.SubDoubleFunctionFactory,
            io.questdb.griffin.engine.functions.math.SubIntFunctionFactory,
            io.questdb.griffin.engine.functions.math.SubLongFunctionFactory,
            io.questdb.griffin.engine.functions.math.SubTimestampFunctionFactory,
//                    # '/' operator,
            io.questdb.griffin.engine.functions.math.DivDoubleFunctionFactory,
            io.questdb.griffin.engine.functions.math.DivFloatFunctionFactory,
            io.questdb.griffin.engine.functions.math.DivLongFunctionFactory,
            io.questdb.griffin.engine.functions.math.DivIntFunctionFactory,
//                    # '%' operator,
            io.questdb.griffin.engine.functions.math.RemIntFunctionFactory,
            io.questdb.griffin.engine.functions.math.RemLongFunctionFactory,
            io.questdb.griffin.engine.functions.math.RemDoubleFunctionFactory,
            io.questdb.griffin.engine.functions.math.RemFloatFunctionFactory,
//                    # '*' operator,
            io.questdb.griffin.engine.functions.math.MulFloatFunctionFactory,
            io.questdb.griffin.engine.functions.math.MulDoubleFunctionFactory,
            io.questdb.griffin.engine.functions.math.MulLongFunctionFactory,
            io.questdb.griffin.engine.functions.math.MulIntFunctionFactory,
            io.questdb.griffin.engine.functions.math.AbsIntFunctionFactory,
            io.questdb.griffin.engine.functions.math.AbsShortFunctionFactory,
            io.questdb.griffin.engine.functions.math.AbsLongFunctionFactory,
            io.questdb.griffin.engine.functions.math.AbsDoubleFunctionFactory,
            io.questdb.griffin.engine.functions.math.LnDoubleFunctionFactory,
            io.questdb.griffin.engine.functions.math.LogDoubleFunctionFactory,
            io.questdb.griffin.engine.functions.math.SqrtDoubleFunctionFactory,
//                    # '~=',
            io.questdb.griffin.engine.functions.regex.MatchStrFunctionFactory,
            io.questdb.griffin.engine.functions.regex.MatchCharFunctionFactory,
//                    #like
            io.questdb.griffin.engine.functions.regex.LikeCharFunctionFactory,
            io.questdb.griffin.engine.functions.regex.LikeStrFunctionFactory,
            io.questdb.griffin.engine.functions.regex.ILikeStrFunctionFactory,
//                    # '!~',
            io.questdb.griffin.engine.functions.regex.NotMatchStrFunctionFactory,
            io.questdb.griffin.engine.functions.regex.NotMatchCharFunctionFactory,
//                    # 'to_char',
            io.questdb.griffin.engine.functions.date.ToStrDateFunctionFactory,
            io.questdb.griffin.engine.functions.date.ToStrTimestampFunctionFactory,
            io.questdb.griffin.engine.functions.str.ToCharBinFunctionFactory,
//                    # 'length',
            io.questdb.griffin.engine.functions.str.LengthStrFunctionFactory,
            io.questdb.griffin.engine.functions.str.LengthSymbolFunctionFactory,
            io.questdb.griffin.engine.functions.str.LengthBinFunctionFactory,
//                    # random generator functions,
            io.questdb.griffin.engine.functions.rnd.LongSequenceFunctionFactory,
            io.questdb.griffin.engine.functions.rnd.RndBooleanFunctionFactory,
            io.questdb.griffin.engine.functions.rnd.RndIntFunctionFactory,
            io.questdb.griffin.engine.functions.rnd.RndIntCCFunctionFactory,
            io.questdb.griffin.engine.functions.rnd.RndStrFunctionFactory,
            io.questdb.griffin.engine.functions.rnd.RndStringRndListFunctionFactory,
            io.questdb.griffin.engine.functions.rnd.RndDoubleCCFunctionFactory,
            io.questdb.griffin.engine.functions.rnd.RndDoubleFunctionFactory,
            io.questdb.griffin.engine.functions.rnd.RndFloatCFunctionFactory,
            io.questdb.griffin.engine.functions.rnd.RndShortCCFunctionFactory,
            io.questdb.griffin.engine.functions.rnd.RndShortFunctionFactory,
            io.questdb.griffin.engine.functions.rnd.RndDateCCCFunctionFactory,
            io.questdb.griffin.engine.functions.rnd.RndTimestampFunctionFactory,
            io.questdb.griffin.engine.functions.rnd.RndSymbolFunctionFactory,
            io.questdb.griffin.engine.functions.rnd.RndLongCCFunctionFactory,
            io.questdb.griffin.engine.functions.rnd.RndLongFunctionFactory,
            io.questdb.griffin.engine.functions.date.TimestampSequenceFunctionFactory,
            io.questdb.griffin.engine.functions.long128.LongsToLong128FunctionFactory,
            io.questdb.griffin.engine.functions.date.TimestampShuffleFunctionFactory,
            io.questdb.griffin.engine.functions.date.TimestampFloorFunctionFactory,
            io.questdb.griffin.engine.functions.date.TimestampCeilFunctionFactory,
            io.questdb.griffin.engine.functions.date.DateTruncFunctionFactory,
            io.questdb.griffin.engine.functions.rnd.RndByteCCFunctionFactory,
            io.questdb.griffin.engine.functions.rnd.RndBinCCCFunctionFactory,
            io.questdb.griffin.engine.functions.rnd.RndSymbolListFunctionFactory,
            io.questdb.griffin.engine.functions.rnd.RndStringListFunctionFactory,
            io.questdb.griffin.engine.functions.rnd.RndCharFunctionFactory,
            io.questdb.griffin.engine.functions.rnd.RndLong256FunctionFactory,
            io.questdb.griffin.engine.functions.rnd.RndLong256NFunctionFactory,
            io.questdb.griffin.engine.functions.rnd.RndByteFunctionFactory,
            io.questdb.griffin.engine.functions.rnd.RndFloatFunctionFactory,
            io.questdb.griffin.engine.functions.rnd.RndBinFunctionFactory,
            io.questdb.griffin.engine.functions.rnd.RndDateFunctionFactory,
            io.questdb.griffin.engine.functions.rnd.ListFunctionFactory,
            io.questdb.griffin.engine.functions.rnd.RndGeoHashFunctionFactory,
            io.questdb.griffin.engine.functions.rnd.RndLogFunctionFactory,
//                  date conversion functions,
            io.questdb.griffin.engine.functions.date.SysdateFunctionFactory,
            io.questdb.griffin.engine.functions.date.ToTimestampVCFunctionFactory,
            io.questdb.griffin.engine.functions.date.ToTimestampFunctionFactory,
            io.questdb.griffin.engine.functions.date.SystimestampFunctionFactory,
            io.questdb.griffin.engine.functions.date.NowFunctionFactory,
            io.questdb.griffin.engine.functions.date.HourOfDayFunctionFactory,
            io.questdb.griffin.engine.functions.date.DayOfMonthFunctionFactory,
            io.questdb.griffin.engine.functions.date.DayOfWeekFunctionFactory,
            io.questdb.griffin.engine.functions.date.DayOfWeekSundayFirstFunctionFactory,
            io.questdb.griffin.engine.functions.date.MinuteOfHourFunctionFactory,
            io.questdb.griffin.engine.functions.date.SecondOfMinuteFunctionFactory,
            io.questdb.griffin.engine.functions.date.YearFunctionFactory,
            io.questdb.griffin.engine.functions.date.MonthOfYearFunctionFactory,
            io.questdb.griffin.engine.functions.date.DaysPerMonthFunctionFactory,
            io.questdb.griffin.engine.functions.date.ExtractFromTimestampFunctionFactory,
            io.questdb.griffin.engine.functions.date.MicrosOfSecondFunctionFactory,
            io.questdb.griffin.engine.functions.date.MillisOfSecondFunctionFactory,
            io.questdb.griffin.engine.functions.date.IsLeapYearFunctionFactory,
            io.questdb.griffin.engine.functions.date.TimestampDiffFunctionFactory,
            io.questdb.griffin.engine.functions.date.TimestampAddFunctionFactory,
            io.questdb.griffin.engine.functions.date.ToDateFunctionFactory,
            io.questdb.griffin.engine.functions.date.ToPgDateFunctionFactory,
            io.questdb.griffin.engine.functions.date.PgPostmasterStartTimeFunctionFactory,
//                  cast functions,
//                  cast double to ...,
            io.questdb.griffin.engine.functions.cast.CastDoubleToBooleanFunctionFactory,
            io.questdb.griffin.engine.functions.cast.CastDoubleToIntFunctionFactory,
            io.questdb.griffin.engine.functions.cast.CastDoubleToDoubleFunctionFactory,
            io.questdb.griffin.engine.functions.cast.CastDoubleToFloatFunctionFactory,
            io.questdb.griffin.engine.functions.cast.CastDoubleToLong256FunctionFactory,
            io.questdb.griffin.engine.functions.cast.CastDoubleToLongFunctionFactory,
            io.questdb.griffin.engine.functions.cast.CastDoubleToShortFunctionFactory,
            io.questdb.griffin.engine.functions.cast.CastDoubleToByteFunctionFactory,
            io.questdb.griffin.engine.functions.cast.CastDoubleToStrFunctionFactory,
            io.questdb.griffin.engine.functions.cast.CastDoubleToSymbolFunctionFactory,
            io.questdb.griffin.engine.functions.cast.CastDoubleToCharFunctionFactory,
            io.questdb.griffin.engine.functions.cast.CastDoubleToDateFunctionFactory,
            io.questdb.griffin.engine.functions.cast.CastDoubleToTimestampFunctionFactory,
//                  cast float to ...,
            io.questdb.griffin.engine.functions.cast.CastFloatToBooleanFunctionFactory,
            io.questdb.griffin.engine.functions.cast.CastFloatToIntFunctionFactory,
            io.questdb.griffin.engine.functions.cast.CastFloatToDoubleFunctionFactory,
            io.questdb.griffin.engine.functions.cast.CastFloatToFloatFunctionFactory,
            io.questdb.griffin.engine.functions.cast.CastFloatToLong256FunctionFactory,
            io.questdb.griffin.engine.functions.cast.CastFloatToLongFunctionFactory,
            io.questdb.griffin.engine.functions.cast.CastFloatToShortFunctionFactory,
            io.questdb.griffin.engine.functions.cast.CastFloatToByteFunctionFactory,
            io.questdb.griffin.engine.functions.cast.CastFloatToStrFunctionFactory,
            io.questdb.griffin.engine.functions.cast.CastFloatToSymbolFunctionFactory,
            io.questdb.griffin.engine.functions.cast.CastFloatToCharFunctionFactory,
            io.questdb.griffin.engine.functions.cast.CastFloatToDateFunctionFactory,
            io.questdb.griffin.engine.functions.cast.CastFloatToTimestampFunctionFactory,
//                  cast short to ...,
            io.questdb.griffin.engine.functions.cast.CastShortToShortFunctionFactory,
            io.questdb.griffin.engine.functions.cast.CastShortToByteFunctionFactory,
            io.questdb.griffin.engine.functions.cast.CastShortToCharFunctionFactory,
            io.questdb.griffin.engine.functions.cast.CastShortToIntFunctionFactory,
            io.questdb.griffin.engine.functions.cast.CastShortToLongFunctionFactory,
            io.questdb.griffin.engine.functions.cast.CastShortToFloatFunctionFactory,
            io.questdb.griffin.engine.functions.cast.CastShortToDoubleFunctionFactory,
            io.questdb.griffin.engine.functions.cast.CastShortToStrFunctionFactory,
            io.questdb.griffin.engine.functions.cast.CastShortToDateFunctionFactory,
            io.questdb.griffin.engine.functions.cast.CastShortToTimestampFunctionFactory,
            io.questdb.griffin.engine.functions.cast.CastShortToSymbolFunctionFactory,
            io.questdb.griffin.engine.functions.cast.CastShortToLong256FunctionFactory,
            io.questdb.griffin.engine.functions.cast.CastShortToBooleanFunctionFactory,
//                  cast int to ...,
            io.questdb.griffin.engine.functions.cast.CastIntToShortFunctionFactory,
            io.questdb.griffin.engine.functions.cast.CastIntToByteFunctionFactory,
            io.questdb.griffin.engine.functions.cast.CastIntToCharFunctionFactory,
            io.questdb.griffin.engine.functions.cast.CastIntToIntFunctionFactory,
            io.questdb.griffin.engine.functions.cast.CastIntToLongFunctionFactory,
            io.questdb.griffin.engine.functions.cast.CastIntToFloatFunctionFactory,
            io.questdb.griffin.engine.functions.cast.CastIntToDoubleFunctionFactory,
            io.questdb.griffin.engine.functions.cast.CastIntToStrFunctionFactory,
            io.questdb.griffin.engine.functions.cast.CastIntToDateFunctionFactory,
            io.questdb.griffin.engine.functions.cast.CastIntToTimestampFunctionFactory,
            io.questdb.griffin.engine.functions.cast.CastIntToSymbolFunctionFactory,
            io.questdb.griffin.engine.functions.cast.CastIntToLong256FunctionFactory,
            io.questdb.griffin.engine.functions.cast.CastIntToBooleanFunctionFactory,
//                  cast long to ...,
            io.questdb.griffin.engine.functions.cast.CastLongToShortFunctionFactory,
            io.questdb.griffin.engine.functions.cast.CastLongToByteFunctionFactory,
            io.questdb.griffin.engine.functions.cast.CastLongToCharFunctionFactory,
            io.questdb.griffin.engine.functions.cast.CastLongToIntFunctionFactory,
            io.questdb.griffin.engine.functions.cast.CastLongToLongFunctionFactory,
            io.questdb.griffin.engine.functions.cast.CastLongToFloatFunctionFactory,
            io.questdb.griffin.engine.functions.cast.CastLongToDoubleFunctionFactory,
            io.questdb.griffin.engine.functions.cast.CastLongToStrFunctionFactory,
            io.questdb.griffin.engine.functions.cast.CastLongToDateFunctionFactory,
            io.questdb.griffin.engine.functions.cast.CastLongToTimestampFunctionFactory,
            CastNullTypeFunctionFactory,
            io.questdb.griffin.engine.functions.cast.CastLongToSymbolFunctionFactory,
            io.questdb.griffin.engine.functions.cast.CastLongToLong256FunctionFactory,
            io.questdb.griffin.engine.functions.cast.CastLongToBooleanFunctionFactory,
            io.questdb.griffin.engine.functions.cast.CastLongToGeoHashFunctionFactory,
//                  cast long256 to ...,
            io.questdb.griffin.engine.functions.cast.CastLong256ToShortFunctionFactory,
            io.questdb.griffin.engine.functions.cast.CastLong256ToByteFunctionFactory,
            io.questdb.griffin.engine.functions.cast.CastLong256ToCharFunctionFactory,
            io.questdb.griffin.engine.functions.cast.CastLong256ToIntFunctionFactory,
            io.questdb.griffin.engine.functions.cast.CastLong256ToLongFunctionFactory,
            io.questdb.griffin.engine.functions.cast.CastLong256ToFloatFunctionFactory,
            io.questdb.griffin.engine.functions.cast.CastLong256ToDoubleFunctionFactory,
            io.questdb.griffin.engine.functions.cast.CastLong256ToStrFunctionFactory,
            io.questdb.griffin.engine.functions.cast.CastLong256ToDateFunctionFactory,
            io.questdb.griffin.engine.functions.cast.CastLong256ToTimestampFunctionFactory,
            io.questdb.griffin.engine.functions.cast.CastLong256ToSymbolFunctionFactory,
            io.questdb.griffin.engine.functions.cast.CastLong256ToLong256FunctionFactory,
            io.questdb.griffin.engine.functions.cast.CastLong256ToBooleanFunctionFactory,
//                  cast date to ...,
            io.questdb.griffin.engine.functions.cast.CastDateToShortFunctionFactory,
            io.questdb.griffin.engine.functions.cast.CastDateToByteFunctionFactory,
            io.questdb.griffin.engine.functions.cast.CastDateToCharFunctionFactory,
            io.questdb.griffin.engine.functions.cast.CastDateToIntFunctionFactory,
            io.questdb.griffin.engine.functions.cast.CastDateToLongFunctionFactory,
            io.questdb.griffin.engine.functions.cast.CastDateToFloatFunctionFactory,
            io.questdb.griffin.engine.functions.cast.CastDateToDoubleFunctionFactory,
            io.questdb.griffin.engine.functions.cast.CastDateToStrFunctionFactory,
            io.questdb.griffin.engine.functions.cast.CastDateToDateFunctionFactory,
            io.questdb.griffin.engine.functions.cast.CastDateToTimestampFunctionFactory,
            io.questdb.griffin.engine.functions.cast.CastDateToSymbolFunctionFactory,
            io.questdb.griffin.engine.functions.cast.CastDateToLong256FunctionFactory,
            io.questdb.griffin.engine.functions.cast.CastDateToBooleanFunctionFactory,
//                  cast timestamp to ...,
            io.questdb.griffin.engine.functions.cast.CastTimestampToShortFunctionFactory,
            io.questdb.griffin.engine.functions.cast.CastTimestampToByteFunctionFactory,
            io.questdb.griffin.engine.functions.cast.CastTimestampToCharFunctionFactory,
            io.questdb.griffin.engine.functions.cast.CastTimestampToIntFunctionFactory,
            io.questdb.griffin.engine.functions.cast.CastTimestampToLongFunctionFactory,
            io.questdb.griffin.engine.functions.cast.CastTimestampToFloatFunctionFactory,
            io.questdb.griffin.engine.functions.cast.CastTimestampToDoubleFunctionFactory,
            io.questdb.griffin.engine.functions.cast.CastTimestampToStrFunctionFactory,
            io.questdb.griffin.engine.functions.cast.CastTimestampToDateFunctionFactory,
            io.questdb.griffin.engine.functions.cast.CastTimestampToTimestampFunctionFactory,
            io.questdb.griffin.engine.functions.cast.CastTimestampToSymbolFunctionFactory,
            io.questdb.griffin.engine.functions.cast.CastTimestampToLong256FunctionFactory,
            io.questdb.griffin.engine.functions.cast.CastTimestampToBooleanFunctionFactory,
//                  cast byte to ...,
            io.questdb.griffin.engine.functions.cast.CastByteToShortFunctionFactory,
            io.questdb.griffin.engine.functions.cast.CastByteToByteFunctionFactory,
            io.questdb.griffin.engine.functions.cast.CastByteToCharFunctionFactory,
            io.questdb.griffin.engine.functions.cast.CastByteToIntFunctionFactory,
            io.questdb.griffin.engine.functions.cast.CastByteToLongFunctionFactory,
            io.questdb.griffin.engine.functions.cast.CastByteToFloatFunctionFactory,
            io.questdb.griffin.engine.functions.cast.CastByteToDoubleFunctionFactory,
            io.questdb.griffin.engine.functions.cast.CastByteToStrFunctionFactory,
            io.questdb.griffin.engine.functions.cast.CastByteToDateFunctionFactory,
            io.questdb.griffin.engine.functions.cast.CastByteToTimestampFunctionFactory,
            io.questdb.griffin.engine.functions.cast.CastByteToSymbolFunctionFactory,
            io.questdb.griffin.engine.functions.cast.CastByteToLong256FunctionFactory,
            io.questdb.griffin.engine.functions.cast.CastByteToBooleanFunctionFactory,
//                  cast boolean to ...,
            io.questdb.griffin.engine.functions.cast.CastBooleanToShortFunctionFactory,
            io.questdb.griffin.engine.functions.cast.CastBooleanToByteFunctionFactory,
            io.questdb.griffin.engine.functions.cast.CastBooleanToCharFunctionFactory,
            io.questdb.griffin.engine.functions.cast.CastBooleanToIntFunctionFactory,
            io.questdb.griffin.engine.functions.cast.CastBooleanToLongFunctionFactory,
            io.questdb.griffin.engine.functions.cast.CastBooleanToFloatFunctionFactory,
            io.questdb.griffin.engine.functions.cast.CastBooleanToDoubleFunctionFactory,
            io.questdb.griffin.engine.functions.cast.CastBooleanToStrFunctionFactory,
            io.questdb.griffin.engine.functions.cast.CastBooleanToDateFunctionFactory,
            io.questdb.griffin.engine.functions.cast.CastBooleanToTimestampFunctionFactory,
            io.questdb.griffin.engine.functions.cast.CastBooleanToSymbolFunctionFactory,
            io.questdb.griffin.engine.functions.cast.CastBooleanToLong256FunctionFactory,
            io.questdb.griffin.engine.functions.cast.CastBooleanToBooleanFunctionFactory,
//                  cast char to ...,
            io.questdb.griffin.engine.functions.cast.CastCharToShortFunctionFactory,
            io.questdb.griffin.engine.functions.cast.CastCharToByteFunctionFactory,
            io.questdb.griffin.engine.functions.cast.CastCharToCharFunctionFactory,
            io.questdb.griffin.engine.functions.cast.CastCharToIntFunctionFactory,
            io.questdb.griffin.engine.functions.cast.CastCharToLongFunctionFactory,
            io.questdb.griffin.engine.functions.cast.CastCharToFloatFunctionFactory,
            io.questdb.griffin.engine.functions.cast.CastCharToDoubleFunctionFactory,
            io.questdb.griffin.engine.functions.cast.CastCharToStrFunctionFactory,
            io.questdb.griffin.engine.functions.cast.CastCharToDateFunctionFactory,
            io.questdb.griffin.engine.functions.cast.CastCharToSymbolFunctionFactory,
            io.questdb.griffin.engine.functions.cast.CastCharToLong256FunctionFactory,
//                  cast str to ...,
            io.questdb.griffin.engine.functions.cast.CastStrToIntFunctionFactory,
            io.questdb.griffin.engine.functions.cast.CastStrToDoubleFunctionFactory,
            io.questdb.griffin.engine.functions.cast.CastCharToBooleanFunctionFactory,
            io.questdb.griffin.engine.functions.cast.CastStrToBooleanFunctionFactory,
            io.questdb.griffin.engine.functions.cast.CastStrToFloatFunctionFactory,
            io.questdb.griffin.engine.functions.cast.CastStrToLong256FunctionFactory,
            io.questdb.griffin.engine.functions.cast.CastStrToLongFunctionFactory,
            io.questdb.griffin.engine.functions.cast.CastStrToRegClassFunctionFactory,
            io.questdb.griffin.engine.functions.cast.CastStrToRegProcedureFunctionFactory,
            io.questdb.griffin.engine.functions.cast.CastStrToStrArrayFunctionFactory,
            io.questdb.griffin.engine.functions.cast.CastStrToShortFunctionFactory,
            io.questdb.griffin.engine.functions.cast.CastStrToByteFunctionFactory,
            io.questdb.griffin.engine.functions.cast.CastStrToStrFunctionFactory,
            io.questdb.griffin.engine.functions.cast.CastStrToSymbolFunctionFactory,
            io.questdb.griffin.engine.functions.cast.CastStrToCharFunctionFactory,
            io.questdb.griffin.engine.functions.cast.CastStrToDateFunctionFactory,
            io.questdb.griffin.engine.functions.cast.CastStrToTimestampFunctionFactory,
            io.questdb.griffin.engine.functions.cast.CastStrToBinaryFunctionFactory,
            io.questdb.griffin.engine.functions.cast.CastStrToGeoHashFunctionFactory,
            io.questdb.griffin.engine.functions.cast.CastGeoHashToGeoHashFunctionFactory,
//                  cast symbol to ...
            io.questdb.griffin.engine.functions.cast.CastSymbolToIntFunctionFactory,
            io.questdb.griffin.engine.functions.cast.CastSymbolToDoubleFunctionFactory,
            io.questdb.griffin.engine.functions.cast.CastSymbolToFloatFunctionFactory,
            io.questdb.griffin.engine.functions.cast.CastSymbolToLong256FunctionFactory,
            io.questdb.griffin.engine.functions.cast.CastSymbolToLongFunctionFactory,
            io.questdb.griffin.engine.functions.cast.CastSymbolToShortFunctionFactory,
            io.questdb.griffin.engine.functions.cast.CastSymbolToByteFunctionFactory,
            io.questdb.griffin.engine.functions.cast.CastSymbolToStrFunctionFactory,
            io.questdb.griffin.engine.functions.cast.CastSymbolToSymbolFunctionFactory,
            io.questdb.griffin.engine.functions.cast.CastSymbolToCharFunctionFactory,
            io.questdb.griffin.engine.functions.cast.CastSymbolToDateFunctionFactory,
            io.questdb.griffin.engine.functions.cast.CastSymbolToTimestampFunctionFactory,
            // cast helpers
            io.questdb.griffin.engine.functions.cast.VarcharCastHelperFunctionFactory,
//                  'in'
            io.questdb.griffin.engine.functions.bool.InSymbolCursorFunctionFactory,
            io.questdb.griffin.engine.functions.bool.InStrFunctionFactory,
            io.questdb.griffin.engine.functions.bool.InCharFunctionFactory,
            io.questdb.griffin.engine.functions.bool.InSymbolFunctionFactory,
            io.questdb.griffin.engine.functions.bool.InTimestampStrFunctionFactory,
            io.questdb.griffin.engine.functions.bool.InTimestampTimestampFunctionFactory,
            io.questdb.griffin.engine.functions.bool.BetweenTimestampFunctionFactory,
//                  'all'
            io.questdb.griffin.engine.functions.bool.AllNotEqStrFunctionFactory,
//                  'agg' group by function
            io.questdb.griffin.engine.functions.groupby.StringAggGroupByFunctionFactory,
//                  'sum' group by function
            io.questdb.griffin.engine.functions.groupby.SumDoubleGroupByFunctionFactory,
            io.questdb.griffin.engine.functions.groupby.SumFloatGroupByFunctionFactory,
            io.questdb.griffin.engine.functions.groupby.SumIntGroupByFunctionFactory,
            io.questdb.griffin.engine.functions.groupby.SumLongGroupByFunctionFactory,
            io.questdb.griffin.engine.functions.groupby.SumLong256GroupByFunctionFactory,
            io.questdb.griffin.engine.functions.groupby.KSumDoubleGroupByFunctionFactory,
            io.questdb.griffin.engine.functions.groupby.NSumDoubleGroupByFunctionFactory,
//                  'last' group by function
            io.questdb.griffin.engine.functions.groupby.LastDoubleGroupByFunctionFactory,
            io.questdb.griffin.engine.functions.groupby.LastFloatGroupByFunctionFactory,
            io.questdb.griffin.engine.functions.groupby.LastIntGroupByFunctionFactory,
            io.questdb.griffin.engine.functions.groupby.LastCharGroupByFunctionFactory,
            io.questdb.griffin.engine.functions.groupby.LastShortGroupByFunctionFactory,
            io.questdb.griffin.engine.functions.groupby.LastByteGroupByFunctionFactory,
            io.questdb.griffin.engine.functions.groupby.LastSymbolGroupByFunctionFactory,
            io.questdb.griffin.engine.functions.groupby.LastTimestampGroupByFunctionFactory,
            io.questdb.griffin.engine.functions.groupby.LastDateGroupByFunctionFactory,
            io.questdb.griffin.engine.functions.groupby.LastLongGroupByFunctionFactory,
            io.questdb.griffin.engine.functions.groupby.LastGeoHashGroupByFunctionFactory,

//                  'first' group by function
            io.questdb.griffin.engine.functions.groupby.FirstDoubleGroupByFunctionFactory,
            io.questdb.griffin.engine.functions.groupby.FirstFloatGroupByFunctionFactory,
            io.questdb.griffin.engine.functions.groupby.FirstIntGroupByFunctionFactory,
            io.questdb.griffin.engine.functions.groupby.FirstCharGroupByFunctionFactory,
            io.questdb.griffin.engine.functions.groupby.FirstShortGroupByFunctionFactory,
            io.questdb.griffin.engine.functions.groupby.FirstByteGroupByFunctionFactory,
            io.questdb.griffin.engine.functions.groupby.FirstTimestampGroupByFunctionFactory,
            io.questdb.griffin.engine.functions.groupby.FirstLongGroupByFunctionFactory,
            io.questdb.griffin.engine.functions.groupby.FirstDateGroupByFunctionFactory,
            io.questdb.griffin.engine.functions.groupby.FirstGeoHashGroupByFunctionFactory,
//                  'max' group
            io.questdb.griffin.engine.functions.groupby.MaxDoubleGroupByFunctionFactory,
            io.questdb.griffin.engine.functions.groupby.MaxBooleanGroupByFunctionFactory,
            io.questdb.griffin.engine.functions.groupby.MaxIntGroupByFunctionFactory,
            io.questdb.griffin.engine.functions.groupby.MaxLongGroupByFunctionFactory,
            io.questdb.griffin.engine.functions.groupby.MaxCharGroupByFunctionFactory,
            io.questdb.griffin.engine.functions.groupby.MaxTimestampGroupByFunctionFactory,
            io.questdb.griffin.engine.functions.groupby.MaxDateGroupByFunctionFactory,
            io.questdb.griffin.engine.functions.groupby.MaxFloatGroupByFunctionFactory,
            io.questdb.griffin.engine.functions.groupby.MaxStrGroupByFunctionFactory,
//                  'min' group
            io.questdb.griffin.engine.functions.groupby.MinDoubleGroupByFunctionFactory,
            io.questdb.griffin.engine.functions.groupby.MinBooleanGroupByFunctionFactory,
            io.questdb.griffin.engine.functions.groupby.MinFloatGroupByFunctionFactory,
            io.questdb.griffin.engine.functions.groupby.MinLongGroupByFunctionFactory,
            io.questdb.griffin.engine.functions.groupby.MinIntGroupByFunctionFactory,
            io.questdb.griffin.engine.functions.groupby.MinCharGroupByFunctionFactory,
            io.questdb.griffin.engine.functions.groupby.MinTimestampGroupByFunctionFactory,
            io.questdb.griffin.engine.functions.groupby.MinDateGroupByFunctionFactory,
            io.questdb.griffin.engine.functions.groupby.MinStrGroupByFunctionFactory,
//                  'count' group by function
            io.questdb.griffin.engine.functions.groupby.CountGroupByFunctionFactory,
            io.questdb.griffin.engine.functions.groupby.CountLongGroupByFunctionFactory,
            io.questdb.griffin.engine.functions.groupby.CountStringGroupByFunctionFactory,
            io.questdb.griffin.engine.functions.groupby.CountSymbolGroupByFunctionFactory,
            io.questdb.griffin.engine.functions.groupby.CountLong256GroupByFunctionFactory,
            io.questdb.griffin.engine.functions.groupby.CountDistinctLongGroupByFunctionFactory,
            io.questdb.griffin.engine.functions.groupby.CountDistinctIntGroupByFunctionFactory,
            //      'haversine_dist_degree' group by function
            io.questdb.griffin.engine.functions.groupby.HaversineDistDegreeGroupByFunctionFactory,
//                  'isOrdered'
            io.questdb.griffin.engine.functions.groupby.IsLongOrderedGroupByFunctionFactory,
//                  round()
            io.questdb.griffin.engine.functions.math.RoundDoubleZeroScaleFunctionFactory,
            io.questdb.griffin.engine.functions.math.RoundDoubleFunctionFactory,
            io.questdb.griffin.engine.functions.math.RoundDownDoubleFunctionFactory,
            io.questdb.griffin.engine.functions.math.RoundUpDoubleFunctionFactory,
            io.questdb.griffin.engine.functions.math.RoundHalfEvenDoubleFunctionFactory,
//                  ceil()
            io.questdb.griffin.engine.functions.math.CeilDoubleFunctionFactory,
            io.questdb.griffin.engine.functions.math.CeilFloatFunctionFactory,
//                  ceil()
            io.questdb.griffin.engine.functions.math.CeilingDoubleFunctionFactory,
            io.questdb.griffin.engine.functions.math.CeilingFloatFunctionFactory,
//                  floor()
            io.questdb.griffin.engine.functions.math.FloorDoubleFunctionFactory,
            io.questdb.griffin.engine.functions.math.FloorFloatFunctionFactory,
//                  case conditional statement
            io.questdb.griffin.engine.functions.conditional.CaseFunctionFactory,
            io.questdb.griffin.engine.functions.conditional.SwitchFunctionFactory,
            io.questdb.griffin.engine.functions.conditional.CoalesceFunctionFactory,
//                  PostgeSQL catalogue functions
            io.questdb.griffin.engine.functions.catalogue.PgAttrDefFunctionFactory,
            io.questdb.griffin.engine.functions.catalogue.PrefixedPgAttrDefFunctionFactory,
            io.questdb.griffin.engine.functions.catalogue.PgAttributeFunctionFactory,
            PgClassFunctionFactory,
            io.questdb.griffin.engine.functions.catalogue.PrefixedPgClassFunctionFactory,
            io.questdb.griffin.engine.functions.catalogue.PrefixedPgIndexFunctionFactory,
            io.questdb.griffin.engine.functions.catalogue.PrefixedPgRolesFunctionFactory,
            io.questdb.griffin.engine.functions.catalogue.InformationSchemaFunctionFactory,
            io.questdb.griffin.engine.functions.catalogue.PrefixedPgTypeFunctionFactory,
            io.questdb.griffin.engine.functions.catalogue.PrefixedPgDescriptionFunctionFactory,
            io.questdb.griffin.engine.functions.catalogue.PrefixedPgNamespaceFunctionFactory,
            io.questdb.griffin.engine.functions.catalogue.PgNamespaceFunctionFactory,
            io.questdb.griffin.engine.functions.catalogue.PrefixedPgLocksFunctionFactory,
            io.questdb.griffin.engine.functions.catalogue.IsTableVisibleCatalogueFunctionFactory,
            io.questdb.griffin.engine.functions.catalogue.UserByIdCatalogueFunctionFactory,
            io.questdb.griffin.engine.functions.catalogue.PgTypeFunctionFactory,
            io.questdb.griffin.engine.functions.catalogue.VersionFunctionFactory,
            io.questdb.griffin.engine.functions.catalogue.CurrentDatabaseFunctionFactory,
            io.questdb.griffin.engine.functions.catalogue.PrefixedCurrentDatabaseFunctionFactory,
            io.questdb.griffin.engine.functions.catalogue.CurrentSchemaBooleanFunctionFactory,
            io.questdb.griffin.engine.functions.catalogue.CurrentSchemaFunctionFactory,
            io.questdb.griffin.engine.functions.catalogue.PrefixedCurrentSchemaFunctionFactory,
            io.questdb.griffin.engine.functions.catalogue.CurrentUserFunctionFactory,
            io.questdb.griffin.engine.functions.catalogue.PrefixedCurrentSchemasFunctionFactory,
            io.questdb.griffin.engine.functions.catalogue.CursorDereferenceFunctionFactory,
            io.questdb.griffin.engine.functions.catalogue.PgDescriptionFunctionFactory,
            io.questdb.griffin.engine.functions.catalogue.PgInheritsFunctionFactory,
            io.questdb.griffin.engine.functions.catalogue.PrefixedPgInheritsFunctionFactory,
            io.questdb.griffin.engine.functions.catalogue.SessionUserFunctionFactory,
            io.questdb.griffin.engine.functions.catalogue.PrefixedPgGetPartKeyDefFunctionFactory,
            io.questdb.griffin.engine.functions.catalogue.PrefixedPgGetSITExprFunctionFactory,
            io.questdb.griffin.engine.functions.catalogue.PrefixedPgGetSIExprFunctionFactory,
            io.questdb.griffin.engine.functions.catalogue.PgGetSIExprFunctionFactory,
            io.questdb.griffin.engine.functions.catalogue.FormatTypeFunctionFactory,
            io.questdb.griffin.engine.functions.catalogue.PgProcFunctionFactory,
            io.questdb.griffin.engine.functions.catalogue.PgRangeFunctionFactory,
            io.questdb.griffin.engine.functions.catalogue.PrefixedPgGetKeywordsFunctionFactory,
            io.questdb.griffin.engine.functions.catalogue.TableListFunctionFactory,
            io.questdb.griffin.engine.functions.catalogue.DumpMemoryUsageFunctionFactory,
            io.questdb.griffin.engine.functions.catalogue.DumpThreadStacksFunctionFactory,
            io.questdb.griffin.engine.functions.catalogue.FlushQueryCacheFunctionFactory,
            io.questdb.griffin.engine.functions.catalogue.PrefixedAgeFunctionFactory,
            io.questdb.griffin.engine.functions.catalogue.PrefixedPgIsInRecoveryFunctionFactory,
            io.questdb.griffin.engine.functions.catalogue.PrefixedTxIDCurrentFunctionFactory,
            io.questdb.griffin.engine.functions.catalogue.PgDatabaseFunctionFactory,
            io.questdb.griffin.engine.functions.catalogue.PgShDescriptionFunctionFactory,
            io.questdb.griffin.engine.functions.catalogue.SimulateCrashFunctionFactory,

//            PostgreSQL advisory locks functions
            io.questdb.griffin.engine.functions.lock.AdvisoryUnlockAll,
//                  concat()
            io.questdb.griffin.engine.functions.str.ConcatFunctionFactory,
            // replace()
            io.questdb.griffin.engine.functions.str.ReplaceStrFunctionFactory,
            // regexp_replace()
            io.questdb.griffin.engine.functions.regex.RegexpReplaceStrFunctionFactory,
//                  avg()
            io.questdb.griffin.engine.functions.groupby.AvgDoubleGroupByFunctionFactory,
            io.questdb.griffin.engine.functions.groupby.AvgBooleanGroupByFunctionFactory,
//                 stddev_samp()
            io.questdb.griffin.engine.functions.groupby.StdDevSampleDoubleGroupByFunctionFactory,
//                  ^
            io.questdb.griffin.engine.functions.math.PowDoubleFunctionFactory,
            io.questdb.griffin.engine.functions.table.AllTablesFunctionFactory,
            io.questdb.griffin.engine.functions.table.TableColumnsFunctionFactory,
            io.questdb.griffin.engine.functions.table.TouchTableFunctionFactory,
            io.questdb.griffin.engine.functions.table.ReaderPoolFunctionFactory,
            io.questdb.griffin.engine.functions.table.TableWriterMetricsFunctionFactory,
            io.questdb.griffin.engine.functions.table.MemoryMetricsFunctionFactory,

            // first
            io.questdb.griffin.engine.functions.groupby.FirstSymbolGroupByFunctionFactory,
            // strpos
            io.questdb.griffin.engine.functions.str.StrPosFunctionFactory,
            io.questdb.griffin.engine.functions.str.StrPosCharFunctionFactory,
            // position
            io.questdb.griffin.engine.functions.str.PositionFunctionFactory,
//                  Change string case
            io.questdb.griffin.engine.functions.str.ToUppercaseFunctionFactory,
            io.questdb.griffin.engine.functions.str.ToLowercaseFunctionFactory,
            io.questdb.griffin.engine.functions.str.LowerFunctionFactory,
            io.questdb.griffin.engine.functions.str.UpperFunctionFactory,
//          left/right
            io.questdb.griffin.engine.functions.str.LeftFunctionFactory,
            io.questdb.griffin.engine.functions.str.RightFunctionFactory,
            // Pad strings
            io.questdb.griffin.engine.functions.str.LPadFunctionFactory,
            io.questdb.griffin.engine.functions.str.LPadStrFunctionFactory,
            io.questdb.griffin.engine.functions.str.RPadFunctionFactory,
            io.questdb.griffin.engine.functions.str.RPadStrFunctionFactory,
            // substring
            io.questdb.griffin.engine.functions.str.SubStringFunctionFactory,
<<<<<<< HEAD
            // trim
            io.questdb.griffin.engine.functions.str.TrimFunctionFactory,
            io.questdb.griffin.engine.functions.str.LTrimFunctionFactory,
            io.questdb.griffin.engine.functions.str.RTrimFunctionFactory,
=======
            //starts_with
            io.questdb.griffin.engine.functions.str.StartsWithStrFunctionFactory,
            // split_part
            io.questdb.griffin.engine.functions.str.SplitPartFunctionFactory,
            io.questdb.griffin.engine.functions.str.SplitPartCharFunctionFactory,
>>>>>>> fbe64151

            // analytic functions
            io.questdb.griffin.engine.functions.analytic.RowNumberFunctionFactory,
            // this factory seems to corrupt memory, symptoms of which are visible on M1 CPU
            //io.questdb.griffin.engine.functions.analytic.RankFunctionFactory,

            // metadata functions
            io.questdb.griffin.engine.functions.metadata.BuildFunctionFactory,
            // geohash functions
            io.questdb.griffin.engine.functions.geohash.GeoHashFromCoordinatesFunctionFactory,
            // bin functions
            io.questdb.griffin.engine.functions.bin.Base64FunctionFactory,
            // bit operations
            BitwiseAndLongFunctionFactory,
            BitwiseOrLongFunctionFactory,
            BitwiseNotLongFunctionFactory,
            BitwiseXorLongFunctionFactory,
            BitwiseAndIntFunctionFactory,
            BitwiseOrIntFunctionFactory,
            BitwiseNotIntFunctionFactory,
            BitwiseXorIntFunctionFactory,

            io.questdb.griffin.engine.functions.date.ToTimezoneTimestampFunctionFactory,
            io.questdb.griffin.engine.functions.date.ToUTCTimestampFunctionFactory,

            io.questdb.griffin.engine.functions.catalogue.TypeOfFunctionFactory
            ;
}<|MERGE_RESOLUTION|>--- conflicted
+++ resolved
@@ -647,18 +647,17 @@
             io.questdb.griffin.engine.functions.str.RPadStrFunctionFactory,
             // substring
             io.questdb.griffin.engine.functions.str.SubStringFunctionFactory,
-<<<<<<< HEAD
+
             // trim
             io.questdb.griffin.engine.functions.str.TrimFunctionFactory,
             io.questdb.griffin.engine.functions.str.LTrimFunctionFactory,
             io.questdb.griffin.engine.functions.str.RTrimFunctionFactory,
-=======
+
             //starts_with
             io.questdb.griffin.engine.functions.str.StartsWithStrFunctionFactory,
             // split_part
             io.questdb.griffin.engine.functions.str.SplitPartFunctionFactory,
             io.questdb.griffin.engine.functions.str.SplitPartCharFunctionFactory,
->>>>>>> fbe64151
 
             // analytic functions
             io.questdb.griffin.engine.functions.analytic.RowNumberFunctionFactory,
