/*******************************************************************************
 *     ___                  _   ____  ____
 *    / _ \ _   _  ___  ___| |_|  _ \| __ )
 *   | | | | | | |/ _ \/ __| __| | | |  _ \
 *   | |_| | |_| |  __/\__ \ |_| |_| | |_) |
 *    \__\_\\__,_|\___||___/\__|____/|____/
 *
 *  Copyright (c) 2014-2019 Appsicle
 *  Copyright (c) 2019-2023 QuestDB
 *
 *  Licensed under the Apache License, Version 2.0 (the "License");
 *  you may not use this file except in compliance with the License.
 *  You may obtain a copy of the License at
 *
 *  http://www.apache.org/licenses/LICENSE-2.0
 *
 *  Unless required by applicable law or agreed to in writing, software
 *  distributed under the License is distributed on an "AS IS" BASIS,
 *  WITHOUT WARRANTIES OR CONDITIONS OF ANY KIND, either express or implied.
 *  See the License for the specific language governing permissions and
 *  limitations under the License.
 *
 ******************************************************************************/

import io.questdb.griffin.FunctionFactory;

open module io.questdb {
    requires transitive jdk.unsupported;
    requires static org.jetbrains.annotations;
    requires static java.management;

    uses io.questdb.griffin.FunctionFactory;
    exports io.questdb;
    exports io.questdb.cairo;
    exports io.questdb.cairo.vm;
    exports io.questdb.cairo.map;
    exports io.questdb.cairo.sql;
    exports io.questdb.cairo.pool;
    exports io.questdb.cairo.pool.ex;
    exports io.questdb.cairo.security;

    exports io.questdb.cutlass;
    exports io.questdb.cutlass.http;
    exports io.questdb.cutlass.http.processors;
    exports io.questdb.cutlass.http.ex;
    exports io.questdb.cutlass.json;
    exports io.questdb.cutlass.line;
    exports io.questdb.cutlass.line.udp;
    exports io.questdb.cutlass.line.tcp;
    exports io.questdb.cutlass.pgwire;
    exports io.questdb.cutlass.text;
    exports io.questdb.cutlass.text.types;

    exports io.questdb.griffin;
    exports io.questdb.griffin.engine;
    exports io.questdb.griffin.model;
    exports io.questdb.griffin.engine.functions;
    exports io.questdb.griffin.engine.functions.rnd;
    exports io.questdb.griffin.engine.functions.bind;
    exports io.questdb.griffin.engine.functions.bool;
    exports io.questdb.griffin.engine.functions.cast;
    exports io.questdb.griffin.engine.functions.catalogue;
    exports io.questdb.griffin.engine.functions.columns;
    exports io.questdb.griffin.engine.functions.conditional;
    exports io.questdb.griffin.engine.functions.constants;
    exports io.questdb.griffin.engine.functions.date;
    exports io.questdb.griffin.engine.functions.eq;
    exports io.questdb.griffin.engine.functions.groupby;
    exports io.questdb.griffin.engine.functions.lt;
    exports io.questdb.griffin.engine.functions.math;
    exports io.questdb.griffin.engine.functions.regex;
    exports io.questdb.griffin.engine.functions.str;
    exports io.questdb.griffin.engine.functions.test;
    exports io.questdb.griffin.engine.functions.geohash;
    exports io.questdb.griffin.engine.functions.bin;
    exports io.questdb.griffin.engine.functions.lock;
    exports io.questdb.griffin.engine.functions.window;
    exports io.questdb.griffin.engine.functions.table;
    exports io.questdb.griffin.engine.groupby;
    exports io.questdb.griffin.engine.groupby.vect;
    exports io.questdb.griffin.engine.orderby;
    exports io.questdb.griffin.engine.window;
    exports io.questdb.griffin.engine.table;
    exports io.questdb.jit;
    exports io.questdb.std;
    exports io.questdb.std.datetime;
    exports io.questdb.std.datetime.microtime;
    exports io.questdb.std.datetime.millitime;
    exports io.questdb.std.str;
    exports io.questdb.std.ex;
    exports io.questdb.std.fastdouble;
    exports io.questdb.network;
    exports io.questdb.log;
    exports io.questdb.mp;
    exports io.questdb.tasks;
    exports io.questdb.metrics;
    exports io.questdb.cairo.vm.api;
    exports io.questdb.cairo.mig;
    exports io.questdb.griffin.engine.join;
    exports io.questdb.griffin.engine.ops;
    exports io.questdb.cairo.sql.async;
    exports io.questdb.cutlass.http.client;
    exports io.questdb.griffin.engine.functions.long128;
    exports io.questdb.cairo.wal;
    exports io.questdb.cairo.wal.seq;
    exports io.questdb.cutlass.auth;
    exports io.questdb.cutlass.line.tcp.auth;
    exports io.questdb.cairo.frm;
    exports io.questdb.cairo.frm.file;
<<<<<<< HEAD
    exports io.questdb.std.histogram.org.HdrHistogram;
=======
    exports io.questdb.client;
    exports io.questdb.std.bytes;
>>>>>>> 328ddbb9

    provides FunctionFactory with
            // test functions
            io.questdb.griffin.engine.functions.test.TestDataUnavailableFunctionFactory,
            io.questdb.griffin.engine.functions.test.TestMatchFunctionFactory,
            io.questdb.griffin.engine.functions.test.TestLatchedCounterFunctionFactory,
            io.questdb.griffin.engine.functions.test.TestSumXDoubleGroupByFunctionFactory,
            io.questdb.griffin.engine.functions.test.TestNPEFactory,
            io.questdb.griffin.engine.functions.test.TestSumTDoubleGroupByFunctionFactory,
            io.questdb.griffin.engine.functions.test.TestSumStringGroupByFunctionFactory,
            io.questdb.griffin.engine.functions.bool.OrFunctionFactory,
            io.questdb.griffin.engine.functions.bool.AndFunctionFactory,
            io.questdb.griffin.engine.functions.bool.NotFunctionFactory,

            // [] operators
            io.questdb.griffin.engine.functions.array.StrArrayDereferenceFunctionFactory,
            io.questdb.griffin.engine.functions.array.IntArrayDereferenceHackFunctionFactory,
            // '=' operators
            io.questdb.griffin.engine.functions.eq.EqStrFunctionFactory,
            io.questdb.griffin.engine.functions.eq.EqByteFunctionFactory,
            io.questdb.griffin.engine.functions.eq.EqShortFunctionFactory,
            io.questdb.griffin.engine.functions.eq.EqIntFunctionFactory,
            io.questdb.griffin.engine.functions.eq.EqIPv4FunctionFactory,
            io.questdb.griffin.engine.functions.eq.EqIPv4StrFunctionFactory,
            io.questdb.griffin.engine.functions.eq.EqLongFunctionFactory,
            io.questdb.griffin.engine.functions.eq.EqLong128FunctionFactory,
            io.questdb.griffin.engine.functions.eq.EqDoubleFunctionFactory,
            io.questdb.griffin.engine.functions.eq.EqLong256StrFunctionFactory,
            io.questdb.griffin.engine.functions.eq.EqLong256FunctionFactory,
            io.questdb.griffin.engine.functions.eq.EqStrCharFunctionFactory,
            io.questdb.griffin.engine.functions.eq.EqSymStrFunctionFactory,
            io.questdb.griffin.engine.functions.eq.EqSymCharFunctionFactory,
            io.questdb.griffin.engine.functions.eq.EqCharCharFunctionFactory,
            io.questdb.griffin.engine.functions.eq.EqIntStrCFunctionFactory,
            io.questdb.griffin.engine.functions.eq.EqTimestampFunctionFactory,
            io.questdb.griffin.engine.functions.eq.EqDateFunctionFactory,
            io.questdb.griffin.engine.functions.eq.EqBooleanFunctionFactory,
            io.questdb.griffin.engine.functions.eq.EqBooleanCharFunctionFactory,
            io.questdb.griffin.engine.functions.eq.EqBinaryFunctionFactory,
            io.questdb.griffin.engine.functions.eq.EqGeoHashGeoHashFunctionFactory,
            io.questdb.griffin.engine.functions.eq.EqGeoHashStrFunctionFactory,
            io.questdb.griffin.engine.functions.eq.EqStrGeoHashFunctionFactory,
            io.questdb.griffin.engine.functions.eq.EqUuidFunctionFactory,
            io.questdb.griffin.engine.functions.eq.EqStrUuidFunctionFactory,
            io.questdb.griffin.engine.functions.eq.EqUuidStrFunctionFactory,

            //contains
            io.questdb.griffin.engine.functions.eq.ContainsIPv4FunctionFactory,
            io.questdb.griffin.engine.functions.eq.ContainsEqIPv4FunctionFactory,
            io.questdb.griffin.engine.functions.eq.NegContainsEqIPv4FunctionFactory,
            io.questdb.griffin.engine.functions.eq.NegContainsIPv4FunctionFactory,

            //nullif
            io.questdb.griffin.engine.functions.conditional.NullIfCharFunctionFactory,
            io.questdb.griffin.engine.functions.conditional.NullIfIPv4FunctionFactory,
            io.questdb.griffin.engine.functions.conditional.NullIfIntFunctionFactory,
            io.questdb.griffin.engine.functions.conditional.NullIfLongFunctionFactory,
            io.questdb.griffin.engine.functions.conditional.NullIfStrFunctionFactory,

//                   '<' operator
            io.questdb.griffin.engine.functions.lt.LtDoubleVVFunctionFactory,
            io.questdb.griffin.engine.functions.lt.LtTimestampFunctionFactory,
            io.questdb.griffin.engine.functions.lt.LtDateFunctionFactory,
            io.questdb.griffin.engine.functions.lt.LtIntFunctionFactory,
            io.questdb.griffin.engine.functions.lt.LtIPv4FunctionFactory,
            io.questdb.griffin.engine.functions.lt.LtIPv4StrFunctionFactory,
            io.questdb.griffin.engine.functions.lt.LtStrIPv4FunctionFactory,
            io.questdb.griffin.engine.functions.lt.LtCharFunctionFactory,
            io.questdb.griffin.engine.functions.lt.LtStrFunctionFactory,
            io.questdb.griffin.engine.functions.lt.LtLongFunctionFactory,
            io.questdb.griffin.engine.functions.lt.LtLong256FunctionFactory,

//                   '+' operator
            io.questdb.griffin.engine.functions.math.AddIntFunctionFactory,
            io.questdb.griffin.engine.functions.math.AddLongFunctionFactory,
            io.questdb.griffin.engine.functions.math.AddFloatFunctionFactory,
            io.questdb.griffin.engine.functions.math.AddDoubleFunctionFactory,
            io.questdb.griffin.engine.functions.math.AddLong256FunctionFactory,
            io.questdb.griffin.engine.functions.date.AddLongToTimestampFunctionFactory,
//                     '-' operator,
            io.questdb.griffin.engine.functions.math.NegIntFunctionFactory,
            io.questdb.griffin.engine.functions.math.NegDoubleFunctionFactory,
            io.questdb.griffin.engine.functions.math.NegFloatFunctionFactory,
            io.questdb.griffin.engine.functions.math.NegLongFunctionFactory,
            io.questdb.griffin.engine.functions.math.NegShortFunctionFactory,
            io.questdb.griffin.engine.functions.math.NegByteFunctionFactory,

            io.questdb.griffin.engine.functions.math.SubDoubleFunctionFactory,
            io.questdb.griffin.engine.functions.math.SubIntFunctionFactory,
            io.questdb.griffin.engine.functions.math.SubLongFunctionFactory,
            io.questdb.griffin.engine.functions.math.SubTimestampFunctionFactory,
//                     '/' operator,
            io.questdb.griffin.engine.functions.math.DivDoubleFunctionFactory,
            io.questdb.griffin.engine.functions.math.DivFloatFunctionFactory,
            io.questdb.griffin.engine.functions.math.DivLongFunctionFactory,
            io.questdb.griffin.engine.functions.math.DivIntFunctionFactory,
//                     '%' operator,
            io.questdb.griffin.engine.functions.math.RemIntFunctionFactory,
            io.questdb.griffin.engine.functions.math.RemLongFunctionFactory,
            io.questdb.griffin.engine.functions.math.RemDoubleFunctionFactory,
            io.questdb.griffin.engine.functions.math.RemFloatFunctionFactory,
//                     '*' operator,
            io.questdb.griffin.engine.functions.math.MulFloatFunctionFactory,
            io.questdb.griffin.engine.functions.math.MulDoubleFunctionFactory,
            io.questdb.griffin.engine.functions.math.MulLongFunctionFactory,
            io.questdb.griffin.engine.functions.math.MulIntFunctionFactory,
            io.questdb.griffin.engine.functions.math.AbsIntFunctionFactory,
            io.questdb.griffin.engine.functions.math.AbsShortFunctionFactory,
            io.questdb.griffin.engine.functions.math.AbsLongFunctionFactory,
            io.questdb.griffin.engine.functions.math.AbsDoubleFunctionFactory,
            io.questdb.griffin.engine.functions.math.LnDoubleFunctionFactory,
            io.questdb.griffin.engine.functions.math.LogDoubleFunctionFactory,
            io.questdb.griffin.engine.functions.math.SqrtDoubleFunctionFactory,
//                     'trigonometric'
            io.questdb.griffin.engine.functions.math.SinDoubleFunctionFactory,
            io.questdb.griffin.engine.functions.math.CosDoubleFunctionFactory,
            io.questdb.griffin.engine.functions.math.TanDoubleFunctionFactory,
            io.questdb.griffin.engine.functions.math.CotDoubleFunctionFactory,
            io.questdb.griffin.engine.functions.math.AsinDoubleFunctionFactory,
            io.questdb.griffin.engine.functions.math.AcosDoubleFunctionFactory,
            io.questdb.griffin.engine.functions.math.AtanDoubleFunctionFactory,
            io.questdb.griffin.engine.functions.math.Atan2DoubleFunctionFactory,
            io.questdb.griffin.engine.functions.math.PIDoubleFunctionFactory,
            io.questdb.griffin.engine.functions.math.RadiansDoubleFunctionFactory,
            io.questdb.griffin.engine.functions.math.DegreesDoubleFunctionFactory,
//                     '~=',
            io.questdb.griffin.engine.functions.regex.MatchStrFunctionFactory,
            io.questdb.griffin.engine.functions.regex.MatchCharFunctionFactory,
//                    like
            io.questdb.griffin.engine.functions.regex.LikeStrFunctionFactory,
            io.questdb.griffin.engine.functions.regex.ILikeStrFunctionFactory,
//                     '!~',
            io.questdb.griffin.engine.functions.regex.NotMatchStrFunctionFactory,
            io.questdb.griffin.engine.functions.regex.NotMatchCharFunctionFactory,
//                     'to_char',
            io.questdb.griffin.engine.functions.date.ToStrDateFunctionFactory,
            io.questdb.griffin.engine.functions.date.ToStrTimestampFunctionFactory,
            io.questdb.griffin.engine.functions.str.ToCharBinFunctionFactory,
//                     'length',
            io.questdb.griffin.engine.functions.str.LengthStrFunctionFactory,
            io.questdb.griffin.engine.functions.str.LengthSymbolFunctionFactory,
            io.questdb.griffin.engine.functions.str.LengthBinFunctionFactory,
//                     random generator functions,
            io.questdb.griffin.engine.functions.rnd.LongSequenceFunctionFactory,
            io.questdb.griffin.engine.functions.rnd.RndBooleanFunctionFactory,
            io.questdb.griffin.engine.functions.rnd.RndIntFunctionFactory,
            io.questdb.griffin.engine.functions.rnd.RndIPv4FunctionFactory,
            io.questdb.griffin.engine.functions.rnd.RndIPv4CCFunctionFactory,
            io.questdb.griffin.engine.functions.rnd.RndIntCCFunctionFactory,
            io.questdb.griffin.engine.functions.rnd.RndStrFunctionFactory,
            io.questdb.griffin.engine.functions.rnd.RndStringRndListFunctionFactory,
            io.questdb.griffin.engine.functions.rnd.RndDoubleCCFunctionFactory,
            io.questdb.griffin.engine.functions.rnd.RndDoubleFunctionFactory,
            io.questdb.griffin.engine.functions.rnd.RndFloatCFunctionFactory,
            io.questdb.griffin.engine.functions.rnd.RndShortCCFunctionFactory,
            io.questdb.griffin.engine.functions.rnd.RndShortFunctionFactory,
            io.questdb.griffin.engine.functions.rnd.RndDateCCCFunctionFactory,
            io.questdb.griffin.engine.functions.rnd.RndTimestampFunctionFactory,
            io.questdb.griffin.engine.functions.rnd.RndSymbolFunctionFactory,
            io.questdb.griffin.engine.functions.rnd.RndLongCCFunctionFactory,
            io.questdb.griffin.engine.functions.rnd.RndLongFunctionFactory,
            io.questdb.griffin.engine.functions.rnd.RndUuidFunctionFactory,
            io.questdb.griffin.engine.functions.date.TimestampSequenceFunctionFactory,
            io.questdb.griffin.engine.functions.long128.LongsToLong128FunctionFactory,
            io.questdb.griffin.engine.functions.uuid.LongsToUuidFunctionFactory,
            io.questdb.griffin.engine.functions.date.TimestampShuffleFunctionFactory,
            io.questdb.griffin.engine.functions.date.TimestampFloorFunctionFactory,
            io.questdb.griffin.engine.functions.date.TimestampCeilFunctionFactory,
            io.questdb.griffin.engine.functions.date.DateTruncFunctionFactory,
            io.questdb.griffin.engine.functions.rnd.RndByteCCFunctionFactory,
            io.questdb.griffin.engine.functions.rnd.RndBinCCCFunctionFactory,
            io.questdb.griffin.engine.functions.rnd.RndSymbolListFunctionFactory,
            io.questdb.griffin.engine.functions.rnd.RndStringListFunctionFactory,
            io.questdb.griffin.engine.functions.rnd.RndCharFunctionFactory,
            io.questdb.griffin.engine.functions.rnd.RndLong256FunctionFactory,
            io.questdb.griffin.engine.functions.rnd.RndLong256NFunctionFactory,
            io.questdb.griffin.engine.functions.rnd.RndByteFunctionFactory,
            io.questdb.griffin.engine.functions.rnd.RndFloatFunctionFactory,
            io.questdb.griffin.engine.functions.rnd.RndBinFunctionFactory,
            io.questdb.griffin.engine.functions.rnd.RndDateFunctionFactory,
            io.questdb.griffin.engine.functions.rnd.ListFunctionFactory,
            io.questdb.griffin.engine.functions.rnd.RndGeoHashFunctionFactory,
            io.questdb.griffin.engine.functions.rnd.RndLogFunctionFactory,
//                  date conversion functions,
            io.questdb.griffin.engine.functions.date.SysdateFunctionFactory,
            io.questdb.griffin.engine.functions.date.ToTimestampVCFunctionFactory,
            io.questdb.griffin.engine.functions.date.ToTimestampFunctionFactory,
            io.questdb.griffin.engine.functions.date.SystimestampFunctionFactory,
            io.questdb.griffin.engine.functions.date.NowFunctionFactory,
            io.questdb.griffin.engine.functions.date.HourOfDayFunctionFactory,
            io.questdb.griffin.engine.functions.date.DayOfMonthFunctionFactory,
            io.questdb.griffin.engine.functions.date.DayOfWeekFunctionFactory,
            io.questdb.griffin.engine.functions.date.DayOfWeekSundayFirstFunctionFactory,
            io.questdb.griffin.engine.functions.date.MinuteOfHourFunctionFactory,
            io.questdb.griffin.engine.functions.date.SecondOfMinuteFunctionFactory,
            io.questdb.griffin.engine.functions.date.WeekOfYearFunctionFactory,
            io.questdb.griffin.engine.functions.date.YearFunctionFactory,
            io.questdb.griffin.engine.functions.date.MonthOfYearFunctionFactory,
            io.questdb.griffin.engine.functions.date.DaysPerMonthFunctionFactory,
            io.questdb.griffin.engine.functions.date.ExtractFromTimestampFunctionFactory,
            io.questdb.griffin.engine.functions.date.MicrosOfSecondFunctionFactory,
            io.questdb.griffin.engine.functions.date.MillisOfSecondFunctionFactory,
            io.questdb.griffin.engine.functions.date.IsLeapYearFunctionFactory,
            io.questdb.griffin.engine.functions.date.TimestampDiffFunctionFactory,
            io.questdb.griffin.engine.functions.date.TimestampAddFunctionFactory,
            io.questdb.griffin.engine.functions.date.ToDateFunctionFactory,
            io.questdb.griffin.engine.functions.date.ToPgDateFunctionFactory,
            io.questdb.griffin.engine.functions.date.PgPostmasterStartTimeFunctionFactory,
//                  cast functions,
//                  cast double to ...,
            io.questdb.griffin.engine.functions.cast.CastDoubleToBooleanFunctionFactory,
            io.questdb.griffin.engine.functions.cast.CastDoubleToIntFunctionFactory,
            io.questdb.griffin.engine.functions.cast.CastDoubleToDoubleFunctionFactory,
            io.questdb.griffin.engine.functions.cast.CastDoubleToFloatFunctionFactory,
            io.questdb.griffin.engine.functions.cast.CastDoubleToLong256FunctionFactory,
            io.questdb.griffin.engine.functions.cast.CastDoubleToLongFunctionFactory,
            io.questdb.griffin.engine.functions.cast.CastDoubleToShortFunctionFactory,
            io.questdb.griffin.engine.functions.cast.CastDoubleToByteFunctionFactory,
            io.questdb.griffin.engine.functions.cast.CastDoubleToStrFunctionFactory,
            io.questdb.griffin.engine.functions.cast.CastDoubleToSymbolFunctionFactory,
            io.questdb.griffin.engine.functions.cast.CastDoubleToCharFunctionFactory,
            io.questdb.griffin.engine.functions.cast.CastDoubleToDateFunctionFactory,
            io.questdb.griffin.engine.functions.cast.CastDoubleToTimestampFunctionFactory,
//                  cast float to ...,
            io.questdb.griffin.engine.functions.cast.CastFloatToBooleanFunctionFactory,
            io.questdb.griffin.engine.functions.cast.CastFloatToIntFunctionFactory,
            io.questdb.griffin.engine.functions.cast.CastFloatToDoubleFunctionFactory,
            io.questdb.griffin.engine.functions.cast.CastFloatToFloatFunctionFactory,
            io.questdb.griffin.engine.functions.cast.CastFloatToLong256FunctionFactory,
            io.questdb.griffin.engine.functions.cast.CastFloatToLongFunctionFactory,
            io.questdb.griffin.engine.functions.cast.CastFloatToShortFunctionFactory,
            io.questdb.griffin.engine.functions.cast.CastFloatToByteFunctionFactory,
            io.questdb.griffin.engine.functions.cast.CastFloatToStrFunctionFactory,
            io.questdb.griffin.engine.functions.cast.CastFloatToSymbolFunctionFactory,
            io.questdb.griffin.engine.functions.cast.CastFloatToCharFunctionFactory,
            io.questdb.griffin.engine.functions.cast.CastFloatToDateFunctionFactory,
            io.questdb.griffin.engine.functions.cast.CastFloatToTimestampFunctionFactory,
//                  cast short to ...,
            io.questdb.griffin.engine.functions.cast.CastShortToShortFunctionFactory,
            io.questdb.griffin.engine.functions.cast.CastShortToByteFunctionFactory,
            io.questdb.griffin.engine.functions.cast.CastShortToCharFunctionFactory,
            io.questdb.griffin.engine.functions.cast.CastShortToIntFunctionFactory,
            io.questdb.griffin.engine.functions.cast.CastShortToLongFunctionFactory,
            io.questdb.griffin.engine.functions.cast.CastShortToFloatFunctionFactory,
            io.questdb.griffin.engine.functions.cast.CastShortToDoubleFunctionFactory,
            io.questdb.griffin.engine.functions.cast.CastShortToStrFunctionFactory,
            io.questdb.griffin.engine.functions.cast.CastShortToDateFunctionFactory,
            io.questdb.griffin.engine.functions.cast.CastShortToTimestampFunctionFactory,
            io.questdb.griffin.engine.functions.cast.CastShortToSymbolFunctionFactory,
            io.questdb.griffin.engine.functions.cast.CastShortToLong256FunctionFactory,
            io.questdb.griffin.engine.functions.cast.CastShortToBooleanFunctionFactory,
//                  cast int to ...,
            io.questdb.griffin.engine.functions.cast.CastIntToShortFunctionFactory,
            io.questdb.griffin.engine.functions.cast.CastIntToByteFunctionFactory,
            io.questdb.griffin.engine.functions.cast.CastIntToCharFunctionFactory,
            io.questdb.griffin.engine.functions.cast.CastIntToIntFunctionFactory,
            io.questdb.griffin.engine.functions.cast.CastIntToLongFunctionFactory,
            io.questdb.griffin.engine.functions.cast.CastIntToFloatFunctionFactory,
            io.questdb.griffin.engine.functions.cast.CastIntToDoubleFunctionFactory,
            io.questdb.griffin.engine.functions.cast.CastIntToStrFunctionFactory,
            io.questdb.griffin.engine.functions.cast.CastIntToDateFunctionFactory,
            io.questdb.griffin.engine.functions.cast.CastIntToTimestampFunctionFactory,
            io.questdb.griffin.engine.functions.cast.CastIntToSymbolFunctionFactory,
            io.questdb.griffin.engine.functions.cast.CastIntToLong256FunctionFactory,
            io.questdb.griffin.engine.functions.cast.CastIntToBooleanFunctionFactory,
            io.questdb.griffin.engine.functions.cast.CastIntToIPv4FunctionFactory,
//                  cast ipv4 to ...
            io.questdb.griffin.engine.functions.cast.CastIPv4ToStrFunctionFactory,
            io.questdb.griffin.engine.functions.cast.CastIPv4ToIntFunctionFactory,
//                  cast long to ...,
            io.questdb.griffin.engine.functions.cast.CastLongToShortFunctionFactory,
            io.questdb.griffin.engine.functions.cast.CastLongToByteFunctionFactory,
            io.questdb.griffin.engine.functions.cast.CastLongToCharFunctionFactory,
            io.questdb.griffin.engine.functions.cast.CastLongToIntFunctionFactory,
            io.questdb.griffin.engine.functions.cast.CastLongToLongFunctionFactory,
            io.questdb.griffin.engine.functions.cast.CastLongToFloatFunctionFactory,
            io.questdb.griffin.engine.functions.cast.CastLongToDoubleFunctionFactory,
            io.questdb.griffin.engine.functions.cast.CastLongToStrFunctionFactory,
            io.questdb.griffin.engine.functions.cast.CastLongToDateFunctionFactory,
            io.questdb.griffin.engine.functions.cast.CastLongToTimestampFunctionFactory,
            io.questdb.griffin.engine.functions.cast.CastNullTypeFunctionFactory,
            io.questdb.griffin.engine.functions.cast.CastLongToSymbolFunctionFactory,
            io.questdb.griffin.engine.functions.cast.CastLongToLong256FunctionFactory,
            io.questdb.griffin.engine.functions.cast.CastLongToBooleanFunctionFactory,
            io.questdb.griffin.engine.functions.cast.CastLongToGeoHashFunctionFactory,
//                  cast long256 to ...,
            io.questdb.griffin.engine.functions.cast.CastLong256ToShortFunctionFactory,
            io.questdb.griffin.engine.functions.cast.CastLong256ToByteFunctionFactory,
            io.questdb.griffin.engine.functions.cast.CastLong256ToCharFunctionFactory,
            io.questdb.griffin.engine.functions.cast.CastLong256ToIntFunctionFactory,
            io.questdb.griffin.engine.functions.cast.CastLong256ToLongFunctionFactory,
            io.questdb.griffin.engine.functions.cast.CastLong256ToFloatFunctionFactory,
            io.questdb.griffin.engine.functions.cast.CastLong256ToDoubleFunctionFactory,
            io.questdb.griffin.engine.functions.cast.CastLong256ToStrFunctionFactory,
            io.questdb.griffin.engine.functions.cast.CastLong256ToDateFunctionFactory,
            io.questdb.griffin.engine.functions.cast.CastLong256ToTimestampFunctionFactory,
            io.questdb.griffin.engine.functions.cast.CastLong256ToSymbolFunctionFactory,
            io.questdb.griffin.engine.functions.cast.CastLong256ToLong256FunctionFactory,
            io.questdb.griffin.engine.functions.cast.CastLong256ToBooleanFunctionFactory,
//                  cast date to ...,
            io.questdb.griffin.engine.functions.cast.CastDateToShortFunctionFactory,
            io.questdb.griffin.engine.functions.cast.CastDateToByteFunctionFactory,
            io.questdb.griffin.engine.functions.cast.CastDateToCharFunctionFactory,
            io.questdb.griffin.engine.functions.cast.CastDateToIntFunctionFactory,
            io.questdb.griffin.engine.functions.cast.CastDateToLongFunctionFactory,
            io.questdb.griffin.engine.functions.cast.CastDateToFloatFunctionFactory,
            io.questdb.griffin.engine.functions.cast.CastDateToDoubleFunctionFactory,
            io.questdb.griffin.engine.functions.cast.CastDateToStrFunctionFactory,
            io.questdb.griffin.engine.functions.cast.CastDateToDateFunctionFactory,
            io.questdb.griffin.engine.functions.cast.CastDateToTimestampFunctionFactory,
            io.questdb.griffin.engine.functions.cast.CastDateToSymbolFunctionFactory,
            io.questdb.griffin.engine.functions.cast.CastDateToLong256FunctionFactory,
            io.questdb.griffin.engine.functions.cast.CastDateToBooleanFunctionFactory,
//                  cast timestamp to ...,
            io.questdb.griffin.engine.functions.cast.CastTimestampToShortFunctionFactory,
            io.questdb.griffin.engine.functions.cast.CastTimestampToByteFunctionFactory,
            io.questdb.griffin.engine.functions.cast.CastTimestampToCharFunctionFactory,
            io.questdb.griffin.engine.functions.cast.CastTimestampToIntFunctionFactory,
            io.questdb.griffin.engine.functions.cast.CastTimestampToLongFunctionFactory,
            io.questdb.griffin.engine.functions.cast.CastTimestampToFloatFunctionFactory,
            io.questdb.griffin.engine.functions.cast.CastTimestampToDoubleFunctionFactory,
            io.questdb.griffin.engine.functions.cast.CastTimestampToStrFunctionFactory,
            io.questdb.griffin.engine.functions.cast.CastTimestampToDateFunctionFactory,
            io.questdb.griffin.engine.functions.cast.CastTimestampToTimestampFunctionFactory,
            io.questdb.griffin.engine.functions.cast.CastTimestampToSymbolFunctionFactory,
            io.questdb.griffin.engine.functions.cast.CastTimestampToLong256FunctionFactory,
            io.questdb.griffin.engine.functions.cast.CastTimestampToBooleanFunctionFactory,
//                  cast byte to ...,
            io.questdb.griffin.engine.functions.cast.CastByteToShortFunctionFactory,
            io.questdb.griffin.engine.functions.cast.CastByteToByteFunctionFactory,
            io.questdb.griffin.engine.functions.cast.CastByteToCharFunctionFactory,
            io.questdb.griffin.engine.functions.cast.CastByteToIntFunctionFactory,
            io.questdb.griffin.engine.functions.cast.CastByteToLongFunctionFactory,
            io.questdb.griffin.engine.functions.cast.CastByteToFloatFunctionFactory,
            io.questdb.griffin.engine.functions.cast.CastByteToDoubleFunctionFactory,
            io.questdb.griffin.engine.functions.cast.CastByteToStrFunctionFactory,
            io.questdb.griffin.engine.functions.cast.CastByteToDateFunctionFactory,
            io.questdb.griffin.engine.functions.cast.CastByteToTimestampFunctionFactory,
            io.questdb.griffin.engine.functions.cast.CastByteToSymbolFunctionFactory,
            io.questdb.griffin.engine.functions.cast.CastByteToLong256FunctionFactory,
            io.questdb.griffin.engine.functions.cast.CastByteToBooleanFunctionFactory,
//                  cast boolean to ...,
            io.questdb.griffin.engine.functions.cast.CastBooleanToShortFunctionFactory,
            io.questdb.griffin.engine.functions.cast.CastBooleanToByteFunctionFactory,
            io.questdb.griffin.engine.functions.cast.CastBooleanToCharFunctionFactory,
            io.questdb.griffin.engine.functions.cast.CastBooleanToIntFunctionFactory,
            io.questdb.griffin.engine.functions.cast.CastBooleanToLongFunctionFactory,
            io.questdb.griffin.engine.functions.cast.CastBooleanToFloatFunctionFactory,
            io.questdb.griffin.engine.functions.cast.CastBooleanToDoubleFunctionFactory,
            io.questdb.griffin.engine.functions.cast.CastBooleanToStrFunctionFactory,
            io.questdb.griffin.engine.functions.cast.CastBooleanToDateFunctionFactory,
            io.questdb.griffin.engine.functions.cast.CastBooleanToTimestampFunctionFactory,
            io.questdb.griffin.engine.functions.cast.CastBooleanToSymbolFunctionFactory,
            io.questdb.griffin.engine.functions.cast.CastBooleanToLong256FunctionFactory,
            io.questdb.griffin.engine.functions.cast.CastBooleanToBooleanFunctionFactory,
//                  cast char to ...,
            io.questdb.griffin.engine.functions.cast.CastCharToShortFunctionFactory,
            io.questdb.griffin.engine.functions.cast.CastCharToByteFunctionFactory,
            io.questdb.griffin.engine.functions.cast.CastCharToCharFunctionFactory,
            io.questdb.griffin.engine.functions.cast.CastCharToIntFunctionFactory,
            io.questdb.griffin.engine.functions.cast.CastCharToLongFunctionFactory,
            io.questdb.griffin.engine.functions.cast.CastCharToFloatFunctionFactory,
            io.questdb.griffin.engine.functions.cast.CastCharToDoubleFunctionFactory,
            io.questdb.griffin.engine.functions.cast.CastCharToStrFunctionFactory,
            io.questdb.griffin.engine.functions.cast.CastCharToDateFunctionFactory,
            io.questdb.griffin.engine.functions.cast.CastCharToSymbolFunctionFactory,
            io.questdb.griffin.engine.functions.cast.CastCharToLong256FunctionFactory,
            io.questdb.griffin.engine.functions.cast.CastCharToTimestampFunctionFactory,
//                  cast str to ...,
            io.questdb.griffin.engine.functions.cast.CastStrToIntFunctionFactory,
            io.questdb.griffin.engine.functions.cast.CastStrToIPv4FunctionFactory,
            io.questdb.griffin.engine.functions.cast.CastStrToDoubleFunctionFactory,
            io.questdb.griffin.engine.functions.cast.CastCharToBooleanFunctionFactory,
            io.questdb.griffin.engine.functions.cast.CastStrToBooleanFunctionFactory,
            io.questdb.griffin.engine.functions.cast.CastStrToFloatFunctionFactory,
            io.questdb.griffin.engine.functions.cast.CastStrToLong256FunctionFactory,
            io.questdb.griffin.engine.functions.cast.CastStrToLongFunctionFactory,
            io.questdb.griffin.engine.functions.cast.CastStrToRegClassFunctionFactory,
            io.questdb.griffin.engine.functions.cast.CastStrToRegProcedureFunctionFactory,
            io.questdb.griffin.engine.functions.cast.CastStrToStrArrayFunctionFactory,
            io.questdb.griffin.engine.functions.cast.CastStrToShortFunctionFactory,
            io.questdb.griffin.engine.functions.cast.CastStrToByteFunctionFactory,
            io.questdb.griffin.engine.functions.cast.CastStrToStrFunctionFactory,
            io.questdb.griffin.engine.functions.cast.CastStrToSymbolFunctionFactory,
            io.questdb.griffin.engine.functions.cast.CastStrToCharFunctionFactory,
            io.questdb.griffin.engine.functions.cast.CastStrToDateFunctionFactory,
            io.questdb.griffin.engine.functions.cast.CastStrToTimestampFunctionFactory,
            io.questdb.griffin.engine.functions.cast.CastStrToBinaryFunctionFactory,
            io.questdb.griffin.engine.functions.cast.CastStrToGeoHashFunctionFactory,
            io.questdb.griffin.engine.functions.cast.CastGeoHashToGeoHashFunctionFactory,
            io.questdb.griffin.engine.functions.cast.CastStrToUuidFunctionFactory,
            io.questdb.griffin.engine.functions.cast.CastUuidToStrFunctionFactory,
//                  cast symbol to ...
            io.questdb.griffin.engine.functions.cast.CastSymbolToIntFunctionFactory,
            io.questdb.griffin.engine.functions.cast.CastSymbolToDoubleFunctionFactory,
            io.questdb.griffin.engine.functions.cast.CastSymbolToFloatFunctionFactory,
            io.questdb.griffin.engine.functions.cast.CastSymbolToLong256FunctionFactory,
            io.questdb.griffin.engine.functions.cast.CastSymbolToLongFunctionFactory,
            io.questdb.griffin.engine.functions.cast.CastSymbolToShortFunctionFactory,
            io.questdb.griffin.engine.functions.cast.CastSymbolToByteFunctionFactory,
            io.questdb.griffin.engine.functions.cast.CastSymbolToStrFunctionFactory,
            io.questdb.griffin.engine.functions.cast.CastSymbolToSymbolFunctionFactory,
            io.questdb.griffin.engine.functions.cast.CastSymbolToCharFunctionFactory,
            io.questdb.griffin.engine.functions.cast.CastSymbolToDateFunctionFactory,
            io.questdb.griffin.engine.functions.cast.CastSymbolToTimestampFunctionFactory,
            // cast helpers
            io.questdb.griffin.engine.functions.cast.VarcharCastHelperFunctionFactory,
//                  'in'
            io.questdb.griffin.engine.functions.bool.InSymbolCursorFunctionFactory,
            io.questdb.griffin.engine.functions.bool.InStrFunctionFactory,
            io.questdb.griffin.engine.functions.bool.InCharFunctionFactory,
            io.questdb.griffin.engine.functions.bool.InDoubleFunctionFactory,
            io.questdb.griffin.engine.functions.bool.InLongFunctionFactory,
            io.questdb.griffin.engine.functions.bool.InSymbolFunctionFactory,
            io.questdb.griffin.engine.functions.bool.InTimestampStrFunctionFactory,
            io.questdb.griffin.engine.functions.bool.InTimestampTimestampFunctionFactory,
            io.questdb.griffin.engine.functions.bool.BetweenTimestampFunctionFactory,
            io.questdb.griffin.engine.functions.bool.InUuidFunctionFactory,
//                  'all'
            io.questdb.griffin.engine.functions.bool.AllNotEqStrFunctionFactory,
//                  'agg' group by function
            io.questdb.griffin.engine.functions.groupby.StringAggGroupByFunctionFactory,
//                  'sum' group by function
            io.questdb.griffin.engine.functions.groupby.SumDoubleGroupByFunctionFactory,
            io.questdb.griffin.engine.functions.groupby.SumFloatGroupByFunctionFactory,
            io.questdb.griffin.engine.functions.groupby.SumIntGroupByFunctionFactory,
            io.questdb.griffin.engine.functions.groupby.SumLongGroupByFunctionFactory,
            io.questdb.griffin.engine.functions.groupby.SumLong256GroupByFunctionFactory,
            io.questdb.griffin.engine.functions.groupby.KSumDoubleGroupByFunctionFactory,
            io.questdb.griffin.engine.functions.groupby.NSumDoubleGroupByFunctionFactory,
//                  'last' group by function
            io.questdb.griffin.engine.functions.groupby.LastDoubleGroupByFunctionFactory,
            io.questdb.griffin.engine.functions.groupby.LastFloatGroupByFunctionFactory,
            io.questdb.griffin.engine.functions.groupby.LastIntGroupByFunctionFactory,
            io.questdb.griffin.engine.functions.groupby.LastIPv4GroupByFunctionFactory,
            io.questdb.griffin.engine.functions.groupby.LastCharGroupByFunctionFactory,
            io.questdb.griffin.engine.functions.groupby.LastShortGroupByFunctionFactory,
            io.questdb.griffin.engine.functions.groupby.LastBooleanGroupByFunctionFactory,
            io.questdb.griffin.engine.functions.groupby.LastByteGroupByFunctionFactory,
            io.questdb.griffin.engine.functions.groupby.LastSymbolGroupByFunctionFactory,
            io.questdb.griffin.engine.functions.groupby.LastStrGroupByFunctionFactory,
            io.questdb.griffin.engine.functions.groupby.LastTimestampGroupByFunctionFactory,
            io.questdb.griffin.engine.functions.groupby.LastDateGroupByFunctionFactory,
            io.questdb.griffin.engine.functions.groupby.LastLongGroupByFunctionFactory,
            io.questdb.griffin.engine.functions.groupby.LastGeoHashGroupByFunctionFactory,
            io.questdb.griffin.engine.functions.groupby.LastUuidGroupByFunctionFactory,
//                  'last_not_null' group by function
            io.questdb.griffin.engine.functions.groupby.LastNotNullCharGroupByFunctionFactory,
            io.questdb.griffin.engine.functions.groupby.LastNotNullDateGroupByFunctionFactory,
            io.questdb.griffin.engine.functions.groupby.LastNotNullDoubleGroupByFunctionFactory,
            io.questdb.griffin.engine.functions.groupby.LastNotNullFloatGroupByFunctionFactory,
            io.questdb.griffin.engine.functions.groupby.LastNotNullIntGroupByFunctionFactory,
            io.questdb.griffin.engine.functions.groupby.LastNotNullLongGroupByFunctionFactory,
            io.questdb.griffin.engine.functions.groupby.LastNotNullStrGroupByFunctionFactory,
            io.questdb.griffin.engine.functions.groupby.LastNotNullSymbolGroupByFunctionFactory,
            io.questdb.griffin.engine.functions.groupby.LastNotNullTimestampGroupByFunctionFactory,
            io.questdb.griffin.engine.functions.groupby.LastNotNullUuidGroupByFunctionFactory,
//                  'first' group by function
            io.questdb.griffin.engine.functions.groupby.FirstDoubleGroupByFunctionFactory,
            io.questdb.griffin.engine.functions.groupby.FirstFloatGroupByFunctionFactory,
            io.questdb.griffin.engine.functions.groupby.FirstIntGroupByFunctionFactory,
            io.questdb.griffin.engine.functions.groupby.FirstIPv4GroupByFunctionFactory,
            io.questdb.griffin.engine.functions.groupby.FirstCharGroupByFunctionFactory,
            io.questdb.griffin.engine.functions.groupby.FirstShortGroupByFunctionFactory,
            io.questdb.griffin.engine.functions.groupby.FirstBooleanGroupByFunctionFactory,
            io.questdb.griffin.engine.functions.groupby.FirstByteGroupByFunctionFactory,
            io.questdb.griffin.engine.functions.groupby.FirstTimestampGroupByFunctionFactory,
            io.questdb.griffin.engine.functions.groupby.FirstLongGroupByFunctionFactory,
            io.questdb.griffin.engine.functions.groupby.FirstDateGroupByFunctionFactory,
            io.questdb.griffin.engine.functions.groupby.FirstGeoHashGroupByFunctionFactory,
            io.questdb.griffin.engine.functions.groupby.FirstUuidGroupByFunctionFactory,
            io.questdb.griffin.engine.functions.groupby.FirstSymbolGroupByFunctionFactory,
            io.questdb.griffin.engine.functions.groupby.FirstStrGroupByFunctionFactory,
//                  'first_not_null' group by function
            io.questdb.griffin.engine.functions.groupby.FirstNotNullCharGroupByFunctionFactory,
            io.questdb.griffin.engine.functions.groupby.FirstNotNullDateGroupByFunctionFactory,
            io.questdb.griffin.engine.functions.groupby.FirstNotNullDoubleGroupByFunctionFactory,
            io.questdb.griffin.engine.functions.groupby.FirstNotNullFloatGroupByFunctionFactory,
            io.questdb.griffin.engine.functions.groupby.FirstNotNullIntGroupByFunctionFactory,
            io.questdb.griffin.engine.functions.groupby.FirstNotNullLongGroupByFunctionFactory,
            io.questdb.griffin.engine.functions.groupby.FirstNotNullStrGroupByFunctionFactory,
            io.questdb.griffin.engine.functions.groupby.FirstNotNullSymbolGroupByFunctionFactory,
            io.questdb.griffin.engine.functions.groupby.FirstNotNullTimestampGroupByFunctionFactory,
            io.questdb.griffin.engine.functions.groupby.FirstNotNullUuidGroupByFunctionFactory,
//                  'max' group
            io.questdb.griffin.engine.functions.groupby.MaxDoubleGroupByFunctionFactory,
            io.questdb.griffin.engine.functions.groupby.MaxBooleanGroupByFunctionFactory,
            io.questdb.griffin.engine.functions.groupby.MaxIPv4GroupByFunctionFactory,
            io.questdb.griffin.engine.functions.groupby.MaxIntGroupByFunctionFactory,
            io.questdb.griffin.engine.functions.groupby.MaxLongGroupByFunctionFactory,
            io.questdb.griffin.engine.functions.groupby.MaxCharGroupByFunctionFactory,
            io.questdb.griffin.engine.functions.groupby.MaxTimestampGroupByFunctionFactory,
            io.questdb.griffin.engine.functions.groupby.MaxDateGroupByFunctionFactory,
            io.questdb.griffin.engine.functions.groupby.MaxFloatGroupByFunctionFactory,
            io.questdb.griffin.engine.functions.groupby.MaxStrGroupByFunctionFactory,
//                  'min' group
            io.questdb.griffin.engine.functions.groupby.MinDoubleGroupByFunctionFactory,
            io.questdb.griffin.engine.functions.groupby.MinBooleanGroupByFunctionFactory,
            io.questdb.griffin.engine.functions.groupby.MinFloatGroupByFunctionFactory,
            io.questdb.griffin.engine.functions.groupby.MinLongGroupByFunctionFactory,
            io.questdb.griffin.engine.functions.groupby.MinIPv4GroupByFunctionFactory,
            io.questdb.griffin.engine.functions.groupby.MinIntGroupByFunctionFactory,
            io.questdb.griffin.engine.functions.groupby.MinCharGroupByFunctionFactory,
            io.questdb.griffin.engine.functions.groupby.MinTimestampGroupByFunctionFactory,
            io.questdb.griffin.engine.functions.groupby.MinDateGroupByFunctionFactory,
            io.questdb.griffin.engine.functions.groupby.MinStrGroupByFunctionFactory,
//                  'count' group by function
            io.questdb.griffin.engine.functions.groupby.CountGroupByFunctionFactory,
            io.questdb.griffin.engine.functions.groupby.CountDoubleGroupByFunctionFactory,
            io.questdb.griffin.engine.functions.groupby.CountFloatGroupByFunctionFactory,
            io.questdb.griffin.engine.functions.groupby.CountGeoHashGroupByFunctionFactory,
            io.questdb.griffin.engine.functions.groupby.CountIPv4GroupByFunctionFactory,
            io.questdb.griffin.engine.functions.groupby.CountIntGroupByFunctionFactory,
            io.questdb.griffin.engine.functions.groupby.CountLongGroupByFunctionFactory,
            io.questdb.griffin.engine.functions.groupby.CountLong256GroupByFunctionFactory,
            io.questdb.griffin.engine.functions.groupby.CountStrGroupByFunctionFactory,
            io.questdb.griffin.engine.functions.groupby.CountSymbolGroupByFunctionFactory,
            io.questdb.griffin.engine.functions.groupby.CountDistinctStringGroupByFunctionFactory,
            io.questdb.griffin.engine.functions.groupby.CountDistinctSymbolGroupByFunctionFactory,
            io.questdb.griffin.engine.functions.groupby.CountDistinctLong256GroupByFunctionFactory,
            io.questdb.griffin.engine.functions.groupby.CountDistinctLongGroupByFunctionFactory,
            io.questdb.griffin.engine.functions.groupby.CountDistinctIPv4GroupByFunctionFactory,
            io.questdb.griffin.engine.functions.groupby.CountDistinctIntGroupByFunctionFactory,
            io.questdb.griffin.engine.functions.groupby.CountDistinctUuidGroupByFunctionFactory,
            //      'haversine_dist_degree' group by function
            io.questdb.griffin.engine.functions.groupby.HaversineDistDegreeGroupByFunctionFactory,
            //      'approx_percentile' group by function
            io.questdb.griffin.engine.functions.groupby.ApproxPercentileDoubleGroupByFunctionFactory,
            io.questdb.griffin.engine.functions.groupby.ApproxPercentileLongGroupByFunctionFactory,
//                  'isOrdered'
            io.questdb.griffin.engine.functions.groupby.IsIPv4OrderedGroupByFunctionFactory,
            io.questdb.griffin.engine.functions.groupby.IsLongOrderedGroupByFunctionFactory,
//                  round()
            io.questdb.griffin.engine.functions.math.RoundDoubleZeroScaleFunctionFactory,
            io.questdb.griffin.engine.functions.math.RoundDoubleFunctionFactory,
            io.questdb.griffin.engine.functions.math.RoundDownDoubleFunctionFactory,
            io.questdb.griffin.engine.functions.math.RoundUpDoubleFunctionFactory,
            io.questdb.griffin.engine.functions.math.RoundHalfEvenDoubleFunctionFactory,
//                  ceil()
            io.questdb.griffin.engine.functions.math.CeilDoubleFunctionFactory,
            io.questdb.griffin.engine.functions.math.CeilFloatFunctionFactory,
//                  ceil()
            io.questdb.griffin.engine.functions.math.CeilingDoubleFunctionFactory,
            io.questdb.griffin.engine.functions.math.CeilingFloatFunctionFactory,
//                  exp()
            io.questdb.griffin.engine.functions.math.ExpDoubleFunctionFactory,
//                  floor()
            io.questdb.griffin.engine.functions.math.FloorDoubleFunctionFactory,
            io.questdb.griffin.engine.functions.math.FloorFloatFunctionFactory,
//                  case conditional statement
            io.questdb.griffin.engine.functions.conditional.CaseFunctionFactory,
            io.questdb.griffin.engine.functions.conditional.SwitchFunctionFactory,
            io.questdb.griffin.engine.functions.conditional.CoalesceFunctionFactory,
//                  PostgreSQL catalogue functions
            io.questdb.griffin.engine.functions.catalogue.PgAttrDefFunctionFactory,
            io.questdb.griffin.engine.functions.catalogue.PrefixedPgAttrDefFunctionFactory,
            io.questdb.griffin.engine.functions.catalogue.PgAttributeFunctionFactory,
            io.questdb.griffin.engine.functions.catalogue.PrefixedPgAttributeFunctionFactory,
            io.questdb.griffin.engine.functions.catalogue.PgClassFunctionFactory,
            io.questdb.griffin.engine.functions.catalogue.PrefixedPgClassFunctionFactory,
            io.questdb.griffin.engine.functions.catalogue.PgIndexFunctionFactory,
            io.questdb.griffin.engine.functions.catalogue.PrefixedPgIndexFunctionFactory,
            io.questdb.griffin.engine.functions.catalogue.PgRolesFunctionFactory,
            io.questdb.griffin.engine.functions.catalogue.PrefixedPgRolesFunctionFactory,
            io.questdb.griffin.engine.functions.catalogue.InformationSchemaFunctionFactory,
            io.questdb.griffin.engine.functions.catalogue.PrefixedPgTypeFunctionFactory,
            io.questdb.griffin.engine.functions.catalogue.PrefixedPgDescriptionFunctionFactory,
            io.questdb.griffin.engine.functions.catalogue.PrefixedPgNamespaceFunctionFactory,
            io.questdb.griffin.engine.functions.catalogue.PgNamespaceFunctionFactory,
            io.questdb.griffin.engine.functions.catalogue.PgLocksFunctionFactory,
            io.questdb.griffin.engine.functions.catalogue.PrefixedPgLocksFunctionFactory,
            io.questdb.griffin.engine.functions.catalogue.IsTableVisibleCatalogueFunctionFactory,
            io.questdb.griffin.engine.functions.catalogue.UserByIdCatalogueFunctionFactory,
            io.questdb.griffin.engine.functions.catalogue.PgTypeFunctionFactory,
            io.questdb.griffin.engine.functions.catalogue.VersionFunctionFactory,
            io.questdb.griffin.engine.functions.catalogue.CurrentDatabaseFunctionFactory,
            io.questdb.griffin.engine.functions.catalogue.PrefixedCurrentDatabaseFunctionFactory,
            io.questdb.griffin.engine.functions.catalogue.CurrentSchemasFunctionFactory,
            io.questdb.griffin.engine.functions.catalogue.PrefixedCurrentSchemasFunctionFactory,
            io.questdb.griffin.engine.functions.catalogue.CurrentSchemaFunctionFactory,
            io.questdb.griffin.engine.functions.catalogue.PrefixedCurrentSchemaFunctionFactory,
            io.questdb.griffin.engine.functions.catalogue.CurrentUserFunctionFactory,
            io.questdb.griffin.engine.functions.catalogue.CursorDereferenceFunctionFactory,
            io.questdb.griffin.engine.functions.catalogue.PgDescriptionFunctionFactory,
            io.questdb.griffin.engine.functions.catalogue.PgInheritsFunctionFactory,
            io.questdb.griffin.engine.functions.catalogue.PrefixedPgInheritsFunctionFactory,
            io.questdb.griffin.engine.functions.catalogue.SessionUserFunctionFactory,
            io.questdb.griffin.engine.functions.catalogue.PgGetPartKeyDefFunctionFactory,
            io.questdb.griffin.engine.functions.catalogue.PrefixedPgGetPartKeyDefFunctionFactory,
            io.questdb.griffin.engine.functions.catalogue.PgGetSITExprFunctionFactory,
            io.questdb.griffin.engine.functions.catalogue.PrefixedPgGetSITExprFunctionFactory,
            io.questdb.griffin.engine.functions.catalogue.PrefixedPgGetSIExprFunctionFactory,
            io.questdb.griffin.engine.functions.catalogue.PgGetSIExprFunctionFactory,
            io.questdb.griffin.engine.functions.catalogue.FormatTypeFunctionFactory,
            io.questdb.griffin.engine.functions.catalogue.PgProcFunctionFactory,
            io.questdb.griffin.engine.functions.catalogue.PgRangeFunctionFactory,
            io.questdb.griffin.engine.functions.catalogue.PgGetKeywordsFunctionFactory,
            io.questdb.griffin.engine.functions.catalogue.PrefixedPgGetKeywordsFunctionFactory,
            io.questdb.griffin.engine.functions.catalogue.TableListFunctionFactory,
            io.questdb.griffin.engine.functions.catalogue.KeywordsFunctionFactory,
            io.questdb.griffin.engine.functions.catalogue.FunctionListFunctionFactory,
            io.questdb.griffin.engine.functions.catalogue.WalTableListFunctionFactory,
            io.questdb.griffin.engine.functions.catalogue.DumpMemoryUsageFunctionFactory,
            io.questdb.griffin.engine.functions.catalogue.DumpThreadStacksFunctionFactory,
            io.questdb.griffin.engine.functions.catalogue.PrefixedAgeFunctionFactory,
            io.questdb.griffin.engine.functions.catalogue.PgIsInRecoveryFunctionFactory,
            io.questdb.griffin.engine.functions.catalogue.PrefixedPgIsInRecoveryFunctionFactory,
            io.questdb.griffin.engine.functions.catalogue.TxIDCurrentFunctionFactory,
            io.questdb.griffin.engine.functions.catalogue.PrefixedTxIDCurrentFunctionFactory,
            io.questdb.griffin.engine.functions.catalogue.PgDatabaseFunctionFactory,
            io.questdb.griffin.engine.functions.catalogue.PrefixedPgDatabaseFunctionFactory,
            io.questdb.griffin.engine.functions.catalogue.PgShDescriptionFunctionFactory,
            io.questdb.griffin.engine.functions.catalogue.SimulateCrashFunctionFactory,
            io.questdb.griffin.engine.functions.catalogue.PrefixedVersionFunctionFactory,

//            PostgreSQL advisory locks functions
            io.questdb.griffin.engine.functions.lock.AdvisoryUnlockAll,
//                  concat()
            io.questdb.griffin.engine.functions.str.ConcatFunctionFactory,
            // replace()
            io.questdb.griffin.engine.functions.str.ReplaceStrFunctionFactory,
            // regexp_replace()
            io.questdb.griffin.engine.functions.regex.RegexpReplaceStrFunctionFactory,
//                  avg()
            io.questdb.griffin.engine.functions.groupby.AvgDoubleGroupByFunctionFactory,
            io.questdb.griffin.engine.functions.groupby.AvgBooleanGroupByFunctionFactory,
//                  vwap()
            io.questdb.griffin.engine.functions.groupby.VwapDoubleGroupByFunctionFactory,
//                 stddev()
            io.questdb.griffin.engine.functions.groupby.StdDevGroupByFunctionFactory,
//                 stddev_samp()
            io.questdb.griffin.engine.functions.groupby.StdDevSampleGroupByFunctionFactory,
//                 stddev_pop()
            io.questdb.griffin.engine.functions.groupby.StdDevPopGroupByFunctionFactory,
//                 variance()
            io.questdb.griffin.engine.functions.groupby.VarGroupByFunctionFactory,
//                 var_samp()
            io.questdb.griffin.engine.functions.groupby.VarSampleGroupByFunctionFactory,
//                 var_pop()
            io.questdb.griffin.engine.functions.groupby.VarPopGroupByFunctionFactory,
//                  ^
            io.questdb.griffin.engine.functions.math.PowDoubleFunctionFactory,
            io.questdb.griffin.engine.functions.table.AllTablesFunctionFactory,
            io.questdb.griffin.engine.functions.table.TableColumnsFunctionFactory,
            io.questdb.griffin.engine.functions.table.TablePartitionsFunctionFactory,
            io.questdb.griffin.engine.functions.table.TouchTableFunctionFactory,
            io.questdb.griffin.engine.functions.table.ReaderPoolFunctionFactory,
            io.questdb.griffin.engine.functions.table.WriterPoolFunctionFactory,
            io.questdb.griffin.engine.functions.table.TableWriterMetricsFunctionFactory,
            io.questdb.griffin.engine.functions.table.MemoryMetricsFunctionFactory,

            // strpos
            io.questdb.griffin.engine.functions.str.StrPosFunctionFactory,
            io.questdb.griffin.engine.functions.str.StrPosCharFunctionFactory,
            // position
            io.questdb.griffin.engine.functions.str.PositionFunctionFactory,
//                  Change string case
            io.questdb.griffin.engine.functions.str.ToUppercaseFunctionFactory,
            io.questdb.griffin.engine.functions.str.ToLowercaseFunctionFactory,
            io.questdb.griffin.engine.functions.str.LowerFunctionFactory,
            io.questdb.griffin.engine.functions.str.UpperFunctionFactory,
//          left/right
            io.questdb.griffin.engine.functions.str.LeftFunctionFactory,
            io.questdb.griffin.engine.functions.str.RightFunctionFactory,
            // Pad strings
            io.questdb.griffin.engine.functions.str.LPadFunctionFactory,
            io.questdb.griffin.engine.functions.str.LPadStrFunctionFactory,
            io.questdb.griffin.engine.functions.str.RPadFunctionFactory,
            io.questdb.griffin.engine.functions.str.RPadStrFunctionFactory,
            // size_pretty
            io.questdb.griffin.engine.functions.str.SizePrettyFunctionFactory,
            // substring
            io.questdb.griffin.engine.functions.str.SubStringFunctionFactory,

            // trim
            io.questdb.griffin.engine.functions.str.TrimFunctionFactory,
            io.questdb.griffin.engine.functions.str.LTrimFunctionFactory,
            io.questdb.griffin.engine.functions.str.RTrimFunctionFactory,

            //starts_with
            io.questdb.griffin.engine.functions.str.StartsWithStrFunctionFactory,
            // split_part
            io.questdb.griffin.engine.functions.str.SplitPartFunctionFactory,
            io.questdb.griffin.engine.functions.str.SplitPartCharFunctionFactory,

            // window functions
            io.questdb.griffin.engine.functions.window.RowNumberFunctionFactory,
            io.questdb.griffin.engine.functions.window.RankFunctionFactory,
            io.questdb.griffin.engine.functions.window.AvgDoubleWindowFunctionFactory,

            // metadata functions
            io.questdb.griffin.engine.functions.metadata.BuildFunctionFactory,
            // geohash functions
            io.questdb.griffin.engine.functions.geohash.GeoHashFromCoordinatesFunctionFactory,
            // bin functions
            io.questdb.griffin.engine.functions.bin.Base64FunctionFactory,
            // bit operations
            io.questdb.griffin.engine.functions.math.BitwiseAndLongFunctionFactory,
            io.questdb.griffin.engine.functions.math.BitwiseOrLongFunctionFactory,
            io.questdb.griffin.engine.functions.math.BitwiseNotLongFunctionFactory,
            io.questdb.griffin.engine.functions.math.BitwiseXorLongFunctionFactory,
            io.questdb.griffin.engine.functions.math.BitwiseAndIPv4FunctionFactory,
            io.questdb.griffin.engine.functions.math.BitwiseAndIPv4StrFunctionFactory,
            io.questdb.griffin.engine.functions.math.BitwiseAndIntFunctionFactory,
            io.questdb.griffin.engine.functions.math.BitwiseAndStrIPv4FunctionFactory,
            io.questdb.griffin.engine.functions.math.BitwiseOrIPv4FunctionFactory,
            io.questdb.griffin.engine.functions.math.BitwiseOrIPv4StrFunctionFactory,
            io.questdb.griffin.engine.functions.math.BitwiseOrStrIPv4FunctionFactory,
            io.questdb.griffin.engine.functions.math.BitwiseOrIntFunctionFactory,
            io.questdb.griffin.engine.functions.math.BitwiseNotIPv4FunctionFactory,
            io.questdb.griffin.engine.functions.math.BitwiseNotIPv4StrFunctionFactory,
            io.questdb.griffin.engine.functions.math.BitwiseNotIntFunctionFactory,
            io.questdb.griffin.engine.functions.math.BitwiseXorIntFunctionFactory,

            // ipv4 operators
            io.questdb.griffin.engine.functions.math.IPv4PlusIntFunctionFactory,
            io.questdb.griffin.engine.functions.math.IntPlusIPv4FunctionFactory,
            io.questdb.griffin.engine.functions.math.IPv4MinusIntFunctionFactory,
            io.questdb.griffin.engine.functions.math.IPv4StrMinusIntFunctionFactory,
            io.questdb.griffin.engine.functions.math.IPv4MinusIPv4FunctionFactory,
            io.questdb.griffin.engine.functions.math.IPv4StrPlusIntFunctionFactory,
            io.questdb.griffin.engine.functions.math.IntPlusIPv4StrFunctionFactory,
            io.questdb.griffin.engine.functions.math.IPv4StrMinusIPv4StrFunctionFactory,
            io.questdb.griffin.engine.functions.math.IPv4StrMinusIPv4FunctionFactory,
            io.questdb.griffin.engine.functions.math.IPv4MinusIPv4StrFunctionFactory,

            // ipv4 functions
            io.questdb.griffin.engine.functions.math.IPv4StrNetmaskFunctionFactory,

            io.questdb.griffin.engine.functions.date.ToTimezoneTimestampFunctionFactory,
            io.questdb.griffin.engine.functions.date.ToUTCTimestampFunctionFactory,

            io.questdb.griffin.engine.functions.catalogue.TypeOfFunctionFactory
            ;
}<|MERGE_RESOLUTION|>--- conflicted
+++ resolved
@@ -107,12 +107,9 @@
     exports io.questdb.cutlass.line.tcp.auth;
     exports io.questdb.cairo.frm;
     exports io.questdb.cairo.frm.file;
-<<<<<<< HEAD
     exports io.questdb.std.histogram.org.HdrHistogram;
-=======
     exports io.questdb.client;
     exports io.questdb.std.bytes;
->>>>>>> 328ddbb9
 
     provides FunctionFactory with
             // test functions
