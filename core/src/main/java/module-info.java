/*******************************************************************************
 *     ___                  _   ____  ____
 *    / _ \ _   _  ___  ___| |_|  _ \| __ )
 *   | | | | | | |/ _ \/ __| __| | | |  _ \
 *   | |_| | |_| |  __/\__ \ |_| |_| | |_) |
 *    \__\_\\__,_|\___||___/\__|____/|____/
 * <p>
 *  Copyright (c) 2014-2019 Appsicle
 *  Copyright (c) 2019-2023 QuestDB
 * <p>
 *  Licensed under the Apache License, Version 2.0 (the "License");
 *  you may not use this file except in compliance with the License.
 *  You may obtain a copy of the License at
 * <p>
 *  http://www.apache.org/licenses/LICENSE-2.0
 * <p>
 *  Unless required by applicable law or agreed to in writing, software
 *  distributed under the License is distributed on an "AS IS" BASIS,
 *  WITHOUT WARRANTIES OR CONDITIONS OF ANY KIND, either express or implied.
 *  See the License for the specific language governing permissions and
 *  limitations under the License.
 *
 ******************************************************************************/

import io.questdb.griffin.FunctionFactory;
import io.questdb.griffin.engine.functions.cast.CastNullTypeFunctionFactory;
import io.questdb.griffin.engine.functions.math.*;

open module io.questdb {
    requires transitive jdk.unsupported;
    requires static org.jetbrains.annotations;
    requires static java.management;

    uses io.questdb.griffin.FunctionFactory;
    exports io.questdb;
    exports io.questdb.cairo;
    exports io.questdb.cairo.vm;
    exports io.questdb.cairo.map;
    exports io.questdb.cairo.sql;
    exports io.questdb.cairo.pool;
    exports io.questdb.cairo.pool.ex;
    exports io.questdb.cairo.security;

    exports io.questdb.cutlass;
    exports io.questdb.cutlass.http;
    exports io.questdb.cutlass.http.processors;
    exports io.questdb.cutlass.http.ex;
    exports io.questdb.cutlass.json;
    exports io.questdb.cutlass.line;
    exports io.questdb.cutlass.line.udp;
    exports io.questdb.cutlass.line.tcp;
    exports io.questdb.cutlass.pgwire;
    exports io.questdb.cutlass.text;
    exports io.questdb.cutlass.text.types;

    exports io.questdb.griffin;
    exports io.questdb.griffin.engine;
    exports io.questdb.griffin.model;
    exports io.questdb.griffin.engine.functions;
    exports io.questdb.griffin.engine.functions.rnd;
    exports io.questdb.griffin.engine.functions.bind;
    exports io.questdb.griffin.engine.functions.bool;
    exports io.questdb.griffin.engine.functions.cast;
    exports io.questdb.griffin.engine.functions.catalogue;
    exports io.questdb.griffin.engine.functions.columns;
    exports io.questdb.griffin.engine.functions.conditional;
    exports io.questdb.griffin.engine.functions.constants;
    exports io.questdb.griffin.engine.functions.date;
    exports io.questdb.griffin.engine.functions.eq;
    exports io.questdb.griffin.engine.functions.groupby;
    exports io.questdb.griffin.engine.functions.lt;
    exports io.questdb.griffin.engine.functions.math;
    exports io.questdb.griffin.engine.functions.regex;
    exports io.questdb.griffin.engine.functions.str;
    exports io.questdb.griffin.engine.functions.test;
    exports io.questdb.griffin.engine.functions.geohash;
    exports io.questdb.griffin.engine.functions.bin;
    exports io.questdb.griffin.engine.functions.lock;
    exports io.questdb.griffin.engine.functions.analytic;
    exports io.questdb.griffin.engine.functions.table;
    exports io.questdb.griffin.engine.groupby;
    exports io.questdb.griffin.engine.groupby.vect;
    exports io.questdb.griffin.engine.orderby;
    exports io.questdb.griffin.engine.analytic;
    exports io.questdb.griffin.engine.table;
    exports io.questdb.jit;
    exports io.questdb.std;
    exports io.questdb.std.datetime;
    exports io.questdb.std.datetime.microtime;
    exports io.questdb.std.datetime.millitime;
    exports io.questdb.std.str;
    exports io.questdb.std.ex;
    exports io.questdb.std.fastdouble;
    exports io.questdb.network;
    exports io.questdb.log;
    exports io.questdb.mp;
    exports io.questdb.tasks;
    exports io.questdb.metrics;
    exports io.questdb.cairo.vm.api;
    exports io.questdb.cairo.mig;
    exports io.questdb.griffin.engine.join;
    exports io.questdb.griffin.engine.ops;
    exports io.questdb.cairo.sql.async;
    exports io.questdb.client;
    exports io.questdb.griffin.engine.functions.long128;
    exports io.questdb.cairo.wal;
    exports io.questdb.cairo.wal.seq;
    exports io.questdb.cutlass.auth;
    exports io.questdb.cutlass.line.tcp.auth;
    exports io.questdb.cairo.frm;
    exports io.questdb.cairo.frm.file;

    provides FunctionFactory with
            // test functions
            io.questdb.griffin.engine.functions.test.TestDataUnavailableFunctionFactory,
            io.questdb.griffin.engine.functions.test.TestMatchFunctionFactory,
            io.questdb.griffin.engine.functions.test.TestLatchedCounterFunctionFactory,
            io.questdb.griffin.engine.functions.test.TestSumXDoubleGroupByFunctionFactory,
            io.questdb.griffin.engine.functions.test.TestNPEFactory,
            io.questdb.griffin.engine.functions.test.TestSumTDoubleGroupByFunctionFactory,
            io.questdb.griffin.engine.functions.test.TestSumStringGroupByFunctionFactory,
            io.questdb.griffin.engine.functions.bool.OrFunctionFactory,
            io.questdb.griffin.engine.functions.bool.AndFunctionFactory,
            io.questdb.griffin.engine.functions.bool.NotFunctionFactory,

            // [] operators
            io.questdb.griffin.engine.functions.array.StrArrayDereferenceFunctionFactory,
            io.questdb.griffin.engine.functions.array.IntArrayDereferenceHackFunctionFactory,
            // '=' operators
            io.questdb.griffin.engine.functions.eq.EqStrFunctionFactory,
            io.questdb.griffin.engine.functions.eq.EqByteFunctionFactory,
            io.questdb.griffin.engine.functions.eq.EqShortFunctionFactory,
            io.questdb.griffin.engine.functions.eq.EqIntFunctionFactory,
            io.questdb.griffin.engine.functions.eq.EqIPv4FunctionFactory,
            io.questdb.griffin.engine.functions.eq.EqLongFunctionFactory,
            io.questdb.griffin.engine.functions.eq.EqLong128FunctionFactory,
            io.questdb.griffin.engine.functions.eq.EqDoubleFunctionFactory,
            io.questdb.griffin.engine.functions.eq.EqLong256StrFunctionFactory,
            io.questdb.griffin.engine.functions.eq.EqLong256FunctionFactory,
            io.questdb.griffin.engine.functions.eq.EqStrCharFunctionFactory,
            io.questdb.griffin.engine.functions.eq.EqSymStrFunctionFactory,
            io.questdb.griffin.engine.functions.eq.EqSymCharFunctionFactory,
            io.questdb.griffin.engine.functions.eq.EqCharCharFunctionFactory,
            io.questdb.griffin.engine.functions.eq.EqIntStrCFunctionFactory,
            io.questdb.griffin.engine.functions.eq.EqTimestampFunctionFactory,
            io.questdb.griffin.engine.functions.eq.EqBooleanFunctionFactory,
            io.questdb.griffin.engine.functions.eq.EqBooleanCharFunctionFactory,
            io.questdb.griffin.engine.functions.eq.EqBinaryFunctionFactory,
            io.questdb.griffin.engine.functions.eq.EqGeoHashGeoHashFunctionFactory,
            io.questdb.griffin.engine.functions.eq.EqGeoHashStrFunctionFactory,
            io.questdb.griffin.engine.functions.eq.EqStrGeoHashFunctionFactory,
            io.questdb.griffin.engine.functions.eq.EqUuidFunctionFactory,
            io.questdb.griffin.engine.functions.eq.EqStrUuidFunctionFactory,
            io.questdb.griffin.engine.functions.eq.EqUuidStrFunctionFactory,

            //contains
            io.questdb.griffin.engine.functions.eq.ContainsIPv4FunctionFactory,
            io.questdb.griffin.engine.functions.eq.ContainsEqIPv4FunctionFactory,
            io.questdb.griffin.engine.functions.eq.NegContainsEqIPv4FunctionFactory,
            io.questdb.griffin.engine.functions.eq.NegContainsIPv4FunctionFactory,

            //nullif
            io.questdb.griffin.engine.functions.conditional.NullIfCharFunctionFactory,
            io.questdb.griffin.engine.functions.conditional.NullIfIntFunctionFactory,
            io.questdb.griffin.engine.functions.conditional.NullIfLongFunctionFactory,
            io.questdb.griffin.engine.functions.conditional.NullIfStrFunctionFactory,

//                   '<' operator
            io.questdb.griffin.engine.functions.lt.LtDoubleVVFunctionFactory,
            io.questdb.griffin.engine.functions.lt.LtTimestampFunctionFactory,
            io.questdb.griffin.engine.functions.lt.LtIntFunctionFactory,
            io.questdb.griffin.engine.functions.lt.LtCharFunctionFactory,
            io.questdb.griffin.engine.functions.lt.LtStrFunctionFactory,
            io.questdb.griffin.engine.functions.lt.LtLongFunctionFactory,
            io.questdb.griffin.engine.functions.lt.LtLong256FunctionFactory,

//                   '+' operator
            io.questdb.griffin.engine.functions.math.AddIntFunctionFactory,
            io.questdb.griffin.engine.functions.math.AddLongFunctionFactory,
            io.questdb.griffin.engine.functions.math.AddFloatFunctionFactory,
            io.questdb.griffin.engine.functions.math.AddDoubleFunctionFactory,
            io.questdb.griffin.engine.functions.math.AddLong256FunctionFactory,
            io.questdb.griffin.engine.functions.date.AddLongToTimestampFunctionFactory,
//                    # '-' operator,
            io.questdb.griffin.engine.functions.math.NegIntFunctionFactory,
            io.questdb.griffin.engine.functions.math.NegDoubleFunctionFactory,
            io.questdb.griffin.engine.functions.math.NegFloatFunctionFactory,
            io.questdb.griffin.engine.functions.math.NegLongFunctionFactory,
            io.questdb.griffin.engine.functions.math.NegShortFunctionFactory,
            io.questdb.griffin.engine.functions.math.NegByteFunctionFactory,

            io.questdb.griffin.engine.functions.math.SubDoubleFunctionFactory,
            io.questdb.griffin.engine.functions.math.SubIntFunctionFactory,
            io.questdb.griffin.engine.functions.math.SubLongFunctionFactory,
            io.questdb.griffin.engine.functions.math.SubTimestampFunctionFactory,
//                    # '/' operator,
            io.questdb.griffin.engine.functions.math.DivDoubleFunctionFactory,
            io.questdb.griffin.engine.functions.math.DivFloatFunctionFactory,
            io.questdb.griffin.engine.functions.math.DivLongFunctionFactory,
            io.questdb.griffin.engine.functions.math.DivIntFunctionFactory,
//                    # '%' operator,
            io.questdb.griffin.engine.functions.math.RemIntFunctionFactory,
            io.questdb.griffin.engine.functions.math.RemLongFunctionFactory,
            io.questdb.griffin.engine.functions.math.RemDoubleFunctionFactory,
            io.questdb.griffin.engine.functions.math.RemFloatFunctionFactory,
//                    # '*' operator,
            io.questdb.griffin.engine.functions.math.MulFloatFunctionFactory,
            io.questdb.griffin.engine.functions.math.MulDoubleFunctionFactory,
            io.questdb.griffin.engine.functions.math.MulLongFunctionFactory,
            io.questdb.griffin.engine.functions.math.MulIntFunctionFactory,
            io.questdb.griffin.engine.functions.math.AbsIntFunctionFactory,
            io.questdb.griffin.engine.functions.math.AbsShortFunctionFactory,
            io.questdb.griffin.engine.functions.math.AbsLongFunctionFactory,
            io.questdb.griffin.engine.functions.math.AbsDoubleFunctionFactory,
            io.questdb.griffin.engine.functions.math.LnDoubleFunctionFactory,
            io.questdb.griffin.engine.functions.math.LogDoubleFunctionFactory,
            io.questdb.griffin.engine.functions.math.SqrtDoubleFunctionFactory,
//                    # 'trigonometric'
            io.questdb.griffin.engine.functions.math.SinDoubleFunctionFactory,
            io.questdb.griffin.engine.functions.math.CosDoubleFunctionFactory,
            io.questdb.griffin.engine.functions.math.TanDoubleFunctionFactory,
            io.questdb.griffin.engine.functions.math.CotDoubleFunctionFactory,
            io.questdb.griffin.engine.functions.math.AsinDoubleFunctionFactory,
            io.questdb.griffin.engine.functions.math.AcosDoubleFunctionFactory,
            io.questdb.griffin.engine.functions.math.AtanDoubleFunctionFactory,
            io.questdb.griffin.engine.functions.math.Atan2DoubleFunctionFactory,
            io.questdb.griffin.engine.functions.math.PIDoubleFunctionFactory,
            io.questdb.griffin.engine.functions.math.RadiansDoubleFunctionFactory,
            io.questdb.griffin.engine.functions.math.DegreesDoubleFunctionFactory,
//                    # '~=',
            io.questdb.griffin.engine.functions.regex.MatchStrFunctionFactory,
            io.questdb.griffin.engine.functions.regex.MatchCharFunctionFactory,
//                    #like
            io.questdb.griffin.engine.functions.regex.LikeStrFunctionFactory,
            io.questdb.griffin.engine.functions.regex.ILikeStrFunctionFactory,
//                    # '!~',
            io.questdb.griffin.engine.functions.regex.NotMatchStrFunctionFactory,
            io.questdb.griffin.engine.functions.regex.NotMatchCharFunctionFactory,
//                    # 'to_char',
            io.questdb.griffin.engine.functions.date.ToStrDateFunctionFactory,
            io.questdb.griffin.engine.functions.date.ToStrTimestampFunctionFactory,
            io.questdb.griffin.engine.functions.str.ToCharBinFunctionFactory,
//                    # 'length',
            io.questdb.griffin.engine.functions.str.LengthStrFunctionFactory,
            io.questdb.griffin.engine.functions.str.LengthSymbolFunctionFactory,
            io.questdb.griffin.engine.functions.str.LengthBinFunctionFactory,
//                    # random generator functions,
            io.questdb.griffin.engine.functions.rnd.LongSequenceFunctionFactory,
            io.questdb.griffin.engine.functions.rnd.RndBooleanFunctionFactory,
            io.questdb.griffin.engine.functions.rnd.RndIntFunctionFactory,
            io.questdb.griffin.engine.functions.rnd.RndIPv4FunctionFactory,
<<<<<<< HEAD
=======
            io.questdb.griffin.engine.functions.rnd.RndIPv4CCFunctionFactory,
>>>>>>> 0643b7e7
            io.questdb.griffin.engine.functions.rnd.RndIntCCFunctionFactory,
            io.questdb.griffin.engine.functions.rnd.RndStrFunctionFactory,
            io.questdb.griffin.engine.functions.rnd.RndStringRndListFunctionFactory,
            io.questdb.griffin.engine.functions.rnd.RndDoubleCCFunctionFactory,
            io.questdb.griffin.engine.functions.rnd.RndDoubleFunctionFactory,
            io.questdb.griffin.engine.functions.rnd.RndFloatCFunctionFactory,
            io.questdb.griffin.engine.functions.rnd.RndShortCCFunctionFactory,
            io.questdb.griffin.engine.functions.rnd.RndShortFunctionFactory,
            io.questdb.griffin.engine.functions.rnd.RndDateCCCFunctionFactory,
            io.questdb.griffin.engine.functions.rnd.RndTimestampFunctionFactory,
            io.questdb.griffin.engine.functions.rnd.RndSymbolFunctionFactory,
            io.questdb.griffin.engine.functions.rnd.RndLongCCFunctionFactory,
            io.questdb.griffin.engine.functions.rnd.RndLongFunctionFactory,
            io.questdb.griffin.engine.functions.rnd.RndUuidFunctionFactory,
            io.questdb.griffin.engine.functions.date.TimestampSequenceFunctionFactory,
            io.questdb.griffin.engine.functions.long128.LongsToLong128FunctionFactory,
            io.questdb.griffin.engine.functions.uuid.LongsToUuidFunctionFactory,
            io.questdb.griffin.engine.functions.date.TimestampShuffleFunctionFactory,
            io.questdb.griffin.engine.functions.date.TimestampFloorFunctionFactory,
            io.questdb.griffin.engine.functions.date.TimestampCeilFunctionFactory,
            io.questdb.griffin.engine.functions.date.DateTruncFunctionFactory,
            io.questdb.griffin.engine.functions.rnd.RndByteCCFunctionFactory,
            io.questdb.griffin.engine.functions.rnd.RndBinCCCFunctionFactory,
            io.questdb.griffin.engine.functions.rnd.RndSymbolListFunctionFactory,
            io.questdb.griffin.engine.functions.rnd.RndStringListFunctionFactory,
            io.questdb.griffin.engine.functions.rnd.RndCharFunctionFactory,
            io.questdb.griffin.engine.functions.rnd.RndLong256FunctionFactory,
            io.questdb.griffin.engine.functions.rnd.RndLong256NFunctionFactory,
            io.questdb.griffin.engine.functions.rnd.RndByteFunctionFactory,
            io.questdb.griffin.engine.functions.rnd.RndFloatFunctionFactory,
            io.questdb.griffin.engine.functions.rnd.RndBinFunctionFactory,
            io.questdb.griffin.engine.functions.rnd.RndDateFunctionFactory,
            io.questdb.griffin.engine.functions.rnd.ListFunctionFactory,
            io.questdb.griffin.engine.functions.rnd.RndGeoHashFunctionFactory,
            io.questdb.griffin.engine.functions.rnd.RndLogFunctionFactory,
//                  date conversion functions,
            io.questdb.griffin.engine.functions.date.SysdateFunctionFactory,
            io.questdb.griffin.engine.functions.date.ToTimestampVCFunctionFactory,
            io.questdb.griffin.engine.functions.date.ToTimestampFunctionFactory,
            io.questdb.griffin.engine.functions.date.SystimestampFunctionFactory,
            io.questdb.griffin.engine.functions.date.NowFunctionFactory,
            io.questdb.griffin.engine.functions.date.HourOfDayFunctionFactory,
            io.questdb.griffin.engine.functions.date.DayOfMonthFunctionFactory,
            io.questdb.griffin.engine.functions.date.DayOfWeekFunctionFactory,
            io.questdb.griffin.engine.functions.date.DayOfWeekSundayFirstFunctionFactory,
            io.questdb.griffin.engine.functions.date.MinuteOfHourFunctionFactory,
            io.questdb.griffin.engine.functions.date.SecondOfMinuteFunctionFactory,
            io.questdb.griffin.engine.functions.date.WeekOfYearFunctionFactory,
            io.questdb.griffin.engine.functions.date.YearFunctionFactory,
            io.questdb.griffin.engine.functions.date.MonthOfYearFunctionFactory,
            io.questdb.griffin.engine.functions.date.DaysPerMonthFunctionFactory,
            io.questdb.griffin.engine.functions.date.ExtractFromTimestampFunctionFactory,
            io.questdb.griffin.engine.functions.date.MicrosOfSecondFunctionFactory,
            io.questdb.griffin.engine.functions.date.MillisOfSecondFunctionFactory,
            io.questdb.griffin.engine.functions.date.IsLeapYearFunctionFactory,
            io.questdb.griffin.engine.functions.date.TimestampDiffFunctionFactory,
            io.questdb.griffin.engine.functions.date.TimestampAddFunctionFactory,
            io.questdb.griffin.engine.functions.date.ToDateFunctionFactory,
            io.questdb.griffin.engine.functions.date.ToPgDateFunctionFactory,
            io.questdb.griffin.engine.functions.date.PgPostmasterStartTimeFunctionFactory,
//                  cast functions,
//                  cast double to ...,
            io.questdb.griffin.engine.functions.cast.CastDoubleToBooleanFunctionFactory,
            io.questdb.griffin.engine.functions.cast.CastDoubleToIntFunctionFactory,
            io.questdb.griffin.engine.functions.cast.CastDoubleToDoubleFunctionFactory,
            io.questdb.griffin.engine.functions.cast.CastDoubleToFloatFunctionFactory,
            io.questdb.griffin.engine.functions.cast.CastDoubleToLong256FunctionFactory,
            io.questdb.griffin.engine.functions.cast.CastDoubleToLongFunctionFactory,
            io.questdb.griffin.engine.functions.cast.CastDoubleToShortFunctionFactory,
            io.questdb.griffin.engine.functions.cast.CastDoubleToByteFunctionFactory,
            io.questdb.griffin.engine.functions.cast.CastDoubleToStrFunctionFactory,
            io.questdb.griffin.engine.functions.cast.CastDoubleToSymbolFunctionFactory,
            io.questdb.griffin.engine.functions.cast.CastDoubleToCharFunctionFactory,
            io.questdb.griffin.engine.functions.cast.CastDoubleToDateFunctionFactory,
            io.questdb.griffin.engine.functions.cast.CastDoubleToTimestampFunctionFactory,
//                  cast float to ...,
            io.questdb.griffin.engine.functions.cast.CastFloatToBooleanFunctionFactory,
            io.questdb.griffin.engine.functions.cast.CastFloatToIntFunctionFactory,
            io.questdb.griffin.engine.functions.cast.CastFloatToDoubleFunctionFactory,
            io.questdb.griffin.engine.functions.cast.CastFloatToFloatFunctionFactory,
            io.questdb.griffin.engine.functions.cast.CastFloatToLong256FunctionFactory,
            io.questdb.griffin.engine.functions.cast.CastFloatToLongFunctionFactory,
            io.questdb.griffin.engine.functions.cast.CastFloatToShortFunctionFactory,
            io.questdb.griffin.engine.functions.cast.CastFloatToByteFunctionFactory,
            io.questdb.griffin.engine.functions.cast.CastFloatToStrFunctionFactory,
            io.questdb.griffin.engine.functions.cast.CastFloatToSymbolFunctionFactory,
            io.questdb.griffin.engine.functions.cast.CastFloatToCharFunctionFactory,
            io.questdb.griffin.engine.functions.cast.CastFloatToDateFunctionFactory,
            io.questdb.griffin.engine.functions.cast.CastFloatToTimestampFunctionFactory,
//                  cast short to ...,
            io.questdb.griffin.engine.functions.cast.CastShortToShortFunctionFactory,
            io.questdb.griffin.engine.functions.cast.CastShortToByteFunctionFactory,
            io.questdb.griffin.engine.functions.cast.CastShortToCharFunctionFactory,
            io.questdb.griffin.engine.functions.cast.CastShortToIntFunctionFactory,
            io.questdb.griffin.engine.functions.cast.CastShortToLongFunctionFactory,
            io.questdb.griffin.engine.functions.cast.CastShortToFloatFunctionFactory,
            io.questdb.griffin.engine.functions.cast.CastShortToDoubleFunctionFactory,
            io.questdb.griffin.engine.functions.cast.CastShortToStrFunctionFactory,
            io.questdb.griffin.engine.functions.cast.CastShortToDateFunctionFactory,
            io.questdb.griffin.engine.functions.cast.CastShortToTimestampFunctionFactory,
            io.questdb.griffin.engine.functions.cast.CastShortToSymbolFunctionFactory,
            io.questdb.griffin.engine.functions.cast.CastShortToLong256FunctionFactory,
            io.questdb.griffin.engine.functions.cast.CastShortToBooleanFunctionFactory,
//                  cast int to ...,
            io.questdb.griffin.engine.functions.cast.CastIntToShortFunctionFactory,
            io.questdb.griffin.engine.functions.cast.CastIntToByteFunctionFactory,
            io.questdb.griffin.engine.functions.cast.CastIntToCharFunctionFactory,
            io.questdb.griffin.engine.functions.cast.CastIntToIntFunctionFactory,
            io.questdb.griffin.engine.functions.cast.CastIntToLongFunctionFactory,
            io.questdb.griffin.engine.functions.cast.CastIntToFloatFunctionFactory,
            io.questdb.griffin.engine.functions.cast.CastIntToDoubleFunctionFactory,
            io.questdb.griffin.engine.functions.cast.CastIntToStrFunctionFactory,
            io.questdb.griffin.engine.functions.cast.CastIntToDateFunctionFactory,
            io.questdb.griffin.engine.functions.cast.CastIntToTimestampFunctionFactory,
            io.questdb.griffin.engine.functions.cast.CastIntToSymbolFunctionFactory,
            io.questdb.griffin.engine.functions.cast.CastIntToLong256FunctionFactory,
            io.questdb.griffin.engine.functions.cast.CastIntToBooleanFunctionFactory,
            io.questdb.griffin.engine.functions.cast.CastIntToIPv4FunctionFactory,
//                  cast ipv4 to ...
            io.questdb.griffin.engine.functions.cast.CastIPv4ToStrFunctionFactory,
            io.questdb.griffin.engine.functions.cast.CastIPv4ToIntFunctionFactory,
//                  cast long to ...,
            io.questdb.griffin.engine.functions.cast.CastLongToShortFunctionFactory,
            io.questdb.griffin.engine.functions.cast.CastLongToByteFunctionFactory,
            io.questdb.griffin.engine.functions.cast.CastLongToCharFunctionFactory,
            io.questdb.griffin.engine.functions.cast.CastLongToIntFunctionFactory,
            io.questdb.griffin.engine.functions.cast.CastLongToLongFunctionFactory,
            io.questdb.griffin.engine.functions.cast.CastLongToFloatFunctionFactory,
            io.questdb.griffin.engine.functions.cast.CastLongToDoubleFunctionFactory,
            io.questdb.griffin.engine.functions.cast.CastLongToStrFunctionFactory,
            io.questdb.griffin.engine.functions.cast.CastLongToDateFunctionFactory,
            io.questdb.griffin.engine.functions.cast.CastLongToTimestampFunctionFactory,
            CastNullTypeFunctionFactory,
            io.questdb.griffin.engine.functions.cast.CastLongToSymbolFunctionFactory,
            io.questdb.griffin.engine.functions.cast.CastLongToLong256FunctionFactory,
            io.questdb.griffin.engine.functions.cast.CastLongToBooleanFunctionFactory,
            io.questdb.griffin.engine.functions.cast.CastLongToGeoHashFunctionFactory,
//                  cast long256 to ...,
            io.questdb.griffin.engine.functions.cast.CastLong256ToShortFunctionFactory,
            io.questdb.griffin.engine.functions.cast.CastLong256ToByteFunctionFactory,
            io.questdb.griffin.engine.functions.cast.CastLong256ToCharFunctionFactory,
            io.questdb.griffin.engine.functions.cast.CastLong256ToIntFunctionFactory,
            io.questdb.griffin.engine.functions.cast.CastLong256ToLongFunctionFactory,
            io.questdb.griffin.engine.functions.cast.CastLong256ToFloatFunctionFactory,
            io.questdb.griffin.engine.functions.cast.CastLong256ToDoubleFunctionFactory,
            io.questdb.griffin.engine.functions.cast.CastLong256ToStrFunctionFactory,
            io.questdb.griffin.engine.functions.cast.CastLong256ToDateFunctionFactory,
            io.questdb.griffin.engine.functions.cast.CastLong256ToTimestampFunctionFactory,
            io.questdb.griffin.engine.functions.cast.CastLong256ToSymbolFunctionFactory,
            io.questdb.griffin.engine.functions.cast.CastLong256ToLong256FunctionFactory,
            io.questdb.griffin.engine.functions.cast.CastLong256ToBooleanFunctionFactory,
//                  cast date to ...,
            io.questdb.griffin.engine.functions.cast.CastDateToShortFunctionFactory,
            io.questdb.griffin.engine.functions.cast.CastDateToByteFunctionFactory,
            io.questdb.griffin.engine.functions.cast.CastDateToCharFunctionFactory,
            io.questdb.griffin.engine.functions.cast.CastDateToIntFunctionFactory,
            io.questdb.griffin.engine.functions.cast.CastDateToLongFunctionFactory,
            io.questdb.griffin.engine.functions.cast.CastDateToFloatFunctionFactory,
            io.questdb.griffin.engine.functions.cast.CastDateToDoubleFunctionFactory,
            io.questdb.griffin.engine.functions.cast.CastDateToStrFunctionFactory,
            io.questdb.griffin.engine.functions.cast.CastDateToDateFunctionFactory,
            io.questdb.griffin.engine.functions.cast.CastDateToTimestampFunctionFactory,
            io.questdb.griffin.engine.functions.cast.CastDateToSymbolFunctionFactory,
            io.questdb.griffin.engine.functions.cast.CastDateToLong256FunctionFactory,
            io.questdb.griffin.engine.functions.cast.CastDateToBooleanFunctionFactory,
//                  cast timestamp to ...,
            io.questdb.griffin.engine.functions.cast.CastTimestampToShortFunctionFactory,
            io.questdb.griffin.engine.functions.cast.CastTimestampToByteFunctionFactory,
            io.questdb.griffin.engine.functions.cast.CastTimestampToCharFunctionFactory,
            io.questdb.griffin.engine.functions.cast.CastTimestampToIntFunctionFactory,
            io.questdb.griffin.engine.functions.cast.CastTimestampToLongFunctionFactory,
            io.questdb.griffin.engine.functions.cast.CastTimestampToFloatFunctionFactory,
            io.questdb.griffin.engine.functions.cast.CastTimestampToDoubleFunctionFactory,
            io.questdb.griffin.engine.functions.cast.CastTimestampToStrFunctionFactory,
            io.questdb.griffin.engine.functions.cast.CastTimestampToDateFunctionFactory,
            io.questdb.griffin.engine.functions.cast.CastTimestampToTimestampFunctionFactory,
            io.questdb.griffin.engine.functions.cast.CastTimestampToSymbolFunctionFactory,
            io.questdb.griffin.engine.functions.cast.CastTimestampToLong256FunctionFactory,
            io.questdb.griffin.engine.functions.cast.CastTimestampToBooleanFunctionFactory,
//                  cast byte to ...,
            io.questdb.griffin.engine.functions.cast.CastByteToShortFunctionFactory,
            io.questdb.griffin.engine.functions.cast.CastByteToByteFunctionFactory,
            io.questdb.griffin.engine.functions.cast.CastByteToCharFunctionFactory,
            io.questdb.griffin.engine.functions.cast.CastByteToIntFunctionFactory,
            io.questdb.griffin.engine.functions.cast.CastByteToLongFunctionFactory,
            io.questdb.griffin.engine.functions.cast.CastByteToFloatFunctionFactory,
            io.questdb.griffin.engine.functions.cast.CastByteToDoubleFunctionFactory,
            io.questdb.griffin.engine.functions.cast.CastByteToStrFunctionFactory,
            io.questdb.griffin.engine.functions.cast.CastByteToDateFunctionFactory,
            io.questdb.griffin.engine.functions.cast.CastByteToTimestampFunctionFactory,
            io.questdb.griffin.engine.functions.cast.CastByteToSymbolFunctionFactory,
            io.questdb.griffin.engine.functions.cast.CastByteToLong256FunctionFactory,
            io.questdb.griffin.engine.functions.cast.CastByteToBooleanFunctionFactory,
//                  cast boolean to ...,
            io.questdb.griffin.engine.functions.cast.CastBooleanToShortFunctionFactory,
            io.questdb.griffin.engine.functions.cast.CastBooleanToByteFunctionFactory,
            io.questdb.griffin.engine.functions.cast.CastBooleanToCharFunctionFactory,
            io.questdb.griffin.engine.functions.cast.CastBooleanToIntFunctionFactory,
            io.questdb.griffin.engine.functions.cast.CastBooleanToLongFunctionFactory,
            io.questdb.griffin.engine.functions.cast.CastBooleanToFloatFunctionFactory,
            io.questdb.griffin.engine.functions.cast.CastBooleanToDoubleFunctionFactory,
            io.questdb.griffin.engine.functions.cast.CastBooleanToStrFunctionFactory,
            io.questdb.griffin.engine.functions.cast.CastBooleanToDateFunctionFactory,
            io.questdb.griffin.engine.functions.cast.CastBooleanToTimestampFunctionFactory,
            io.questdb.griffin.engine.functions.cast.CastBooleanToSymbolFunctionFactory,
            io.questdb.griffin.engine.functions.cast.CastBooleanToLong256FunctionFactory,
            io.questdb.griffin.engine.functions.cast.CastBooleanToBooleanFunctionFactory,
//                  cast char to ...,
            io.questdb.griffin.engine.functions.cast.CastCharToShortFunctionFactory,
            io.questdb.griffin.engine.functions.cast.CastCharToByteFunctionFactory,
            io.questdb.griffin.engine.functions.cast.CastCharToCharFunctionFactory,
            io.questdb.griffin.engine.functions.cast.CastCharToIntFunctionFactory,
            io.questdb.griffin.engine.functions.cast.CastCharToLongFunctionFactory,
            io.questdb.griffin.engine.functions.cast.CastCharToFloatFunctionFactory,
            io.questdb.griffin.engine.functions.cast.CastCharToDoubleFunctionFactory,
            io.questdb.griffin.engine.functions.cast.CastCharToStrFunctionFactory,
            io.questdb.griffin.engine.functions.cast.CastCharToDateFunctionFactory,
            io.questdb.griffin.engine.functions.cast.CastCharToSymbolFunctionFactory,
            io.questdb.griffin.engine.functions.cast.CastCharToLong256FunctionFactory,
            io.questdb.griffin.engine.functions.cast.CastCharToTimestampFunctionFactory,
//                  cast str to ...,
            io.questdb.griffin.engine.functions.cast.CastStrToIntFunctionFactory,
            io.questdb.griffin.engine.functions.cast.CastStrToIPv4FunctionFactory,
            io.questdb.griffin.engine.functions.cast.CastStrToDoubleFunctionFactory,
            io.questdb.griffin.engine.functions.cast.CastCharToBooleanFunctionFactory,
            io.questdb.griffin.engine.functions.cast.CastStrToBooleanFunctionFactory,
            io.questdb.griffin.engine.functions.cast.CastStrToFloatFunctionFactory,
            io.questdb.griffin.engine.functions.cast.CastStrToLong256FunctionFactory,
            io.questdb.griffin.engine.functions.cast.CastStrToLongFunctionFactory,
            io.questdb.griffin.engine.functions.cast.CastStrToRegClassFunctionFactory,
            io.questdb.griffin.engine.functions.cast.CastStrToRegProcedureFunctionFactory,
            io.questdb.griffin.engine.functions.cast.CastStrToStrArrayFunctionFactory,
            io.questdb.griffin.engine.functions.cast.CastStrToShortFunctionFactory,
            io.questdb.griffin.engine.functions.cast.CastStrToByteFunctionFactory,
            io.questdb.griffin.engine.functions.cast.CastStrToStrFunctionFactory,
            io.questdb.griffin.engine.functions.cast.CastStrToSymbolFunctionFactory,
            io.questdb.griffin.engine.functions.cast.CastStrToCharFunctionFactory,
            io.questdb.griffin.engine.functions.cast.CastStrToDateFunctionFactory,
            io.questdb.griffin.engine.functions.cast.CastStrToTimestampFunctionFactory,
            io.questdb.griffin.engine.functions.cast.CastStrToBinaryFunctionFactory,
            io.questdb.griffin.engine.functions.cast.CastStrToGeoHashFunctionFactory,
            io.questdb.griffin.engine.functions.cast.CastGeoHashToGeoHashFunctionFactory,
            io.questdb.griffin.engine.functions.cast.CastStrToUuidFunctionFactory,
            io.questdb.griffin.engine.functions.cast.CastUuidToStrFunctionFactory,
//                  cast symbol to ...
            io.questdb.griffin.engine.functions.cast.CastSymbolToIntFunctionFactory,
            io.questdb.griffin.engine.functions.cast.CastSymbolToDoubleFunctionFactory,
            io.questdb.griffin.engine.functions.cast.CastSymbolToFloatFunctionFactory,
            io.questdb.griffin.engine.functions.cast.CastSymbolToLong256FunctionFactory,
            io.questdb.griffin.engine.functions.cast.CastSymbolToLongFunctionFactory,
            io.questdb.griffin.engine.functions.cast.CastSymbolToShortFunctionFactory,
            io.questdb.griffin.engine.functions.cast.CastSymbolToByteFunctionFactory,
            io.questdb.griffin.engine.functions.cast.CastSymbolToStrFunctionFactory,
            io.questdb.griffin.engine.functions.cast.CastSymbolToSymbolFunctionFactory,
            io.questdb.griffin.engine.functions.cast.CastSymbolToCharFunctionFactory,
            io.questdb.griffin.engine.functions.cast.CastSymbolToDateFunctionFactory,
            io.questdb.griffin.engine.functions.cast.CastSymbolToTimestampFunctionFactory,
            // cast helpers
            io.questdb.griffin.engine.functions.cast.VarcharCastHelperFunctionFactory,
//                  'in'
            io.questdb.griffin.engine.functions.bool.InSymbolCursorFunctionFactory,
            io.questdb.griffin.engine.functions.bool.InStrFunctionFactory,
            io.questdb.griffin.engine.functions.bool.InCharFunctionFactory,
            io.questdb.griffin.engine.functions.bool.InDoubleFunctionFactory,
            io.questdb.griffin.engine.functions.bool.InLongFunctionFactory,
            io.questdb.griffin.engine.functions.bool.InSymbolFunctionFactory,
            io.questdb.griffin.engine.functions.bool.InTimestampStrFunctionFactory,
            io.questdb.griffin.engine.functions.bool.InTimestampTimestampFunctionFactory,
            io.questdb.griffin.engine.functions.bool.BetweenTimestampFunctionFactory,
            io.questdb.griffin.engine.functions.bool.InUuidFunctionFactory,
//                  'all'
            io.questdb.griffin.engine.functions.bool.AllNotEqStrFunctionFactory,
//                  'agg' group by function
            io.questdb.griffin.engine.functions.groupby.StringAggGroupByFunctionFactory,
//                  'sum' group by function
            io.questdb.griffin.engine.functions.groupby.SumDoubleGroupByFunctionFactory,
            io.questdb.griffin.engine.functions.groupby.SumFloatGroupByFunctionFactory,
            io.questdb.griffin.engine.functions.groupby.SumIntGroupByFunctionFactory,
            io.questdb.griffin.engine.functions.groupby.SumLongGroupByFunctionFactory,
            io.questdb.griffin.engine.functions.groupby.SumLong256GroupByFunctionFactory,
            io.questdb.griffin.engine.functions.groupby.KSumDoubleGroupByFunctionFactory,
            io.questdb.griffin.engine.functions.groupby.NSumDoubleGroupByFunctionFactory,
//                  'last' group by function
            io.questdb.griffin.engine.functions.groupby.LastDoubleGroupByFunctionFactory,
            io.questdb.griffin.engine.functions.groupby.LastFloatGroupByFunctionFactory,
            io.questdb.griffin.engine.functions.groupby.LastIntGroupByFunctionFactory,
            io.questdb.griffin.engine.functions.groupby.LastIPv4GroupByFunctionFactory,
            io.questdb.griffin.engine.functions.groupby.LastCharGroupByFunctionFactory,
            io.questdb.griffin.engine.functions.groupby.LastShortGroupByFunctionFactory,
            io.questdb.griffin.engine.functions.groupby.LastByteGroupByFunctionFactory,
            io.questdb.griffin.engine.functions.groupby.LastSymbolGroupByFunctionFactory,
            io.questdb.griffin.engine.functions.groupby.LastTimestampGroupByFunctionFactory,
            io.questdb.griffin.engine.functions.groupby.LastDateGroupByFunctionFactory,
            io.questdb.griffin.engine.functions.groupby.LastLongGroupByFunctionFactory,
            io.questdb.griffin.engine.functions.groupby.LastGeoHashGroupByFunctionFactory,
            io.questdb.griffin.engine.functions.groupby.LastUuidGroupByFunctionFactory,

//                  'first' group by function
            io.questdb.griffin.engine.functions.groupby.FirstDoubleGroupByFunctionFactory,
            io.questdb.griffin.engine.functions.groupby.FirstFloatGroupByFunctionFactory,
            io.questdb.griffin.engine.functions.groupby.FirstIntGroupByFunctionFactory,
            io.questdb.griffin.engine.functions.groupby.FirstIPv4GroupByFunctionFactory,
            io.questdb.griffin.engine.functions.groupby.FirstCharGroupByFunctionFactory,
            io.questdb.griffin.engine.functions.groupby.FirstShortGroupByFunctionFactory,
            io.questdb.griffin.engine.functions.groupby.FirstByteGroupByFunctionFactory,
            io.questdb.griffin.engine.functions.groupby.FirstTimestampGroupByFunctionFactory,
            io.questdb.griffin.engine.functions.groupby.FirstLongGroupByFunctionFactory,
            io.questdb.griffin.engine.functions.groupby.FirstDateGroupByFunctionFactory,
            io.questdb.griffin.engine.functions.groupby.FirstGeoHashGroupByFunctionFactory,
            io.questdb.griffin.engine.functions.groupby.FirstUuidGroupByFunctionFactory,
//                  'max' group
            io.questdb.griffin.engine.functions.groupby.MaxDoubleGroupByFunctionFactory,
            io.questdb.griffin.engine.functions.groupby.MaxBooleanGroupByFunctionFactory,
            io.questdb.griffin.engine.functions.groupby.MaxIntGroupByFunctionFactory,
            io.questdb.griffin.engine.functions.groupby.MaxLongGroupByFunctionFactory,
            io.questdb.griffin.engine.functions.groupby.MaxCharGroupByFunctionFactory,
            io.questdb.griffin.engine.functions.groupby.MaxTimestampGroupByFunctionFactory,
            io.questdb.griffin.engine.functions.groupby.MaxDateGroupByFunctionFactory,
            io.questdb.griffin.engine.functions.groupby.MaxFloatGroupByFunctionFactory,
            io.questdb.griffin.engine.functions.groupby.MaxStrGroupByFunctionFactory,
//                  'min' group
            io.questdb.griffin.engine.functions.groupby.MinDoubleGroupByFunctionFactory,
            io.questdb.griffin.engine.functions.groupby.MinBooleanGroupByFunctionFactory,
            io.questdb.griffin.engine.functions.groupby.MinFloatGroupByFunctionFactory,
            io.questdb.griffin.engine.functions.groupby.MinLongGroupByFunctionFactory,
            io.questdb.griffin.engine.functions.groupby.MinIntGroupByFunctionFactory,
            io.questdb.griffin.engine.functions.groupby.MinCharGroupByFunctionFactory,
            io.questdb.griffin.engine.functions.groupby.MinTimestampGroupByFunctionFactory,
            io.questdb.griffin.engine.functions.groupby.MinDateGroupByFunctionFactory,
            io.questdb.griffin.engine.functions.groupby.MinStrGroupByFunctionFactory,
//                  'count' group by function
            io.questdb.griffin.engine.functions.groupby.CountGroupByFunctionFactory,
            io.questdb.griffin.engine.functions.groupby.CountDoubleGroupByFunctionFactory,
            io.questdb.griffin.engine.functions.groupby.CountFloatGroupByFunctionFactory,
            io.questdb.griffin.engine.functions.groupby.CountGeoHashGroupByFunctionFactory,
            io.questdb.griffin.engine.functions.groupby.CountIntGroupByFunctionFactory,
            io.questdb.griffin.engine.functions.groupby.CountLongGroupByFunctionFactory,
            io.questdb.griffin.engine.functions.groupby.CountLong256GroupByFunctionFactory,
            io.questdb.griffin.engine.functions.groupby.CountStrGroupByFunctionFactory,
            io.questdb.griffin.engine.functions.groupby.CountSymbolGroupByFunctionFactory,
            io.questdb.griffin.engine.functions.groupby.CountDistinctStringGroupByFunctionFactory,
            io.questdb.griffin.engine.functions.groupby.CountDistinctSymbolGroupByFunctionFactory,
            io.questdb.griffin.engine.functions.groupby.CountDistinctLong256GroupByFunctionFactory,
            io.questdb.griffin.engine.functions.groupby.CountDistinctLongGroupByFunctionFactory,
            io.questdb.griffin.engine.functions.groupby.CountDistinctIntGroupByFunctionFactory,
            io.questdb.griffin.engine.functions.groupby.CountDistinctUuidGroupByFunctionFactory,
            //      'haversine_dist_degree' group by function
            io.questdb.griffin.engine.functions.groupby.HaversineDistDegreeGroupByFunctionFactory,
//                  'isOrdered'
            io.questdb.griffin.engine.functions.groupby.IsLongOrderedGroupByFunctionFactory,
//                  round()
            io.questdb.griffin.engine.functions.math.RoundDoubleZeroScaleFunctionFactory,
            io.questdb.griffin.engine.functions.math.RoundDoubleFunctionFactory,
            io.questdb.griffin.engine.functions.math.RoundDownDoubleFunctionFactory,
            io.questdb.griffin.engine.functions.math.RoundUpDoubleFunctionFactory,
            io.questdb.griffin.engine.functions.math.RoundHalfEvenDoubleFunctionFactory,
//                  ceil()
            io.questdb.griffin.engine.functions.math.CeilDoubleFunctionFactory,
            io.questdb.griffin.engine.functions.math.CeilFloatFunctionFactory,
//                  ceil()
            io.questdb.griffin.engine.functions.math.CeilingDoubleFunctionFactory,
            io.questdb.griffin.engine.functions.math.CeilingFloatFunctionFactory,
//                  floor()
            io.questdb.griffin.engine.functions.math.FloorDoubleFunctionFactory,
            io.questdb.griffin.engine.functions.math.FloorFloatFunctionFactory,
//                  case conditional statement
            io.questdb.griffin.engine.functions.conditional.CaseFunctionFactory,
            io.questdb.griffin.engine.functions.conditional.SwitchFunctionFactory,
            io.questdb.griffin.engine.functions.conditional.CoalesceFunctionFactory,
//                  PostgreSQL catalogue functions
            io.questdb.griffin.engine.functions.catalogue.PgAttrDefFunctionFactory,
            io.questdb.griffin.engine.functions.catalogue.PrefixedPgAttrDefFunctionFactory,
            io.questdb.griffin.engine.functions.catalogue.PgAttributeFunctionFactory,
            io.questdb.griffin.engine.functions.catalogue.PrefixedPgAttributeFunctionFactory,
            io.questdb.griffin.engine.functions.catalogue.PgClassFunctionFactory,
            io.questdb.griffin.engine.functions.catalogue.PrefixedPgClassFunctionFactory,
            io.questdb.griffin.engine.functions.catalogue.PgIndexFunctionFactory,
            io.questdb.griffin.engine.functions.catalogue.PrefixedPgIndexFunctionFactory,
            io.questdb.griffin.engine.functions.catalogue.PgRolesFunctionFactory,
            io.questdb.griffin.engine.functions.catalogue.PrefixedPgRolesFunctionFactory,
            io.questdb.griffin.engine.functions.catalogue.InformationSchemaFunctionFactory,
            io.questdb.griffin.engine.functions.catalogue.PrefixedPgTypeFunctionFactory,
            io.questdb.griffin.engine.functions.catalogue.PrefixedPgDescriptionFunctionFactory,
            io.questdb.griffin.engine.functions.catalogue.PrefixedPgNamespaceFunctionFactory,
            io.questdb.griffin.engine.functions.catalogue.PgNamespaceFunctionFactory,
            io.questdb.griffin.engine.functions.catalogue.PgLocksFunctionFactory,
            io.questdb.griffin.engine.functions.catalogue.PrefixedPgLocksFunctionFactory,
            io.questdb.griffin.engine.functions.catalogue.IsTableVisibleCatalogueFunctionFactory,
            io.questdb.griffin.engine.functions.catalogue.UserByIdCatalogueFunctionFactory,
            io.questdb.griffin.engine.functions.catalogue.PgTypeFunctionFactory,
            io.questdb.griffin.engine.functions.catalogue.VersionFunctionFactory,
            io.questdb.griffin.engine.functions.catalogue.CurrentDatabaseFunctionFactory,
            io.questdb.griffin.engine.functions.catalogue.PrefixedCurrentDatabaseFunctionFactory,
            io.questdb.griffin.engine.functions.catalogue.CurrentSchemasFunctionFactory,
            io.questdb.griffin.engine.functions.catalogue.PrefixedCurrentSchemasFunctionFactory,
            io.questdb.griffin.engine.functions.catalogue.CurrentSchemaFunctionFactory,
            io.questdb.griffin.engine.functions.catalogue.PrefixedCurrentSchemaFunctionFactory,
            io.questdb.griffin.engine.functions.catalogue.CurrentUserFunctionFactory,
            io.questdb.griffin.engine.functions.catalogue.CursorDereferenceFunctionFactory,
            io.questdb.griffin.engine.functions.catalogue.PgDescriptionFunctionFactory,
            io.questdb.griffin.engine.functions.catalogue.PgInheritsFunctionFactory,
            io.questdb.griffin.engine.functions.catalogue.PrefixedPgInheritsFunctionFactory,
            io.questdb.griffin.engine.functions.catalogue.SessionUserFunctionFactory,
            io.questdb.griffin.engine.functions.catalogue.PgGetPartKeyDefFunctionFactory,
            io.questdb.griffin.engine.functions.catalogue.PrefixedPgGetPartKeyDefFunctionFactory,
            io.questdb.griffin.engine.functions.catalogue.PgGetSITExprFunctionFactory,
            io.questdb.griffin.engine.functions.catalogue.PrefixedPgGetSITExprFunctionFactory,
            io.questdb.griffin.engine.functions.catalogue.PrefixedPgGetSIExprFunctionFactory,
            io.questdb.griffin.engine.functions.catalogue.PgGetSIExprFunctionFactory,
            io.questdb.griffin.engine.functions.catalogue.FormatTypeFunctionFactory,
            io.questdb.griffin.engine.functions.catalogue.PgProcFunctionFactory,
            io.questdb.griffin.engine.functions.catalogue.PgRangeFunctionFactory,
            io.questdb.griffin.engine.functions.catalogue.PgGetKeywordsFunctionFactory,
            io.questdb.griffin.engine.functions.catalogue.PrefixedPgGetKeywordsFunctionFactory,
            io.questdb.griffin.engine.functions.catalogue.TableListFunctionFactory,
            io.questdb.griffin.engine.functions.catalogue.KeywordsFunctionFactory,
            io.questdb.griffin.engine.functions.catalogue.FunctionListFunctionFactory,
            io.questdb.griffin.engine.functions.catalogue.WalTableListFunctionFactory,
            io.questdb.griffin.engine.functions.catalogue.DumpMemoryUsageFunctionFactory,
            io.questdb.griffin.engine.functions.catalogue.DumpThreadStacksFunctionFactory,
            io.questdb.griffin.engine.functions.catalogue.FlushQueryCacheFunctionFactory,
            io.questdb.griffin.engine.functions.catalogue.PrefixedAgeFunctionFactory,
            io.questdb.griffin.engine.functions.catalogue.PgIsInRecoveryFunctionFactory,
            io.questdb.griffin.engine.functions.catalogue.PrefixedPgIsInRecoveryFunctionFactory,
            io.questdb.griffin.engine.functions.catalogue.TxIDCurrentFunctionFactory,
            io.questdb.griffin.engine.functions.catalogue.PrefixedTxIDCurrentFunctionFactory,
            io.questdb.griffin.engine.functions.catalogue.PgDatabaseFunctionFactory,
            io.questdb.griffin.engine.functions.catalogue.PrefixedPgDatabaseFunctionFactory,
            io.questdb.griffin.engine.functions.catalogue.PgShDescriptionFunctionFactory,
            io.questdb.griffin.engine.functions.catalogue.SimulateCrashFunctionFactory,
            io.questdb.griffin.engine.functions.catalogue.PrefixedVersionFunctionFactory,

//            PostgreSQL advisory locks functions
            io.questdb.griffin.engine.functions.lock.AdvisoryUnlockAll,
//                  concat()
            io.questdb.griffin.engine.functions.str.ConcatFunctionFactory,
            // replace()
            io.questdb.griffin.engine.functions.str.ReplaceStrFunctionFactory,
            // regexp_replace()
            io.questdb.griffin.engine.functions.regex.RegexpReplaceStrFunctionFactory,
//                  avg()
            io.questdb.griffin.engine.functions.groupby.AvgDoubleGroupByFunctionFactory,
            io.questdb.griffin.engine.functions.groupby.AvgBooleanGroupByFunctionFactory,
//                 stddev_samp()
            io.questdb.griffin.engine.functions.groupby.StdDevSampleDoubleGroupByFunctionFactory,
//                  ^
            io.questdb.griffin.engine.functions.math.PowDoubleFunctionFactory,
            io.questdb.griffin.engine.functions.table.AllTablesFunctionFactory,
            io.questdb.griffin.engine.functions.table.TableColumnsFunctionFactory,
            io.questdb.griffin.engine.functions.table.TablePartitionsFunctionFactory,
            io.questdb.griffin.engine.functions.table.TouchTableFunctionFactory,
            io.questdb.griffin.engine.functions.table.ReaderPoolFunctionFactory,
            io.questdb.griffin.engine.functions.table.TableWriterMetricsFunctionFactory,
            io.questdb.griffin.engine.functions.table.MemoryMetricsFunctionFactory,

            // first
            io.questdb.griffin.engine.functions.groupby.FirstSymbolGroupByFunctionFactory,
            // strpos
            io.questdb.griffin.engine.functions.str.StrPosFunctionFactory,
            io.questdb.griffin.engine.functions.str.StrPosCharFunctionFactory,
            // position
            io.questdb.griffin.engine.functions.str.PositionFunctionFactory,
//                  Change string case
            io.questdb.griffin.engine.functions.str.ToUppercaseFunctionFactory,
            io.questdb.griffin.engine.functions.str.ToLowercaseFunctionFactory,
            io.questdb.griffin.engine.functions.str.LowerFunctionFactory,
            io.questdb.griffin.engine.functions.str.UpperFunctionFactory,
//          left/right
            io.questdb.griffin.engine.functions.str.LeftFunctionFactory,
            io.questdb.griffin.engine.functions.str.RightFunctionFactory,
            // Pad strings
            io.questdb.griffin.engine.functions.str.LPadFunctionFactory,
            io.questdb.griffin.engine.functions.str.LPadStrFunctionFactory,
            io.questdb.griffin.engine.functions.str.RPadFunctionFactory,
            io.questdb.griffin.engine.functions.str.RPadStrFunctionFactory,
            // size_pretty
            io.questdb.griffin.engine.functions.str.SizePrettyFunctionFactory,
            // substring
            io.questdb.griffin.engine.functions.str.SubStringFunctionFactory,

            // trim
            io.questdb.griffin.engine.functions.str.TrimFunctionFactory,
            io.questdb.griffin.engine.functions.str.LTrimFunctionFactory,
            io.questdb.griffin.engine.functions.str.RTrimFunctionFactory,

            //starts_with
            io.questdb.griffin.engine.functions.str.StartsWithStrFunctionFactory,
            // split_part
            io.questdb.griffin.engine.functions.str.SplitPartFunctionFactory,
            io.questdb.griffin.engine.functions.str.SplitPartCharFunctionFactory,

            // analytic functions
            io.questdb.griffin.engine.functions.analytic.RowNumberFunctionFactory,
            io.questdb.griffin.engine.functions.analytic.RankFunctionFactory,

            // metadata functions
            io.questdb.griffin.engine.functions.metadata.BuildFunctionFactory,
            // geohash functions
            io.questdb.griffin.engine.functions.geohash.GeoHashFromCoordinatesFunctionFactory,
            // bin functions
            io.questdb.griffin.engine.functions.bin.Base64FunctionFactory,
            // bit operations
            BitwiseAndLongFunctionFactory,
            BitwiseOrLongFunctionFactory,
            BitwiseNotLongFunctionFactory,
            BitwiseXorLongFunctionFactory,
            BitwiseAndIntFunctionFactory,
            BitwiseOrIntFunctionFactory,
            BitwiseNotIntFunctionFactory,
            BitwiseXorIntFunctionFactory,

            io.questdb.griffin.engine.functions.date.ToTimezoneTimestampFunctionFactory,
            io.questdb.griffin.engine.functions.date.ToUTCTimestampFunctionFactory,

            io.questdb.griffin.engine.functions.catalogue.TypeOfFunctionFactory
            ;
}<|MERGE_RESOLUTION|>--- conflicted
+++ resolved
@@ -249,10 +249,7 @@
             io.questdb.griffin.engine.functions.rnd.RndBooleanFunctionFactory,
             io.questdb.griffin.engine.functions.rnd.RndIntFunctionFactory,
             io.questdb.griffin.engine.functions.rnd.RndIPv4FunctionFactory,
-<<<<<<< HEAD
-=======
             io.questdb.griffin.engine.functions.rnd.RndIPv4CCFunctionFactory,
->>>>>>> 0643b7e7
             io.questdb.griffin.engine.functions.rnd.RndIntCCFunctionFactory,
             io.questdb.griffin.engine.functions.rnd.RndStrFunctionFactory,
             io.questdb.griffin.engine.functions.rnd.RndStringRndListFunctionFactory,
