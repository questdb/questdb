/*******************************************************************************
 *     ___                  _   ____  ____
 *    / _ \ _   _  ___  ___| |_|  _ \| __ )
 *   | | | | | | |/ _ \/ __| __| | | |  _ \
 *   | |_| | |_| |  __/\__ \ |_| |_| | |_) |
 *    \__\_\\__,_|\___||___/\__|____/|____/
 *
 *  Copyright (c) 2014-2019 Appsicle
 *  Copyright (c) 2019-2022 QuestDB
 *
 *  Licensed under the Apache License, Version 2.0 (the "License");
 *  you may not use this file except in compliance with the License.
 *  You may obtain a copy of the License at
 *
 *  http://www.apache.org/licenses/LICENSE-2.0
 *
 *  Unless required by applicable law or agreed to in writing, software
 *  distributed under the License is distributed on an "AS IS" BASIS,
 *  WITHOUT WARRANTIES OR CONDITIONS OF ANY KIND, either express or implied.
 *  See the License for the specific language governing permissions and
 *  limitations under the License.
 *
 ******************************************************************************/

import io.questdb.griffin.FunctionFactory;
import io.questdb.griffin.engine.functions.catalogue.TableListFunctionFactory;
import io.questdb.griffin.engine.functions.math.*;

open module io.questdb {
    requires transitive jdk.unsupported;
    requires static org.jetbrains.annotations;
    requires static java.sql;
    requires static java.management;

    uses io.questdb.griffin.FunctionFactory;

    exports io.questdb;
    exports io.questdb.cairo;
    exports io.questdb.cairo.vm;
    exports io.questdb.cairo.map;
    exports io.questdb.cairo.sql;
    exports io.questdb.cairo.pool;
    exports io.questdb.cairo.pool.ex;
    exports io.questdb.cairo.security;

    exports io.questdb.cutlass.http;
    exports io.questdb.cutlass.http.processors;
    exports io.questdb.cutlass.http.ex;
    exports io.questdb.cutlass.json;
    exports io.questdb.cutlass.line;
    exports io.questdb.cutlass.line.udp;
    exports io.questdb.cutlass.line.tcp;
    exports io.questdb.cutlass.pgwire;
    exports io.questdb.cutlass.text;
    exports io.questdb.cutlass.text.types;

    exports io.questdb.griffin;
    exports io.questdb.griffin.engine;
    exports io.questdb.griffin.model;
    exports io.questdb.griffin.engine.functions;
    exports io.questdb.griffin.engine.functions.rnd;
    exports io.questdb.griffin.engine.functions.bind;
    exports io.questdb.griffin.engine.functions.bool;
    exports io.questdb.griffin.engine.functions.cast;
    exports io.questdb.griffin.engine.functions.catalogue;
    exports io.questdb.griffin.engine.functions.columns;
    exports io.questdb.griffin.engine.functions.conditional;
    exports io.questdb.griffin.engine.functions.constants;
    exports io.questdb.griffin.engine.functions.date;
    exports io.questdb.griffin.engine.functions.eq;
    exports io.questdb.griffin.engine.functions.groupby;
    exports io.questdb.griffin.engine.functions.lt;
    exports io.questdb.griffin.engine.functions.math;
    exports io.questdb.griffin.engine.functions.regex;
    exports io.questdb.griffin.engine.functions.str;
    exports io.questdb.griffin.engine.groupby;
    exports io.questdb.griffin.engine.groupby.vect;
    exports io.questdb.griffin.engine.analytic;

    exports io.questdb.std;
    exports io.questdb.std.datetime;
    exports io.questdb.std.datetime.microtime;
    exports io.questdb.std.datetime.millitime;
    exports io.questdb.std.str;
    exports io.questdb.std.ex;
    exports io.questdb.network;
    exports io.questdb.log;
    exports io.questdb.mp;
    exports io.questdb.tasks;
    exports io.questdb.metrics;
    exports io.questdb.cairo.vm.api;
    exports io.questdb.cairo.mig;
    exports io.questdb.griffin.engine.join;
    exports io.questdb.griffin.engine.ops;
    exports io.questdb.cairo.sql.async;

    provides FunctionFactory with
            // test functions
            io.questdb.griffin.engine.functions.test.TestMatchFunctionFactory,
            io.questdb.griffin.engine.functions.test.TestLatchedCounterFunctionFactory,
            io.questdb.griffin.engine.functions.test.TestSumXDoubleGroupByFunctionFactory,
            io.questdb.griffin.engine.functions.test.TestNPEFactory,
            io.questdb.griffin.engine.functions.test.TestSumTDoubleGroupByFunctionFactory,
            io.questdb.griffin.engine.functions.test.TestSumStringGroupByFunctionFactory,
            io.questdb.griffin.engine.functions.bool.OrFunctionFactory,
            io.questdb.griffin.engine.functions.bool.AndFunctionFactory,
            io.questdb.griffin.engine.functions.bool.NotFunctionFactory,

            // [] operators
            io.questdb.griffin.engine.functions.array.StrArrayDereferenceFunctionFactory,
            io.questdb.griffin.engine.functions.array.IntArrayDereferenceHackFunctionFactory,
            // '=' operators
            io.questdb.griffin.engine.functions.eq.EqStrFunctionFactory,
            io.questdb.griffin.engine.functions.eq.EqByteFunctionFactory,
            io.questdb.griffin.engine.functions.eq.EqShortFunctionFactory,
            io.questdb.griffin.engine.functions.eq.EqIntFunctionFactory,
            io.questdb.griffin.engine.functions.eq.EqLongFunctionFactory,
            io.questdb.griffin.engine.functions.eq.EqDoubleFunctionFactory,
            io.questdb.griffin.engine.functions.eq.EqLong256StrFunctionFactory,
            io.questdb.griffin.engine.functions.eq.EqLong256FunctionFactory,
            io.questdb.griffin.engine.functions.eq.EqStrCharFunctionFactory,
            io.questdb.griffin.engine.functions.eq.EqSymStrFunctionFactory,
            io.questdb.griffin.engine.functions.eq.EqSymCharFunctionFactory,
            io.questdb.griffin.engine.functions.eq.EqCharCharFunctionFactory,
            io.questdb.griffin.engine.functions.eq.EqIntStrCFunctionFactory,
            io.questdb.griffin.engine.functions.eq.EqTimestampFunctionFactory,
            io.questdb.griffin.engine.functions.eq.EqBooleanFunctionFactory,
            io.questdb.griffin.engine.functions.eq.EqBooleanCharFunctionFactory,
            io.questdb.griffin.engine.functions.eq.EqBinaryFunctionFactory,
            io.questdb.griffin.engine.functions.eq.EqGeoHashGeoHashFunctionFactory,
            io.questdb.griffin.engine.functions.eq.EqGeoHashStrFunctionFactory,
            io.questdb.griffin.engine.functions.eq.EqStrGeoHashFunctionFactory,

            //nullif
            io.questdb.griffin.engine.functions.conditional.NullIfCharFunctionFactory,
            io.questdb.griffin.engine.functions.conditional.NullIfIFunctionFactory,
            io.questdb.griffin.engine.functions.conditional.NullIfStrFunctionFactory,

//                   '<' operator
            io.questdb.griffin.engine.functions.lt.LtDoubleVVFunctionFactory,
            io.questdb.griffin.engine.functions.lt.LtTimestampFunctionFactory,
            io.questdb.griffin.engine.functions.lt.LtIntFunctionFactory,
            io.questdb.griffin.engine.functions.lt.LtCharFunctionFactory,
            io.questdb.griffin.engine.functions.lt.LtLong256FunctionFactory,

//                   '+' operator
            io.questdb.griffin.engine.functions.math.AddIntFunctionFactory,
            io.questdb.griffin.engine.functions.math.AddLongFunctionFactory,
            io.questdb.griffin.engine.functions.math.AddFloatFunctionFactory,
            io.questdb.griffin.engine.functions.math.AddDoubleFunctionFactory,
            io.questdb.griffin.engine.functions.math.AddLong256FunctionFactory,
            io.questdb.griffin.engine.functions.date.AddLongToTimestampFunctionFactory,
//                    # '-' operator,
            io.questdb.griffin.engine.functions.math.NegIntFunctionFactory,
            io.questdb.griffin.engine.functions.math.NegDoubleFunctionFactory,
            io.questdb.griffin.engine.functions.math.NegFloatFunctionFactory,
            io.questdb.griffin.engine.functions.math.NegLongFunctionFactory,
            io.questdb.griffin.engine.functions.math.NegShortFunctionFactory,
            io.questdb.griffin.engine.functions.math.NegByteFunctionFactory,

            io.questdb.griffin.engine.functions.math.SubDoubleFunctionFactory,
            io.questdb.griffin.engine.functions.math.SubIntFunctionFactory,
            io.questdb.griffin.engine.functions.math.SubLongFunctionFactory,
            io.questdb.griffin.engine.functions.math.SubTimestampFunctionFactory,
//                    # '/' operator,
            io.questdb.griffin.engine.functions.math.DivDoubleFunctionFactory,
            io.questdb.griffin.engine.functions.math.DivFloatFunctionFactory,
            io.questdb.griffin.engine.functions.math.DivLongFunctionFactory,
            io.questdb.griffin.engine.functions.math.DivIntFunctionFactory,
//                    # '%' operator,
            io.questdb.griffin.engine.functions.math.RemIntFunctionFactory,
            io.questdb.griffin.engine.functions.math.RemLongFunctionFactory,
            io.questdb.griffin.engine.functions.math.RemDoubleFunctionFactory,
            io.questdb.griffin.engine.functions.math.RemFloatFunctionFactory,
//                    # '*' operator,
            io.questdb.griffin.engine.functions.math.MulFloatFunctionFactory,
            io.questdb.griffin.engine.functions.math.MulDoubleFunctionFactory,
            io.questdb.griffin.engine.functions.math.MulLongFunctionFactory,
            io.questdb.griffin.engine.functions.math.MulIntFunctionFactory,
            io.questdb.griffin.engine.functions.math.AbsIntFunctionFactory,
            io.questdb.griffin.engine.functions.math.AbsShortFunctionFactory,
            io.questdb.griffin.engine.functions.math.AbsLongFunctionFactory,
            io.questdb.griffin.engine.functions.math.AbsDoubleFunctionFactory,
            io.questdb.griffin.engine.functions.math.LogDoubleFunctionFactory,
            io.questdb.griffin.engine.functions.math.SqrtDoubleFunctionFactory,
//                    # '~=',
            io.questdb.griffin.engine.functions.regex.MatchStrFunctionFactory,
            io.questdb.griffin.engine.functions.regex.MatchCharFunctionFactory,
//                    #like
            io.questdb.griffin.engine.functions.regex.LikeCharFunctionFactory,
            io.questdb.griffin.engine.functions.regex.LikeStrFunctionFactory,
            io.questdb.griffin.engine.functions.regex.ILikeStrFunctionFactory,
//                    # '!~',
            io.questdb.griffin.engine.functions.regex.NotMatchStrFunctionFactory,
            io.questdb.griffin.engine.functions.regex.NotMatchCharFunctionFactory,
//                    # 'to_char',
            io.questdb.griffin.engine.functions.date.ToStrDateFunctionFactory,
            io.questdb.griffin.engine.functions.date.ToStrTimestampFunctionFactory,
            io.questdb.griffin.engine.functions.str.ToCharBinFunctionFactory,
//                    # 'length',
            io.questdb.griffin.engine.functions.str.LengthStrFunctionFactory,
            io.questdb.griffin.engine.functions.str.LengthSymbolFunctionFactory,
            io.questdb.griffin.engine.functions.str.LengthBinFunctionFactory,
//                    # random generator functions,
            io.questdb.griffin.engine.functions.rnd.LongSequenceFunctionFactory,
            io.questdb.griffin.engine.functions.rnd.RndBooleanFunctionFactory,
            io.questdb.griffin.engine.functions.rnd.RndIntFunctionFactory,
            io.questdb.griffin.engine.functions.rnd.RndIntCCFunctionFactory,
            io.questdb.griffin.engine.functions.rnd.RndStrFunctionFactory,
            io.questdb.griffin.engine.functions.rnd.RndStringRndListFunctionFactory,
            io.questdb.griffin.engine.functions.rnd.RndDoubleCCFunctionFactory,
            io.questdb.griffin.engine.functions.rnd.RndDoubleFunctionFactory,
            io.questdb.griffin.engine.functions.rnd.RndFloatCFunctionFactory,
            io.questdb.griffin.engine.functions.rnd.RndShortCCFunctionFactory,
            io.questdb.griffin.engine.functions.rnd.RndShortFunctionFactory,
            io.questdb.griffin.engine.functions.rnd.RndDateCCCFunctionFactory,
            io.questdb.griffin.engine.functions.rnd.RndTimestampFunctionFactory,
            io.questdb.griffin.engine.functions.rnd.RndSymbolFunctionFactory,
            io.questdb.griffin.engine.functions.rnd.RndLongCCFunctionFactory,
            io.questdb.griffin.engine.functions.rnd.RndLongFunctionFactory,
            io.questdb.griffin.engine.functions.date.TimestampSequenceFunctionFactory,
            io.questdb.griffin.engine.functions.date.TimestampShuffleFunctionFactory,
            io.questdb.griffin.engine.functions.date.TimestampFloorFunctionFactory,
            io.questdb.griffin.engine.functions.date.TimestampCeilFunctionFactory,
            io.questdb.griffin.engine.functions.date.DateTruncFunctionFactory,
            io.questdb.griffin.engine.functions.rnd.RndByteCCFunctionFactory,
            io.questdb.griffin.engine.functions.rnd.RndBinCCCFunctionFactory,
            io.questdb.griffin.engine.functions.rnd.RndSymbolListFunctionFactory,
            io.questdb.griffin.engine.functions.rnd.RndStringListFunctionFactory,
            io.questdb.griffin.engine.functions.rnd.RndCharFunctionFactory,
            io.questdb.griffin.engine.functions.rnd.RndLong256FunctionFactory,
            io.questdb.griffin.engine.functions.rnd.RndLong256NFunctionFactory,
            io.questdb.griffin.engine.functions.rnd.RndByteFunctionFactory,
            io.questdb.griffin.engine.functions.rnd.RndFloatFunctionFactory,
            io.questdb.griffin.engine.functions.rnd.RndBinFunctionFactory,
            io.questdb.griffin.engine.functions.rnd.RndDateFunctionFactory,
            io.questdb.griffin.engine.functions.rnd.ListFunctionFactory,
            io.questdb.griffin.engine.functions.rnd.RndGeoHashFunctionFactory,
            io.questdb.griffin.engine.functions.rnd.RndLogFunctionFactory,
//                  date conversion functions,
            io.questdb.griffin.engine.functions.date.SysdateFunctionFactory,
            io.questdb.griffin.engine.functions.date.ToTimestampVCFunctionFactory,
            io.questdb.griffin.engine.functions.date.ToTimestampFunctionFactory,
            io.questdb.griffin.engine.functions.date.SystimestampFunctionFactory,
            io.questdb.griffin.engine.functions.date.NowFunctionFactory,
            io.questdb.griffin.engine.functions.date.HourOfDayFunctionFactory,
            io.questdb.griffin.engine.functions.date.DayOfMonthFunctionFactory,
            io.questdb.griffin.engine.functions.date.DayOfWeekFunctionFactory,
            io.questdb.griffin.engine.functions.date.DayOfWeekSundayFirstFunctionFactory,
            io.questdb.griffin.engine.functions.date.MinuteOfHourFunctionFactory,
            io.questdb.griffin.engine.functions.date.SecondOfMinuteFunctionFactory,
            io.questdb.griffin.engine.functions.date.YearFunctionFactory,
            io.questdb.griffin.engine.functions.date.MonthOfYearFunctionFactory,
            io.questdb.griffin.engine.functions.date.DaysPerMonthFunctionFactory,
            io.questdb.griffin.engine.functions.date.ExtractFromTimestampFunctionFactory,
            io.questdb.griffin.engine.functions.date.MicrosOfSecondFunctionFactory,
            io.questdb.griffin.engine.functions.date.MillisOfSecondFunctionFactory,
            io.questdb.griffin.engine.functions.date.IsLeapYearFunctionFactory,
            io.questdb.griffin.engine.functions.date.TimestampDiffFunctionFactory,
            io.questdb.griffin.engine.functions.date.TimestampAddFunctionFactory,
            io.questdb.griffin.engine.functions.date.ToDateFunctionFactory,
            io.questdb.griffin.engine.functions.date.ToPgDateFunctionFactory,
//                  cast functions,
//                  cast double to ...,
            io.questdb.griffin.engine.functions.cast.CastDoubleToIntFunctionFactory,
            io.questdb.griffin.engine.functions.cast.CastDoubleToDoubleFunctionFactory,
            io.questdb.griffin.engine.functions.cast.CastDoubleToFloatFunctionFactory,
            io.questdb.griffin.engine.functions.cast.CastDoubleToLong256FunctionFactory,
            io.questdb.griffin.engine.functions.cast.CastDoubleToLongFunctionFactory,
            io.questdb.griffin.engine.functions.cast.CastDoubleToShortFunctionFactory,
            io.questdb.griffin.engine.functions.cast.CastDoubleToByteFunctionFactory,
            io.questdb.griffin.engine.functions.cast.CastDoubleToStrFunctionFactory,
            io.questdb.griffin.engine.functions.cast.CastDoubleToSymbolFunctionFactory,
            io.questdb.griffin.engine.functions.cast.CastDoubleToCharFunctionFactory,
            io.questdb.griffin.engine.functions.cast.CastDoubleToDateFunctionFactory,
            io.questdb.griffin.engine.functions.cast.CastDoubleToTimestampFunctionFactory,
//                  cast float to ...,
            io.questdb.griffin.engine.functions.cast.CastFloatToIntFunctionFactory,
            io.questdb.griffin.engine.functions.cast.CastFloatToDoubleFunctionFactory,
            io.questdb.griffin.engine.functions.cast.CastFloatToFloatFunctionFactory,
            io.questdb.griffin.engine.functions.cast.CastFloatToLong256FunctionFactory,
            io.questdb.griffin.engine.functions.cast.CastFloatToLongFunctionFactory,
            io.questdb.griffin.engine.functions.cast.CastFloatToShortFunctionFactory,
            io.questdb.griffin.engine.functions.cast.CastFloatToByteFunctionFactory,
            io.questdb.griffin.engine.functions.cast.CastFloatToStrFunctionFactory,
            io.questdb.griffin.engine.functions.cast.CastFloatToSymbolFunctionFactory,
            io.questdb.griffin.engine.functions.cast.CastFloatToCharFunctionFactory,
            io.questdb.griffin.engine.functions.cast.CastFloatToDateFunctionFactory,
            io.questdb.griffin.engine.functions.cast.CastFloatToTimestampFunctionFactory,
//                  cast short to ...,
            io.questdb.griffin.engine.functions.cast.CastShortToShortFunctionFactory,
            io.questdb.griffin.engine.functions.cast.CastShortToByteFunctionFactory,
            io.questdb.griffin.engine.functions.cast.CastShortToCharFunctionFactory,
            io.questdb.griffin.engine.functions.cast.CastShortToIntFunctionFactory,
            io.questdb.griffin.engine.functions.cast.CastShortToLongFunctionFactory,
            io.questdb.griffin.engine.functions.cast.CastShortToFloatFunctionFactory,
            io.questdb.griffin.engine.functions.cast.CastShortToDoubleFunctionFactory,
            io.questdb.griffin.engine.functions.cast.CastShortToStrFunctionFactory,
            io.questdb.griffin.engine.functions.cast.CastShortToDateFunctionFactory,
            io.questdb.griffin.engine.functions.cast.CastShortToTimestampFunctionFactory,
            io.questdb.griffin.engine.functions.cast.CastShortToSymbolFunctionFactory,
            io.questdb.griffin.engine.functions.cast.CastShortToLong256FunctionFactory,
            io.questdb.griffin.engine.functions.cast.CastShortToBooleanFunctionFactory,
//                  cast int to ...,
            io.questdb.griffin.engine.functions.cast.CastIntToShortFunctionFactory,
            io.questdb.griffin.engine.functions.cast.CastIntToByteFunctionFactory,
            io.questdb.griffin.engine.functions.cast.CastIntToCharFunctionFactory,
            io.questdb.griffin.engine.functions.cast.CastIntToIntFunctionFactory,
            io.questdb.griffin.engine.functions.cast.CastIntToLongFunctionFactory,
            io.questdb.griffin.engine.functions.cast.CastIntToFloatFunctionFactory,
            io.questdb.griffin.engine.functions.cast.CastIntToDoubleFunctionFactory,
            io.questdb.griffin.engine.functions.cast.CastIntToStrFunctionFactory,
            io.questdb.griffin.engine.functions.cast.CastIntToDateFunctionFactory,
            io.questdb.griffin.engine.functions.cast.CastIntToTimestampFunctionFactory,
            io.questdb.griffin.engine.functions.cast.CastIntToSymbolFunctionFactory,
            io.questdb.griffin.engine.functions.cast.CastIntToLong256FunctionFactory,
            io.questdb.griffin.engine.functions.cast.CastIntToBooleanFunctionFactory,
//                  cast long to ...,
            io.questdb.griffin.engine.functions.cast.CastLongToShortFunctionFactory,
            io.questdb.griffin.engine.functions.cast.CastLongToByteFunctionFactory,
            io.questdb.griffin.engine.functions.cast.CastLongToCharFunctionFactory,
            io.questdb.griffin.engine.functions.cast.CastLongToIntFunctionFactory,
            io.questdb.griffin.engine.functions.cast.CastLongToLongFunctionFactory,
            io.questdb.griffin.engine.functions.cast.CastLongToFloatFunctionFactory,
            io.questdb.griffin.engine.functions.cast.CastLongToDoubleFunctionFactory,
            io.questdb.griffin.engine.functions.cast.CastLongToStrFunctionFactory,
            io.questdb.griffin.engine.functions.cast.CastLongToDateFunctionFactory,
            io.questdb.griffin.engine.functions.cast.CastLongToTimestampFunctionFactory,
            io.questdb.griffin.engine.functions.cast.CastNullFunctionFactory,
            io.questdb.griffin.engine.functions.cast.CastLongToSymbolFunctionFactory,
            io.questdb.griffin.engine.functions.cast.CastLongToLong256FunctionFactory,
            io.questdb.griffin.engine.functions.cast.CastLongToBooleanFunctionFactory,
            io.questdb.griffin.engine.functions.cast.CastLongToGeoHashFunctionFactory,
//                  cast long256 to ...,
            io.questdb.griffin.engine.functions.cast.CastLong256ToShortFunctionFactory,
            io.questdb.griffin.engine.functions.cast.CastLong256ToByteFunctionFactory,
            io.questdb.griffin.engine.functions.cast.CastLong256ToCharFunctionFactory,
            io.questdb.griffin.engine.functions.cast.CastLong256ToIntFunctionFactory,
            io.questdb.griffin.engine.functions.cast.CastLong256ToLongFunctionFactory,
            io.questdb.griffin.engine.functions.cast.CastLong256ToFloatFunctionFactory,
            io.questdb.griffin.engine.functions.cast.CastLong256ToDoubleFunctionFactory,
            io.questdb.griffin.engine.functions.cast.CastLong256ToStrFunctionFactory,
            io.questdb.griffin.engine.functions.cast.CastLong256ToDateFunctionFactory,
            io.questdb.griffin.engine.functions.cast.CastLong256ToTimestampFunctionFactory,
            io.questdb.griffin.engine.functions.cast.CastLong256ToSymbolFunctionFactory,
            io.questdb.griffin.engine.functions.cast.CastLong256ToLong256FunctionFactory,
            io.questdb.griffin.engine.functions.cast.CastLong256ToBooleanFunctionFactory,
//                  cast date to ...,
            io.questdb.griffin.engine.functions.cast.CastDateToShortFunctionFactory,
            io.questdb.griffin.engine.functions.cast.CastDateToByteFunctionFactory,
            io.questdb.griffin.engine.functions.cast.CastDateToCharFunctionFactory,
            io.questdb.griffin.engine.functions.cast.CastDateToIntFunctionFactory,
            io.questdb.griffin.engine.functions.cast.CastDateToLongFunctionFactory,
            io.questdb.griffin.engine.functions.cast.CastDateToFloatFunctionFactory,
            io.questdb.griffin.engine.functions.cast.CastDateToDoubleFunctionFactory,
            io.questdb.griffin.engine.functions.cast.CastDateToStrFunctionFactory,
            io.questdb.griffin.engine.functions.cast.CastDateToDateFunctionFactory,
            io.questdb.griffin.engine.functions.cast.CastDateToTimestampFunctionFactory,
            io.questdb.griffin.engine.functions.cast.CastDateToSymbolFunctionFactory,
            io.questdb.griffin.engine.functions.cast.CastDateToLong256FunctionFactory,
            io.questdb.griffin.engine.functions.cast.CastDateToBooleanFunctionFactory,
//                  cast timestamp to ...,
            io.questdb.griffin.engine.functions.cast.CastTimestampToShortFunctionFactory,
            io.questdb.griffin.engine.functions.cast.CastTimestampToByteFunctionFactory,
            io.questdb.griffin.engine.functions.cast.CastTimestampToCharFunctionFactory,
            io.questdb.griffin.engine.functions.cast.CastTimestampToIntFunctionFactory,
            io.questdb.griffin.engine.functions.cast.CastTimestampToLongFunctionFactory,
            io.questdb.griffin.engine.functions.cast.CastTimestampToFloatFunctionFactory,
            io.questdb.griffin.engine.functions.cast.CastTimestampToDoubleFunctionFactory,
            io.questdb.griffin.engine.functions.cast.CastTimestampToStrFunctionFactory,
            io.questdb.griffin.engine.functions.cast.CastTimestampToDateFunctionFactory,
            io.questdb.griffin.engine.functions.cast.CastTimestampToTimestampFunctionFactory,
            io.questdb.griffin.engine.functions.cast.CastTimestampToSymbolFunctionFactory,
            io.questdb.griffin.engine.functions.cast.CastTimestampToLong256FunctionFactory,
            io.questdb.griffin.engine.functions.cast.CastTimestampToBooleanFunctionFactory,
//                  cast byte to ...,
            io.questdb.griffin.engine.functions.cast.CastByteToShortFunctionFactory,
            io.questdb.griffin.engine.functions.cast.CastByteToByteFunctionFactory,
            io.questdb.griffin.engine.functions.cast.CastByteToCharFunctionFactory,
            io.questdb.griffin.engine.functions.cast.CastByteToIntFunctionFactory,
            io.questdb.griffin.engine.functions.cast.CastByteToLongFunctionFactory,
            io.questdb.griffin.engine.functions.cast.CastByteToFloatFunctionFactory,
            io.questdb.griffin.engine.functions.cast.CastByteToDoubleFunctionFactory,
            io.questdb.griffin.engine.functions.cast.CastByteToStrFunctionFactory,
            io.questdb.griffin.engine.functions.cast.CastByteToDateFunctionFactory,
            io.questdb.griffin.engine.functions.cast.CastByteToTimestampFunctionFactory,
            io.questdb.griffin.engine.functions.cast.CastByteToSymbolFunctionFactory,
            io.questdb.griffin.engine.functions.cast.CastByteToLong256FunctionFactory,
            io.questdb.griffin.engine.functions.cast.CastByteToBooleanFunctionFactory,
//                  cast boolean to ...,
            io.questdb.griffin.engine.functions.cast.CastBooleanToShortFunctionFactory,
            io.questdb.griffin.engine.functions.cast.CastBooleanToByteFunctionFactory,
            io.questdb.griffin.engine.functions.cast.CastBooleanToCharFunctionFactory,
            io.questdb.griffin.engine.functions.cast.CastBooleanToIntFunctionFactory,
            io.questdb.griffin.engine.functions.cast.CastBooleanToLongFunctionFactory,
            io.questdb.griffin.engine.functions.cast.CastBooleanToFloatFunctionFactory,
            io.questdb.griffin.engine.functions.cast.CastBooleanToDoubleFunctionFactory,
            io.questdb.griffin.engine.functions.cast.CastBooleanToStrFunctionFactory,
            io.questdb.griffin.engine.functions.cast.CastBooleanToDateFunctionFactory,
            io.questdb.griffin.engine.functions.cast.CastBooleanToTimestampFunctionFactory,
            io.questdb.griffin.engine.functions.cast.CastBooleanToSymbolFunctionFactory,
            io.questdb.griffin.engine.functions.cast.CastBooleanToLong256FunctionFactory,
            io.questdb.griffin.engine.functions.cast.CastBooleanToBooleanFunctionFactory,
//                  cast char to ...,
            io.questdb.griffin.engine.functions.cast.CastCharToShortFunctionFactory,
            io.questdb.griffin.engine.functions.cast.CastCharToByteFunctionFactory,
            io.questdb.griffin.engine.functions.cast.CastCharToCharFunctionFactory,
            io.questdb.griffin.engine.functions.cast.CastCharToIntFunctionFactory,
            io.questdb.griffin.engine.functions.cast.CastCharToLongFunctionFactory,
            io.questdb.griffin.engine.functions.cast.CastCharToFloatFunctionFactory,
            io.questdb.griffin.engine.functions.cast.CastCharToDoubleFunctionFactory,
            io.questdb.griffin.engine.functions.cast.CastCharToStrFunctionFactory,
            io.questdb.griffin.engine.functions.cast.CastCharToDateFunctionFactory,
            io.questdb.griffin.engine.functions.cast.CastCharToTimestampFunctionFactory,
            io.questdb.griffin.engine.functions.cast.CastCharToSymbolFunctionFactory,
            io.questdb.griffin.engine.functions.cast.CastCharToLong256FunctionFactory,
//                  cast str to ...,
            io.questdb.griffin.engine.functions.cast.CastStrToIntFunctionFactory,
            io.questdb.griffin.engine.functions.cast.CastStrToDoubleFunctionFactory,
            io.questdb.griffin.engine.functions.cast.CastCharToBooleanFunctionFactory,
            io.questdb.griffin.engine.functions.cast.CastStrToBooleanFunctionFactory,
            io.questdb.griffin.engine.functions.cast.CastStrToFloatFunctionFactory,
            io.questdb.griffin.engine.functions.cast.CastStrToLong256FunctionFactory,
            io.questdb.griffin.engine.functions.cast.CastStrToLongFunctionFactory,
            io.questdb.griffin.engine.functions.cast.CastStrToShortFunctionFactory,
            io.questdb.griffin.engine.functions.cast.CastStrToByteFunctionFactory,
            io.questdb.griffin.engine.functions.cast.CastStrToStrFunctionFactory,
            io.questdb.griffin.engine.functions.cast.CastStrToSymbolFunctionFactory,
            io.questdb.griffin.engine.functions.cast.CastStrToCharFunctionFactory,
            io.questdb.griffin.engine.functions.cast.CastStrToDateFunctionFactory,
            io.questdb.griffin.engine.functions.cast.CastStrToTimestampFunctionFactory,
            io.questdb.griffin.engine.functions.cast.CastStrToBinaryFunctionFactory,
            io.questdb.griffin.engine.functions.cast.CastStrToGeoHashFunctionFactory,
            io.questdb.griffin.engine.functions.cast.CastGeoHashToGeoHashFunctionFactory,
//                  cast symbol to ...
            io.questdb.griffin.engine.functions.cast.CastSymbolToIntFunctionFactory,
            io.questdb.griffin.engine.functions.cast.CastSymbolToDoubleFunctionFactory,
            io.questdb.griffin.engine.functions.cast.CastSymbolToFloatFunctionFactory,
            io.questdb.griffin.engine.functions.cast.CastSymbolToLong256FunctionFactory,
            io.questdb.griffin.engine.functions.cast.CastSymbolToLongFunctionFactory,
            io.questdb.griffin.engine.functions.cast.CastSymbolToShortFunctionFactory,
            io.questdb.griffin.engine.functions.cast.CastSymbolToByteFunctionFactory,
            io.questdb.griffin.engine.functions.cast.CastSymbolToStrFunctionFactory,
            io.questdb.griffin.engine.functions.cast.CastSymbolToSymbolFunctionFactory,
            io.questdb.griffin.engine.functions.cast.CastSymbolToCharFunctionFactory,
            io.questdb.griffin.engine.functions.cast.CastSymbolToDateFunctionFactory,
            io.questdb.griffin.engine.functions.cast.CastSymbolToTimestampFunctionFactory,
            // cast helpers
            io.questdb.griffin.engine.functions.cast.VarcharCastHelperFunctionFactory,
//                  'in'
            io.questdb.griffin.engine.functions.bool.InSymbolCursorFunctionFactory,
            io.questdb.griffin.engine.functions.bool.InStrFunctionFactory,
            io.questdb.griffin.engine.functions.bool.InCharFunctionFactory,
            io.questdb.griffin.engine.functions.bool.InSymbolFunctionFactory,
            io.questdb.griffin.engine.functions.bool.InTimestampStrFunctionFactory,
            io.questdb.griffin.engine.functions.bool.InTimestampTimestampFunctionFactory,
            io.questdb.griffin.engine.functions.bool.BetweenTimestampFunctionFactory,
//                  'all'
            io.questdb.griffin.engine.functions.bool.AllNotEqStrFunctionFactory,
//                  'agg' group by function
            io.questdb.griffin.engine.functions.groupby.StringAggGroupByFunctionFactory,
//                  'sum' group by function
            io.questdb.griffin.engine.functions.groupby.SumDoubleGroupByFunctionFactory,
            io.questdb.griffin.engine.functions.groupby.SumFloatGroupByFunctionFactory,
            io.questdb.griffin.engine.functions.groupby.SumIntGroupByFunctionFactory,
            io.questdb.griffin.engine.functions.groupby.SumLongGroupByFunctionFactory,
            io.questdb.griffin.engine.functions.groupby.SumLong256GroupByFunctionFactory,
            io.questdb.griffin.engine.functions.groupby.KSumDoubleGroupByFunctionFactory,
            io.questdb.griffin.engine.functions.groupby.NSumDoubleGroupByFunctionFactory,
//                  'last' group by function
            io.questdb.griffin.engine.functions.groupby.LastDoubleGroupByFunctionFactory,
            io.questdb.griffin.engine.functions.groupby.LastFloatGroupByFunctionFactory,
            io.questdb.griffin.engine.functions.groupby.LastIntGroupByFunctionFactory,
            io.questdb.griffin.engine.functions.groupby.LastCharGroupByFunctionFactory,
            io.questdb.griffin.engine.functions.groupby.LastShortGroupByFunctionFactory,
            io.questdb.griffin.engine.functions.groupby.LastByteGroupByFunctionFactory,
            io.questdb.griffin.engine.functions.groupby.LastSymbolGroupByFunctionFactory,
            io.questdb.griffin.engine.functions.groupby.LastTimestampGroupByFunctionFactory,
            io.questdb.griffin.engine.functions.groupby.LastDateGroupByFunctionFactory,
            io.questdb.griffin.engine.functions.groupby.LastLongGroupByFunctionFactory,
            io.questdb.griffin.engine.functions.groupby.LastGeoHashGroupByFunctionFactory,

//                  'first' group by function
            io.questdb.griffin.engine.functions.groupby.FirstDoubleGroupByFunctionFactory,
            io.questdb.griffin.engine.functions.groupby.FirstFloatGroupByFunctionFactory,
            io.questdb.griffin.engine.functions.groupby.FirstIntGroupByFunctionFactory,
            io.questdb.griffin.engine.functions.groupby.FirstCharGroupByFunctionFactory,
            io.questdb.griffin.engine.functions.groupby.FirstShortGroupByFunctionFactory,
            io.questdb.griffin.engine.functions.groupby.FirstByteGroupByFunctionFactory,
            io.questdb.griffin.engine.functions.groupby.FirstTimestampGroupByFunctionFactory,
            io.questdb.griffin.engine.functions.groupby.FirstLongGroupByFunctionFactory,
            io.questdb.griffin.engine.functions.groupby.FirstDateGroupByFunctionFactory,
            io.questdb.griffin.engine.functions.groupby.FirstGeoHashGroupByFunctionFactory,
//                  'max' group
            io.questdb.griffin.engine.functions.groupby.MaxDoubleGroupByFunctionFactory,
            io.questdb.griffin.engine.functions.groupby.MaxIntGroupByFunctionFactory,
            io.questdb.griffin.engine.functions.groupby.MaxLongGroupByFunctionFactory,
            io.questdb.griffin.engine.functions.groupby.MaxTimestampGroupByFunctionFactory,
            io.questdb.griffin.engine.functions.groupby.MaxDateGroupByFunctionFactory,
            io.questdb.griffin.engine.functions.groupby.MaxFloatGroupByFunctionFactory,
//                  'min' group
            io.questdb.griffin.engine.functions.groupby.MinDoubleGroupByFunctionFactory,
            io.questdb.griffin.engine.functions.groupby.MinFloatGroupByFunctionFactory,
            io.questdb.griffin.engine.functions.groupby.MinLongGroupByFunctionFactory,
            io.questdb.griffin.engine.functions.groupby.MinIntGroupByFunctionFactory,
            io.questdb.griffin.engine.functions.groupby.MaxCharGroupByFunctionFactory,
            io.questdb.griffin.engine.functions.groupby.MinCharGroupByFunctionFactory,
            io.questdb.griffin.engine.functions.groupby.MinTimestampGroupByFunctionFactory,
            io.questdb.griffin.engine.functions.groupby.MinDateGroupByFunctionFactory,
//                  'count' group by function
            io.questdb.griffin.engine.functions.groupby.CountGroupByFunctionFactory,
            io.questdb.griffin.engine.functions.groupby.CountLongGroupByFunctionFactory,
            io.questdb.griffin.engine.functions.groupby.CountStringGroupByFunctionFactory,
            io.questdb.griffin.engine.functions.groupby.CountSymbolGroupByFunctionFactory,
            io.questdb.griffin.engine.functions.groupby.CountLong256GroupByFunctionFactory,
            //      'haversine_dist_degree' group by function
            io.questdb.griffin.engine.functions.groupby.HaversineDistDegreeGroupByFunctionFactory,
//                  'isOrdered'
            io.questdb.griffin.engine.functions.groupby.IsLongOrderedGroupByFunctionFactory,
//                  round()
            io.questdb.griffin.engine.functions.math.RoundDoubleZeroScaleFunctionFactory,
            io.questdb.griffin.engine.functions.math.RoundDoubleFunctionFactory,
            io.questdb.griffin.engine.functions.math.RoundDownDoubleFunctionFactory,
            io.questdb.griffin.engine.functions.math.RoundUpDoubleFunctionFactory,
            io.questdb.griffin.engine.functions.math.RoundHalfEvenDoubleFunctionFactory,
//                  ceil()
            io.questdb.griffin.engine.functions.math.CeilDoubleFunctionFactory,
            io.questdb.griffin.engine.functions.math.CeilFloatFunctionFactory,
//                  floor()
            io.questdb.griffin.engine.functions.math.FloorDoubleFunctionFactory,
            io.questdb.griffin.engine.functions.math.FloorFloatFunctionFactory,            
//                  case conditional statement
            io.questdb.griffin.engine.functions.conditional.CaseFunctionFactory,
            io.questdb.griffin.engine.functions.conditional.SwitchFunctionFactory,
            io.questdb.griffin.engine.functions.conditional.CoalesceFunctionFactory,
//                  PostgeSQL catalogue functions
            io.questdb.griffin.engine.functions.catalogue.AttrDefCatalogueFunctionFactory,
            io.questdb.griffin.engine.functions.catalogue.PrefixedAttrDefCatalogueFunctionFactory,
            io.questdb.griffin.engine.functions.catalogue.AttributeCatalogueFunctionFactory,
            io.questdb.griffin.engine.functions.catalogue.ClassCatalogueFunctionFactory,
            io.questdb.griffin.engine.functions.catalogue.PrefixedClassCatalogueFunctionFactory,
            io.questdb.griffin.engine.functions.catalogue.IndexCatalogueFunctionFactory,
            io.questdb.griffin.engine.functions.catalogue.InformationSchemaFunctionFactory,
            io.questdb.griffin.engine.functions.catalogue.PrefixedTypeCatalogueFunctionFactory,
            io.questdb.griffin.engine.functions.catalogue.PrefixedDescriptionCatalogueFunctionFactory,
            io.questdb.griffin.engine.functions.catalogue.PrefixedNamespaceCatalogueFunctionFactory,
            io.questdb.griffin.engine.functions.catalogue.NamespaceCatalogueFunctionFactory,
            io.questdb.griffin.engine.functions.catalogue.IsTableVisibleCatalogueFunctionFactory,
            io.questdb.griffin.engine.functions.catalogue.UserByIdCatalogueFunctionFactory,
            io.questdb.griffin.engine.functions.catalogue.TypeCatalogueFunctionFactory,
            io.questdb.griffin.engine.functions.catalogue.VersionFunctionFactory,
            io.questdb.griffin.engine.functions.catalogue.CurrentDatabaseFunctionFactory,
            io.questdb.griffin.engine.functions.catalogue.CurrentSchemaBooleanFunctionFactory,
            io.questdb.griffin.engine.functions.catalogue.CurrentSchemaFunctionFactory,
            io.questdb.griffin.engine.functions.catalogue.PrefixedCurrentSchemasFunctionFactory,
            io.questdb.griffin.engine.functions.catalogue.CursorDereferenceFunctionFactory,
            io.questdb.griffin.engine.functions.catalogue.DescriptionCatalogueFunctionFactory,
            io.questdb.griffin.engine.functions.catalogue.SessionUserFunctionFactory,
            io.questdb.griffin.engine.functions.catalogue.ClassResolveFunctionFactory,
            io.questdb.griffin.engine.functions.catalogue.PrefixedPgGetPartKeyDefFunctionFactory,
            io.questdb.griffin.engine.functions.catalogue.PrefixedPgGetSITExprFunctionFactory,
            io.questdb.griffin.engine.functions.catalogue.PrefixedPgGetSIExprFunctionFactory,
            io.questdb.griffin.engine.functions.catalogue.PgGetSIExprFunctionFactory,
            io.questdb.griffin.engine.functions.catalogue.FormatTypeFunctionFactory,
            io.questdb.griffin.engine.functions.catalogue.ProcCatalogueFunctionFactory,
            io.questdb.griffin.engine.functions.catalogue.RangeCatalogueFunctionFactory,
            io.questdb.griffin.engine.functions.catalogue.PrefixedPgGetKeywordsFunctionFactory,
            io.questdb.griffin.engine.functions.catalogue.TableListFunctionFactory,
            io.questdb.griffin.engine.functions.catalogue.DumpMemoryUsageFunctionFactory,
            io.questdb.griffin.engine.functions.catalogue.DumpThreadStacksFunctionFactory,
            io.questdb.griffin.engine.functions.catalogue.FlushQueryCacheFunctionFactory,
            io.questdb.griffin.engine.functions.catalogue.SimulateCrashFunctionFactory,

//            PostgreSQL advisory locks functions
            io.questdb.griffin.engine.functions.lock.AdvisoryUnlockAll,
//                  concat()
            io.questdb.griffin.engine.functions.str.ConcatFunctionFactory,
            // replace()
            io.questdb.griffin.engine.functions.str.ReplaceStrFunctionFactory,
//                  avg()
            io.questdb.griffin.engine.functions.groupby.AvgDoubleGroupByFunctionFactory,
//                 stddev_samp()
            io.questdb.griffin.engine.functions.groupby.StdDevSampleDoubleGroupByFunctionFactory,
//                  ^
            io.questdb.griffin.engine.functions.math.PowDoubleFunctionFactory,
            io.questdb.griffin.engine.functions.table.AllTablesFunctionFactory,
            io.questdb.griffin.engine.functions.table.TableColumnsFunctionFactory,
            io.questdb.griffin.engine.functions.table.TouchTableFunctionFactory,
<<<<<<< HEAD
            io.questdb.griffin.engine.functions.table.TableWriterMetricsFunctionFactory,
            io.questdb.griffin.engine.functions.table.MemoryMetricsFunctionFactory,
=======
            io.questdb.griffin.engine.functions.table.ReaderPoolFunctionFactory,
>>>>>>> c6c87c6f

            // first
            io.questdb.griffin.engine.functions.groupby.FirstSymbolGroupByFunctionFactory,
            // strpos
            io.questdb.griffin.engine.functions.str.StrPosFunctionFactory,
            io.questdb.griffin.engine.functions.str.StrPosCharFunctionFactory,
//                  Change string case
            io.questdb.griffin.engine.functions.str.ToUppercaseFunctionFactory,
            io.questdb.griffin.engine.functions.str.ToLowercaseFunctionFactory,
//          left/right
            io.questdb.griffin.engine.functions.str.LeftFunctionFactory,
            io.questdb.griffin.engine.functions.str.RightFunctionFactory,

            // analytic functions
            io.questdb.griffin.engine.functions.analytic.RowNumberFunctionFactory,

            // metadata functions
            io.questdb.griffin.engine.functions.metadata.BuildFunctionFactory,
            // geohash functions
            io.questdb.griffin.engine.functions.geohash.GeoHashFromCoordinatesFunctionFactory,
            // bin functions
            io.questdb.griffin.engine.functions.bin.Base64FunctionFactory,
            // bit operations
            BitwiseAndLongFunctionFactory,
            BitwiseOrLongFunctionFactory,
            BitwiseNotLongFunctionFactory,
            BitwiseXorLongFunctionFactory,
            BitwiseAndIntFunctionFactory,
            BitwiseOrIntFunctionFactory,
            BitwiseNotIntFunctionFactory,
            BitwiseXorIntFunctionFactory,

            io.questdb.griffin.engine.functions.date.ToTimezoneTimestampFunctionFactory,
            io.questdb.griffin.engine.functions.date.ToUTCTimestampFunctionFactory,

            io.questdb.griffin.engine.functions.catalogue.TypeOfFunctionFactory
            ;
}<|MERGE_RESOLUTION|>--- conflicted
+++ resolved
@@ -586,12 +586,9 @@
             io.questdb.griffin.engine.functions.table.AllTablesFunctionFactory,
             io.questdb.griffin.engine.functions.table.TableColumnsFunctionFactory,
             io.questdb.griffin.engine.functions.table.TouchTableFunctionFactory,
-<<<<<<< HEAD
+            io.questdb.griffin.engine.functions.table.ReaderPoolFunctionFactory,
             io.questdb.griffin.engine.functions.table.TableWriterMetricsFunctionFactory,
             io.questdb.griffin.engine.functions.table.MemoryMetricsFunctionFactory,
-=======
-            io.questdb.griffin.engine.functions.table.ReaderPoolFunctionFactory,
->>>>>>> c6c87c6f
 
             // first
             io.questdb.griffin.engine.functions.groupby.FirstSymbolGroupByFunctionFactory,
