/*******************************************************************************
 *     ___                  _   ____  ____
 *    / _ \ _   _  ___  ___| |_|  _ \| __ )
 *   | | | | | | |/ _ \/ __| __| | | |  _ \
 *   | |_| | |_| |  __/\__ \ |_| |_| | |_) |
 *    \__\_\\__,_|\___||___/\__|____/|____/
 *
 *  Copyright (c) 2014-2019 Appsicle
 *  Copyright (c) 2019-2024 QuestDB
 *
 *  Licensed under the Apache License, Version 2.0 (the "License");
 *  you may not use this file except in compliance with the License.
 *  You may obtain a copy of the License at
 *
 *  http://www.apache.org/licenses/LICENSE-2.0
 *
 *  Unless required by applicable law or agreed to in writing, software
 *  distributed under the License is distributed on an "AS IS" BASIS,
 *  WITHOUT WARRANTIES OR CONDITIONS OF ANY KIND, either express or implied.
 *  See the License for the specific language governing permissions and
 *  limitations under the License.
 *
 ******************************************************************************/

open module io.questdb {
    requires transitive jdk.unsupported;
    requires static org.jetbrains.annotations;
    requires static java.management;
    requires jdk.management;

    uses io.questdb.griffin.FunctionFactory;
    exports io.questdb;
    exports io.questdb.cairo;
    exports io.questdb.cairo.vm;
    exports io.questdb.cairo.map;
    exports io.questdb.cairo.sql;
    exports io.questdb.cairo.pool;
    exports io.questdb.cairo.pool.ex;
    exports io.questdb.cairo.security;

    exports io.questdb.cutlass;
    exports io.questdb.cutlass.http;
    exports io.questdb.cutlass.http.processors;
    exports io.questdb.cutlass.http.ex;
    exports io.questdb.cutlass.json;
    exports io.questdb.cutlass.line;
    exports io.questdb.cutlass.line.udp;
    exports io.questdb.cutlass.line.tcp;
    exports io.questdb.cutlass.line.http;
    exports io.questdb.cutlass.pgwire;
    exports io.questdb.cutlass.text;
    exports io.questdb.cutlass.text.types;

    exports io.questdb.griffin;
    exports io.questdb.griffin.engine;
    exports io.questdb.griffin.model;
    exports io.questdb.griffin.engine.functions;
    exports io.questdb.griffin.engine.functions.rnd;
    exports io.questdb.griffin.engine.functions.bind;
    exports io.questdb.griffin.engine.functions.bool;
    exports io.questdb.griffin.engine.functions.cast;
    exports io.questdb.griffin.engine.functions.catalogue;
    exports io.questdb.griffin.engine.functions.columns;
    exports io.questdb.griffin.engine.functions.conditional;
    exports io.questdb.griffin.engine.functions.constants;
    exports io.questdb.griffin.engine.functions.date;
    exports io.questdb.griffin.engine.functions.eq;
    exports io.questdb.griffin.engine.functions.groupby;
    exports io.questdb.griffin.engine.functions.lt;
    exports io.questdb.griffin.engine.functions.math;
    exports io.questdb.griffin.engine.functions.regex;
    exports io.questdb.griffin.engine.functions.str;
    exports io.questdb.griffin.engine.functions.test;
    exports io.questdb.griffin.engine.functions.geohash;
    exports io.questdb.griffin.engine.functions.bin;
    exports io.questdb.griffin.engine.functions.lock;
    exports io.questdb.griffin.engine.functions.window;
    exports io.questdb.griffin.engine.functions.table;
    exports io.questdb.griffin.engine.groupby;
    exports io.questdb.griffin.engine.groupby.vect;
    exports io.questdb.griffin.engine.orderby;
    exports io.questdb.griffin.engine.window;
    exports io.questdb.griffin.engine.table;
    exports io.questdb.jit;
    exports io.questdb.std;
    exports io.questdb.std.datetime;
    exports io.questdb.std.datetime.microtime;
    exports io.questdb.std.datetime.millitime;
    exports io.questdb.std.str;
    exports io.questdb.std.ex;
    exports io.questdb.std.fastdouble;
    exports io.questdb.network;
    exports io.questdb.log;
    exports io.questdb.mp;
    exports io.questdb.tasks;
    exports io.questdb.metrics;
    exports io.questdb.cairo.vm.api;
    exports io.questdb.cairo.mig;
    exports io.questdb.griffin.engine.join;
    exports io.questdb.griffin.engine.ops;
    exports io.questdb.cairo.sql.async;
    exports io.questdb.cutlass.http.client;
    exports io.questdb.griffin.engine.functions.long128;
    exports io.questdb.cairo.wal;
    exports io.questdb.cairo.wal.seq;
    exports io.questdb.cutlass.auth;
    exports io.questdb.cutlass.line.tcp.auth;
    exports io.questdb.cairo.frm;
    exports io.questdb.cairo.frm.file;
    exports io.questdb.std.histogram.org.HdrHistogram;
    exports io.questdb.client;
    exports io.questdb.std.bytes;
    exports io.questdb.std.histogram.org.HdrHistogram.packedarray;
    exports io.questdb.client.impl;
    exports io.questdb.griffin.engine.groupby.hyperloglog;
    exports io.questdb.griffin.engine.functions.finance;
    exports io.questdb.std.json;
    exports io.questdb.griffin.engine.functions.json;
    exports io.questdb.std.filewatch;
    exports io.questdb.griffin.engine.table.parquet;

    provides io.questdb.griffin.FunctionFactory with

            // finance
            io.questdb.griffin.engine.functions.finance.LevelTwoPriceFunctionFactory,
            io.questdb.griffin.engine.functions.finance.SpreadFunctionFactory,
            io.questdb.griffin.engine.functions.finance.MidPriceFunctionFactory,
            io.questdb.griffin.engine.functions.finance.WeightedMidPriceFunctionFactory,


            // query activity functions
            io.questdb.griffin.engine.functions.activity.CancelQueryFunctionFactory,
            io.questdb.griffin.engine.functions.activity.QueryActivityFunctionFactory,

            // test functions
            io.questdb.griffin.engine.functions.test.TestDataUnavailableFunctionFactory,
            io.questdb.griffin.engine.functions.test.TestMatchFunctionFactory,
            io.questdb.griffin.engine.functions.test.TestOwnerCountingFunctionFactory,
            io.questdb.griffin.engine.functions.test.TestLatchedCounterFunctionFactory,
            io.questdb.griffin.engine.functions.test.TestSumXDoubleGroupByFunctionFactory,
            io.questdb.griffin.engine.functions.test.TestNPEFactory,
            io.questdb.griffin.engine.functions.test.TestSumTDoubleGroupByFunctionFactory,
            io.questdb.griffin.engine.functions.test.TestSumStringGroupByFunctionFactory,
            io.questdb.griffin.engine.functions.test.TestSleepFunctionFactory,

            // bool
            io.questdb.griffin.engine.functions.bool.OrFunctionFactory,
            io.questdb.griffin.engine.functions.bool.AndFunctionFactory,
            io.questdb.griffin.engine.functions.bool.NotFunctionFactory,

            // [] operators
            io.questdb.griffin.engine.functions.array.StrArrayDereferenceFunctionFactory,
            io.questdb.griffin.engine.functions.array.IntArrayDereferenceHackFunctionFactory,
            // '=' operators
            io.questdb.griffin.engine.functions.eq.EqStrFunctionFactory,
            io.questdb.griffin.engine.functions.eq.EqVarcharFunctionFactory,
            io.questdb.griffin.engine.functions.eq.EqVarcharStrFunctionFactory,
            io.questdb.griffin.engine.functions.eq.EqByteFunctionFactory,
            io.questdb.griffin.engine.functions.eq.EqShortFunctionFactory,
            io.questdb.griffin.engine.functions.eq.EqIntFunctionFactory,
            io.questdb.griffin.engine.functions.eq.EqIPv4FunctionFactory,
            io.questdb.griffin.engine.functions.eq.EqIPv4StrFunctionFactory,
            io.questdb.griffin.engine.functions.eq.EqLongFunctionFactory,
            io.questdb.griffin.engine.functions.eq.EqLong128FunctionFactory,
            io.questdb.griffin.engine.functions.eq.EqDoubleFunctionFactory,
            io.questdb.griffin.engine.functions.eq.EqLong256StrFunctionFactory,
            io.questdb.griffin.engine.functions.eq.EqLong256FunctionFactory,
            io.questdb.griffin.engine.functions.eq.EqStrCharFunctionFactory,
            io.questdb.griffin.engine.functions.eq.EqSymStrFunctionFactory,
            io.questdb.griffin.engine.functions.eq.EqSymCharFunctionFactory,
            io.questdb.griffin.engine.functions.eq.EqSymLongFunctionFactory,
            io.questdb.griffin.engine.functions.eq.EqSymTimestampFunctionFactory,
            io.questdb.griffin.engine.functions.eq.EqTimestampCursorFunctionFactory,
            io.questdb.griffin.engine.functions.eq.EqCharCharFunctionFactory,
            io.questdb.griffin.engine.functions.eq.EqIntStrCFunctionFactory,
            io.questdb.griffin.engine.functions.eq.EqTimestampFunctionFactory,
            io.questdb.griffin.engine.functions.eq.EqDateFunctionFactory,
            io.questdb.griffin.engine.functions.eq.EqBooleanFunctionFactory,
            io.questdb.griffin.engine.functions.eq.EqBooleanCharFunctionFactory,
            io.questdb.griffin.engine.functions.eq.EqBinaryFunctionFactory,
            io.questdb.griffin.engine.functions.eq.EqGeoHashGeoHashFunctionFactory,
            io.questdb.griffin.engine.functions.eq.EqGeoHashStrFunctionFactory,
            io.questdb.griffin.engine.functions.eq.EqUuidFunctionFactory,
            io.questdb.griffin.engine.functions.eq.EqUuidStrFunctionFactory,

            //contains
            io.questdb.griffin.engine.functions.eq.ContainsIPv4StrFunctionFactory,
            io.questdb.griffin.engine.functions.eq.ContainsIPv4VarcharFunctionFactory,
            io.questdb.griffin.engine.functions.eq.ContainsEqIPv4StrFunctionFactory,
            io.questdb.griffin.engine.functions.eq.ContainsEqIPv4VarcharFunctionFactory,
            io.questdb.griffin.engine.functions.eq.NegContainsEqIPv4StrFunctionFactory,
            io.questdb.griffin.engine.functions.eq.NegContainsEqIPv4VarcharFunctionFactory,
            io.questdb.griffin.engine.functions.eq.NegContainsIPv4StrFunctionFactory,
            io.questdb.griffin.engine.functions.eq.NegContainsIPv4VarcharFunctionFactory,

            //nullif
            io.questdb.griffin.engine.functions.conditional.NullIfCharFunctionFactory,
            io.questdb.griffin.engine.functions.conditional.NullIfDoubleFunctionFactory,
            io.questdb.griffin.engine.functions.conditional.NullIfIPv4FunctionFactory,
            io.questdb.griffin.engine.functions.conditional.NullIfIntFunctionFactory,
            io.questdb.griffin.engine.functions.conditional.NullIfLongFunctionFactory,
            io.questdb.griffin.engine.functions.conditional.NullIfStrFunctionFactory,

//                   '<' operator
            io.questdb.griffin.engine.functions.lt.LtDoubleVVFunctionFactory,
            io.questdb.griffin.engine.functions.lt.LtTimestampFunctionFactory,
            io.questdb.griffin.engine.functions.lt.LtDateFunctionFactory,
            io.questdb.griffin.engine.functions.lt.LtIntFunctionFactory,
            io.questdb.griffin.engine.functions.lt.LtIPv4FunctionFactory,
            io.questdb.griffin.engine.functions.lt.LtIPv4StrFunctionFactory,
            io.questdb.griffin.engine.functions.lt.LtStrIPv4FunctionFactory,
            io.questdb.griffin.engine.functions.lt.LtCharFunctionFactory,
            io.questdb.griffin.engine.functions.lt.LtStrFunctionFactory,
            io.questdb.griffin.engine.functions.lt.LtLongFunctionFactory,
            io.questdb.griffin.engine.functions.lt.LtLong256FunctionFactory,
            io.questdb.griffin.engine.functions.lt.LtStrVarcharFunctionFactory,
            io.questdb.griffin.engine.functions.lt.LtVarcharStrFunctionFactory,
            io.questdb.griffin.engine.functions.lt.LtVarcharFunctionFactory,

//                   '+' operator
            io.questdb.griffin.engine.functions.math.AddIntFunctionFactory,
            io.questdb.griffin.engine.functions.math.AddLongFunctionFactory,
            io.questdb.griffin.engine.functions.math.AddFloatFunctionFactory,
            io.questdb.griffin.engine.functions.math.AddDoubleFunctionFactory,
            io.questdb.griffin.engine.functions.math.AddLong256FunctionFactory,
            io.questdb.griffin.engine.functions.date.AddLongToTimestampFunctionFactory,
//                     '-' operator,
            io.questdb.griffin.engine.functions.math.NegIntFunctionFactory,
            io.questdb.griffin.engine.functions.math.NegDoubleFunctionFactory,
            io.questdb.griffin.engine.functions.math.NegFloatFunctionFactory,
            io.questdb.griffin.engine.functions.math.NegLongFunctionFactory,
            io.questdb.griffin.engine.functions.math.NegShortFunctionFactory,
            io.questdb.griffin.engine.functions.math.NegByteFunctionFactory,

            io.questdb.griffin.engine.functions.math.SubDoubleFunctionFactory,
            io.questdb.griffin.engine.functions.math.SubIntFunctionFactory,
            io.questdb.griffin.engine.functions.math.SubLongFunctionFactory,
            io.questdb.griffin.engine.functions.math.SubTimestampFunctionFactory,
//                     '/' operator,
            io.questdb.griffin.engine.functions.math.DivDoubleFunctionFactory,
            io.questdb.griffin.engine.functions.math.DivFloatFunctionFactory,
            io.questdb.griffin.engine.functions.math.DivLongFunctionFactory,
            io.questdb.griffin.engine.functions.math.DivIntFunctionFactory,
//                     '%' operator,
            io.questdb.griffin.engine.functions.math.RemIntFunctionFactory,
            io.questdb.griffin.engine.functions.math.RemLongFunctionFactory,
            io.questdb.griffin.engine.functions.math.RemDoubleFunctionFactory,
            io.questdb.griffin.engine.functions.math.RemFloatFunctionFactory,
//                     '*' operator,
            io.questdb.griffin.engine.functions.math.MulFloatFunctionFactory,
            io.questdb.griffin.engine.functions.math.MulDoubleFunctionFactory,
            io.questdb.griffin.engine.functions.math.MulLongFunctionFactory,
            io.questdb.griffin.engine.functions.math.MulIntFunctionFactory,
            io.questdb.griffin.engine.functions.math.AbsIntFunctionFactory,
            io.questdb.griffin.engine.functions.math.AbsShortFunctionFactory,
            io.questdb.griffin.engine.functions.math.AbsLongFunctionFactory,
            io.questdb.griffin.engine.functions.math.AbsDoubleFunctionFactory,
            io.questdb.griffin.engine.functions.math.LnDoubleFunctionFactory,
            io.questdb.griffin.engine.functions.math.LogDoubleFunctionFactory,
            io.questdb.griffin.engine.functions.math.SqrtDoubleFunctionFactory,
//                     'trigonometric'
            io.questdb.griffin.engine.functions.math.SinDoubleFunctionFactory,
            io.questdb.griffin.engine.functions.math.CosDoubleFunctionFactory,
            io.questdb.griffin.engine.functions.math.TanDoubleFunctionFactory,
            io.questdb.griffin.engine.functions.math.CotDoubleFunctionFactory,
            io.questdb.griffin.engine.functions.math.AsinDoubleFunctionFactory,
            io.questdb.griffin.engine.functions.math.AcosDoubleFunctionFactory,
            io.questdb.griffin.engine.functions.math.AtanDoubleFunctionFactory,
            io.questdb.griffin.engine.functions.math.Atan2DoubleFunctionFactory,
            io.questdb.griffin.engine.functions.math.PIDoubleFunctionFactory,
            io.questdb.griffin.engine.functions.math.RadiansDoubleFunctionFactory,
            io.questdb.griffin.engine.functions.math.DegreesDoubleFunctionFactory,
//                     '~=',
            io.questdb.griffin.engine.functions.regex.MatchStrFunctionFactory,
            io.questdb.griffin.engine.functions.regex.MatchCharFunctionFactory,
            io.questdb.griffin.engine.functions.regex.MatchVarcharFunctionFactory,
            io.questdb.griffin.engine.functions.regex.MatchSymbolFunctionFactory,
//                    like
            io.questdb.griffin.engine.functions.regex.LikeStrFunctionFactory,
            io.questdb.griffin.engine.functions.regex.LikeVarcharFunctionFactory,
            io.questdb.griffin.engine.functions.regex.LikeSymbolFunctionFactory,
            io.questdb.griffin.engine.functions.regex.ILikeStrFunctionFactory,
            io.questdb.griffin.engine.functions.regex.ILikeVarcharFunctionFactory,
            io.questdb.griffin.engine.functions.regex.ILikeSymbolFunctionFactory,
//                     '!~',
            io.questdb.griffin.engine.functions.regex.NotMatchStrFunctionFactory,
            io.questdb.griffin.engine.functions.regex.NotMatchVarcharFunctionFactory,
            io.questdb.griffin.engine.functions.regex.NotMatchCharFunctionFactory,
//                     'to_char',
            io.questdb.griffin.engine.functions.date.ToStrDateFunctionFactory,
            io.questdb.griffin.engine.functions.date.ToStrTimestampFunctionFactory,
            io.questdb.griffin.engine.functions.str.ToCharBinFunctionFactory,
//                     'length',
            io.questdb.griffin.engine.functions.str.LengthStrFunctionFactory,
            io.questdb.griffin.engine.functions.str.LengthVarcharFunctionFactory,
            io.questdb.griffin.engine.functions.str.LengthSymbolFunctionFactory,
            io.questdb.griffin.engine.functions.str.LengthBinFunctionFactory,
//                     random generator functions,
            io.questdb.griffin.engine.functions.rnd.LongSequenceFunctionFactory,
            io.questdb.griffin.engine.functions.rnd.RndBooleanFunctionFactory,
            io.questdb.griffin.engine.functions.rnd.RndIntFunctionFactory,
            io.questdb.griffin.engine.functions.rnd.RndIPv4FunctionFactory,
            io.questdb.griffin.engine.functions.rnd.RndIPv4CCFunctionFactory,
            io.questdb.griffin.engine.functions.rnd.RndIntCCFunctionFactory,
            io.questdb.griffin.engine.functions.rnd.RndStrFunctionFactory,
            io.questdb.griffin.engine.functions.rnd.RndStrRndListFunctionFactory,
            io.questdb.griffin.engine.functions.rnd.RndVarcharFunctionFactory,
            io.questdb.griffin.engine.functions.rnd.RndVarcharListFunctionFactory,
            io.questdb.griffin.engine.functions.rnd.RndDoubleCCFunctionFactory,
            io.questdb.griffin.engine.functions.rnd.RndDoubleFunctionFactory,
            io.questdb.griffin.engine.functions.rnd.RndFloatCFunctionFactory,
            io.questdb.griffin.engine.functions.rnd.RndShortCCFunctionFactory,
            io.questdb.griffin.engine.functions.rnd.RndShortFunctionFactory,
            io.questdb.griffin.engine.functions.rnd.RndDateCCCFunctionFactory,
            io.questdb.griffin.engine.functions.rnd.RndTimestampFunctionFactory,
            io.questdb.griffin.engine.functions.rnd.RndSymbolFunctionFactory,
            io.questdb.griffin.engine.functions.rnd.RndLongCCFunctionFactory,
            io.questdb.griffin.engine.functions.rnd.RndLongFunctionFactory,
            io.questdb.griffin.engine.functions.rnd.RndUuidFunctionFactory,
            io.questdb.griffin.engine.functions.rnd.RndUUIDCFunctionFactory,
            io.questdb.griffin.engine.functions.date.TimestampSequenceFunctionFactory,
            io.questdb.griffin.engine.functions.long128.LongsToLong128FunctionFactory,
            io.questdb.griffin.engine.functions.long256.LongsToLong256FunctionFactory,
            io.questdb.griffin.engine.functions.uuid.LongsToUuidFunctionFactory,
            io.questdb.griffin.engine.functions.date.TimestampShuffleFunctionFactory,
            io.questdb.griffin.engine.functions.date.TimestampFloorFunctionFactory,
            io.questdb.griffin.engine.functions.date.TimestampFloorOffsetFunctionFactory,
            io.questdb.griffin.engine.functions.date.TimestampCeilFunctionFactory,
            io.questdb.griffin.engine.functions.date.DateTruncFunctionFactory,
            io.questdb.griffin.engine.functions.rnd.RndByteCCFunctionFactory,
            io.questdb.griffin.engine.functions.rnd.RndBinCCCFunctionFactory,
            io.questdb.griffin.engine.functions.rnd.RndSymbolListFunctionFactory,
            io.questdb.griffin.engine.functions.rnd.RndStringListFunctionFactory,
            io.questdb.griffin.engine.functions.rnd.RndCharFunctionFactory,
            io.questdb.griffin.engine.functions.rnd.RndLong256FunctionFactory,
            io.questdb.griffin.engine.functions.rnd.RndLong256NFunctionFactory,
            io.questdb.griffin.engine.functions.rnd.RndByteFunctionFactory,
            io.questdb.griffin.engine.functions.rnd.RndFloatFunctionFactory,
            io.questdb.griffin.engine.functions.rnd.RndBinFunctionFactory,
            io.questdb.griffin.engine.functions.rnd.RndDateFunctionFactory,
            io.questdb.griffin.engine.functions.rnd.ListFunctionFactory,
            io.questdb.griffin.engine.functions.rnd.RndGeoHashFunctionFactory,
            io.questdb.griffin.engine.functions.rnd.RndLogFunctionFactory,
//                  date conversion functions,
            io.questdb.griffin.engine.functions.date.SysdateFunctionFactory,
            io.questdb.griffin.engine.functions.date.ToTimestampVCFunctionFactory,
            io.questdb.griffin.engine.functions.date.VarcharToTimestampVCFunctionFactory,
            io.questdb.griffin.engine.functions.date.ToTimestampFunctionFactory,
            io.questdb.griffin.engine.functions.date.VarcharToTimestampFunctionFactory,
            io.questdb.griffin.engine.functions.date.SystimestampFunctionFactory,
            io.questdb.griffin.engine.functions.date.NowFunctionFactory,
            io.questdb.griffin.engine.functions.date.HourOfDayFunctionFactory,
            io.questdb.griffin.engine.functions.date.DayOfMonthFunctionFactory,
            io.questdb.griffin.engine.functions.date.DayOfWeekFunctionFactory,
            io.questdb.griffin.engine.functions.date.DayOfWeekSundayFirstFunctionFactory,
            io.questdb.griffin.engine.functions.date.MinuteOfHourFunctionFactory,
            io.questdb.griffin.engine.functions.date.SecondOfMinuteFunctionFactory,
            io.questdb.griffin.engine.functions.date.WeekOfYearFunctionFactory,
            io.questdb.griffin.engine.functions.date.YearFunctionFactory,
            io.questdb.griffin.engine.functions.date.MonthOfYearFunctionFactory,
            io.questdb.griffin.engine.functions.date.DaysPerMonthFunctionFactory,
            io.questdb.griffin.engine.functions.date.ExtractFromTimestampFunctionFactory,
            io.questdb.griffin.engine.functions.date.MicrosOfSecondFunctionFactory,
            io.questdb.griffin.engine.functions.date.MillisOfSecondFunctionFactory,
            io.questdb.griffin.engine.functions.date.IsLeapYearFunctionFactory,
            io.questdb.griffin.engine.functions.date.TimestampDiffFunctionFactory,
            io.questdb.griffin.engine.functions.date.TimestampAddFunctionFactory,
            io.questdb.griffin.engine.functions.date.ToDateFunctionFactory,
            io.questdb.griffin.engine.functions.date.VarcharToDateFunctionFactory,
            io.questdb.griffin.engine.functions.date.ToPgDateFunctionFactory,
            io.questdb.griffin.engine.functions.date.VarcharToPgDateFunctionFactory,
            io.questdb.griffin.engine.functions.date.PgPostmasterStartTimeFunctionFactory,
//                  cast functions,
//                  cast double to ...,
            io.questdb.griffin.engine.functions.cast.CastDoubleToBooleanFunctionFactory,
            io.questdb.griffin.engine.functions.cast.CastDoubleToIntFunctionFactory,
            io.questdb.griffin.engine.functions.cast.CastDoubleToDoubleFunctionFactory,
            io.questdb.griffin.engine.functions.cast.CastDoubleToFloatFunctionFactory,
            io.questdb.griffin.engine.functions.cast.CastDoubleToLong256FunctionFactory,
            io.questdb.griffin.engine.functions.cast.CastDoubleToLongFunctionFactory,
            io.questdb.griffin.engine.functions.cast.CastDoubleToShortFunctionFactory,
            io.questdb.griffin.engine.functions.cast.CastDoubleToByteFunctionFactory,
            io.questdb.griffin.engine.functions.cast.CastDoubleToStrFunctionFactory,
            io.questdb.griffin.engine.functions.cast.CastDoubleToVarcharFunctionFactory,
            io.questdb.griffin.engine.functions.cast.CastDoubleToSymbolFunctionFactory,
            io.questdb.griffin.engine.functions.cast.CastDoubleToCharFunctionFactory,
            io.questdb.griffin.engine.functions.cast.CastDoubleToDateFunctionFactory,
            io.questdb.griffin.engine.functions.cast.CastDoubleToTimestampFunctionFactory,
//                  cast float to ...,
            io.questdb.griffin.engine.functions.cast.CastFloatToBooleanFunctionFactory,
            io.questdb.griffin.engine.functions.cast.CastFloatToIntFunctionFactory,
            io.questdb.griffin.engine.functions.cast.CastFloatToDoubleFunctionFactory,
            io.questdb.griffin.engine.functions.cast.CastFloatToFloatFunctionFactory,
            io.questdb.griffin.engine.functions.cast.CastFloatToLong256FunctionFactory,
            io.questdb.griffin.engine.functions.cast.CastFloatToLongFunctionFactory,
            io.questdb.griffin.engine.functions.cast.CastFloatToShortFunctionFactory,
            io.questdb.griffin.engine.functions.cast.CastFloatToByteFunctionFactory,
            io.questdb.griffin.engine.functions.cast.CastFloatToStrFunctionFactory,
            io.questdb.griffin.engine.functions.cast.CastFloatToVarcharFunctionFactory,
            io.questdb.griffin.engine.functions.cast.CastFloatToSymbolFunctionFactory,
            io.questdb.griffin.engine.functions.cast.CastFloatToCharFunctionFactory,
            io.questdb.griffin.engine.functions.cast.CastFloatToDateFunctionFactory,
            io.questdb.griffin.engine.functions.cast.CastFloatToTimestampFunctionFactory,
//                  cast short to ...,
            io.questdb.griffin.engine.functions.cast.CastShortToShortFunctionFactory,
            io.questdb.griffin.engine.functions.cast.CastShortToByteFunctionFactory,
            io.questdb.griffin.engine.functions.cast.CastShortToCharFunctionFactory,
            io.questdb.griffin.engine.functions.cast.CastShortToIntFunctionFactory,
            io.questdb.griffin.engine.functions.cast.CastShortToLongFunctionFactory,
            io.questdb.griffin.engine.functions.cast.CastShortToFloatFunctionFactory,
            io.questdb.griffin.engine.functions.cast.CastShortToDoubleFunctionFactory,
            io.questdb.griffin.engine.functions.cast.CastShortToStrFunctionFactory,
            io.questdb.griffin.engine.functions.cast.CastShortToVarcharFunctionFactory,
            io.questdb.griffin.engine.functions.cast.CastShortToDateFunctionFactory,
            io.questdb.griffin.engine.functions.cast.CastShortToTimestampFunctionFactory,
            io.questdb.griffin.engine.functions.cast.CastShortToSymbolFunctionFactory,
            io.questdb.griffin.engine.functions.cast.CastShortToLong256FunctionFactory,
            io.questdb.griffin.engine.functions.cast.CastShortToBooleanFunctionFactory,
//                  cast int to ...,
            io.questdb.griffin.engine.functions.cast.CastIntToShortFunctionFactory,
            io.questdb.griffin.engine.functions.cast.CastIntToByteFunctionFactory,
            io.questdb.griffin.engine.functions.cast.CastIntToCharFunctionFactory,
            io.questdb.griffin.engine.functions.cast.CastIntToIntFunctionFactory,
            io.questdb.griffin.engine.functions.cast.CastIntToLongFunctionFactory,
            io.questdb.griffin.engine.functions.cast.CastIntToFloatFunctionFactory,
            io.questdb.griffin.engine.functions.cast.CastIntToDoubleFunctionFactory,
            io.questdb.griffin.engine.functions.cast.CastIntToStrFunctionFactory,
            io.questdb.griffin.engine.functions.cast.CastIntToVarcharFunctionFactory,
            io.questdb.griffin.engine.functions.cast.CastIntToDateFunctionFactory,
            io.questdb.griffin.engine.functions.cast.CastIntToTimestampFunctionFactory,
            io.questdb.griffin.engine.functions.cast.CastIntToSymbolFunctionFactory,
            io.questdb.griffin.engine.functions.cast.CastIntToLong256FunctionFactory,
            io.questdb.griffin.engine.functions.cast.CastIntToBooleanFunctionFactory,
            io.questdb.griffin.engine.functions.cast.CastIntToIPv4FunctionFactory,
//                  cast ipv4 to ...
            io.questdb.griffin.engine.functions.cast.CastIPv4ToStrFunctionFactory,
            io.questdb.griffin.engine.functions.cast.CastIPv4ToVarcharFunctionFactory,
            io.questdb.griffin.engine.functions.cast.CastIPv4ToIntFunctionFactory,
//                  cast long to ...,
            io.questdb.griffin.engine.functions.cast.CastLongToShortFunctionFactory,
            io.questdb.griffin.engine.functions.cast.CastLongToByteFunctionFactory,
            io.questdb.griffin.engine.functions.cast.CastLongToCharFunctionFactory,
            io.questdb.griffin.engine.functions.cast.CastLongToIntFunctionFactory,
            io.questdb.griffin.engine.functions.cast.CastLongToLongFunctionFactory,
            io.questdb.griffin.engine.functions.cast.CastLongToFloatFunctionFactory,
            io.questdb.griffin.engine.functions.cast.CastLongToDoubleFunctionFactory,
            io.questdb.griffin.engine.functions.cast.CastLongToStrFunctionFactory,
            io.questdb.griffin.engine.functions.cast.CastLongToDateFunctionFactory,
            io.questdb.griffin.engine.functions.cast.CastLongToTimestampFunctionFactory,
            io.questdb.griffin.engine.functions.cast.CastLongToVarcharFunctionFactory,
            io.questdb.griffin.engine.functions.cast.CastNullTypeFunctionFactory,
            io.questdb.griffin.engine.functions.cast.CastLongToSymbolFunctionFactory,
            io.questdb.griffin.engine.functions.cast.CastLongToLong256FunctionFactory,
            io.questdb.griffin.engine.functions.cast.CastLongToBooleanFunctionFactory,
            io.questdb.griffin.engine.functions.cast.CastLongToGeoHashFunctionFactory,
//                  cast long256 to ...,
            io.questdb.griffin.engine.functions.cast.CastLong256ToShortFunctionFactory,
            io.questdb.griffin.engine.functions.cast.CastLong256ToByteFunctionFactory,
            io.questdb.griffin.engine.functions.cast.CastLong256ToCharFunctionFactory,
            io.questdb.griffin.engine.functions.cast.CastLong256ToIntFunctionFactory,
            io.questdb.griffin.engine.functions.cast.CastLong256ToLongFunctionFactory,
            io.questdb.griffin.engine.functions.cast.CastLong256ToFloatFunctionFactory,
            io.questdb.griffin.engine.functions.cast.CastLong256ToDoubleFunctionFactory,
            io.questdb.griffin.engine.functions.cast.CastLong256ToStrFunctionFactory,
            io.questdb.griffin.engine.functions.cast.CastLong256ToVarcharFunctionFactory,
            io.questdb.griffin.engine.functions.cast.CastLong256ToDateFunctionFactory,
            io.questdb.griffin.engine.functions.cast.CastLong256ToTimestampFunctionFactory,
            io.questdb.griffin.engine.functions.cast.CastLong256ToSymbolFunctionFactory,
            io.questdb.griffin.engine.functions.cast.CastLong256ToLong256FunctionFactory,
            io.questdb.griffin.engine.functions.cast.CastLong256ToBooleanFunctionFactory,
//                  cast date to ...,
            io.questdb.griffin.engine.functions.cast.CastDateToShortFunctionFactory,
            io.questdb.griffin.engine.functions.cast.CastDateToByteFunctionFactory,
            io.questdb.griffin.engine.functions.cast.CastDateToCharFunctionFactory,
            io.questdb.griffin.engine.functions.cast.CastDateToIntFunctionFactory,
            io.questdb.griffin.engine.functions.cast.CastDateToLongFunctionFactory,
            io.questdb.griffin.engine.functions.cast.CastDateToFloatFunctionFactory,
            io.questdb.griffin.engine.functions.cast.CastDateToDoubleFunctionFactory,
            io.questdb.griffin.engine.functions.cast.CastDateToStrFunctionFactory,
            io.questdb.griffin.engine.functions.cast.CastDateToVarcharFunctionFactory,
            io.questdb.griffin.engine.functions.cast.CastDateToDateFunctionFactory,
            io.questdb.griffin.engine.functions.cast.CastDateToTimestampFunctionFactory,
            io.questdb.griffin.engine.functions.cast.CastDateToSymbolFunctionFactory,
            io.questdb.griffin.engine.functions.cast.CastDateToLong256FunctionFactory,
            io.questdb.griffin.engine.functions.cast.CastDateToBooleanFunctionFactory,
//                  cast timestamp to ...,
            io.questdb.griffin.engine.functions.cast.CastTimestampToShortFunctionFactory,
            io.questdb.griffin.engine.functions.cast.CastTimestampToByteFunctionFactory,
            io.questdb.griffin.engine.functions.cast.CastTimestampToCharFunctionFactory,
            io.questdb.griffin.engine.functions.cast.CastTimestampToIntFunctionFactory,
            io.questdb.griffin.engine.functions.cast.CastTimestampToLongFunctionFactory,
            io.questdb.griffin.engine.functions.cast.CastTimestampToFloatFunctionFactory,
            io.questdb.griffin.engine.functions.cast.CastTimestampToDoubleFunctionFactory,
            io.questdb.griffin.engine.functions.cast.CastTimestampToStrFunctionFactory,
            io.questdb.griffin.engine.functions.cast.CastTimestampToVarcharFunctionFactory,
            io.questdb.griffin.engine.functions.cast.CastTimestampToDateFunctionFactory,
            io.questdb.griffin.engine.functions.cast.CastTimestampToTimestampFunctionFactory,
            io.questdb.griffin.engine.functions.cast.CastTimestampToSymbolFunctionFactory,
            io.questdb.griffin.engine.functions.cast.CastTimestampToLong256FunctionFactory,
            io.questdb.griffin.engine.functions.cast.CastTimestampToBooleanFunctionFactory,
//                  cast byte to ...,
            io.questdb.griffin.engine.functions.cast.CastByteToShortFunctionFactory,
            io.questdb.griffin.engine.functions.cast.CastByteToByteFunctionFactory,
            io.questdb.griffin.engine.functions.cast.CastByteToCharFunctionFactory,
            io.questdb.griffin.engine.functions.cast.CastByteToIntFunctionFactory,
            io.questdb.griffin.engine.functions.cast.CastByteToLongFunctionFactory,
            io.questdb.griffin.engine.functions.cast.CastByteToFloatFunctionFactory,
            io.questdb.griffin.engine.functions.cast.CastByteToDoubleFunctionFactory,
            io.questdb.griffin.engine.functions.cast.CastByteToStrFunctionFactory,
            io.questdb.griffin.engine.functions.cast.CastByteToVarcharFunctionFactory,
            io.questdb.griffin.engine.functions.cast.CastByteToDateFunctionFactory,
            io.questdb.griffin.engine.functions.cast.CastByteToTimestampFunctionFactory,
            io.questdb.griffin.engine.functions.cast.CastByteToSymbolFunctionFactory,
            io.questdb.griffin.engine.functions.cast.CastByteToLong256FunctionFactory,
            io.questdb.griffin.engine.functions.cast.CastByteToBooleanFunctionFactory,
//                  cast boolean to ...,
            io.questdb.griffin.engine.functions.cast.CastBooleanToShortFunctionFactory,
            io.questdb.griffin.engine.functions.cast.CastBooleanToByteFunctionFactory,
            io.questdb.griffin.engine.functions.cast.CastBooleanToCharFunctionFactory,
            io.questdb.griffin.engine.functions.cast.CastBooleanToIntFunctionFactory,
            io.questdb.griffin.engine.functions.cast.CastBooleanToLongFunctionFactory,
            io.questdb.griffin.engine.functions.cast.CastBooleanToFloatFunctionFactory,
            io.questdb.griffin.engine.functions.cast.CastBooleanToDoubleFunctionFactory,
            io.questdb.griffin.engine.functions.cast.CastBooleanToStrFunctionFactory,
            io.questdb.griffin.engine.functions.cast.CastBooleanToVarcharFunctionFactory,
            io.questdb.griffin.engine.functions.cast.CastBooleanToDateFunctionFactory,
            io.questdb.griffin.engine.functions.cast.CastBooleanToTimestampFunctionFactory,
            io.questdb.griffin.engine.functions.cast.CastBooleanToSymbolFunctionFactory,
            io.questdb.griffin.engine.functions.cast.CastBooleanToLong256FunctionFactory,
            io.questdb.griffin.engine.functions.cast.CastBooleanToBooleanFunctionFactory,
//                  cast char to ...,
            io.questdb.griffin.engine.functions.cast.CastCharToShortFunctionFactory,
            io.questdb.griffin.engine.functions.cast.CastCharToByteFunctionFactory,
            io.questdb.griffin.engine.functions.cast.CastCharToCharFunctionFactory,
            io.questdb.griffin.engine.functions.cast.CastCharToIntFunctionFactory,
            io.questdb.griffin.engine.functions.cast.CastCharToLongFunctionFactory,
            io.questdb.griffin.engine.functions.cast.CastCharToFloatFunctionFactory,
            io.questdb.griffin.engine.functions.cast.CastCharToDoubleFunctionFactory,
            io.questdb.griffin.engine.functions.cast.CastCharToStrFunctionFactory,
            io.questdb.griffin.engine.functions.cast.CastCharToVarcharFunctionFactory,
            io.questdb.griffin.engine.functions.cast.CastCharToDateFunctionFactory,
            io.questdb.griffin.engine.functions.cast.CastCharToSymbolFunctionFactory,
            io.questdb.griffin.engine.functions.cast.CastCharToLong256FunctionFactory,
            io.questdb.griffin.engine.functions.cast.CastCharToTimestampFunctionFactory,
//                  cast str to ...,
            io.questdb.griffin.engine.functions.cast.CastStrToIntFunctionFactory,
            io.questdb.griffin.engine.functions.cast.CastStrToIPv4FunctionFactory,
            io.questdb.griffin.engine.functions.cast.CastStrToDoubleFunctionFactory,
            io.questdb.griffin.engine.functions.cast.CastCharToBooleanFunctionFactory,
            io.questdb.griffin.engine.functions.cast.CastStrToBooleanFunctionFactory,
            io.questdb.griffin.engine.functions.cast.CastStrToFloatFunctionFactory,
            io.questdb.griffin.engine.functions.cast.CastStrToLong256FunctionFactory,
            io.questdb.griffin.engine.functions.cast.CastStrToLongFunctionFactory,
            io.questdb.griffin.engine.functions.cast.CastStrToRegClassFunctionFactory,
            io.questdb.griffin.engine.functions.cast.CastStrToRegProcedureFunctionFactory,
            io.questdb.griffin.engine.functions.cast.CastStrToStrArrayFunctionFactory,
            io.questdb.griffin.engine.functions.cast.CastStrToShortFunctionFactory,
            io.questdb.griffin.engine.functions.cast.CastStrToByteFunctionFactory,
            io.questdb.griffin.engine.functions.cast.CastStrToStrFunctionFactory,
            io.questdb.griffin.engine.functions.cast.CastStrToSymbolFunctionFactory,
            io.questdb.griffin.engine.functions.cast.CastStrToVarcharFunctionFactory,
            io.questdb.griffin.engine.functions.cast.CastStrToCharFunctionFactory,
            io.questdb.griffin.engine.functions.cast.CastStrToDateFunctionFactory,
            io.questdb.griffin.engine.functions.cast.CastStrToTimestampFunctionFactory,
            io.questdb.griffin.engine.functions.cast.CastStrToBinaryFunctionFactory,
            io.questdb.griffin.engine.functions.cast.CastStrToGeoHashFunctionFactory,
            io.questdb.griffin.engine.functions.cast.CastStrToUuidFunctionFactory,

//                  cast varchar to ...,
            io.questdb.griffin.engine.functions.cast.CastVarcharToVarcharFunctionFactory,
            io.questdb.griffin.engine.functions.cast.CastVarcharToStrFunctionFactory,
            io.questdb.griffin.engine.functions.cast.CastVarcharToBooleanFunctionFactory,
            io.questdb.griffin.engine.functions.cast.CastVarcharToByteFunctionFactory,
            io.questdb.griffin.engine.functions.cast.CastVarcharToShortFunctionFactory,
            io.questdb.griffin.engine.functions.cast.CastVarcharToCharFunctionFactory,
            io.questdb.griffin.engine.functions.cast.CastVarcharToIntFunctionFactory,
            io.questdb.griffin.engine.functions.cast.CastVarcharToIPv4FunctionFactory,
            io.questdb.griffin.engine.functions.cast.CastVarcharToLongFunctionFactory,
            io.questdb.griffin.engine.functions.cast.CastVarcharToDateFunctionFactory,
            io.questdb.griffin.engine.functions.cast.CastVarcharToTimestampFunctionFactory,
            io.questdb.griffin.engine.functions.cast.CastVarcharToGeoHashFunctionFactory,
            io.questdb.griffin.engine.functions.cast.CastVarcharToFloatFunctionFactory,
            io.questdb.griffin.engine.functions.cast.CastVarcharToDoubleFunctionFactory,
            io.questdb.griffin.engine.functions.cast.CastVarcharToUuidFunctionFactory,
            io.questdb.griffin.engine.functions.cast.CastVarcharToLong256FunctionFactory,
            io.questdb.griffin.engine.functions.cast.CastVarcharToSymbolFunctionFactory,

//                  cast symbol to ...
            io.questdb.griffin.engine.functions.cast.CastSymbolToIntFunctionFactory,
            io.questdb.griffin.engine.functions.cast.CastSymbolToDoubleFunctionFactory,
            io.questdb.griffin.engine.functions.cast.CastSymbolToFloatFunctionFactory,
            io.questdb.griffin.engine.functions.cast.CastSymbolToLong256FunctionFactory,
            io.questdb.griffin.engine.functions.cast.CastSymbolToLongFunctionFactory,
            io.questdb.griffin.engine.functions.cast.CastSymbolToShortFunctionFactory,
            io.questdb.griffin.engine.functions.cast.CastSymbolToByteFunctionFactory,
            io.questdb.griffin.engine.functions.cast.CastSymbolToStrFunctionFactory,
            io.questdb.griffin.engine.functions.cast.CastSymbolToVarcharFunctionFactory,
            io.questdb.griffin.engine.functions.cast.CastSymbolToSymbolFunctionFactory,
            io.questdb.griffin.engine.functions.cast.CastSymbolToCharFunctionFactory,
            io.questdb.griffin.engine.functions.cast.CastSymbolToDateFunctionFactory,
            io.questdb.griffin.engine.functions.cast.CastSymbolToTimestampFunctionFactory,

//                  cast uuid to ...
            io.questdb.griffin.engine.functions.cast.CastUuidToStrFunctionFactory,
            io.questdb.griffin.engine.functions.cast.CastUuidToVarcharFunctionFactory,

//                  cast geohash to ...
            io.questdb.griffin.engine.functions.cast.CastGeoHashToGeoHashFunctionFactory,


            // cast helpers
            io.questdb.griffin.engine.functions.cast.VarcharCastHelperFunctionFactory,
//                  'in'
            io.questdb.griffin.engine.functions.bool.InSymbolCursorFunctionFactory,
            io.questdb.griffin.engine.functions.bool.InStrFunctionFactory,
            io.questdb.griffin.engine.functions.bool.InVarcharFunctionFactory,
            io.questdb.griffin.engine.functions.bool.InCharFunctionFactory,
            io.questdb.griffin.engine.functions.bool.InDoubleFunctionFactory,
            io.questdb.griffin.engine.functions.bool.InLongFunctionFactory,
            io.questdb.griffin.engine.functions.bool.InSymbolFunctionFactory,
            io.questdb.griffin.engine.functions.bool.InTimestampStrFunctionFactory,
            io.questdb.griffin.engine.functions.bool.InTimestampVarcharFunctionFactory,
            io.questdb.griffin.engine.functions.bool.InTimestampTimestampFunctionFactory,
            io.questdb.griffin.engine.functions.bool.BetweenTimestampFunctionFactory,
            io.questdb.griffin.engine.functions.bool.InUuidFunctionFactory,
//                  'all'
            io.questdb.griffin.engine.functions.bool.AllNotEqStrFunctionFactory,
            io.questdb.griffin.engine.functions.bool.AllNotEqVarcharFunctionFactory,
//                  'agg' group by function
            io.questdb.griffin.engine.functions.groupby.StringAggGroupByFunctionFactory,
            io.questdb.griffin.engine.functions.groupby.StringAggVarcharGroupByFunctionFactory,
//                  'sum' group by function
            io.questdb.griffin.engine.functions.groupby.SumDoubleGroupByFunctionFactory,
            io.questdb.griffin.engine.functions.groupby.SumFloatGroupByFunctionFactory,
            io.questdb.griffin.engine.functions.groupby.SumIntGroupByFunctionFactory,
            io.questdb.griffin.engine.functions.groupby.SumLongGroupByFunctionFactory,
            io.questdb.griffin.engine.functions.groupby.SumLong256GroupByFunctionFactory,
            io.questdb.griffin.engine.functions.groupby.KSumDoubleGroupByFunctionFactory,
            io.questdb.griffin.engine.functions.groupby.NSumDoubleGroupByFunctionFactory,
//                  'last' group by function
            io.questdb.griffin.engine.functions.groupby.LastDoubleGroupByFunctionFactory,
            io.questdb.griffin.engine.functions.groupby.LastFloatGroupByFunctionFactory,
            io.questdb.griffin.engine.functions.groupby.LastIntGroupByFunctionFactory,
            io.questdb.griffin.engine.functions.groupby.LastIPv4GroupByFunctionFactory,
            io.questdb.griffin.engine.functions.groupby.LastCharGroupByFunctionFactory,
            io.questdb.griffin.engine.functions.groupby.LastShortGroupByFunctionFactory,
            io.questdb.griffin.engine.functions.groupby.LastBooleanGroupByFunctionFactory,
            io.questdb.griffin.engine.functions.groupby.LastByteGroupByFunctionFactory,
            io.questdb.griffin.engine.functions.groupby.LastSymbolGroupByFunctionFactory,
            io.questdb.griffin.engine.functions.groupby.LastStrGroupByFunctionFactory,
            io.questdb.griffin.engine.functions.groupby.LastVarcharGroupByFunctionFactory,
            io.questdb.griffin.engine.functions.groupby.LastTimestampGroupByFunctionFactory,
            io.questdb.griffin.engine.functions.groupby.LastDateGroupByFunctionFactory,
            io.questdb.griffin.engine.functions.groupby.LastLongGroupByFunctionFactory,
            io.questdb.griffin.engine.functions.groupby.LastGeoHashGroupByFunctionFactory,
            io.questdb.griffin.engine.functions.groupby.LastUuidGroupByFunctionFactory,
//                  'last_not_null' group by function
            io.questdb.griffin.engine.functions.groupby.LastNotNullCharGroupByFunctionFactory,
            io.questdb.griffin.engine.functions.groupby.LastNotNullDateGroupByFunctionFactory,
            io.questdb.griffin.engine.functions.groupby.LastNotNullDoubleGroupByFunctionFactory,
            io.questdb.griffin.engine.functions.groupby.LastNotNullFloatGroupByFunctionFactory,
            io.questdb.griffin.engine.functions.groupby.LastNotNullGeoHashGroupByFunctionFactory,
            io.questdb.griffin.engine.functions.groupby.LastNotNullIntGroupByFunctionFactory,
            io.questdb.griffin.engine.functions.groupby.LastNotNullIPv4GroupByFunctionFactory,
            io.questdb.griffin.engine.functions.groupby.LastNotNullLongGroupByFunctionFactory,
            io.questdb.griffin.engine.functions.groupby.LastNotNullStrGroupByFunctionFactory,
            io.questdb.griffin.engine.functions.groupby.LastNotNullVarcharGroupByFunctionFactory,
            io.questdb.griffin.engine.functions.groupby.LastNotNullSymbolGroupByFunctionFactory,
            io.questdb.griffin.engine.functions.groupby.LastNotNullTimestampGroupByFunctionFactory,
            io.questdb.griffin.engine.functions.groupby.LastNotNullUuidGroupByFunctionFactory,
//                  'first' group by function
            io.questdb.griffin.engine.functions.groupby.FirstDoubleGroupByFunctionFactory,
            io.questdb.griffin.engine.functions.groupby.FirstFloatGroupByFunctionFactory,
            io.questdb.griffin.engine.functions.groupby.FirstIntGroupByFunctionFactory,
            io.questdb.griffin.engine.functions.groupby.FirstIPv4GroupByFunctionFactory,
            io.questdb.griffin.engine.functions.groupby.FirstCharGroupByFunctionFactory,
            io.questdb.griffin.engine.functions.groupby.FirstShortGroupByFunctionFactory,
            io.questdb.griffin.engine.functions.groupby.FirstBooleanGroupByFunctionFactory,
            io.questdb.griffin.engine.functions.groupby.FirstByteGroupByFunctionFactory,
            io.questdb.griffin.engine.functions.groupby.FirstTimestampGroupByFunctionFactory,
            io.questdb.griffin.engine.functions.groupby.FirstLongGroupByFunctionFactory,
            io.questdb.griffin.engine.functions.groupby.FirstDateGroupByFunctionFactory,
            io.questdb.griffin.engine.functions.groupby.FirstGeoHashGroupByFunctionFactory,
            io.questdb.griffin.engine.functions.groupby.FirstUuidGroupByFunctionFactory,
            io.questdb.griffin.engine.functions.groupby.FirstSymbolGroupByFunctionFactory,
            io.questdb.griffin.engine.functions.groupby.FirstStrGroupByFunctionFactory,
            io.questdb.griffin.engine.functions.groupby.FirstVarcharGroupByFunctionFactory,
//                  'first_not_null' group by function
            io.questdb.griffin.engine.functions.groupby.FirstNotNullCharGroupByFunctionFactory,
            io.questdb.griffin.engine.functions.groupby.FirstNotNullDateGroupByFunctionFactory,
            io.questdb.griffin.engine.functions.groupby.FirstNotNullDoubleGroupByFunctionFactory,
            io.questdb.griffin.engine.functions.groupby.FirstNotNullFloatGroupByFunctionFactory,
            io.questdb.griffin.engine.functions.groupby.FirstNotNullGeoHashGroupByFunctionFactory,
            io.questdb.griffin.engine.functions.groupby.FirstNotNullIntGroupByFunctionFactory,
            io.questdb.griffin.engine.functions.groupby.FirstNotNullIPv4GroupByFunctionFactory,
            io.questdb.griffin.engine.functions.groupby.FirstNotNullLongGroupByFunctionFactory,
            io.questdb.griffin.engine.functions.groupby.FirstNotNullStrGroupByFunctionFactory,
            io.questdb.griffin.engine.functions.groupby.FirstNotNullVarcharGroupByFunctionFactory,
            io.questdb.griffin.engine.functions.groupby.FirstNotNullSymbolGroupByFunctionFactory,
            io.questdb.griffin.engine.functions.groupby.FirstNotNullTimestampGroupByFunctionFactory,
            io.questdb.griffin.engine.functions.groupby.FirstNotNullUuidGroupByFunctionFactory,
//                  'max' group
            io.questdb.griffin.engine.functions.groupby.MaxDoubleGroupByFunctionFactory,
            io.questdb.griffin.engine.functions.groupby.MaxBooleanGroupByFunctionFactory,
            io.questdb.griffin.engine.functions.groupby.MaxIPv4GroupByFunctionFactory,
            io.questdb.griffin.engine.functions.groupby.MaxIntGroupByFunctionFactory,
            io.questdb.griffin.engine.functions.groupby.MaxLongGroupByFunctionFactory,
            io.questdb.griffin.engine.functions.groupby.MaxCharGroupByFunctionFactory,
            io.questdb.griffin.engine.functions.groupby.MaxTimestampGroupByFunctionFactory,
            io.questdb.griffin.engine.functions.groupby.MaxDateGroupByFunctionFactory,
            io.questdb.griffin.engine.functions.groupby.MaxFloatGroupByFunctionFactory,
            io.questdb.griffin.engine.functions.groupby.MaxStrGroupByFunctionFactory,
            io.questdb.griffin.engine.functions.groupby.MaxVarcharGroupByFunctionFactory,
//                  'min' group
            io.questdb.griffin.engine.functions.groupby.MinDoubleGroupByFunctionFactory,
            io.questdb.griffin.engine.functions.groupby.MinBooleanGroupByFunctionFactory,
            io.questdb.griffin.engine.functions.groupby.MinFloatGroupByFunctionFactory,
            io.questdb.griffin.engine.functions.groupby.MinLongGroupByFunctionFactory,
            io.questdb.griffin.engine.functions.groupby.MinIPv4GroupByFunctionFactory,
            io.questdb.griffin.engine.functions.groupby.MinIntGroupByFunctionFactory,
            io.questdb.griffin.engine.functions.groupby.MinCharGroupByFunctionFactory,
            io.questdb.griffin.engine.functions.groupby.MinTimestampGroupByFunctionFactory,
            io.questdb.griffin.engine.functions.groupby.MinDateGroupByFunctionFactory,
            io.questdb.griffin.engine.functions.groupby.MinStrGroupByFunctionFactory,
            io.questdb.griffin.engine.functions.groupby.MinVarcharGroupByFunctionFactory,
//                  'count' group by function
            io.questdb.griffin.engine.functions.groupby.CountGroupByFunctionFactory,
            io.questdb.griffin.engine.functions.groupby.CountDoubleGroupByFunctionFactory,
            io.questdb.griffin.engine.functions.groupby.CountFloatGroupByFunctionFactory,
            io.questdb.griffin.engine.functions.groupby.CountGeoHashGroupByFunctionFactory,
            io.questdb.griffin.engine.functions.groupby.CountIPv4GroupByFunctionFactory,
            io.questdb.griffin.engine.functions.groupby.CountIntGroupByFunctionFactory,
            io.questdb.griffin.engine.functions.groupby.CountLongGroupByFunctionFactory,
            io.questdb.griffin.engine.functions.groupby.CountLong256GroupByFunctionFactory,
            io.questdb.griffin.engine.functions.groupby.CountStrGroupByFunctionFactory,
            io.questdb.griffin.engine.functions.groupby.CountVarcharGroupByFunctionFactory,
            io.questdb.griffin.engine.functions.groupby.CountSymbolGroupByFunctionFactory,
            io.questdb.griffin.engine.functions.groupby.CountDistinctStringGroupByFunctionFactory,
            io.questdb.griffin.engine.functions.groupby.CountDistinctVarcharGroupByFunctionFactory,
            io.questdb.griffin.engine.functions.groupby.CountDistinctSymbolGroupByFunctionFactory,
            io.questdb.griffin.engine.functions.groupby.CountDistinctLong256GroupByFunctionFactory,
            io.questdb.griffin.engine.functions.groupby.CountDistinctLongGroupByFunctionFactory,
            io.questdb.griffin.engine.functions.groupby.CountDistinctIPv4GroupByFunctionFactory,
            io.questdb.griffin.engine.functions.groupby.CountDistinctIntGroupByFunctionFactory,
            io.questdb.griffin.engine.functions.groupby.CountDistinctUuidGroupByFunctionFactory,
//                  'approx_count_distinct' group by function
            io.questdb.griffin.engine.functions.groupby.ApproxCountDistinctIntGroupByDefaultFunctionFactory,
            io.questdb.griffin.engine.functions.groupby.ApproxCountDistinctIntGroupByFunctionFactory,
            io.questdb.griffin.engine.functions.groupby.ApproxCountDistinctLongGroupByDefaultFunctionFactory,
            io.questdb.griffin.engine.functions.groupby.ApproxCountDistinctLongGroupByFunctionFactory,
            io.questdb.griffin.engine.functions.groupby.ApproxCountDistinctIPv4GroupByDefaultFunctionFactory,
            io.questdb.griffin.engine.functions.groupby.ApproxCountDistinctIPv4GroupByFunctionFactory,
            //      'haversine_dist_degree' group by function
            io.questdb.griffin.engine.functions.groupby.HaversineDistDegreeGroupByFunctionFactory,
            //      'approx_percentile' group by function
            io.questdb.griffin.engine.functions.groupby.ApproxPercentileDoubleGroupByFunctionFactory,
            io.questdb.griffin.engine.functions.groupby.ApproxPercentileDoubleGroupByDefaultFunctionFactory,
            io.questdb.griffin.engine.functions.groupby.ApproxPercentileLongGroupByFunctionFactory,
            io.questdb.griffin.engine.functions.groupby.ApproxPercentileLongGroupByDefaultFunctionFactory,
//                  'isOrdered'
            io.questdb.griffin.engine.functions.groupby.IsIPv4OrderedGroupByFunctionFactory,
            io.questdb.griffin.engine.functions.groupby.IsLongOrderedGroupByFunctionFactory,
//                  round()
            io.questdb.griffin.engine.functions.math.RoundDoubleZeroScaleFunctionFactory,
            io.questdb.griffin.engine.functions.math.RoundDoubleFunctionFactory,
            io.questdb.griffin.engine.functions.math.RoundDownDoubleFunctionFactory,
            io.questdb.griffin.engine.functions.math.RoundUpDoubleFunctionFactory,
            io.questdb.griffin.engine.functions.math.RoundHalfEvenDoubleFunctionFactory,
//                  ceil()
            io.questdb.griffin.engine.functions.math.CeilDoubleFunctionFactory,
            io.questdb.griffin.engine.functions.math.CeilFloatFunctionFactory,
//                  ceil()
            io.questdb.griffin.engine.functions.math.CeilingDoubleFunctionFactory,
            io.questdb.griffin.engine.functions.math.CeilingFloatFunctionFactory,
//                  exp()
            io.questdb.griffin.engine.functions.math.ExpDoubleFunctionFactory,
//                  floor()
            io.questdb.griffin.engine.functions.math.FloorDoubleFunctionFactory,
            io.questdb.griffin.engine.functions.math.FloorFloatFunctionFactory,
//                  sign()
            io.questdb.griffin.engine.functions.math.SignByteFunctionFactory,
            io.questdb.griffin.engine.functions.math.SignDoubleFunctionFactory,
            io.questdb.griffin.engine.functions.math.SignFloatFunctionFactory,
            io.questdb.griffin.engine.functions.math.SignIntFunctionFactory,
            io.questdb.griffin.engine.functions.math.SignLongFunctionFactory,
            io.questdb.griffin.engine.functions.math.SignShortFunctionFactory,
//                  case conditional statement
            io.questdb.griffin.engine.functions.conditional.CaseFunctionFactory,
            io.questdb.griffin.engine.functions.conditional.SwitchFunctionFactory,
            io.questdb.griffin.engine.functions.conditional.CoalesceFunctionFactory,
//                  PostgreSQL catalogue functions
            io.questdb.griffin.engine.functions.catalogue.PgAttrDefFunctionFactory,
            io.questdb.griffin.engine.functions.catalogue.PrefixedPgAttrDefFunctionFactory,
            io.questdb.griffin.engine.functions.catalogue.PgAttributeFunctionFactory,
            io.questdb.griffin.engine.functions.catalogue.PrefixedPgAttributeFunctionFactory,
            io.questdb.griffin.engine.functions.catalogue.PgClassFunctionFactory,
            io.questdb.griffin.engine.functions.catalogue.PrefixedPgClassFunctionFactory,
            io.questdb.griffin.engine.functions.catalogue.PgIndexFunctionFactory,
            io.questdb.griffin.engine.functions.catalogue.PrefixedPgIndexFunctionFactory,
            io.questdb.griffin.engine.functions.catalogue.PgRolesFunctionFactory,
            io.questdb.griffin.engine.functions.catalogue.PrefixedPgRolesFunctionFactory,
            io.questdb.griffin.engine.functions.catalogue.InformationSchemaFunctionFactory,
            io.questdb.griffin.engine.functions.catalogue.InformationSchemaColumnsFunctionFactory,
            io.questdb.griffin.engine.functions.catalogue.InformationSchemaTablesFunctionFactory,
            io.questdb.griffin.engine.functions.catalogue.PrefixedPgTypeFunctionFactory,
            io.questdb.griffin.engine.functions.catalogue.PrefixedPgDescriptionFunctionFactory,
            io.questdb.griffin.engine.functions.catalogue.PrefixedPgNamespaceFunctionFactory,
            io.questdb.griffin.engine.functions.catalogue.PgNamespaceFunctionFactory,
            io.questdb.griffin.engine.functions.catalogue.PgLocksFunctionFactory,
            io.questdb.griffin.engine.functions.catalogue.PrefixedPgLocksFunctionFactory,
            io.questdb.griffin.engine.functions.catalogue.IsTableVisibleCatalogueFunctionFactory,
            io.questdb.griffin.engine.functions.catalogue.UserByIdCatalogueFunctionFactory,
            io.questdb.griffin.engine.functions.catalogue.PgTypeFunctionFactory,
            io.questdb.griffin.engine.functions.catalogue.VersionFunctionFactory,
            io.questdb.griffin.engine.functions.catalogue.CurrentDatabaseFunctionFactory,
            io.questdb.griffin.engine.functions.catalogue.PrefixedCurrentDatabaseFunctionFactory,
            io.questdb.griffin.engine.functions.catalogue.CurrentSchemasFunctionFactory,
            io.questdb.griffin.engine.functions.catalogue.PrefixedCurrentSchemasFunctionFactory,
            io.questdb.griffin.engine.functions.catalogue.CurrentSettingFunctionFactory,
            io.questdb.griffin.engine.functions.catalogue.CurrentSchemaFunctionFactory,
            io.questdb.griffin.engine.functions.catalogue.PrefixedCurrentSchemaFunctionFactory,
            io.questdb.griffin.engine.functions.catalogue.CurrentUserFunctionFactory,
            io.questdb.griffin.engine.functions.catalogue.CursorDereferenceFunctionFactory,
            io.questdb.griffin.engine.functions.catalogue.PgDescriptionFunctionFactory,
            io.questdb.griffin.engine.functions.catalogue.PgExtensionFunctionFactory,
            io.questdb.griffin.engine.functions.catalogue.PrefixedPgExtensionFunctionFactory,
            io.questdb.griffin.engine.functions.catalogue.PgInheritsFunctionFactory,
            io.questdb.griffin.engine.functions.catalogue.PrefixedPgInheritsFunctionFactory,
            io.questdb.griffin.engine.functions.catalogue.SessionUserFunctionFactory,
            io.questdb.griffin.engine.functions.catalogue.PgGetPartKeyDefFunctionFactory,
            io.questdb.griffin.engine.functions.catalogue.PrefixedPgGetPartKeyDefFunctionFactory,
            io.questdb.griffin.engine.functions.catalogue.PgGetSITExprFunctionFactory,
            io.questdb.griffin.engine.functions.catalogue.PrefixedPgGetSITExprFunctionFactory,
            io.questdb.griffin.engine.functions.catalogue.PrefixedPgGetSIExprFunctionFactory,
            io.questdb.griffin.engine.functions.catalogue.PgGetSIExprFunctionFactory,
            io.questdb.griffin.engine.functions.catalogue.FormatTypeFunctionFactory,
            io.questdb.griffin.engine.functions.catalogue.PgProcFunctionFactory,
            io.questdb.griffin.engine.functions.catalogue.PgRangeFunctionFactory,
            io.questdb.griffin.engine.functions.catalogue.PgGetKeywordsFunctionFactory,
            io.questdb.griffin.engine.functions.catalogue.PrefixedPgGetKeywordsFunctionFactory,
            io.questdb.griffin.engine.functions.catalogue.TablesFunctionFactory,
            io.questdb.griffin.engine.functions.catalogue.KeywordsFunctionFactory,
            io.questdb.griffin.engine.functions.catalogue.FunctionListFunctionFactory,
            io.questdb.griffin.engine.functions.catalogue.WalTableListFunctionFactory,
            io.questdb.griffin.engine.functions.catalogue.WalTransactionsFunctionFactory,
            io.questdb.griffin.engine.functions.catalogue.DumpMemoryUsageFunctionFactory,
            io.questdb.griffin.engine.functions.catalogue.DumpThreadStacksFunctionFactory,
            io.questdb.griffin.engine.functions.catalogue.FlushQueryCacheFunctionFactory,
            io.questdb.griffin.engine.functions.catalogue.PrefixedAgeFunctionFactory,
            io.questdb.griffin.engine.functions.catalogue.PgIsInRecoveryFunctionFactory,
            io.questdb.griffin.engine.functions.catalogue.PrefixedPgIsInRecoveryFunctionFactory,
            io.questdb.griffin.engine.functions.catalogue.TxIDCurrentFunctionFactory,
            io.questdb.griffin.engine.functions.catalogue.PrefixedTxIDCurrentFunctionFactory,
            io.questdb.griffin.engine.functions.catalogue.PgDatabaseFunctionFactory,
            io.questdb.griffin.engine.functions.catalogue.PrefixedPgDatabaseFunctionFactory,
            io.questdb.griffin.engine.functions.catalogue.PgShDescriptionFunctionFactory,
            io.questdb.griffin.engine.functions.catalogue.SimulateCrashFunctionFactory,
            io.questdb.griffin.engine.functions.catalogue.SimulateWarningsFunctionFactory,
            io.questdb.griffin.engine.functions.catalogue.PrefixedVersionFunctionFactory,
            io.questdb.griffin.engine.functions.catalogue.TypeOfFunctionFactory,
            io.questdb.griffin.engine.functions.catalogue.CheckpointStatusFunctionFactory,

//            PostgreSQL advisory locks functions
            io.questdb.griffin.engine.functions.lock.AdvisoryUnlockAll,
//                  concat()
            io.questdb.griffin.engine.functions.str.ConcatFunctionFactory,
            // replace()
            io.questdb.griffin.engine.functions.str.ReplaceStrFunctionFactory,
            io.questdb.griffin.engine.functions.str.ReplaceVarcharFunctionFactory,

            // json_extract()
            io.questdb.griffin.engine.functions.json.JsonExtractVarcharFunctionFactory,
            io.questdb.griffin.engine.functions.json.JsonExtractTypedFunctionFactory,

            // regexp_replace()
            io.questdb.griffin.engine.functions.regex.RegexpReplaceStrFunctionFactory,
            io.questdb.griffin.engine.functions.regex.RegexpReplaceVarcharFunctionFactory,
//                  avg()
            io.questdb.griffin.engine.functions.groupby.AvgDoubleGroupByFunctionFactory,
            io.questdb.griffin.engine.functions.groupby.AvgBooleanGroupByFunctionFactory,
//                  vwap()
            io.questdb.griffin.engine.functions.groupby.VwapDoubleGroupByFunctionFactory,
//                 stddev()
            io.questdb.griffin.engine.functions.groupby.StdDevGroupByFunctionFactory,
//                 stddev_samp()
            io.questdb.griffin.engine.functions.groupby.StdDevSampleGroupByFunctionFactory,
//                 stddev_pop()
            io.questdb.griffin.engine.functions.groupby.StdDevPopGroupByFunctionFactory,
//                 variance()
            io.questdb.griffin.engine.functions.groupby.VarGroupByFunctionFactory,
//                 var_samp()
            io.questdb.griffin.engine.functions.groupby.VarSampleGroupByFunctionFactory,
//                 var_pop()
            io.questdb.griffin.engine.functions.groupby.VarPopGroupByFunctionFactory,
//                 covar_samp()
            io.questdb.griffin.engine.functions.groupby.CovarSampleGroupByFunctionFactory,
//                 covar_pop()
            io.questdb.griffin.engine.functions.groupby.CovarPopGroupByFunctionFactory,
//                 corr()
            io.questdb.griffin.engine.functions.groupby.CorrGroupByFunctionFactory,
//                  ^
            io.questdb.griffin.engine.functions.math.PowDoubleFunctionFactory,
            io.questdb.griffin.engine.functions.catalogue.AllTablesFunctionFactory,
            io.questdb.griffin.engine.functions.table.TableColumnsFunctionFactory,
            io.questdb.griffin.engine.functions.table.TablePartitionsFunctionFactory,
            io.questdb.griffin.engine.functions.table.TableStorageFunctionFactory,
            io.questdb.griffin.engine.functions.table.TouchTableFunctionFactory,
            io.questdb.griffin.engine.functions.table.ReaderPoolFunctionFactory,
            io.questdb.griffin.engine.functions.table.WriterPoolFunctionFactory,
            io.questdb.griffin.engine.functions.table.TableWriterMetricsFunctionFactory,
            io.questdb.griffin.engine.functions.table.MemoryMetricsFunctionFactory,
            io.questdb.griffin.engine.functions.table.ReadParquetFunctionFactory,
            io.questdb.griffin.engine.functions.table.ParquetScanFunctionFactory,
<<<<<<< HEAD
            io.questdb.griffin.engine.functions.table.HydrateTableMetadataFunctionFactory,
=======
            io.questdb.griffin.engine.functions.table.WaitWalTableFunctionFactory,
>>>>>>> 0b151e69

            // strpos
            io.questdb.griffin.engine.functions.str.StrPosFunctionFactory,
            io.questdb.griffin.engine.functions.str.StrPosCharFunctionFactory,
            io.questdb.griffin.engine.functions.str.StrPosVarcharFunctionFactory,
            // position
            io.questdb.griffin.engine.functions.str.PositionFunctionFactory,
            io.questdb.griffin.engine.functions.str.PositionVarcharFunctionFactory,
            // Change string case
            io.questdb.griffin.engine.functions.str.ToUppercaseFunctionFactory,
            io.questdb.griffin.engine.functions.str.ToUppercaseVarcharFunctionFactory,
            io.questdb.griffin.engine.functions.str.ToLowercaseFunctionFactory,
            io.questdb.griffin.engine.functions.str.ToLowercaseVarcharFunctionFactory,
            io.questdb.griffin.engine.functions.str.LowerFunctionFactory,
            io.questdb.griffin.engine.functions.str.LowerVarcharFunctionFactory,
            io.questdb.griffin.engine.functions.str.UpperFunctionFactory,
            io.questdb.griffin.engine.functions.str.UpperVarcharFunctionFactory,
            // left/right
            io.questdb.griffin.engine.functions.str.LeftStrFunctionFactory,
            io.questdb.griffin.engine.functions.str.LeftVarcharFunctionFactory,
            io.questdb.griffin.engine.functions.str.RightStrFunctionFactory,
            io.questdb.griffin.engine.functions.str.RightVarcharFunctionFactory,
            // Pad strings
            io.questdb.griffin.engine.functions.str.LPadFunctionFactory,
            io.questdb.griffin.engine.functions.str.LPadStrFunctionFactory,
            io.questdb.griffin.engine.functions.str.RPadFunctionFactory,
            io.questdb.griffin.engine.functions.str.RPadStrFunctionFactory,
            io.questdb.griffin.engine.functions.str.LPadVarcharFunctionFactory,
            io.questdb.griffin.engine.functions.str.LPadVarcharVarcharFunctionFactory,
            io.questdb.griffin.engine.functions.str.RPadVarcharFunctionFactory,
            io.questdb.griffin.engine.functions.str.RPadVarcharVarcharFunctionFactory,
            // size_pretty
            io.questdb.griffin.engine.functions.str.SizePrettyFunctionFactory,
            // substring
            io.questdb.griffin.engine.functions.str.SubStringFunctionFactory,
            io.questdb.griffin.engine.functions.str.SubStringVarcharFunctionFactory,
            io.questdb.griffin.engine.functions.str.QuoteIdentFunctionFactory,
            io.questdb.griffin.engine.functions.str.QuoteIdentVarcharFunctionFactory,

            // trim
            io.questdb.griffin.engine.functions.str.TrimStrFunctionFactory,
            io.questdb.griffin.engine.functions.str.LTrimStrFunctionFactory,
            io.questdb.griffin.engine.functions.str.RTrimStrFunctionFactory,
            io.questdb.griffin.engine.functions.str.TrimVarcharFunctionFactory,
            io.questdb.griffin.engine.functions.str.LTrimVarcharFunctionFactory,
            io.questdb.griffin.engine.functions.str.RTrimVarcharFunctionFactory,

            // starts_with
            io.questdb.griffin.engine.functions.str.StartsWithStrFunctionFactory,
            io.questdb.griffin.engine.functions.str.StartsWithVarcharFunctionFactory,
            // split_part
            io.questdb.griffin.engine.functions.str.SplitPartFunctionFactory,
            io.questdb.griffin.engine.functions.str.SplitPartCharFunctionFactory,
            io.questdb.griffin.engine.functions.str.SplitPartVarcharFunctionFactory,

            // window functions
            io.questdb.griffin.engine.functions.window.RowNumberFunctionFactory,
            io.questdb.griffin.engine.functions.window.RankFunctionFactory,
            io.questdb.griffin.engine.functions.window.AvgDoubleWindowFunctionFactory,
            io.questdb.griffin.engine.functions.window.FirstValueDoubleWindowFunctionFactory,
            io.questdb.griffin.engine.functions.window.SumDoubleWindowFunctionFactory,

            // metadata functions
            io.questdb.griffin.engine.functions.metadata.BuildFunctionFactory,
            io.questdb.griffin.engine.functions.metadata.InstanceNameFunctionFactory,
            io.questdb.griffin.engine.functions.metadata.InstanceRGBFunctionFactory,
            // geohash functions
            io.questdb.griffin.engine.functions.geohash.GeoHashFromCoordinatesFunctionFactory,
            // bin functions
            io.questdb.griffin.engine.functions.bin.Base64FunctionFactory,
            io.questdb.griffin.engine.functions.bin.Base64DecodeFunctionFactory,
            // bit operations
            io.questdb.griffin.engine.functions.math.BitwiseAndLongFunctionFactory,
            io.questdb.griffin.engine.functions.math.BitwiseOrLongFunctionFactory,
            io.questdb.griffin.engine.functions.math.BitwiseNotLongFunctionFactory,
            io.questdb.griffin.engine.functions.math.BitwiseXorLongFunctionFactory,
            io.questdb.griffin.engine.functions.math.BitwiseAndIPv4FunctionFactory,
            io.questdb.griffin.engine.functions.math.BitwiseAndIPv4StrFunctionFactory,
            io.questdb.griffin.engine.functions.math.BitwiseAndIntFunctionFactory,
            io.questdb.griffin.engine.functions.math.BitwiseAndStrIPv4FunctionFactory,
            io.questdb.griffin.engine.functions.math.BitwiseOrIPv4FunctionFactory,
            io.questdb.griffin.engine.functions.math.BitwiseOrIPv4StrFunctionFactory,
            io.questdb.griffin.engine.functions.math.BitwiseOrStrIPv4FunctionFactory,
            io.questdb.griffin.engine.functions.math.BitwiseOrIntFunctionFactory,
            io.questdb.griffin.engine.functions.math.BitwiseNotIPv4FunctionFactory,
            io.questdb.griffin.engine.functions.math.BitwiseNotIPv4StrFunctionFactory,
            io.questdb.griffin.engine.functions.math.BitwiseNotIntFunctionFactory,
            io.questdb.griffin.engine.functions.math.BitwiseXorIntFunctionFactory,

            // ipv4 operators
            io.questdb.griffin.engine.functions.math.IPv4PlusIntFunctionFactory,
            io.questdb.griffin.engine.functions.math.IntPlusIPv4FunctionFactory,
            io.questdb.griffin.engine.functions.math.IPv4MinusIntFunctionFactory,
            io.questdb.griffin.engine.functions.math.IPv4StrMinusIntFunctionFactory,
            io.questdb.griffin.engine.functions.math.IPv4MinusIPv4FunctionFactory,
            io.questdb.griffin.engine.functions.math.IPv4StrPlusIntFunctionFactory,
            io.questdb.griffin.engine.functions.math.IntPlusIPv4StrFunctionFactory,
            io.questdb.griffin.engine.functions.math.IPv4StrMinusIPv4StrFunctionFactory,
            io.questdb.griffin.engine.functions.math.IPv4StrMinusIPv4FunctionFactory,
            io.questdb.griffin.engine.functions.math.IPv4MinusIPv4StrFunctionFactory,

            // ipv4 functions
            io.questdb.griffin.engine.functions.math.IPv4StrNetmaskFunctionFactory,
            io.questdb.griffin.engine.functions.math.IPv4VarcharNetmaskFunctionFactory,

            io.questdb.griffin.engine.functions.date.ToTimezoneTimestampFunctionFactory,
            io.questdb.griffin.engine.functions.date.ToUTCTimestampFunctionFactory
            ;
}<|MERGE_RESOLUTION|>--- conflicted
+++ resolved
@@ -911,11 +911,8 @@
             io.questdb.griffin.engine.functions.table.MemoryMetricsFunctionFactory,
             io.questdb.griffin.engine.functions.table.ReadParquetFunctionFactory,
             io.questdb.griffin.engine.functions.table.ParquetScanFunctionFactory,
-<<<<<<< HEAD
             io.questdb.griffin.engine.functions.table.HydrateTableMetadataFunctionFactory,
-=======
             io.questdb.griffin.engine.functions.table.WaitWalTableFunctionFactory,
->>>>>>> 0b151e69
 
             // strpos
             io.questdb.griffin.engine.functions.str.StrPosFunctionFactory,
