# Comment or set to false to allow QuestDB to start even in the presence of config errors.
config.validation.strict=true

# number of worker threads shared across the application. Increasing this number will increase parallelism in the application at the expense of CPU resources
#shared.worker.count=2

# comma-delimited list of CPU ids, one per thread specified in "shared.worker.count". By default, threads have no CPU affinity
#shared.worker.affinity=

# toggle whether worker should stop on error
#shared.worker.haltOnError=false

# RAM usage limit, as a percentage of total system RAM. A zero value does not
# set any limit. The default is 90.
#ram.usage.limit.percent=90

# RAM usage limit, in bytes. A zero value (the default) does not set any limit.
# If both this and ram.usage.limit.percent are non-zero, the lower limit takes precedence.
#ram.usage.limit.bytes=0

# Repeats compatible migrations from the specified version. The default setting of 426 allows to upgrade and downgrade QuestDB in the range of versions from 6.2.0 to 7.0.2.
# If set to -1 start time improves but downgrades to versions below 7.0.2 and subsequent upgrades can lead to data corruption and crashes.
#cairo.repeat.migration.from.version=426

################ HTTP settings ##################

# enable HTTP server
#http.enabled=true

# IP address and port of HTTP server
#http.net.bind.to=0.0.0.0:9000

# Uncomment to enable HTTP Basic authentication
#http.user=admin
#http.password=quest

#http.net.connection.limit=256
# Windows OS might have a limit on TCP backlog size. Typically Windows 10 has max of 200. This
# means that even if net.connection.limit is set over 200 it wont be possible to have this many
# concurrent connections. To overcome this limitation Windows has an unreliable hack, which you can
# exercise with this flag. Do only set it if you actively try to overcome limit you have already
# experienced. Read more about SOMAXCONN_HINT here https://docs.microsoft.com/en-us/windows/win32/api/winsock2/nf-winsock2-listen
#http.net.connection.hint=false

# Idle HTTP connection timeout in milliseconds.
#http.net.connection.timeout=5m

#Amount of time in milliseconds a connection can wait in the listen backlog queue before its refused. Connections will be aggressively removed from the backlog until the active connection limit is breached
#http.net.connection.queue.timeout=5000

# SO_SNDBUF value, -1 = OS default
#http.net.connection.sndbuf=2m

# SO_RCVBUF value, -1 = OS default
#http.net.connection.rcvbuf=2m

# size of receive buffer on application side
#http.receive.buffer.size=1m

# initial size of the connection pool
#http.connection.pool.initial.capacity=4

# initial size of the string pool shared by HttpHeaderParser and HttpMultipartContentParser
#http.connection.string.pool.capacity=128

# HeaderParser buffer size in bytes
#http.multipart.header.buffer.size=512

# how long code accumulates incoming data chunks for column and delimiter analysis
#http.multipart.idle.spin.count=10000

#http.request.header.buffer.size=64k

#http.worker.count=0
#http.worker.affinity=
#http.worker.haltOnError=false

# size of send data buffer
#http.send.buffer.size=2m

# sets the clock to always return zero
#http.frozen.clock=false

#http.allow.deflate.before.send=false

## When you using SSH tunnel you might want to configure
## QuestDB HTTP server to switch to HTTP/1.0

## Set HTTP protocol version to HTTP/1.0
#http.version=HTTP/1.1
## Set server keep alive to 'false'. This will make server disconnect client after
## completion of each request
#http.server.keep.alive=true

## When in HTTP/1.0 mode keep alive values must be 0
#http.keep-alive.timeout=5
#http.keep-alive.max=10000

#http.static.public.directory=public

#http.text.date.adapter.pool.capacity=16
#http.text.json.cache.limit=16384
#http.text.json.cache.size=8192
#http.text.max.required.delimiter.stddev=0.1222d
#http.text.max.required.line.length.stddev=0.8
#http.text.metadata.string.pool.capacity=128
#http.text.roll.buffer.limit=8216576
#http.text.roll.buffer.size=1024
#http.text.analysis.max.lines=1000
#http.text.lexer.string.pool.capacity=64
#http.text.timestamp.adapter.pool.capacity=64
#http.text.utf8.sink.size=4096

#http.json.query.connection.check.frequency=1000000
#http.json.query.float.scale=4
#http.json.query.double.scale=12

# enables the query cache
#http.query.cache.enabled=true

# sets the number of blocks for the query cache. Cache capacity is number_of_blocks * number_of_rows.
#http.query.cache.block.count= 8 * worker_count

# sets the number of rows for the query cache. Cache capacity is number_of_blocks * number_of_rows.
#http.query.cache.row.count= 2 * worker_count

#http.security.readonly=false
#http.security.max.response.rows=Long.MAX_VALUE

# Context path for the Web Console. If other REST services remain on the
# default context paths they will move to the same context path as the Web Console.
# Exception is ILP HTTP services, which are not used by the Web Console. They will
# remain on their default context paths. When the default context paths are changed,
# moving the Web Console will not affect the configured paths. QuestDB will create
# a copy of those services on the paths used by the Web Console so the outcome is
# both the Web Console and the custom service are operational.
#http.context.web.console=/

# Context path of the file import service
#http.context.import=/imp
# This service is used by the import UI in the Web Console
#http.context.table.status=/chk

# Context path of the SQL result CSV export service
#http.context.export=/exp

# This service provides server-side settings to the Web Console
#http.context.settings=/settings

# SQL execution service
#http.context.execute=/exec

# Web Console specific service
#http.context.warnings=/warnings

# ILP HTTP Services. These are not used by the Web Console
#http.context.ilp=/write,/api/v2/write
#http.context.ilp.ping=/ping

# Custom HTTP redirect service. All redirects are 301 - Moved permanently
#http.redirect.count=1
#http.redirect.1=/  -> /index.html

# circuit breaker is a mechanism that interrupts query execution
# at present queries are interrupted when remote client disconnects or when execution takes too long
# and times out

# circuit breaker is designed to be invoke continuously in a tight loop
# the throttle is a number of pin cycles before abort conditions are tested
#circuit.breaker.throttle=2000000

# buffer used by I/O dispatchers and circuit breakers to check the socket state, please do not change this value
# the check reads \r\n from the input stream and discards it since some HTTP clients send this as a keep alive in between requests
#net.test.connection.buffer.size=64

# max execution time for read-only query in seconds
# "insert" type of queries are not aborted unless they
# it is "insert as select", where select takes long time before producing rows for the insert
query.timeout=1m

## HTTP MIN settings
##
## Use this port to health check QuestDB instance when it isn't desired to log these health check requests. This is sort of /dev/null for monitoring

#http.min.enabled=true
#http.min.net.bind.to=0.0.0.0:9003

# When enabled, health check will return HTTP 500 if there were any unhandled errors since QuestDB instance start.
#http.pessimistic.health.check.enabled=false

################ Cairo settings ##################

# directory for storing db tables and metadata. this directory is inside the server root directory provided at startup
#cairo.root=db

# how changes to table are flushed to disk upon commit - default: nosync. Choices: nosync, async (flush call schedules update, returns immediately), sync (waits for flush to complete)
#cairo.commit.mode=nosync

# The amount of time server is allowed to be compounding transaction before physical commit is forced.
# Compounding of the transactions improves system's through but hurts latency. Reduce this value to
# reduce latency of data visibility.
#cairo.commit.latency=30s

# number of types table creation or insertion will be attempted
#cairo.create.as.select.retry.count=5

# comma separated list of volume definitions, volume_alias -> absolute_path_to_existing_directory.
# volume alias can then be used in create table statement with IN VOLUME clause
#cairo.volumes=  by default IN VOLUME is switched off, no volume definitions.

# type of map uses. Options: 1. fast (speed at the expense of storage. this is the default option) 2. compact
#cairo.default.map.type=fast

# when true, symbol values will be cached on Java heap
#cairo.default.symbol.cache.flag=false

# when column type is SYMBOL this parameter specifies approximate capacity for symbol map.
# It should be equal to number of unique symbol values stored in the table and getting this
# value badly wrong will cause performance degradation. Must be power of 2
#cairo.default.symbol.capacity=256

# number of attempts to open files
#cairo.file.operation.retry.count=30

# when DB is running in sync/async mode, how many 'steps' IDGenerators will  pre-allocate and synchronize sync to disk
#cairo.id.generator.batch.step=512

# how often the writer maintenance job gets run
#cairo.idle.check.interval=5m

# defines the number of latest partitions to keep open when returning a reader to the reader pool
#cairo.inactive.reader.max.open.partitions=128

# defines frequency in milliseconds with which the reader pool checks for inactive readers.
#cairo.inactive.reader.ttl=2m

# defines frequency in milliseconds with which the writer pool checks for inactive readers.
#cairo.inactive.writer.ttl=10m

# approximation of number of rows for single index key, must be power of 2
#cairo.index.value.block.size=256

# number of attempts to open swap file
#cairo.max.swap.file.count=30

# file permission for new directories
#cairo.mkdir.mode=509

# Time to wait before retrying writing into a table after a memory limit failure
#cairo.write.back.off.timeout.on.mem.pressure=4s

# maximum file name length in chars. Affects maximum table name length and maximum column name length
#cairo.max.file.name.length=127

# minimum number of rows before allowing use of parallel indexation
#cairo.parallel.index.threshold=100000

# number of segments in the TableReader pool; each segment holds up to 16 readers
#cairo.reader.pool.max.segments=10

# timeout in milliseconds when attempting to get atomic memory snapshots, e.g. in BitmapIndexReaders
#cairo.spin.lock.timeout=1s

# sets size of the CharacterStore
#cairo.character.store.capacity=1024

# Sets size of the CharacterSequence pool
#cairo.character.store.sequence.pool.capacity=64

# sets size of the Column pool in the SqlCompiler
#cairo.column.pool.capacity=4096

# size of the ExpressionNode pool in SqlCompiler
#cairo.expression.pool.capacity=8192

# load factor for all FastMaps
#cairo.fast.map.load.factor=0.7

# size of the JoinContext pool in SqlCompiler
#cairo.sql.join.context.pool.capacity=64

# size of FloatingSequence pool in GenericLexer
#cairo.lexer.pool.capacity=2048

# sets the key capacity in FastMap and CompactMap
#cairo.sql.map.key.capacity=2097152

# sets the key capacity in FastMap and CompactMap used in certain queries, e.g. SAMPLE BY
#cairo.sql.small.map.key.capacity=32

# number of map resizes in FastMap and CompactMap before a resource limit exception is thrown, each resize doubles the previous size
#cairo.sql.map.max.resizes=2^31

# memory page size for FastMap and CompactMap
#cairo.sql.map.page.size=4m

# memory page size in FastMap and CompactMap used in certain queries, e.g. SAMPLE BY
#cairo.sql.small.map.page.size=32k

# memory max pages for CompactMap
#cairo.sql.map.max.pages=2^31

# sets the size of the QueryModel pool in the SqlCompiler
#cairo.model.pool.capacity=1024

# sets the maximum allowed negative value used in LIMIT clause in queries with filters
#cairo.sql.max.negative.limit=10000

# sets the memory page size for storing keys in LongTreeChain
#cairo.sql.sort.key.page.size=128k

# max number of pages for storing keys in LongTreeChain before a resource limit exception is thrown
# cairo.sql.sort.key.max.pages=2^31

# sets the memory page size and max pages for storing values in LongTreeChain
#cairo.sql.sort.light.value.page.size=128k
#cairo.sql.sort.light.value.max.pages=2^31

# sets the memory page size and max pages of the slave chain in full hash joins
#cairo.sql.hash.join.value.page.size=16777216
#cairo.sql.hash.join.value.max.pages=2^31

# sets the initial capacity for row id list used for latest by
#cairo.sql.latest.by.row.count=1000

# sets the memory page size and max pages of the slave chain in light hash joins
#cairo.sql.hash.join.light.value.page.size=128k
#cairo.sql.hash.join.light.value.max.pages=2^31

# Optimizations for key-ed ASOF JOINS. Set to false if you experience slowdowns with ASOF JOIN queries.
# This can occur, for example, when the right-side table lacks matching keys or when the timestamp of the matching record
# is not close to the timestamp of the left-side record.
#cairo.sql.asof.join.fast=true
# number of rows to scan linearly before starting binary search in ASOF JOIN queries with no additional keys
#cairo.sql.asof.join.lookahead=10

# sets memory page size and max pages of file storing values in SortedRecordCursorFactory
#cairo.sql.sort.value.page.size=16777216
#cairo.sql.sort.value.max.pages=2^31

# latch await timeout in nanoseconds for stealing indexing work from other threads
#cairo.work.steal.timeout.nanos=10000

# whether parallel indexation is allowed. Works in conjunction with cairo.parallel.index.threshold
#cairo.parallel.indexing.enabled=true

# memory page size for JoinMetadata file
#cairo.sql.join.metadata.page.size=16384

# number of map resizes in JoinMetadata before a resource limit exception is thrown, each resize doubles the previous size
#cairo.sql.join.metadata.max.resizes=2^31

# size of  WindowColumn pool in SqlParser
#cairo.sql.window.column.pool.capacity=64

# sets the memory page size and max number of pages for records in window function
#cairo.sql.window.store.page.size=1m
#cairo.sql.window.store.max.pages=2^31

# sets the memory page size and max number of pages for row ids in window function
#cairo.sql.window.rowid.page.size=512k
#cairo.sql.window.rowid.max.pages=2^31

# sets the memory page size and max number of pages for keys in window function
#cairo.sql.window.tree.page.size=512k
#cairo.sql.window.tree.max.pages=2^31

# sets initial size of per-partition window function range frame buffer
#cairo.sql.window.initial.range.buffer.size=32

# size of CreateTableModel pool in SqlParser
#cairo.sql.create.table.model.pool.capacity=16

# batch size of non-atomic inserts for CREATE TABLE AS SELECT statements
#cairo.sql.create.table.model.batch.size=1000000

# Size of the pool for model objects, that underpin the "create table" parser.
# It is aimed at reducing allocations and it a performance setting. The
# number is aligned to the max concurrent "create table" requests the system
# will ever receive. If system receives more requests that this, it will just
# allocate more object and free them after use.
#cairo.create.table.column.model.pool.capacity=16

# size of RenameTableModel pool in SqlParser
#cairo.sql.rename.table.model.pool.capacity=16

# size of WithClauseModel pool in SqlParser
#cairo.sql.with.clause.model.pool.capacity=128

# size of InsertModel pool in SqlParser
#cairo.sql.insert.model.pool.capacity=64

# batch size of non-atomic inserts for INSERT INTO SELECT statements
#cairo.sql.insert.model.batch.size=1000000

# enables parallel GROUP BY execution; by default, parallel GROUP BY requires at least 4 shared worker threads to take place
#cairo.sql.parallel.groupby.enabled=true

# merge queue capacity for parallel GROUP BY; used for parallel tasks that merge shard hash tables
#cairo.sql.parallel.groupby.merge.shard.queue.capacity=<auto>

# threshold for parallel GROUP BY to shard the hash table holding the aggregates
#cairo.sql.parallel.groupby.sharding.threshold=100000

# enables statistics-based hash table pre-sizing in parallel GROUP BY
#cairo.sql.parallel.groupby.presize.enabled=true

# maximum allowed hash table size for parallel GROUP BY hash table pre-sizing
#cairo.sql.parallel.groupby.presize.max.size=100000000

# maximum allowed heap size for parallel GROUP BY hash table pre-sizing
#cairo.sql.parallel.groupby.presize.max.heap.size=1G

# threshold for in-flight tasks for disabling work stealing during parallel SQL execution
# when the number of shared workers is less than 4x of this setting, work stealing is always enabled
#cairo.sql.parallel.work.stealing.threshold=16

# enables parallel read_parquet() SQL function execution; by default, parallel read_parquet() requires at least 4 shared worker threads to take place
#cairo.sql.parallel.read.parquet.enabled=true

# capacity for Parquet page frame cache; larger values may lead to better ORDER BY and some other
# clauses performance at the cost of memory overhead
#cairo.sql.parquet.frame.cache.capacity=3

# default size for memory buffers in GROUP BY function native memory allocator
#cairo.sql.groupby.allocator.default.chunk.size=128K

# maximum allowed native memory allocation for GROUP BY functions
#cairo.sql.groupby.allocator.max.chunk.size=4G

# threshold in bytes for switching from single memory buffer hash table (unordered) to a hash table with separate heap for entries (ordered)
#cairo.sql.unordered.map.max.entry.size=32

## prevents stack overflow errors when evaluating complex nested SQLs
## the value is an approximate number of nested SELECT clauses.
#cairo.sql.window.max.recursion=128

## pre-sizes the internal data structure that stores active query executions
## the value is chosen automatically based on the number of threads in the shared worker pool
#cairo.sql.query.registry.pool.size=<auto>

## window function buffer size in record counts
## pre-sizes buffer for every windows function execution to contain window records
#cairo.sql.analytic.initial.range.buffer.size=32

## enables quick and radix sort in order by, when applicable
#cairo.sql.orderby.sort.enabled=true

## defines number of rows to use radix sort in order by
#cairo.sql.orderby.radix.sort.threshold=600

####  SQL COPY

# size of  CopyModel pool in SqlParser
#cairo.sql.copy.model.pool.capacity=32

# size of buffer used when copying tables
#cairo.sql.copy.buffer.size=2m

# name of file with user's set of date and timestamp formats
#cairo.sql.copy.formats.file=/text_loader.json

# input root directory, where COPY command and read_parquet() function read files from
# relative paths are resolved against the server root directory
cairo.sql.copy.root=import

# input work directory, where temporary import files are created, by default it's located in tmp directory inside the server root directory
#cairo.sql.copy.work.root=null

# default max size of intermediate import file index chunk (100MB). Import shouldn't use more memory than worker_count * this .
#cairo.sql.copy.max.index.chunk.size=100M

# Capacity of the internal queue used to split parallel copy SQL command into subtasks and execute them across shared worker threads.
# The default configuration should be suitable for importing files of any size.
#cairo.sql.copy.queue.capacity=32

# Number of days to retain records in import log table (sys.parallel_text_import_log). Old records get deleted on each import and server restart.
#cairo.sql.copy.log.retention.days=3

#cairo.sql.double.cast.scale=12
#cairo.sql.float.cast.scale=4

# output root directory for backups
#cairo.sql.backup.root=null

# date format for backup directory
#cairo.sql.backup.dir.datetime.format=yyyy-MM-dd

# name of temp directory used during backup
#cairo.sql.backup.dir.tmp.name=tmp

# permission used when creating backup directories
#cairo.sql.backup.mkdir.mode=509

# suffix of the partition directory in detached root to indicate it is ready to be attached
#cairo.attach.partition.suffix=.attachable

# Use file system "copy" operation instead of "hard link" when attaching partition from detached root. Set to true if detached root is on a different drive.
#cairo.attach.partition.copy=false

# file permission used when creating detached directories
#cairo.detached.mkdir.mode=509

# sample by index query page size - max values returned in single scan
# 0 means to use symbol block capacity
# cairo.sql.sampleby.page.size=0

# sample by default alignment
# if true, sample by will default to SAMPLE BY (FILL) ALIGN TO CALENDAR
# if false, sample by will default to SAMPLE BY (FILL) ALIGN TO FIRST OBSERVATION
# cairo.sql.sampleby.default.alignment.calendar=true

# sets the minimum number of rows in page frames used in SQL queries
#cairo.sql.page.frame.min.rows=100000

# sets the maximum number of rows in page frames used in SQL queries
#cairo.sql.page.frame.max.rows=1000000

# sets the memory page size and max number of pages for memory used by rnd functions
# currently rnd_str() and rnd_symbol(), this could extend to other rnd functions in the future
#cairo.rnd.memory.page.size=8K
#cairo.rnd.memory.max.pages=128

# max length (in chars) of buffer used to store result of SQL functions, such as replace() or lpad()
#cairo.sql.string.function.buffer.max.size=1048576

# SQL JIT compiler mode. Options:
# 1. on (enable JIT and use vector instructions when possible; default value)
# 2. scalar (enable JIT and use scalar instructions only)
# 3. off (disable JIT)
#cairo.sql.jit.mode=on

# sets the memory page size and max pages for storing IR for JIT compilation
#cairo.sql.jit.ir.memory.page.size=8K
#cairo.sql.jit.ir.memory.max.pages=8

# sets the memory page size and max pages for storing bind variable values for JIT compiled filter
#cairo.sql.jit.bind.vars.memory.page.size=4K
#cairo.sql.jit.bind.vars.memory.max.pages=8

# sets minimum cache size to shrink page address cache after query execution
#cairo.sql.jit.page.address.cache.threshold=1M

# sets debug flag for JIT compilation; when enabled, assembly will be printed into stdout
#cairo.sql.jit.debug.enabled=false

#cairo.date.locale=en

# Maximum number of uncommitted rows in TCP ILP
#cairo.max.uncommitted.rows=500000

# Minimum size of in-memory buffer in milliseconds. The buffer is allocated dynamically through analysing
# the shape of the incoming data, and o3MinLag is the lower limit
#cairo.o3.min.lag=1s

# Maximum size of in-memory buffer in milliseconds. The buffer is allocated dynamically through analysing
# the shape of the incoming data, and o3MaxLag is the upper limit
#cairo.o3.max.lag=600000

# Memory page size per column for O3 operations. Please be aware O3 will use 2x of this RAM per column
#cairo.o3.column.memory.size=8M

# Memory page size per column for O3 operations on System tables only
#cairo.system.o3.column.memory.size=256k

# Number of partition expected on average, initial value for purge allocation job, extended in runtime automatically
#cairo.o3.partition.purge.list.initial.capacity=1

# mmap sliding page size that TableWriter uses to append data for each column
#cairo.writer.data.append.page.size=16M

# mmap page size for mapping small files, such as _txn, _todo and _meta
# the default value is OS page size (4k Linux, 64K windows, 16k OSX M1)
# if you override this value it will be rounded to the nearest (greater) multiple of OS page size
#cairo.writer.misc.append.page.size=4k

# mmap page size for appending index key data; key data is number of distinct symbol values times 4 bytes
#cairo.writer.data.index.key.append.page.size=512k

# mmap page size for appending value data; value data are rowids, e.g. number of rows in partition times 8 bytes
#cairo.writer.data.index.value.append.page.size=16M

# mmap sliding page size that TableWriter uses to append data for each column specifically for System tables
#cairo.system.writer.data.append.page.size=256k

# mmap sliding page size that TableWriter uses to append events for each column specifically for System tables
#cairo.system.writer.even.append.page.size=16k

# Maximum wait timeout in milliseconds for ALTER TABLE SQL statement run via REST and PG Wire interfaces when statement execution is ASYNCHRONOUS
#cairo.writer.alter.busy.wait.timeout=500ms

# Row count to check writer command queue after on busy writing (e.g. tick after X rows written)
#cairo.writer.tick.rows.count=1024

# Maximum writer ALTER TABLE and replication command capacity. Shared between all the tables
#cairo.writer.command.queue.capacity=32

# Sets flag to enable io_uring interface for certain disk I/O operations on newer Linux kernels (5.12+).
#cairo.iouring.enabled=true

# Minimum O3 partition prefix size for which O3 partition split happens to avoid copying the large prefix
#cairo.o3.partition.split.min.size=50M

# The number of O3 partition splits allowed for the last partitions. If the number of splits grows above this value, the splits will be squashed
#cairo.o3.last.partition.max.splits=20

################ Parallel SQL execution ################

# Sets flag to enable parallel SQL filter execution. JIT compilation takes place only when this setting is enabled.
#cairo.sql.parallel.filter.enabled=true

# Sets flag to enable column pre-touch as a part of the parallel SQL filter execution. This setting improves query performance in case of selective filters over large tables.
#cairo.sql.parallel.filter.pretouch.enabled=true

# Sets the threshold for column pre-touch to be run as a part of the parallel SQL filter execution. The threshold defines ratio between the numbers of scanned and filtered rows.
#cairo.sql.parallel.filter.pretouch.threshold=0.05

# Shard reduce queue contention between SQL statements that are executed concurrently.
#cairo.page.frame.shard.count=4

# Reduce queue is used for data processing and should be large enough to supply tasks for worker threads (shared worked pool).
#cairo.page.frame.reduce.queue.capacity=64

# Initial row ID list capacity for each slot of the "reduce" queue. Larger values reduce memory allocation rate, but increase RSS size.
#cairo.page.frame.rowid.list.capacity=256

# Initial column list capacity for each slot of the "reduce" queue. Used by JIT-compiled filters.
#cairo.page.frame.column.list.capacity=16

# Initial object pool capacity for local "reduce" tasks. These tasks are used to avoid blocking query execution when the "reduce" queue is full.
#cairo.page.frame.task.pool.capacity=4

<<<<<<< HEAD
=======
############## Materialized views ###################

# Enables SQL support and refresh job for materialized views.
#cairo.mat.view.enabled=false

# When disabled, SQL executed by materialized view refresh job always runs single-threaded.
#cairo.mat.view.parallel.sql.enabled=true

# Desired number of base table rows to be scanned by one query during materialized view refresh.
#cairo.mat.view.rows.per.query.estimate=10000000

# Minimum wait time between two materialized view refreshes.
#cairo.mat.view.min.refresh.interval=1m

# Maximum number of times QuestDB will retry a materialized view refresh after a recoverable error.
#cairo.mat.view.max.refresh.retries=10

# Timeout for next refresh attempts after an out-of-memory error in a materialized view refresh, in milliseconds.
#cairo.mat.view.refresh.oom.retry.timeout=200

# Maximum number of rows inserted by the refresh job in a single transaction.
#cairo.mat.view.insert.as.select.batch.size=1000000

>>>>>>> 33714477
################ LINE settings ######################

#line.default.partition.by=DAY

# Enable / Disable automatic creation of new columns in existing tables via ILP. When set to false overrides value of line.auto.create.new.tables to false
#line.auto.create.new.columns=true

# Enable / Disable automatic creation of new tables via ILP.
#line.auto.create.new.tables=true

# Enable / Disable printing problematic ILP messages in case of errors.
#line.log.message.on.error=true

################ LINE UDP settings ##################

#line.udp.bind.to=0.0.0.0:9009
#line.udp.join=232.1.2.3
#line.udp.commit.rate=1000000
#line.udp.msg.buffer.size=2048
#line.udp.msg.count=10000
#line.udp.receive.buffer.size=8m
#line.udp.enabled=true
#line.udp.own.thread.affinity=-1
#line.udp.own.thread=false
#line.udp.unicast=false
#line.udp.commit.mode=nosync
#line.udp.timestamp=n

######################### LINE TCP settings ###############################

#line.tcp.enabled=true
#line.tcp.net.bind.to=0.0.0.0:9009
#line.tcp.net.connection.limit=256

# Windows OS might have a limit on TCP backlog size. Typically Windows 10 has max of 200. This
# means that even if net.connection.limit is set over 200 it wont be possible to have this many
# concurrent connections. To overcome this limitation Windows has an unreliable hack, which you can
# exercise with this flag. Do only set it if you actively try to overcome limit you have already
# experienced. Read more about SOMAXCONN_HINT here https://docs.microsoft.com/en-us/windows/win32/api/winsock2/nf-winsock2-listen
#line.tcp.net.connection.hint=false

# Idle TCP connection timeout in milliseconds. 0 means there is no timeout.
#line.tcp.net.connection.timeout=0

# Amount of time in milliseconds a connection can wait in the listen backlog queue before its refused. Connections will be aggressively removed from the backlog until the active connection limit is breached
#line.tcp.net.connection.queue.timeout=5000

# SO_RCVBUF value, -1 = OS default
#line.tcp.net.connection.rcvbuf=-1

#line.tcp.connection.pool.capacity=64
#line.tcp.timestamp=n

# TCP message buffer size
#line.tcp.msg.buffer.size=2048

# Max measurement size
#line.tcp.max.measurement.size=2048

# Size of the queue between the IO jobs and the writer jobs, each queue entry represents a measurement
#line.tcp.writer.queue.capacity=128

# IO and writer job worker pool settings, 0 indicates the shared pool should be used
#line.tcp.writer.worker.count=0
#line.tcp.writer.worker.affinity=
#line.tcp.writer.worker.yield.threshold=10
#line.tcp.writer.worker.nap.threshold=7000
#line.tcp.writer.worker.sleep.threshold=10000
#line.tcp.writer.halt.on.error=false

#line.tcp.io.worker.count=0
#line.tcp.io.worker.affinity=
#line.tcp.io.worker.yield.threshold=10
#line.tcp.io.worker.nap.threshold=7000
#line.tcp.io.worker.sleep.threshold=10000
#line.tcp.io.halt.on.error=false

# Sets flag to disconnect TCP connection that sends malformed messages.
#line.tcp.disconnect.on.error=true

# Commit lag fraction. Used to calculate commit interval for the table according to the following formula:
# commit_interval = commit_lag ∗ fraction
# The calculated commit interval defines how long uncommitted data will need to remain uncommitted.
#line.tcp.commit.interval.fraction=0.5
# Default commit interval in milliseconds. Used when o3MinLag is set to 0.
#line.tcp.commit.interval.default=2000

# Maximum amount of time in between maintenance jobs in milliseconds, these will commit uncommitted data
#line.tcp.maintenance.job.interval=1000
# Minimum amount of idle time before a table writer is released in milliseconds
#line.tcp.min.idle.ms.before.writer.release=500


#line.tcp.symbol.cache.wait.before.reload=500ms

# Whether to use the legacy STRING as the default column type when auto-creating
# a column through ILP. If set to false, the default will be VARCHAR.
#line.use.legacy.string.default=true

######################### LINE HTTP settings ###############################

#line.http.enabled=true

#line.http.ping.version=v2.7.4

################ PG Wire settings ##################

#pg.enabled=true
#pg.net.bind.to=0.0.0.0:8812
#pg.net.connection.limit=64
# Windows OS might have a limit on TCP backlog size. Typically Windows 10 has max of 200. This
# means that even if active.connection.limit is set over 200 it wont be possible to have this many
# concurrent connections. To overcome this limitation Windows has an unreliable hack, which you can
# exercise with this flag. Do only set it if you actively try to overcome limit you have already
# experienced. Read more about SOMAXCONN_HINT here https://docs.microsoft.com/en-us/windows/win32/api/winsock2/nf-winsock2-listen
#pg.net.connection.hint=false

# Connection idle timeout in milliseconds. Connections are closed by the server when this timeout lapses.
#pg.net.connection.timeout=300000

# Amount of time in milliseconds a connection can wait in the listen backlog queue before its refused. Connections will be aggressively removed from the backlog until the active connection limit is breached.
#pg.net.connection.queue.timeout=5m

# SO_RCVBUF value, -1 = OS default
#pg.net.connection.rcvbuf=-1

# SO_SNDBUF value, -1 = OS default
#pg.net.connection.sndbuf=-1

#pg.legacy.mode.enabled=false
#pg.character.store.capacity=4096
#pg.character.store.pool.capacity=64
#pg.connection.pool.capacity=64
#pg.password=quest
#pg.user=admin
# Enables read-only mode for the pg wire protocol. In this mode data mutation queries are rejected.
#pg.security.readonly=false
#pg.readonly.password=quest
#pg.readonly.user=user
# Enables separate read-only user for the pg wire server. Data mutation queries are rejected for all connections opened by this user.
#pg.readonly.user.enabled=false
# enables select query cache
#pg.select.cache.enabled=true
# sets the number of blocks for the select query cache. Cache capacity is number_of_blocks * number_of_rows.
#pg.select.cache.block.count= 8 * worker_count
# sets the number of rows for the select query cache. Cache capacity is number_of_blocks * number_of_rows.
#pg.select.cache.row.count= 2 * worker_count
# enables insert query cache
#pg.insert.cache.enabled=true
# sets the number of blocks for the insert query cache. Cache capacity is number_of_blocks * number_of_rows.
#pg.insert.cache.block.count=4
# sets the number of rows for the insert query cache. Cache capacity is number_of_blocks * number_of_rows.
#pg.insert.cache.row.count=4
#pg.max.blob.size.on.query=512k
#pg.recv.buffer.size=1M
#pg.net.connection.rcvbuf=-1
#pg.send.buffer.size=1M
#pg.net.connection.sndbuf=-1
#pg.date.locale=en
#pg.worker.count=2
#pg.worker.affinity=-1,-1;
#pg.halt.on.error=false
#pg.daemon.pool=true
#pg.binary.param.count.capacity=2
# maximum number of prepared statements a single client can create at a time. This is to prevent clients from creating
# too many prepared statements and exhausting server resources.
#pg.named.statement.limit=10000

################ Materialized View settings ##################

# Enables SQL support and refresh job for materialized views.
#cairo.mat.view.enabled=true

# When disabled, SQL executed by materialized view refresh job always runs single-threaded.
#cairo.mat.view.parallel.sql.enabled=true

# Number of parallel threads used to refresh materialized view data.
# Configuration options:
# - Default: Automatically calculated based on CPU core count
# - 0: Runs as a single instance on the shared worker pool
# - N: Uses N dedicated threads for parallel refreshing
#mat.view.refresh.worker.count=

# Materialized View refresh worker pool configuration
#mat.view.refresh.worker.affinity=
#mat.view.refresh.worker.yield.threshold=1000
#mat.view.refresh.worker.nap.threshold=7000
#mat.view.refresh.worker.sleep.threshold=10000
#mat.view.refresh.worker.haltOnError=false

################ WAL settings ##################

# Enable support of creating and writing to WAL tables
#cairo.wal.supported=true

# If set to true WAL becomes the default mode for newly created tables. Impacts table created from ILP and SQL if WAL / BYPASS WAL not specified
#cairo.wal.enabled.default=true

# Parallel threads to apply WAL data to the table storage. By default it is equal to the CPU core count.
# When set to 0 WAL apply job will run as a single instance on shared worker pool.
#wal.apply.worker.count=

# WAL apply pool configuration
#wal.apply.worker.affinity=
#wal.apply.worker.yield.threshold=1000
#wal.apply.worker.nap.threshold=7000
#wal.apply.worker.sleep.threshold=10000
#wal.apply.worker.haltOnError=false

# Period in ms of how often WAL applied files are cleaned up from the disk
#cairo.wal.purge.interval=30s

# Row count of how many rows are written to the same WAL segment before starting a new segment.
# Triggers in conjunction with `cairo.wal.segment.rollover.size` (whichever is first).
#cairo.wal.segment.rollover.row.count=200000

# Byte size of number of rows written to the same WAL segment before starting a new segment.
# Triggers in conjunction with `cairo.wal.segment.rollover.row.count` (whichever is first).
# By default this is 0 (disabled) unless `replication.role=primary` is set, then it is defaulted to 2MiB.
#cairo.wal.segment.rollover.size=0

# mmap sliding page size that WalWriter uses to append data for each column
#cairo.wal.writer.data.append.page.size=1M

# mmap sliding page size that WalWriter uses to append events for each column
# this page size has performance impact on large number of small transactions, larger
# page will cope better. However, if the workload is that of small number of large transaction,
# this page size can be reduced. The optimal value should be established via ingestion benchmark.
#cairo.wal.writer.data.append.page.size=128k

# Multiplier to cairo.max.uncommitted.rows to calculate the limit of rows that can kept invisible when writing
# to WAL table under heavy load, when multiple transactions are to be applied.
# It is used to reduce the number Out Of Order commits when Out Of Order commits are unavoidable by squashing multiple commits together.
# Setting it very low can increase Out Of Order commit frequency and decrease the throughput.
# No rows are kept in WAL lag when last committed transaction is processed.
#cairo.wal.squash.uncommitted.rows.multiplier=20.0

# Maximum size of data can be kept in WAL lag in bytes.
# Default is 75M and it means that once the limit is reached, 50M will be committed and 25M will be kept in the lag.
# It is used to reduce the number Out Of Order commits when Out Of Order commits are unavoidable by squashing multiple commits together.
# Setting it very low can increase Out Of Order commit frequency and decrease the throughput.
# No rows are kept in WAL lag when last committed transaction is processed.
#cairo.wal.max.lag.size=75M

# Maximum number of transactions to keep in O3 lag for WAL tables. Once the number is reached, full commit occurs.
# By default it is -1 and the limit does not apply, instead the size limit of cairo.wal.max.lag.size is used.
# No rows are kept in WAL lag when last committed transaction is processed.
#cairo.wal.max.lag.txn.count=-1

# When WAL apply job processes transactions this is the minimum number of transaction
# to look ahead and read metadata of before applying any of them.
#cairo.wal.apply.look.ahead.txn.count=20

# Part of WAL apply job fair factor. The amount of time job spends on single table
# before moving to the next one.
#cairo.wal.apply.table.time.quota=1s

# number of segments in the WalWriter pool; each segment holds up to 16 writers
#cairo.wal.writer.pool.max.segments=10

# Maximum number of Segments to cache File descriptors for when applying from WAL to table storage.
# WAL segment files are cached to avoid opening and closing them on processing each commit.
# Ideally should be in line with average number of simultaneous connections writing to the tables.
#cairo.wal.max.segment.file.descriptors.cache=30

# When disabled, SQL executed by WAL apply job always runs single-threaded.
#cairo.wal.apply.parallel.sql.enabled=true

################ Telemetry settings ##################

# Telemetry switch. Telemetry events are used to identify components of questdb that are being used. They never identify
# user nor data stored in questdb. All events can be viewed via `select * from telemetry`. Switching telemetry off will
# stop all events from being collected and subsequent growth of `telemetry` table. After telemetry is switched off
# `telemetry` table can be dropped.
#telemetry.enabled=true

# Capacity of the internal telemetry queue, which is the gateway of all telemetry events.
# This queue capacity does not require tweaking.
#telemetry.queue.capacity=512

# Hides telemetry tables from `select * from tables()` output. As a result, telemetry tables
# will not be visible in the Web Console table view
#telemetry.hide.tables=true

################ Metrics settings ##################

#metrics.enabled=true

############# Query Tracing settings ###############

#query.tracing.enabled=false

################ Logging settings ##################

# enable or disable 'exe' log messages written when query execution begins
#log.sql.query.progress.exe=true


################ Enterprise configuration options ##################
### Please visit https://questdb.io/enterprise/ for more information
####################################################################


#acl.enabled=false
#acl.entity.name.max.length=255
#acl.admin.user.enabled=true
#acl.admin.user=admin
#acl.admin.password=quest

## 10 seconds
#acl.rest.token.refresh.threshold=10
#acl.sql.permission.model.pool.capacity=32
#acl.password.hash.iteration.count=100000

#acl.basic.auth.realm.enabled=false

#cold.storage.enabled=false
#cold.storage.object.store=

#tls.enabled=false
#tls.cert.path=
#tls.private.key.path=

## Defaults to the global TLS settings
## including enable/disable flag and paths
## Use these configuration values to separate
## min-http server TLS configuration from global settings
#http.min.tls.enabled=
#http.min.tls.cert.path=
#http.min.tls.private.key.path=

#http.tls.enabled=false
#http.tls.cert.path=
#http.tls.private.key.path=

#line.tcp.tls.enabled=
#line.tcp.tls.cert.path=
#line.tcp.tls.private.key.path=

#pg.tls.enabled=
#pg.tls.cert.path=
#pg.tls.private.key.path=

## The number of threads dedicated for async IO operations (e.g. network activity) in native code.
#native.async.io.threads=<max/2>

## The number of threads dedicated for blocking IO operations (e.g. file access) in native code.
#native.max.blocking.threads=<max*2>

### Replication (QuestDB Enterprise Only)

# Possible roles are "primary", "replica", or "none"
# primary - read/write node
# replica - read-only node, consuming data from PRIMARY
# none    - replication is disabled
#replication.role=none

## Object-store specific string.
## AWS S3 example:
##   s3::bucket=${BUCKET_NAME};root=${DB_INSTANCE_NAME};region=${AWS_REGION};access_key_id=${AWS_ACCESS_KEY};secret_access_key=${AWS_SECRET_ACCESS_KEY};
## Azure Blob example:
##   azblob::endpoint=https://${STORE_ACCOUNT}.blob.core.windows.net;container={BLOB_CONTAINER};root=${DB_INSTANCE_NAME};account_name=${STORE_ACCOUNT};account_key=${STORE_KEY};
## Filesystem:
##   fs::root=/nfs/path/to/dir/final;atomic_write_dir=/nfs/path/to/dir/scratch;
#replication.object.store=

## Limits the number of concurrent requests to the object store.
## Defaults to 0, which is unlimited
#replication.requests.max.concurrent=0

## Maximum number of times to retry a failed object store request before
## logging an error and reattempting later after a delay.
#replication.requests.retry.attempts=3

## Delay between the retry attempts (milliseconds)
#replication.requests.retry.interval=200

## The time window grouping multiple transactions into a replication batch (milliseconds).
## Smaller time windows use more network traffic.
## Larger time windows increase the replication latency.
## Works in conjunction with `replication.primary.throttle.non.data`.
#replication.primary.throttle.window.duration=10000

## Set to `false` to allow immediate replication of non-data transactions
## such as table creation, rename, drop, and uploading of any closed WAL segments.
## Only set to `true` if your application is highly sensitive to network overhead.
## In most cases, tweak `cairo.wal.segment.rollover.size` and
## `replication.primary.throttle.window.duration` instead.
#replication.primary.throttle.non.data=false

## Max number of threads used to perform file compression operations before
## uploading to the object store. The default value is calculated as half the
## number of CPU cores.
#replication.primary.compression.threads=<max/2>

## Zstd compression level. Defaults to 1. Valid values are from 1 to 22.
#replication.primary.compression.level=1

## Polling rate of a replica instance to check for new changes (milliseconds).
#replication.replica.poll.interval=1000


### OIDC (QuestDB Enterprise Only)

# Enables/Disables OIDC authentication. Once enabled few other
# configuration options must also be set.
#acl.oidc.enabled=false

# Required: OIDC provider hostname
#acl.oidc.host=

# Required: OIDC provider port number.
#acl.oidc.port=443

# Optional: OIDC provider host TLS setting; TLS is enabled by default.
#acl.oidc.tls.enabled=true

# Optional: Enables QuestDB to validate TLS configuration, such as
# validity of TLS certificates. If you are working with self-signed
# certificates that you would like QuestDB to trust, disable this validations.
# Validation is strongly recommended in production environments.
#acl.oidc.tls.validation.enabled=true

# Optional: path to keystore that contains certificate information of the
# OIDC provider. This is not required if your OIDC provider uses public CAs
#acl.oidc.tls.keystore.path=

# Optional: keystore password, if the keystore is password protected.
#acl.oidc.tls.keystore.password=

# Optional: OIDC provider HTTP request timeout in milliseconds
#acl.oidc.http.timeout=30000

# Required: OIDC provider client name. Typically OIDC provider will
# require QuestDB instance to become a "client" of the OIDC server. This
# procedure requires a "client" named entity to be created on OIDC server.
# Copy the name of the client to this configuration option
#acl.oidc.client.id=

# Optional: OIDC authorization endpoint; the default value should work for Ping Identity Platform
#acl.oidc.authorization.endpoint=/as/authorization.oauth2

# Optional: OAUTH2 token endpoint; the default value should work for Ping Identity Platform
#acl.oidc.token.endpoint=/as/token.oauth2

# Optional: OIDC user info endpoint; the default value should work for Ping Identity Platform
#acl.oidc.userinfo.endpoint=/idp/userinfo.openid

# Required: OIDC provider must include group array into user info response. Typically
# this is a JSON response that contains list of claim objects. Group claim is
# the name of the claim in that JSON object that contains an array of user group
# names.
#acl.oidc.groups.claim=groups

# Optional: QuestDB instance will cache tokens for the specified TTL (millis) period before
# they are revalidated again with OIDC provider. It is a performance related setting to avoid
# otherwise stateless QuestDB instance contacting OIDC provider too frequently.
#acl.oidc.cache.ttl=30000

# Log timestamp is generated in UTC, however, it can be written out as
# timezone of your choice. Timezone name can be either explicit UTC offset,
# such as "+08:00", "-10:00", "-07:45", "UTC+05" or timezone name "EST", "CET" etc
# https://www.joda.org/joda-time/timezones.html. Please be aware that timezone database,
# that is included with QuestDB distribution is changing from one release to the next.
# This is not something that we change, rather Java releases include timezone database
# updates.
#log.timestamp.timezone=UTC

# Timestamp locale. You can use this to have timestamp written out using localised month
# names and day of week names. For example, for Portuguese use 'pt' locale.
#log.timestamp.locale=en

# Format pattern used to write out log timestamps
#log.timestamp.format=yyyy-MM-ddTHH:mm:ss.SSSUUUz<|MERGE_RESOLUTION|>--- conflicted
+++ resolved
@@ -630,32 +630,6 @@
 # Initial object pool capacity for local "reduce" tasks. These tasks are used to avoid blocking query execution when the "reduce" queue is full.
 #cairo.page.frame.task.pool.capacity=4
 
-<<<<<<< HEAD
-=======
-############## Materialized views ###################
-
-# Enables SQL support and refresh job for materialized views.
-#cairo.mat.view.enabled=false
-
-# When disabled, SQL executed by materialized view refresh job always runs single-threaded.
-#cairo.mat.view.parallel.sql.enabled=true
-
-# Desired number of base table rows to be scanned by one query during materialized view refresh.
-#cairo.mat.view.rows.per.query.estimate=10000000
-
-# Minimum wait time between two materialized view refreshes.
-#cairo.mat.view.min.refresh.interval=1m
-
-# Maximum number of times QuestDB will retry a materialized view refresh after a recoverable error.
-#cairo.mat.view.max.refresh.retries=10
-
-# Timeout for next refresh attempts after an out-of-memory error in a materialized view refresh, in milliseconds.
-#cairo.mat.view.refresh.oom.retry.timeout=200
-
-# Maximum number of rows inserted by the refresh job in a single transaction.
-#cairo.mat.view.insert.as.select.batch.size=1000000
-
->>>>>>> 33714477
 ################ LINE settings ######################
 
 #line.default.partition.by=DAY
@@ -827,10 +801,25 @@
 ################ Materialized View settings ##################
 
 # Enables SQL support and refresh job for materialized views.
-#cairo.mat.view.enabled=true
+#cairo.mat.view.enabled=false
 
 # When disabled, SQL executed by materialized view refresh job always runs single-threaded.
 #cairo.mat.view.parallel.sql.enabled=true
+
+# Desired number of base table rows to be scanned by one query during materialized view refresh.
+#cairo.mat.view.rows.per.query.estimate=10000000
+
+# Minimum wait time between two materialized view refreshes.
+#cairo.mat.view.min.refresh.interval=1m
+
+# Maximum number of times QuestDB will retry a materialized view refresh after a recoverable error.
+#cairo.mat.view.max.refresh.retries=10
+
+# Timeout for next refresh attempts after an out-of-memory error in a materialized view refresh, in milliseconds.
+#cairo.mat.view.refresh.oom.retry.timeout=200
+
+# Maximum number of rows inserted by the refresh job in a single transaction.
+#cairo.mat.view.insert.as.select.batch.size=1000000
 
 # Number of parallel threads used to refresh materialized view data.
 # Configuration options:
