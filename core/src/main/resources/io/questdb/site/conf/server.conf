# number of worker threads shared across the application. Increasing this number will increase parallelism in the application at the expense of CPU resources
#shared.worker.count=2

# comma-delimited list of CPU ids, one per thread specified in "shared.worker.count". By default, threads have no CPU affinity
#shared.worker.affinity=

# toggle whether worker should stop on error
#shared.worker.haltOnError=false

################ HTTP settings ##################

# enable HTTP server
#http.enabled=true

# IP address and port of HTTP server
#http.net.bind.to=0.0.0.0:9000

#http.net.connection.limit=256
# Windows OS might have a limit on TCP backlog size. Typically Windows 10 has max of 200. This
# means that even if net.connection.limit is set over 200 it wont be possible to have this many
# concurrent connections. To overcome this limitation Windows has an unreliable hack, which you can
# exercise with this flag. Do only set it if you actively try to overcome limit you have already
# experienced. Read more about SOMAXCONN_HINT here https://docs.microsoft.com/en-us/windows/win32/api/winsock2/nf-winsock2-listen
#http.net.connection.hint=false

# idle connection timeout in millis
#http.net.connection.timeout=300000

#Amount of time in ms a connection can wait in the listen backlog queue before its refused. Connections will be aggressively removed from the backlog until the active connection limit is breached
#http.net.connection.queue.timeout=5000


# SO_SNDBUF value, -1 = OS default
#http.net.connection.sndbuf=2m

# SO_RCVBUF value, -1 = OS default
#http.net.connection.rcvbuf=2m

# size of receive buffer on application side
#http.receive.buffer.size=1m

# initial size of the connection pool
#http.connection.pool.initial.capacity=16

# initial size of the string pool shared by HttpHeaderParser and HttpMultipartContentParser
#http.connection.string.pool.capacity=128

# HeaderParser buffer size in bytes
#http.multipart.header.buffer.size=512

# how long code accumulates incoming data chunks for column and delimiter analysis
#http.multipart.idle.spin.count=10000

#http.request.header.buffer.size=64k

#http.worker.count=0
#http.worker.affinity=
#http.worker.haltOnError=false

# size of send data buffer
#http.send.buffer.size=2m

# name of index file
#http.static.index.file.name=index.html

# sets the clock to always return zero
#http.frozen.clock=false

#http.allow.deflate.before.send=false

## When you using SSH tunnel you might want to configure
## QuestDB HTTP server to switch to HTTP/1.0

## Set HTTP protocol version to HTTP/1.0
#http.version=HTTP/1.1
## Set server keep alive to 'false'. This will make server disconnect client after
## completion of each request
#http.server.keep.alive=true

## When in HTTP/1.0 mode keep alive values must be 0
#http.keep-alive.timeout=5
#http.keep-alive.max=10000

#http.static.public.directory=public

#http.text.date.adapter.pool.capacity=16
#http.text.json.cache.limit=16384
#http.text.json.cache.size=8192
#http.text.max.required.delimiter.stddev=0.1222d
#http.text.max.required.line.length.stddev=0.8
#http.text.metadata.string.pool.capacity=128
#http.text.roll.buffer.limit=8216576
#http.text.roll.buffer.size=1024
#http.text.analysis.max.lines=1000
#http.text.lexer.string.pool.capacity=64
#http.text.timestamp.adapter.pool.capacity=64
#http.text.utf8.sink.size=4096

#http.json.query.connection.check.frequency=1000000
#http.json.query.float.scale=4
#http.json.query.double.scale=12

# enables the query cache
#http.query.cache.enabled=true

# sets the number of blocks for the query cache. Cache capacity is number_of_blocks * number_of_rows
#http.query.cache.block.count=4

# sets the number of rows for the query cache. Cache capacity is number_of_blocks * number_of_rows
#http.query.cache.row.count=16

#http.security.readonly=false
#http.security.max.response.rows=Long.MAX_VALUE

# circuit breaker is a mechanism that interrupts query execution
# at present queries are interrupted when remote client disconnects or when execution takes too long
# and times out

# circuit breaker is designed to be invoke continuously in a tight loop
# the throttle is a number of pin cycles before abort conditions are tested
circuit.breaker.throttle=2000000

# buffer used by the circuit breaker to check the socket state, please do not change this value
# the reads \r\n from the input stream and discards it since some HTTP clients send this as a keep alive in between requests
circuit.breaker.buffer.size=32

# max execution time for read-only query in seconds, this can be a floating point value to specify 0.5s
# "insert" type of queries are not aborted unless they
# it is "insert as select", where select takes long time before producing rows for the insert
query.timeout.sec=60

## HTTP MIN settings
##
## Use this port to health check QuestDB instance when it isn't desired to log these health check requests. This is sort of /dev/null for monitoring

# http.min.enabled=true
# http.min.bind.to=0.0.0.0:9003

################ Cairo settings ##################

# directory for storing db tables and metadata. this directory is inside the server root directory provided at startup
#cairo.root=db

# how changes to table are flushed to disk upon commit - default: nosync. Choices: nosync, async (flush call schedules update, returns immediately), sync (waits for flush to complete)
#cairo.commit.mode=nosync

# number of types table creation or insertion will be attempted
#cairo.create.as.select.retry.count=5

# type of map uses. Options: 1. fast (speed at the expense of storage. this is the default option) 2. compact
#cairo.default.map.type=fast

# when true, symbol values will be cached on Java heap
#cairo.default.symbol.cache.flag=false

# when column type is SYMBOL this parameter specifies approximate capacity for symbol map.
# It should be equal to number of unique symbol values stored in the table and getting this
# value badly wrong will cause performance degradation. Must be power of 2
#cairo.default.symbol.capacity=256

# number of attempts to open files
#cairo.file.operation.retry.count=30

# how often the writer maintenance job gets run,  in milliseconds
#cairo.idle.check.interval=300000

# defines frequency with which the reader pool checks for inactive readers. In milliseconds
#cairo.inactive.reader.ttl=-10000

# defines frequency with which the writer pool checks for inactive readers. In milliseconds
#cairo.inactive.writer.ttl=-10000

# approximation of number of rows for single index key, must be power of 2
#cairo.index.value.block.size=256

# number of attempts to open swap file
#cairo.max.swap.file.count=30

# file permission for new directories
#cairo.mkdir.mode=509

# minimum number of rows before allowing use of parallel indexation
#cairo.parallel.index.threshold=100000

# number of attempts to get TableReader
#cairo.reader.pool.max.segments=5

# timeout when attempting to get BitmapIndexReaders. In microsecond
#cairo.spin.lock.timeout=1000000

# sets size of the CharacterStore
#cairo.character.store.capacity=1024

# Sets size of the CharacterSequence pool
#cairo.character.store.sequence.pool.capacity=64

# sets size of the Column pool in the SqlCompiler
#cairo.column.pool.capacity=4096

# load factor for CompactMaps
#cairo.compact.map.load.factor=0.7

# size of the ExpressionNode pool in SqlCompiler
#cairo.expression.pool.capacity=8192

# load factor for all FastMaps
#cairo.fast.map.load.factor=0.5

# size of the JoinContext pool in SqlCompiler
#cairo.sql.join.context.pool.capacity=64

# size of FloatingSequence pool in GenericLexer
#cairo.lexer.pool.capacity=2048

# sets the Key capacity in FastMap and CompactMap
#cairo.sql.map.key.capacity=2048 * 1024

# number of map resizes in FastMap and CompactMap before a resource limit exception is thrown, each resize doubles the previous size
#cairo.sql.map.max.resizes=2^31

# memory page size for FastMap and CompactMap
#cairo.sql.map.page.size=4m

# memory max pages for CompactMap
#cairo.sql.map.max.pages=2^31

# sets the size of the QueryModel pool in the SqlCompiler
#cairo.model.pool.capacity=1024

# sets the maximum allowed negative value used in LIMIT clause in queries with filters
#cairo.sql.max.negative.limit=10000

# sets the memory page size for storing keys in LongTreeChain
#cairo.sql.sort.key.page.size=4m

# max number of pages for storing keys in LongTreeChain before a resource limit exception is thrown
# cairo.sql.sort.key.max.pages=2^31

# sets the memory page size and max pages for storing values in LongTreeChain
#cairo.sql.sort.light.value.page.size=1048576
#cairo.sql.sort.light.value.max.pages=2^31

# sets the memory page size and max pages of the slave chain in full hash joins
#cairo.sql.hash.join.value.page.size=16777216
#cairo.sql.hash.join.value.max.pages=2^31

# sets the initial capacity for row id list used for latest by
#cairo.sql.latest.by.row.count=1000

# sets the memory page size and max pages of the slave chain in light hash joins
#cairo.sql.hash.join.light.value.page.size=1048576
#cairo.sql.hash.join.light.value.max.pages=2^31

# sets memory page size and max pages of file storing values in SortedRecordCursorFactory
#cairo.sql.sort.value.page.size=16777216
#cairo.sql.sort.value.max.pages=2^31

# latch await timeout in nanoseconds for stealing indexing work from other threads
#cairo.work.steal.timeout.nanos=10000

# whether parallel indexation is allowed. Works in conjunction with cairo.parallel.index.threshold
#cairo.parallel.indexing.enabled=true

# memory page size for JoinMetadata file
#cairo.sql.join.metadata.page.size=16384

# number of map resizes in JoinMetadata before a resource limit exception is thrown, each resize doubles the previous size
#cairo.sql.join.metadata.max.resizes=2^31

# size of  AnalyticColumn pool in SqlParser
#cairo.sql.analytic.column.pool.capacity=64

# size of  CreateTableModel pool in SqlParser
#cairo.sql.create.table.model.pool.capacity=16

# size of  ColumnCastModel pool in SqlParser
#cairo.sql.column.cast.model.pool.capacity=16

# size of  RenameTableModel pool in SqlParser
#cairo.sql.rename.table.model.pool.capacity=16

# size of  WithClauseModel pool in SqlParser
#cairo.sql.with.clause.model.pool.capacity=128

# size of  InsertModel pool in SqlParser
#cairo.sql.insert.model.pool.capacity=64

# size of  CopyModel pool in SqlParser
#cairo.sql.copy.model.pool.capacity=32

# size of buffer used when copying tables
#cairo.sql.copy.buffer.size=2m

# cairo.sql.double.cast.scale=12
#cairo.sql.float.cast.scale=4

# name of file with user's set of date and timestamp formats
#cairo.sql.copy.formats.file=/text_loader.json

# input root directory, where copy command reads files from
#cairo.sql.copy.root=null

# output root directory for backups
#cairo.sql.backup.root=null

# date format for backup directory
#cairo.sql.backup.dir.datetime.format=yyyy-MM-dd

# name of temp directory used during backup
#cairo.sql.backup.dir.tmp.name=tmp

# permission used when creating backup directories
#cairo.sql.backup.mkdir.mode=509

# sample by index query page size - max values returned in single scan
# 0 means to use symbol block capacity
# cairo.sql.sampleby.page.size=0

# sets the minimum number of rows in page frames used in SQL queries
#cairo.sql.page.frame.min.rows=1000

# sets the maximum number of rows in page frames used in SQL queries
#cairo.sql.page.frame.max.rows=1000000

# sets the memory page size and max number of pages for memory used by rnd functions
# currently rnd_str() and rnd_symbol(), this could extend to other rnd functions in the future
#cairo.rnd.memory.page.size=8K
#cairo.rnd.memory.max.pages=128

# SQL JIT compiler mode. Options:
# 1. on (enable JIT and use vector instructions when possible)
# 2. scalar (enable JIT and use scalar instructions only)
# 3. off (disable JIT; default value)
# Note: SQL JIT compiler is a beta feature.
#cairo.sql.jit.mode=off

# sets the memory page size and max pages for storing IR for JIT compilation
#cairo.sql.jit.ir.memory.page.size=8K
#cairo.sql.jit.ir.memory.max.pages=8

# sets the memory page size and max pages for storing bind variable values for JIT compiled filter
#cairo.sql.jit.bind.vars.memory.page.size=4K
#cairo.sql.jit.bind.vars.memory.max.pages=8

# sets minimum number of rows to shrink filtered rows memory after query execution
#cairo.sql.jit.rows.threshold=1M

# sets minimum cache size to shrink page address cache after query execution
#cairo.sql.jit.page.address.cache.threshold=1M

# sets debug flag for JIT compilation; when enabled, assembly will be printed into stdout
#cairo.sql.jit.debug.enabled=false

#cairo.date.locale=en
#cairo.timestamp.locale=en

# Maximum number of uncommitted rows in TCP ILP
#cairo.max.uncommitted.rows=500000
# Expected maximum time lag for out-of-order rows in milliseconds
#cairo.commit.lag=300000

# Memory page size per column for O3 operations. Please be aware O3 will use 2x of this RAM per column
#cairo.o3.column.memory.size=16M

# Number of partition expected on average, initial value for purge allocation job, extended in runtime automatically
#cairo.o3.partition.purge.list.initial.capacity=1

# mmap sliding page size that TableWriter uses to append data for each column
#cairo.writer.data.append.page.size=16M

# mmap page size for mapping small files, such as _txn, _todo and _meta
# the default value is OS page size (4k Linux, 64K windows, 16k OSX M1)
# if you override this value it will be rounded to the nearest (greater) multiple of OS page size
#cairo.writer.misc.append.page.size=4k

# mmap page size for appending index key data; key data is number of distinct symbol values times 4 bytes
#cairo.writer.data.index.key.append.page.size=512k

# mmap page size for appending value data; value data are rowids, e.g. number of rows in partition times 8 bytes
#cairo.writer.data.index.value.append.page.size=16M

# Maximum wait timeout on ALTER TABLE SQL from REST, PgWire interfaces when statement execution is ASYNCHRONOUS
#cairo.writer.alter.busy.wait.timeout.micro=500000

# Row count to check writer command queue after on busy writing (e.g. tick after X rows written)
#cairo.writer.tick.rows.count=1024

# Maximum writer ALTER TABLE and replication command capacity. Shared between all the tables
#cairo.writer.command.queue.capacity=32

<<<<<<< HEAD
################ Parallel SQL execution ################

# Dispatch queue should be large enough to process multiple concurrent SQL statements.
#cairo.page.frame.dispatch.queue.capacity=64

# Shard reduce queue contention between SQL statements that are executed concurrently.
#cairo.page.frame.shard.count=16

# Reduce queue is used for data processing and should be large enough to supply tasks for worker threads (shared worked pool).
#cairo.page.frame.reduce.queue.capacity=256

# Initial row ID list capacity for each slot of the "reduce" queue. Larger values reduce memory allocation rate, but increase RSS size.
#cairo.page.frame.rowid.list.capacity=256

# Initial column list capacity for each slot of the "reduce" queue. Used by JIT-compiled filters.
#cairo.page.frame.column.list.capacity=16
=======
# Maximum flush query cache command queue capacity
#cairo.query.cache.event.queue.capacity=4
>>>>>>> 1ca6e401

################ LINE UDP settings ##################

#line.udp.bind.to=0.0.0.0:9009
#line.udp.join=232.1.2.3
#line.udp.commit.rate=1000000
#line.udp.msg.buffer.size=2048
#line.udp.msg.count=10000
#line.udp.receive.buffer.size=8m
#line.udp.enabled=true
#line.udp.own.thread.affinity=-1
#line.udp.own.thread=false
#line.udp.unicast=false
#line.udp.commit.mode
#line.udp.timestamp=n

######################### LINE TCP settings ###############################
#line.tcp.enabled=true
#line.tcp.net.bind.to=0.0.0.0:9009
#line.tcp.net.connection.limit=10

# Windows OS might have a limit on TCP backlog size. Typically Windows 10 has max of 200. This
# means that even if net.connection.limit is set over 200 it wont be possible to have this many
# concurrent connections. To overcome this limitation Windows has an unreliable hack, which you can
# exercise with this flag. Do only set it if you actively try to overcome limit you have already
# experienced. Read more about SOMAXCONN_HINT here https://docs.microsoft.com/en-us/windows/win32/api/winsock2/nf-winsock2-listen
#line.tcp.net.connection.hint=false

# idle connection timeout in millis. 0 means there is no timeout.
#line.tcp.net.connection.timeout=0

#Amount of time in ms a connection can wait in the listen backlog queue before its refused. Connections will be aggressively removed from the backlog until the active connection limit is breached
#line.tcp.net.connection.queue.timeout=5000

# SO_RCVBUF value, -1 = OS default
#line.tcp.net.connection.rcvbuf=-1

#line.tcp.connection.pool.capacity=64
#line.tcp.timestamp=n
#line.tcp.default.partition.by=DAY

# TCP message buffer size
#line.tcp.msg.buffer.size=2048

# Max measurement size,
#line.tcp.max.measurement.size=2048

# Size of the queue between the IO jobs and the writer jobs, each queue entry represents a measurement
#line.tcp.writer.queue.capacity=128

# IO and writer job worker pool settings, 0 indicates the shared pool should be used
#line.tcp.writer.worker.count=0
#line.tcp.writer.worker.affinity=
#line.tcp.writer.worker.yield.threshold=10
#line.tcp.writer.worker.sleep.threshold=10000
#line.tcp.writer.halt.on.error=false

#line.tcp.io.worker.count=0
#line.tcp.io.worker.affinity=
#line.tcp.io.worker.yield.threshold=10
#line.tcp.io.worker.sleep.threshold=10000
#line.tcp.io.halt.on.error=false

# Commit lag fraction. Used to calculate commit interval for the table according to the following formula:
# commit_interval = commit_lag ∗ fraction
# The calculated commit interval defines how long uncommitted data will need to remain uncommitted.
#line.tcp.commit.interval.fraction=0.5
# Default commit interval in milliseconds. Used when no commit lag set for a table or the fraction is set to 0.
#line.tcp.commit.interval.default=2000

# Maximum amount of time in between maintenance jobs in milliseconds, these will commit uncommitted data
#line.tcp.maintenance.job.interval=30000
# Minimum amount of idle time before a table writer is released in milliseconds
#line.tcp.min.idle.ms.before.writer.release=30000

################ PG Wire settings ##################

#pg.enabled=true
#pg.net.bind.to=0.0.0.0:8812
#pg.net.connection.limit=10
# Windows OS might have a limit on TCP backlog size. Typically Windows 10 has max of 200. This
# means that even if active.connection.limit is set over 200 it wont be possible to have this many
# concurrent connections. To overcome this limitation Windows has an unreliable hack, which you can
# exercise with this flag. Do only set it if you actively try to overcome limit you have already
# experienced. Read more about SOMAXCONN_HINT here https://docs.microsoft.com/en-us/windows/win32/api/winsock2/nf-winsock2-listen
#pg.net.connection.hint=false

#pg.net.connection.timeout=300000

#Amount of time in ms a connection can wait in the listen backlog queue before its refused. Connections will be aggressively removed from the backlog until the active connection limit is breached
#pg.net.connection.queue.timeout=300000

# SO_RCVBUF value, -1 = OS default
#pg.net.connection.rcvbuf=-1

# SO_SNDBUF value, -1 = OS default
#pg.net.connection.sndbuf=-1

#pg.character.store.capacity=4096
#pg.character.store.pool.capacity=64
#pg.connection.pool.capacity=64
#pg.password=quest
#pg.user=admin
# Enables read-only mode for the pg wire protocol. In this mode data mutations queries are rejected.
#pg.security.readonly=false
# enables select query cache
#pg.select.cache.enabled=true
# sets the number of blocks for the select query cache. Cache capacity is number_of_blocks * number_of_rows
#pg.select.cache.block.count=16
# sets the number of rows for the select query cache. Cache capacity is number_of_blocks * number_of_rows
#pg.select.cache.row.count=16
# enables insert query cache
#pg.insert.cache.enabled=true
# sets the number of blocks for the insert query cache. Cache capacity is number_of_blocks * number_of_rows
#pg.insert.cache.block.count=8
# sets the number of rows for the insert query cache. Cache capacity is number_of_blocks * number_of_rows
#pg.insert.cache.row.count=8
#pg.max.blob.size.on.query=512k
#pg.recv.buffer.size=1M
#pg.send.buffer.size=1M
#pg.date.locale=en
#pg.timestamp.locale=en
#pg.worker.count=2
#pg.worker.affinity=-1,-1;
#pg.halt.on.error=false
#pg.daemon.pool=true
#pg.binary.param.count.capacity=2

################ Telemetry settings ##################

# Telemetry switch. Telemetry events are use to identify components of questdb that are being used. They never identify
# user not data stored in questdb. All events can be viewed via `select * from telemetry`. Switching telemetry off will
# stop all events from being collected and subsequent growth of `telemetry` table. After telemetry is switched off
# `telemetry` table cab be dropped.
#telemetry.enabled=true

# Capacity of the internal telemetry queue, which is the gateway of all telemetry events.
# This queue capacity does not require tweaking.
#telemetry.queue.capacity=512

# hides telemetry tables from `select * from tables()` output. As a result, telemetry tables
# will not be visible in the Web Console table view
#telemetry.hide.tables=true

################ Metrics settings ##################

#metrics.enabled=true<|MERGE_RESOLUTION|>--- conflicted
+++ resolved
@@ -388,7 +388,9 @@
 # Maximum writer ALTER TABLE and replication command capacity. Shared between all the tables
 #cairo.writer.command.queue.capacity=32
 
-<<<<<<< HEAD
+# Maximum flush query cache command queue capacity
+#cairo.query.cache.event.queue.capacity=4
+
 ################ Parallel SQL execution ################
 
 # Dispatch queue should be large enough to process multiple concurrent SQL statements.
@@ -405,10 +407,6 @@
 
 # Initial column list capacity for each slot of the "reduce" queue. Used by JIT-compiled filters.
 #cairo.page.frame.column.list.capacity=16
-=======
-# Maximum flush query cache command queue capacity
-#cairo.query.cache.event.queue.capacity=4
->>>>>>> 1ca6e401
 
 ################ LINE UDP settings ##################
 
