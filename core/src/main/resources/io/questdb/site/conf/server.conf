# Comment or set to false to allow QuestDB to start even in the presence of config errors.
config.validation.strict=true

# toggle whether worker should stop on error
#shared.worker.haltOnError=false

# Number of threads in Network shared thread pool. Network thread pool used for handling HTTP, TCP, UDP and Postgres connections unless dedicated thread pools are configured.
#shared.network.worker.count=2

# Comma-delimited list of CPU ids, one per thread specified in "shared.network.worker.count" used for Network thread pool. By default, threads have no CPU affinity
#shared.network.worker.affinity=

# Number of threads in Query shared thread pool. Query thread pool used for handling parallel queries, like parallel filters and group by queries.
#shared.query.worker.count=2

# Comma-delimited list of CPU ids, one per thread specified in "shared.query.worker.count" used for Query thread pool. By default, threads have no CPU affinity
#shared.query.worker.affinity=

# Number of threads in Write shared thread pool. Write pool threads are used for running WAL Apply work load to merge data from WAL files into the table
#shared.write.worker.count=2

# Comma-delimited list of CPU ids, one per thread specified in "shared.write.worker.count" used for Write thread pool. By default, threads have no CPU affinity
#shared.write.worker.affinity=

# Default number of worker threads in Network, Query and Write shared pools. Single value to configure all three pools sizes.
#shared.worker.count=2

# RAM usage limit, as a percentage of total system RAM. A zero value does not
# set any limit. The default is 90.
#ram.usage.limit.percent=90

# RAM usage limit, in bytes. A zero value (the default) does not set any limit.
# If both this and ram.usage.limit.percent are non-zero, the lower limit takes precedence.
#ram.usage.limit.bytes=0

# Repeats compatible migrations from the specified version. The default setting of 426 allows to upgrade and downgrade QuestDB in the range of versions from 6.2.0 to 7.0.2.
# If set to -1 start time improves but downgrades to versions below 7.0.2 and subsequent upgrades can lead to data corruption and crashes.
#cairo.repeat.migration.from.version=426

################ HTTP settings ##################

# enable HTTP server
#http.enabled=true

# IP address and port of HTTP server
#http.net.bind.to=0.0.0.0:9000

# Uncomment to enable HTTP Basic authentication
#http.user=admin
#http.password=quest

# Maximum time interval for the HTTP server to accept connections greedily in a loop.
# The accept loop timeout is set in milliseconds.
#http.net.accept.loop.timeout=500

#http.net.connection.limit=256
# Windows OS might have a limit on TCP backlog size. Typically Windows 10 has max of 200. This
# means that even if net.connection.limit is set over 200 it wont be possible to have this many
# concurrent connections. To overcome this limitation Windows has an unreliable hack, which you can
# exercise with this flag. Do only set it if you actively try to overcome limit you have already
# experienced. Read more about SOMAXCONN_HINT here https://docs.microsoft.com/en-us/windows/win32/api/winsock2/nf-winsock2-listen
#http.net.connection.hint=false


# Maximum HTTP connections that can be used for ILP ingestion using /write http endpoint. This limit must be lower or equal to http.net.connection.limit
# Not restricted by default. Database restart is NOT required when this setting is changed
#http.ilp.connection.limit=-1

# Maximum HTTP connections that can be used for queries using /query http endpoint. This limit must be lower or equal to http.net.connection.limit
# Not restricted by default. Database restart is NOT required when this setting is changed
#http.json.query.connection.limit=-1

# Maximum HTTP connections that can be used for export using /exp http endpoint. This limit must be lower or equal to http.net.connection.limit
# Restricted to number or CPUs or 25% of overall http connections, whichever is lower, by default. Database restart is NOT required when this setting is changed
#http.export.connection.limit=-1

# Idle HTTP connection timeout in milliseconds.
#http.net.connection.timeout=5m

#Amount of time in milliseconds a connection can wait in the listen backlog queue before its refused. Connections will be aggressively removed from the backlog until the active connection limit is breached
#http.net.connection.queue.timeout=5000

# SO_SNDBUF value, -1 = OS default
#http.net.connection.sndbuf=2m

# SO_RCVBUF value, -1 = OS default
#http.net.connection.rcvbuf=2m

# size of receive buffer on application side
#http.receive.buffer.size=1m

# initial size of the connection pool
#http.connection.pool.initial.capacity=4

# initial size of the string pool shared by HttpHeaderParser and HttpMultipartContentParser
#http.connection.string.pool.capacity=128

# HeaderParser buffer size in bytes
#http.multipart.header.buffer.size=512

# how long code accumulates incoming data chunks for column and delimiter analysis
#http.multipart.idle.spin.count=10000

#http.request.header.buffer.size=64k

#http.worker.count=0
#http.worker.affinity=
#http.worker.haltOnError=false

# size of send data buffer
#http.send.buffer.size=2m

# sets the clock to always return zero
#http.frozen.clock=false

#http.allow.deflate.before.send=false

# HTTP session timeout
#http.session.timeout=30m

## When you using SSH tunnel you might want to configure
## QuestDB HTTP server to switch to HTTP/1.0

## Set HTTP protocol version to HTTP/1.0
#http.version=HTTP/1.1
## Set server keep alive to 'false'. This will make server disconnect client after
## completion of each request
#http.server.keep.alive=true

## When in HTTP/1.0 mode keep alive values must be 0
#http.keep-alive.timeout=5
#http.keep-alive.max=10000

#http.static.public.directory=public

#http.text.date.adapter.pool.capacity=16
#http.text.json.cache.limit=16384
#http.text.json.cache.size=8192
#http.text.max.required.delimiter.stddev=0.1222d
#http.text.max.required.line.length.stddev=0.8
#http.text.metadata.string.pool.capacity=128
#http.text.roll.buffer.limit=8216576
#http.text.roll.buffer.size=1024
#http.text.analysis.max.lines=1000
#http.text.lexer.string.pool.capacity=64
#http.text.timestamp.adapter.pool.capacity=64
#http.text.utf8.sink.size=4096

#http.json.query.connection.check.frequency=1000000

# enables the query cache
#http.query.cache.enabled=true

# sets the number of blocks for the query cache. Cache capacity is number_of_blocks * number_of_rows.
#http.query.cache.block.count= 8 * worker_count

# sets the number of rows for the query cache. Cache capacity is number_of_blocks * number_of_rows.
#http.query.cache.row.count= 2 * worker_count

# sets the /settings endpoint readonly
#http.settings.readonly=false

#http.security.readonly=false
#http.security.max.response.rows=Long.MAX_VALUE

# Context path for the Web Console. If other REST services remain on the
# default context paths they will move to the same context path as the Web Console.
# Exception is ILP HTTP services, which are not used by the Web Console. They will
# remain on their default context paths. When the default context paths are changed,
# moving the Web Console will not affect the configured paths. QuestDB will create
# a copy of those services on the paths used by the Web Console so the outcome is
# both the Web Console and the custom service are operational.
#http.context.web.console=/

# Context path of the file import service
#http.context.import=/imp
# This service is used by the import UI in the Web Console
#http.context.table.status=/chk

# Context path of the SQL result CSV export service
#http.context.export=/exp

# This service provides server-side settings to the Web Console
#http.context.settings=/settings

# SQL execution service
#http.context.execute=/exec

# Web Console specific service
#http.context.warnings=/warnings

# ILP HTTP Services. These are not used by the Web Console
#http.context.ilp=/write,/api/v2/write
#http.context.ilp.ping=/ping

# Custom HTTP redirect service. All redirects are 301 - Moved permanently
#http.redirect.count=1
#http.redirect.1=/  -> /index.html

# circuit breaker is a mechanism that interrupts query execution
# at present queries are interrupted when remote client disconnects or when execution takes too long
# and times out

# circuit breaker is designed to be invoke continuously in a tight loop
# the throttle is a number of pin cycles before abort conditions are tested
#circuit.breaker.throttle=2000000

# buffer used by I/O dispatchers and circuit breakers to check the socket state, please do not change this value
# the check reads \r\n from the input stream and discards it since some HTTP clients send this as a keep alive in between requests
#net.test.connection.buffer.size=64

# max execution time for read-only query in seconds
# "insert" type of queries are not aborted unless they
# it is "insert as select", where select takes long time before producing rows for the insert
query.timeout=1m

## HTTP MIN settings
##
## Use this port to health check QuestDB instance when it isn't desired to log these health check requests. This is sort of /dev/null for monitoring

#http.min.enabled=true
#http.min.net.bind.to=0.0.0.0:9003

# When enabled, health check will return HTTP 500 if there were any unhandled errors since QuestDB instance start.
#http.pessimistic.health.check.enabled=false

# Maximum time interval for the HTTP MIN server to accept connections greedily in a loop.
# The accept loop timeout is set in milliseconds.
#http.min.net.accept.loop.timeout=500

################ Cairo settings ##################

# directory for storing db tables and metadata. this directory is inside the server root directory provided at startup
#cairo.root=db

# how changes to table are flushed to disk upon commit - default: nosync. Choices: nosync, async (flush call schedules update, returns immediately), sync (waits for flush to complete)
#cairo.commit.mode=nosync

# The amount of time server is allowed to be compounding transaction before physical commit is forced.
# Compounding of the transactions improves system's through but hurts latency. Reduce this value to
# reduce latency of data visibility.
#cairo.commit.latency=30s

# number of types table creation or insertion will be attempted
#cairo.create.as.select.retry.count=5

# comma separated list of volume definitions, volume_alias -> absolute_path_to_existing_directory.
# volume alias can then be used in create table statement with IN VOLUME clause
#cairo.volumes=  by default IN VOLUME is switched off, no volume definitions.

# type of map uses. Options: 1. fast (speed at the expense of storage. this is the default option) 2. compact
#cairo.default.map.type=fast

# when true, symbol values will be cached on Java heap
#cairo.default.symbol.cache.flag=false

# when column type is SYMBOL this parameter specifies approximate capacity for symbol map.
# It should be equal to number of unique symbol values stored in the table and getting this
# value badly wrong will cause performance degradation. Must be power of 2
#cairo.default.symbol.capacity=256

# number of attempts to open files
#cairo.file.operation.retry.count=30

# when DB is running in sync/async mode, how many 'steps' IDGenerators will  pre-allocate and synchronize sync to disk
#cairo.id.generator.batch.step=512

# how often the writer maintenance job gets run
#cairo.idle.check.interval=5m

# defines the number of latest partitions to keep open when returning a reader to the reader pool
#cairo.inactive.reader.max.open.partitions=128

# defines frequency in milliseconds with which the reader pool checks for inactive readers.
#cairo.inactive.reader.ttl=2m

# defines frequency in milliseconds with which the writer pool checks for inactive readers.
#cairo.inactive.writer.ttl=10m

# approximation of number of rows for single index key, must be power of 2
#cairo.index.value.block.size=256

# number of attempts to open swap file
#cairo.max.swap.file.count=30

# file permission for new directories
#cairo.mkdir.mode=509

# Time to wait before retrying writing into a table after a memory limit failure
#cairo.write.back.off.timeout.on.mem.pressure=4s

# maximum file name length in chars. Affects maximum table name length and maximum column name length
#cairo.max.file.name.length=127

# minimum number of rows before allowing use of parallel indexation
#cairo.parallel.index.threshold=100000

# number of segments in the TableReader pool; each segment holds up to 32 readers
#cairo.reader.pool.max.segments=10

# timeout in milliseconds when attempting to get atomic memory snapshots, e.g. in BitmapIndexReaders
#cairo.spin.lock.timeout=1s

# sets size of the CharacterStore
#cairo.character.store.capacity=1024

# Sets size of the CharacterSequence pool
#cairo.character.store.sequence.pool.capacity=64

# sets size of the Column pool in the SqlCompiler
#cairo.column.pool.capacity=4096

# size of the ExpressionNode pool in SqlCompiler
#cairo.expression.pool.capacity=8192

# load factor for all FastMaps
#cairo.fast.map.load.factor=0.7

# size of the JoinContext pool in SqlCompiler
#cairo.sql.join.context.pool.capacity=64

# size of FloatingSequence pool in GenericLexer
#cairo.lexer.pool.capacity=2048

# sets the key capacity in FastMap and CompactMap
#cairo.sql.map.key.capacity=2097152

# sets the key capacity in FastMap and CompactMap used in certain queries, e.g. SAMPLE BY
#cairo.sql.small.map.key.capacity=32

# number of map resizes in FastMap and CompactMap before a resource limit exception is thrown, each resize doubles the previous size
#cairo.sql.map.max.resizes=2^31

# memory page size for FastMap and CompactMap
#cairo.sql.map.page.size=4m

# memory page size in FastMap and CompactMap used in certain queries, e.g. SAMPLE BY
#cairo.sql.small.map.page.size=32k

# memory max pages for CompactMap
#cairo.sql.map.max.pages=2^31

# sets the size of the QueryModel pool in the SqlCompiler
#cairo.model.pool.capacity=1024

# sets the maximum allowed negative value used in LIMIT clause in queries with filters
#cairo.sql.max.negative.limit=10000

# sets the memory page size for storing keys in LongTreeChain
#cairo.sql.sort.key.page.size=128k

# max number of pages for storing keys in LongTreeChain before a resource limit exception is thrown
# cairo.sql.sort.key.max.pages=2^31

# sets the memory page size and max pages for storing values in LongTreeChain
#cairo.sql.sort.light.value.page.size=128k
#cairo.sql.sort.light.value.max.pages=2^31

# sets the memory page size and max pages of the slave chain in full hash joins
#cairo.sql.hash.join.value.page.size=16777216
#cairo.sql.hash.join.value.max.pages=2^31

# sets the initial capacity for row id list used for latest by
#cairo.sql.latest.by.row.count=1000

# sets the memory page size and max pages of the slave chain in light hash joins
#cairo.sql.hash.join.light.value.page.size=128k
#cairo.sql.hash.join.light.value.max.pages=2^31

# number of rows to scan linearly before starting binary search in ASOF JOIN queries with no additional keys
#cairo.sql.asof.join.lookahead=10

# sets memory page size and max pages of file storing values in SortedRecordCursorFactory
#cairo.sql.sort.value.page.size=16777216
#cairo.sql.sort.value.max.pages=2^31

# latch await timeout in nanoseconds for stealing indexing work from other threads
#cairo.work.steal.timeout.nanos=10000

# whether parallel indexation is allowed. Works in conjunction with cairo.parallel.index.threshold
#cairo.parallel.indexing.enabled=true

# memory page size for JoinMetadata file
#cairo.sql.join.metadata.page.size=16384

# number of map resizes in JoinMetadata before a resource limit exception is thrown, each resize doubles the previous size
#cairo.sql.join.metadata.max.resizes=2^31

# size of  WindowColumn pool in SqlParser
#cairo.sql.window.column.pool.capacity=64

# sets the memory page size and max number of pages for records in window function
#cairo.sql.window.store.page.size=1m
#cairo.sql.window.store.max.pages=2^31

# sets the memory page size and max number of pages for row ids in window function
#cairo.sql.window.rowid.page.size=512k
#cairo.sql.window.rowid.max.pages=2^31

# sets the memory page size and max number of pages for keys in window function
#cairo.sql.window.tree.page.size=512k
#cairo.sql.window.tree.max.pages=2^31

# sets initial size of per-partition window function range frame buffer
#cairo.sql.window.initial.range.buffer.size=32

# batch size of non-atomic inserts for CREATE TABLE AS SELECT statements
#cairo.sql.create.table.model.batch.size=1000000

# Size of the pool for model objects, that underpin the "create table" parser.
# It is aimed at reducing allocations and it a performance setting. The
# number is aligned to the max concurrent "create table" requests the system
# will ever receive. If system receives more requests that this, it will just
# allocate more object and free them after use.
#cairo.create.table.column.model.pool.capacity=16

# size of RenameTableModel pool in SqlParser
#cairo.sql.rename.table.model.pool.capacity=16

# size of WithClauseModel pool in SqlParser
#cairo.sql.with.clause.model.pool.capacity=128

# size of InsertModel pool in SqlParser
#cairo.sql.insert.model.pool.capacity=64

# batch size of non-atomic inserts for INSERT INTO SELECT statements
#cairo.sql.insert.model.batch.size=1000000

# enables parallel GROUP BY execution; by default, parallel GROUP BY requires at least 4 shared worker threads to take place
#cairo.sql.parallel.groupby.enabled=true

# merge queue capacity for parallel GROUP BY; used for parallel tasks that merge shard hash tables
#cairo.sql.parallel.groupby.merge.shard.queue.capacity=<auto>

# threshold for parallel GROUP BY to shard the hash table holding the aggregates
#cairo.sql.parallel.groupby.sharding.threshold=10000

# enables statistics-based hash table pre-sizing in parallel GROUP BY
#cairo.sql.parallel.groupby.presize.enabled=true

# maximum allowed hash table size for parallel GROUP BY hash table pre-sizing
#cairo.sql.parallel.groupby.presize.max.capacity=100000000

# maximum allowed heap size for parallel GROUP BY hash table pre-sizing
#cairo.sql.parallel.groupby.presize.max.heap.size=1G

# threshold for in-flight tasks for disabling work stealing during parallel SQL execution
# when the number of shared workers is less than 4x of this setting, work stealing is always enabled
#cairo.sql.parallel.work.stealing.threshold=16

# enables parallel read_parquet() SQL function execution; by default, parallel read_parquet() requires at least 4 shared worker threads to take place
#cairo.sql.parallel.read.parquet.enabled=true

# capacity for Parquet page frame cache; larger values may lead to better ORDER BY and some other
# clauses performance at the cost of memory overhead
#cairo.sql.parquet.frame.cache.capacity=3

# default size for memory buffers in GROUP BY function native memory allocator
#cairo.sql.groupby.allocator.default.chunk.size=128K

# maximum allowed native memory allocation for GROUP BY functions
#cairo.sql.groupby.allocator.max.chunk.size=4G

# threshold in bytes for switching from single memory buffer hash table (unordered) to a hash table with separate heap for entries (ordered)
#cairo.sql.unordered.map.max.entry.size=32

## prevents stack overflow errors when evaluating complex nested SQLs
## the value is an approximate number of nested SELECT clauses.
#cairo.sql.window.max.recursion=128

## pre-sizes the internal data structure that stores active query executions
## the value is chosen automatically based on the number of threads in the shared worker pool
#cairo.sql.query.registry.pool.size=<auto>

## window function buffer size in record counts
## pre-sizes buffer for every windows function execution to contain window records
#cairo.sql.analytic.initial.range.buffer.size=32

## enables quick and radix sort in order by, when applicable
#cairo.sql.orderby.sort.enabled=true

## defines number of rows to use radix sort in order by
#cairo.sql.orderby.radix.sort.threshold=600

## enables the column alias to be generated from the expression
#cairo.sql.column.alias.expression.enabled=true

## maximum length of generated column aliases
#cairo.sql.column.alias.generated.max.size=64

## initial capacity of string pool for preferences store and parser
#cairo.preferences.string.pool.capacity=64

## Flag to enable or disable symbol capacity auto-scaling. Auto-scaling means resizing
## symbol table data structures as the number of symbols in the table grows. Optimal sizing of
## these data structures ensures optimal ingres performance.
##
## By default, the auto-scaling is enabled. This is optimal. You may want to disable auto-scaling in case
## something goes wrong.
##
## Database restart is NOT required when this setting is changed, but `reload_config()` SQL should be executed.
#cairo.auto.scale.symbol.capacity=true

## Symbol occupancy threshold after which symbol capacity is doubled. For example
## threshold of 0.8 means that occupancy have to reach 80% of capacity before capacity is increased
#cairo.auto.scale.symbol.capacity.threshold=0.8

####  SQL COPY

# size of  CopyModel pool in SqlParser
#cairo.sql.copy.model.pool.capacity=32

# size of buffer used when copying tables
#cairo.sql.copy.buffer.size=2m

# name of file with user's set of date and timestamp formats
#cairo.sql.copy.formats.file=/text_loader.json

# input root directory, where COPY command and read_parquet() function read files from
# relative paths are resolved against the server root directory
cairo.sql.copy.root=import

# export root directory, where COPY .. to command write files to
# relative paths are resolved against the server root directory
#cairo.sql.copy.export.root=export

# input work directory, where temporary import files are created, by default it's located in tmp directory inside the server root directory
#cairo.sql.copy.work.root=null

# default max size of intermediate import file index chunk (100MB). Import shouldn't use more memory than worker_count * this .
#cairo.sql.copy.max.index.chunk.size=100M

# Capacity of the internal queue used to split parallel copy SQL command into subtasks and execute them across shared worker threads.
# The default configuration should be suitable for importing files of any size.
#cairo.sql.copy.queue.capacity=32

# Capacity of the internal queue used to execute copy export SQL command.
#cairo.sql.copy.export.queue.capacity=32

# Frequency of logging progress when exporting data using COPY .. TO command to export to parquet format. 0 or negative value disables the logging.
# Database restart is NOT required when this setting is changed
#cairo.parquet.export.copy.report.frequency.lines=50000

# Parquet version to use when exporting data using COPY .. TO command. Valid values: 1 (PARQUET_1_0), 2 (PARQUET_2_LATEST)
#cairo.parquet.export.version=1

# Enable statistics collection in Parquet files when exporting data using COPY .. TO command
#cairo.parquet.export.statistics.enabled=true

# Enable raw array encoding for repeated fields in Parquet files when exporting data using COPY .. TO command
#cairo.parquet.export.raw.array.encoding.enabled=false

# Compression codec to use when exporting data using COPY .. TO command. Valid values:
# UNCOMPRESSED, SNAPPY, GZIP, BROTLI, ZSTD, LZ4_RAW
#cairo.parquet.export.compression.codec=ZSTD

# Compression level for GZIP (0-9), BROTLI (0-11), or ZSTD (1-22) codecs when exporting data using COPY .. TO command
#cairo.parquet.export.compression.level=9

# Row group size in rows when exporting data using COPY .. TO command. 0 uses the default (512*512 rows)
# Database restart is NOT required when this setting is changed
#cairo.parquet.export.row.group.size=0

# Data page size in bytes when exporting data using COPY .. TO command. 0 uses the default (1024*1024 bytes)
# Database restart is NOT required when this setting is changed
#cairo.parquet.export.data.page.size=0

# Maximum time to wait for export to complete when using /exp HTTP endpoint. 0 means no timeout.
#http.export.timeout=300s

# Parquet version to use for partition encoder (for storing partitions in parquet format). Valid values: 1 (PARQUET_1_0), 2 (PARQUET_2_LATEST)
#cairo.partition.encoder.parquet.version=1

# Enable statistics collection in Parquet files for partition encoder
#cairo.partition.encoder.parquet.statistics.enabled=true

# Enable raw array encoding for repeated fields in Parquet files for partition encoder
#cairo.partition.encoder.parquet.raw.array.encoding.enabled=false

# Compression codec to use for partition encoder. Valid values:
# UNCOMPRESSED, SNAPPY, GZIP, BROTLI, ZSTD, LZ4_RAW
#cairo.partition.encoder.parquet.compression.codec=ZSTD

# Compression level for GZIP (0-9), BROTLI (0-11), or ZSTD (1-22) codecs for partition encoder
#cairo.partition.encoder.parquet.compression.level=9

# Row group size in rows for partition encoder
#cairo.partition.encoder.parquet.row.group.size=100000

# Data page size in bytes for partition encoder
#cairo.partition.encoder.parquet.data.page.size=1048576

# Number of days to retain records in import log table (sys.parallel_text_import_log). Old records get deleted on each import and server restart.
#cairo.sql.copy.log.retention.days=3

# output root directory for backups
#cairo.sql.backup.root=null

# date format for backup directory
#cairo.sql.backup.dir.datetime.format=yyyy-MM-dd

# name of temp directory used during backup
#cairo.sql.backup.dir.tmp.name=tmp

# permission used when creating backup directories
#cairo.sql.backup.mkdir.mode=509

# suffix of the partition directory in detached root to indicate it is ready to be attached
#cairo.attach.partition.suffix=.attachable

# Use file system "copy" operation instead of "hard link" when attaching partition from detached root. Set to true if detached root is on a different drive.
#cairo.attach.partition.copy=false

# file permission used when creating detached directories
#cairo.detached.mkdir.mode=509

# sample by index query page size - max values returned in single scan
# 0 means to use symbol block capacity
# cairo.sql.sampleby.page.size=0

# sample by default alignment
# if true, sample by will default to SAMPLE BY (FILL) ALIGN TO CALENDAR
# if false, sample by will default to SAMPLE BY (FILL) ALIGN TO FIRST OBSERVATION
# cairo.sql.sampleby.default.alignment.calendar=true

# sets the minimum number of rows in page frames used in SQL queries
#cairo.sql.page.frame.min.rows=100000

# sets the maximum number of rows in page frames used in SQL queries
#cairo.sql.page.frame.max.rows=1000000

# sets the minimum number of rows in small page frames used in SQL queries, primarily for window joins
#cairo.sql.small.page.frame.min.rows=10000

# sets the maximum number of rows in small page frames used in SQL queries, primarily for window joins
#cairo.sql.small.page.frame.max.rows=100000

# sets the memory page size and max number of pages for memory used by rnd functions
# currently rnd_str() and rnd_symbol(), this could extend to other rnd functions in the future
#cairo.rnd.memory.page.size=8K
#cairo.rnd.memory.max.pages=128

# max length (in chars) of buffer used to store result of SQL functions, such as replace() or lpad()
#cairo.sql.string.function.buffer.max.size=1048576

# SQL JIT compiler mode. Options:
# 1. on (enable JIT and use vector instructions when possible; default value)
# 2. scalar (enable JIT and use scalar instructions only)
# 3. off (disable JIT)
#cairo.sql.jit.mode=on

# sets the memory page size and max pages for storing IR for JIT compilation
#cairo.sql.jit.ir.memory.page.size=8K
#cairo.sql.jit.ir.memory.max.pages=8

# sets the memory page size and max pages for storing bind variable values for JIT compiled filter
#cairo.sql.jit.bind.vars.memory.page.size=4K
#cairo.sql.jit.bind.vars.memory.max.pages=8

# sets minimum cache size to shrink page address cache after query execution
#cairo.sql.jit.page.address.cache.threshold=1M

# sets debug flag for JIT compilation; when enabled, assembly will be printed into stdout
#cairo.sql.jit.debug.enabled=false

# Controls the maximum allowed IN list length before the JIT compiler will fall back to Java code
#cairo.sql.jit.max.in.list.size.threshold=10

#cairo.date.locale=en

# Maximum number of uncommitted rows in TCP ILP
#cairo.max.uncommitted.rows=500000

# Minimum size of in-memory buffer in milliseconds. The buffer is allocated dynamically through analysing
# the shape of the incoming data, and o3MinLag is the lower limit
#cairo.o3.min.lag=1s

# Maximum size of in-memory buffer in milliseconds. The buffer is allocated dynamically through analysing
# the shape of the incoming data, and o3MaxLag is the upper limit
#cairo.o3.max.lag=600000

# Memory page size per column for O3 operations. Please be aware O3 will use 2x of this RAM per column
#cairo.o3.column.memory.size=8M

# Memory page size per column for O3 operations on System tables only
#cairo.system.o3.column.memory.size=256k

# Number of partition expected on average, initial value for purge allocation job, extended in runtime automatically
#cairo.o3.partition.purge.list.initial.capacity=1

# mmap sliding page size that TableWriter uses to append data for each column
#cairo.writer.data.append.page.size=16M

# mmap page size for mapping small files, such as _txn, _todo and _meta
# the default value is OS page size (4k Linux, 64K windows, 16k OSX M1)
# if you override this value it will be rounded to the nearest (greater) multiple of OS page size
#cairo.writer.misc.append.page.size=4k

# mmap page size for appending index key data; key data is number of distinct symbol values times 4 bytes
#cairo.writer.data.index.key.append.page.size=512k

# mmap page size for appending value data; value data are rowids, e.g. number of rows in partition times 8 bytes
#cairo.writer.data.index.value.append.page.size=16M

# mmap sliding page size that TableWriter uses to append data for each column specifically for System tables
#cairo.system.writer.data.append.page.size=256k

# File allocation page min size for symbol table files
#cairo.symbol.table.min.allocation.page.size=4k

# File allocation page max size for symbol table files
#cairo.symbol.table.max.allocation.page.size=8M

# Maximum wait timeout in milliseconds for ALTER TABLE SQL statement run via REST and PG Wire interfaces when statement execution is ASYNCHRONOUS
#cairo.writer.alter.busy.wait.timeout=500ms

# Row count to check writer command queue after on busy writing (e.g. tick after X rows written)
#cairo.writer.tick.rows.count=1024

# Maximum writer ALTER TABLE and replication command capacity. Shared between all the tables
#cairo.writer.command.queue.capacity=32

# Sets flag to enable io_uring interface for certain disk I/O operations on newer Linux kernels (5.12+).
#cairo.iouring.enabled=true

# Minimum O3 partition prefix size for which O3 partition split happens to avoid copying the large prefix
#cairo.o3.partition.split.min.size=50M

# The number of O3 partition splits allowed for the last partitions. If the number of splits grows above this value, the splits will be squashed
#cairo.o3.last.partition.max.splits=20

################ Parallel SQL execution ################

# Sets flag to enable parallel SQL filter execution. JIT compilation takes place only when this setting is enabled.
#cairo.sql.parallel.filter.enabled=true

# Sets the threshold for column pre-touch to be run as a part of the parallel SQL filter execution. The threshold defines ratio between the numbers of scanned and filtered rows.
#cairo.sql.parallel.filter.pretouch.threshold=0.05

<<<<<<< HEAD
# Sets flag to enable parallel ORDER BY + LIMIT SQL execution.
=======
# Sets the upper limit on the number of in-flight tasks for parallel query workers published by filter queries with LIMIT.
#cairo.sql.parallel.filter.dispatch.limit=

# Sets flag to enable parallel SQL ORDER BY + LIMIT execution.
>>>>>>> 1fca1eb1
#cairo.sql.parallel.topk.enabled=true

# Sets flag to enable parallel WINDOW JOIN SQL execution.
#cairo.sql.parallel.window.join.enabled=true

# Shard reduce queue contention between SQL statements that are executed concurrently.
#cairo.page.frame.shard.count=4

# Reduce queue is used for data processing and should be large enough to supply tasks for worker threads (shared worked pool).
#cairo.page.frame.reduce.queue.capacity=64

# Initial row ID list capacity for each slot of the "reduce" queue. Larger values reduce memory allocation rate, but increase RSS size.
#cairo.page.frame.rowid.list.capacity=256

# Initial column list capacity for each slot of the "reduce" queue. Used by JIT-compiled filters.
#cairo.page.frame.column.list.capacity=16

# Initial object pool capacity for local "reduce" tasks. These tasks are used to avoid blocking query execution when the "reduce" queue is full.
#cairo.page.frame.task.pool.capacity=4

################ LINE settings ######################

#line.default.partition.by=DAY

# Enable / Disable automatic creation of new columns in existing tables via ILP. When set to false overrides value of line.auto.create.new.tables to false
#line.auto.create.new.columns=true

# Enable / Disable automatic creation of new tables via ILP.
#line.auto.create.new.tables=true

# Enable / Disable printing problematic ILP messages in case of errors.
#line.log.message.on.error=true

################ LINE UDP settings ##################

#line.udp.bind.to=0.0.0.0:9009
#line.udp.join=232.1.2.3
#line.udp.commit.rate=1000000
#line.udp.msg.buffer.size=2048
#line.udp.msg.count=10000
#line.udp.receive.buffer.size=8m
#line.udp.enabled=true
#line.udp.own.thread.affinity=-1
#line.udp.own.thread=false
#line.udp.unicast=false
#line.udp.commit.mode=nosync
#line.udp.timestamp=n

######################### LINE TCP settings ###############################

#line.tcp.enabled=true
#line.tcp.net.bind.to=0.0.0.0:9009
#line.tcp.net.connection.limit=256

# Windows OS might have a limit on TCP backlog size. Typically Windows 10 has max of 200. This
# means that even if net.connection.limit is set over 200 it wont be possible to have this many
# concurrent connections. To overcome this limitation Windows has an unreliable hack, which you can
# exercise with this flag. Do only set it if you actively try to overcome limit you have already
# experienced. Read more about SOMAXCONN_HINT here https://docs.microsoft.com/en-us/windows/win32/api/winsock2/nf-winsock2-listen
#line.tcp.net.connection.hint=false

# Idle TCP connection timeout in milliseconds. 0 means there is no timeout.
#line.tcp.net.connection.timeout=0

# Amount of time in milliseconds a connection can wait in the listen backlog queue before its refused. Connections will be aggressively removed from the backlog until the active connection limit is breached
#line.tcp.net.connection.queue.timeout=5000

# Maximum time interval for the ILP TCP endpoint to accept connections greedily in a loop.
# The accept loop timeout is set in milliseconds.
#line.tcp.net.accept.loop.timeout=500

# SO_RCVBUF value, -1 = OS default
#line.tcp.net.connection.rcvbuf=-1

#line.tcp.connection.pool.capacity=64
#line.tcp.timestamp=n

# TCP message buffer size
#line.tcp.msg.buffer.size=2048

# Max measurement size
#line.tcp.max.measurement.size=2048

# Max receive buffer size
#line.tcp.max.recv.buffer.size=1073741824

# Size of the queue between the IO jobs and the writer jobs, each queue entry represents a measurement
#line.tcp.writer.queue.capacity=128

# IO and writer job worker pool settings, 0 indicates the shared pool should be used
#line.tcp.writer.worker.count=0
#line.tcp.writer.worker.affinity=
#line.tcp.writer.worker.yield.threshold=10
#line.tcp.writer.worker.nap.threshold=7000
#line.tcp.writer.worker.sleep.threshold=10000
#line.tcp.writer.halt.on.error=false

#line.tcp.io.worker.count=0
#line.tcp.io.worker.affinity=
#line.tcp.io.worker.yield.threshold=10
#line.tcp.io.worker.nap.threshold=7000
#line.tcp.io.worker.sleep.threshold=10000
#line.tcp.io.halt.on.error=false

# Sets flag to disconnect TCP connection that sends malformed messages.
#line.tcp.disconnect.on.error=true

# Commit lag fraction. Used to calculate commit interval for the table according to the following formula:
# commit_interval = commit_lag ∗ fraction
# The calculated commit interval defines how long uncommitted data will need to remain uncommitted.
#line.tcp.commit.interval.fraction=0.5
# Default commit interval in milliseconds. Used when o3MinLag is set to 0.
#line.tcp.commit.interval.default=2000

# Maximum amount of time in between maintenance jobs in milliseconds, these will commit uncommitted data
#line.tcp.maintenance.job.interval=1000
# Minimum amount of idle time before a table writer is released in milliseconds
#line.tcp.min.idle.ms.before.writer.release=500


#line.tcp.symbol.cache.wait.before.reload=500ms

######################### LINE HTTP settings ###############################

#line.http.enabled=true

#line.http.max.recv.buffer.size=1073741824

#line.http.ping.version=v2.7.4

################ PG Wire settings ##################

#pg.enabled=true
#pg.net.bind.to=0.0.0.0:8812
#pg.net.connection.limit=64
# Windows OS might have a limit on TCP backlog size. Typically Windows 10 has max of 200. This
# means that even if active.connection.limit is set over 200 it wont be possible to have this many
# concurrent connections. To overcome this limitation Windows has an unreliable hack, which you can
# exercise with this flag. Do only set it if you actively try to overcome limit you have already
# experienced. Read more about SOMAXCONN_HINT here https://docs.microsoft.com/en-us/windows/win32/api/winsock2/nf-winsock2-listen
#pg.net.connection.hint=false

# Connection idle timeout in milliseconds. Connections are closed by the server when this timeout lapses.
#pg.net.connection.timeout=300000

# Amount of time in milliseconds a connection can wait in the listen backlog queue before its refused. Connections will be aggressively removed from the backlog until the active connection limit is breached.
#pg.net.connection.queue.timeout=5m

# Maximum time interval for the PG Wire server to accept connections greedily in a loop.
# The accept loop timeout is set in milliseconds.
#pg.net.accept.loop.timeout=500

# SO_RCVBUF value, -1 = OS default
#pg.net.connection.rcvbuf=-1

# SO_SNDBUF value, -1 = OS default
#pg.net.connection.sndbuf=-1

#pg.legacy.mode.enabled=false
#pg.character.store.capacity=4096
#pg.character.store.pool.capacity=64
#pg.connection.pool.capacity=64
#pg.password=quest
#pg.user=admin
# Enables read-only mode for the pg wire protocol. In this mode data mutation queries are rejected.
#pg.security.readonly=false
#pg.readonly.password=quest
#pg.readonly.user=user
# Enables separate read-only user for the pg wire server. Data mutation queries are rejected for all connections opened by this user.
#pg.readonly.user.enabled=false
# enables select query cache
#pg.select.cache.enabled=true
# sets the number of blocks for the select query cache. Cache capacity is number_of_blocks * number_of_rows.
#pg.select.cache.block.count= 8 * worker_count
# sets the number of rows for the select query cache. Cache capacity is number_of_blocks * number_of_rows.
#pg.select.cache.row.count= 2 * worker_count
# enables insert query cache
#pg.insert.cache.enabled=true
# sets the number of blocks for the insert query cache. Cache capacity is number_of_blocks * number_of_rows.
#pg.insert.cache.block.count=4
# sets the number of rows for the insert query cache. Cache capacity is number_of_blocks * number_of_rows.
#pg.insert.cache.row.count=4
#pg.max.blob.size.on.query=512k
#pg.recv.buffer.size=1M
#pg.net.connection.rcvbuf=-1
#pg.send.buffer.size=1M
#pg.net.connection.sndbuf=-1
#pg.date.locale=en
#pg.worker.count=2
#pg.worker.affinity=-1,-1;
#pg.halt.on.error=false
#pg.daemon.pool=true
#pg.binary.param.count.capacity=2
# maximum number of prepared statements a single client can create at a time. This is to prevent clients from creating
# too many prepared statements and exhausting server resources.
#pg.named.statement.limit=10000

# if you are using insert batches of over 64 rows, you should increase this value to avoid memory resizes that
# might slow down inserts. Be careful though as this allocates objects on JavaHeap. Setting this value too large
# might kill the GC and server will be unresponsive on startup.
#pg.pipeline.capacity=64

################ Materialized View settings ##################

# Enables SQL support and refresh job for materialized views.
#cairo.mat.view.enabled=true

# When disabled, SQL executed by materialized view refresh job always runs single-threaded.
#cairo.mat.view.parallel.sql.enabled=true

# Desired number of base table rows to be scanned by one query during materialized view refresh.
#cairo.mat.view.rows.per.query.estimate=1000000

# Maximum time interval used for a single step of materialized view refresh. For larger intervals single SAMPLE BY interval will be used as the step.
#cairo.mat.view.max.refresh.step=31536000000000us

# Maximum number of times QuestDB will retry a materialized view refresh after a recoverable error.
#cairo.mat.view.max.refresh.retries=10

# Timeout for next refresh attempts after an out-of-memory error in a materialized view refresh, in milliseconds.
#cairo.mat.view.refresh.oom.retry.timeout=200

# Maximum number of rows inserted by the refresh job in a single transaction.
#cairo.mat.view.insert.as.select.batch.size=1000000

# Maximum number of time intervals from WAL data transactions cached per materialized view.
#cairo.mat.view.max.refresh.intervals=100

# Interval for periodical refresh intervals caching for materialized views.
#cairo.mat.view.refresh.intervals.update.period=15s

# Number of parallel threads used to refresh materialized view data.
# Configuration options:
# - Default: Automatically calculated based on CPU core count
# - 0: Runs as a single instance on the shared worker pool
# - N: Uses N dedicated threads for parallel refreshing
#mat.view.refresh.worker.count=

# Materialized View refresh worker pool configuration
#mat.view.refresh.worker.affinity=
#mat.view.refresh.worker.yield.threshold=1000
#mat.view.refresh.worker.nap.threshold=7000
#mat.view.refresh.worker.sleep.threshold=10000
#mat.view.refresh.worker.haltOnError=false

# Export worker pool configuration
#export.worker.affinity=
#export.worker.yield.threshold=1000
#export.worker.nap.threshold=7000
#export.worker.sleep.threshold=10000
#export.worker.haltOnError=false

################ WAL settings ##################

# Enable support of creating and writing to WAL tables
#cairo.wal.supported=true

# If set to true WAL becomes the default mode for newly created tables. Impacts table created from ILP and SQL if WAL / BYPASS WAL not specified
#cairo.wal.enabled.default=true

# Parallel threads to apply WAL data to the table storage. By default it is equal to the CPU core count.
# When set to 0 WAL apply job will run as a single instance on shared worker pool.
#wal.apply.worker.count=

# WAL apply pool configuration
#wal.apply.worker.affinity=
#wal.apply.worker.yield.threshold=1000
#wal.apply.worker.nap.threshold=7000
#wal.apply.worker.sleep.threshold=10000
#wal.apply.worker.haltOnError=false

# Period in ms of how often WAL applied files are cleaned up from the disk
#cairo.wal.purge.interval=30s

# Row count of how many rows are written to the same WAL segment before starting a new segment.
# Triggers in conjunction with `cairo.wal.segment.rollover.size` (whichever is first).
#cairo.wal.segment.rollover.row.count=200000

# Byte size of number of rows written to the same WAL segment before starting a new segment.
# Triggers in conjunction with `cairo.wal.segment.rollover.row.count` (whichever is first).
# By default this is 0 (disabled) unless `replication.role=primary` is set, then it is defaulted to 2MiB.
#cairo.wal.segment.rollover.size=0

# mmap sliding page size that WalWriter uses to append data for each column
#cairo.wal.writer.data.append.page.size=1M

# mmap sliding page size that WalWriter uses to append events for each column
# this page size has performance impact on large number of small transactions, larger
# page will cope better. However, if the workload is that of small number of large transaction,
# this page size can be reduced. The optimal value should be established via ingestion benchmark.
#cairo.wal.writer.event.append.page.size=128k

# Multiplier to cairo.max.uncommitted.rows to calculate the limit of rows that can kept invisible when writing
# to WAL table under heavy load, when multiple transactions are to be applied.
# It is used to reduce the number Out Of Order commits when Out Of Order commits are unavoidable by squashing multiple commits together.
# Setting it very low can increase Out Of Order commit frequency and decrease the throughput.
# No rows are kept in WAL lag when last committed transaction is processed.
#cairo.wal.squash.uncommitted.rows.multiplier=20.0

# Maximum size of data can be kept in WAL lag in bytes.
# Default is 75M and it means that once the limit is reached, 50M will be committed and 25M will be kept in the lag.
# It is used to reduce the number Out Of Order commits when Out Of Order commits are unavoidable by squashing multiple commits together.
# Setting it very low can increase Out Of Order commit frequency and decrease the throughput.
# No rows are kept in WAL lag when last committed transaction is processed.
#cairo.wal.max.lag.size=75M

# Maximum number of transactions to keep in O3 lag for WAL tables. Once the number is reached, full commit occurs.
# By default it is -1 and the limit does not apply, instead the size limit of cairo.wal.max.lag.size is used.
# No rows are kept in WAL lag when last committed transaction is processed.
#cairo.wal.max.lag.txn.count=-1

# When WAL apply job processes transactions this is the minimum number of transaction
# to look ahead and read metadata of before applying any of them.
#cairo.wal.apply.look.ahead.txn.count=20

# Part of WAL apply job fair factor. The amount of time job spends on single table
# before moving to the next one.
#cairo.wal.apply.table.time.quota=1s

# number of segments in the WalWriter pool; each segment holds up to 16 writers
#cairo.wal.writer.pool.max.segments=10

# Maximum number of Segments to cache File descriptors for when applying from WAL to table storage.
# WAL segment files are cached to avoid opening and closing them on processing each commit.
# Ideally should be in line with average number of simultaneous connections writing to the tables.
#cairo.wal.max.segment.file.descriptors.cache=30

# When disabled, SQL executed by WAL apply job always runs single-threaded.
#cairo.wal.apply.parallel.sql.enabled=true

################ Telemetry settings ##################

# Telemetry switch. Telemetry events are used to identify components of questdb that are being used. They never identify
# user nor data stored in questdb. All events can be viewed via `select * from telemetry`. Switching telemetry off will
# stop all events from being collected and subsequent growth of `telemetry` table. After telemetry is switched off
# `telemetry` table can be dropped.
#telemetry.enabled=true

# Capacity of the internal telemetry queue, which is the gateway of all telemetry events.
# This queue capacity does not require tweaking.
#telemetry.queue.capacity=512

# Hides telemetry tables from `select * from tables()` output. As a result, telemetry tables
# will not be visible in the Web Console table view
#telemetry.hide.tables=true

################ Metrics settings ##################

#metrics.enabled=false

############# Query Tracing settings ###############

#query.tracing.enabled=false

################ Logging settings ##################

# enable or disable 'exe' log messages written when query execution begins
#log.sql.query.progress.exe=true


################ Enterprise configuration options ##################
### Please visit https://questdb.io/enterprise/ for more information
####################################################################


#acl.enabled=false
#acl.entity.name.max.length=255
#acl.admin.user.enabled=true
#acl.admin.user=admin
#acl.admin.password=quest

## 10 seconds
#acl.rest.token.refresh.threshold=10
#acl.sql.permission.model.pool.capacity=32
#acl.password.hash.iteration.count=100000

#acl.basic.auth.realm.enabled=false

#cold.storage.enabled=false
#cold.storage.object.store=

#tls.enabled=false
#tls.cert.path=
#tls.private.key.path=

## Defaults to the global TLS settings
## including enable/disable flag and paths
## Use these configuration values to separate
## min-http server TLS configuration from global settings
#http.min.tls.enabled=
#http.min.tls.cert.path=
#http.min.tls.private.key.path=

#http.tls.enabled=false
#http.tls.cert.path=
#http.tls.private.key.path=

#line.tcp.tls.enabled=
#line.tcp.tls.cert.path=
#line.tcp.tls.private.key.path=

#pg.tls.enabled=
#pg.tls.cert.path=
#pg.tls.private.key.path=

## The number of threads dedicated for async IO operations (e.g. network activity) in native code.
#native.async.io.threads=<max/2>

## The number of threads dedicated for blocking IO operations (e.g. file access) in native code.
#native.max.blocking.threads=<max*2>

### Replication (QuestDB Enterprise Only)

# Possible roles are "primary", "replica", or "none"
# primary - read/write node
# replica - read-only node, consuming data from PRIMARY
# none    - replication is disabled
#replication.role=none

## Object-store specific string.
## AWS S3 example:
##   s3::bucket=${BUCKET_NAME};root=${DB_INSTANCE_NAME};region=${AWS_REGION};access_key_id=${AWS_ACCESS_KEY};secret_access_key=${AWS_SECRET_ACCESS_KEY};
## Azure Blob example:
##   azblob::endpoint=https://${STORE_ACCOUNT}.blob.core.windows.net;container={BLOB_CONTAINER};root=${DB_INSTANCE_NAME};account_name=${STORE_ACCOUNT};account_key=${STORE_KEY};
## Filesystem:
##   fs::root=/nfs/path/to/dir/final;atomic_write_dir=/nfs/path/to/dir/scratch;
#replication.object.store=

## Limits the number of concurrent requests to the object store.
## Defaults to 128
#replication.requests.max.concurrent=128

## Maximum number of times to retry a failed object store request before
## logging an error and reattempting later after a delay.
#replication.requests.retry.attempts=3

## Delay between the retry attempts (milliseconds)
#replication.requests.retry.interval=200

## The time window grouping multiple transactions into a replication batch (milliseconds).
## Smaller time windows use more network traffic.
## Larger time windows increase the replication latency.
## Works in conjunction with `replication.primary.throttle.non.data`.
#replication.primary.throttle.window.duration=10000

## Set to `false` to allow immediate replication of non-data transactions
## such as table creation, rename, drop, and uploading of any closed WAL segments.
## Only set to `true` if your application is highly sensitive to network overhead.
## In most cases, tweak `cairo.wal.segment.rollover.size` and
## `replication.primary.throttle.window.duration` instead.
#replication.primary.throttle.non.data=false

## During the upload each table's transaction log is chunked into smaller sized
## "parts". Each part defaults to 5000 transactions. Before compression, each
## transaction requires 28 bytes, and the last transaction log part is re-uploaded
## in full each time for each data upload.
## If you are heavily network constraint you may want to lower this (to say 2000),
## but this would in turn put more pressure on the object store with a larger
## amount of tiny object uploads (values lower than 1000 are never recommended).
## Note: This setting only applies to newly created tables.
#replication.primary.sequencer.part.txn.count=5000

## Max number of threads used to perform file compression operations before
## uploading to the object store. The default value is calculated as half the
## number of CPU cores.
#replication.primary.compression.threads=<max/2>

## Zstd compression level. Defaults to 1. Valid values are from -7 to 22.
## Where -7 is fastest and least compressed, and 22 is most CPU and memory intensive
## and most compressed.
#replication.primary.compression.level=1

## Whether to calculate and include a checksum with every uploaded artifact.
## By default this is is done only for services (object store implementations)
## that don't provide this themselves (typically, the filesystem).
## The other options are "never" and "always".
#replication.primary.checksum=service-dependent

## Each time the primary instance upload a new version of the index,
## it extends the ownership time lease of the object store, ensuring no other
## primary instance may be started in its place.
## The keepalive interval determines how long to wait after a period of inactivity
## before triggering a new empty ownership-extending upload.
## This setting also determines how long the database should when migrating ownership
## to a new instance.
## The wait is calculated as `3 x $replication.primary.keepalive.interval`.
#replication.primary.keepalive.interval=10s

## Each upload for a given table will trigger an update of the index.
## If a database has many actively replicating tables, this could trigger
## overwriting the index path on the object store many times per second.
## This can be an issue with Google Cloud Storage which has a hard-limit of
## of 1000 requests per second, per path.
## As such, we default this to a 1s grouping time window for for GCS, and no
## grouping time window for other object store providers.
#replication.primary.index.upload.throttle.interval=

## During the uploading process WAL column files may have unused trailing data.
## The default is to skip reading/compressing/uploading this data.
#replication.primary.upload.truncated=true

## Polling rate of a replica instance to check for new changes (milliseconds).
#replication.replica.poll.interval=1000

## Network buffer size (byte count) used when downloading data from the object store.
#replication.requests.buffer.size=32768

## How often to produce a summary of the replication progress for each table
## in the logs. The default is to do this once a minute.
## You may disable the summary by setting this parameter to 0.
#replication.summary.interval=1m

## Enable per-table Prometheus metrics on replication progress.
## These are enabled by default.
#replication.metrics.per.table=true

## How many times (number of HTTP Prometheus polled scrapes) should per-table
## replication metrics continue to be published for dropped tables.
## The default of 10 is designed to ensure that transaction progress
## for dropped tables is not accidentally missed.
## Consider raising if you scrape each database instance from multiple Prometheus
## instances.
#replication.metrics.dropped.table.poll.count=10

## Number of parallel requests to cap at when uploading or downloading data for a given
## iteration. This cap is used to perform partial progress when there is a large amount
## of outstanding uploads/downloads.
## The `fast` version is used by default for good throughput when everything is working
## well, while `slow` is used after the uploads/downloads encounter issues to allow
## progress in case of flaky networking conditions.
# replication.requests.max.batch.size.fast=64
# replication.requests.max.batch.size.slow=2

## When the replication logic uploads, it times out and tries again if requests take too
## long. Since the timeout is dependent on the upload artifact size, we use a base timeout
## and a minimum throughput. The base timeout is of 10 seconds.
## The additional throughput-derived timeout is calculated from the size of the artifact
## and expressed as bytes per second.
#replication.requests.base.timeout=10s
#replication.requests.min.throughput=262144

### OIDC (QuestDB Enterprise Only)

# Enables/Disables OIDC authentication. Once enabled few other
# configuration options must also be set.
#acl.oidc.enabled=false

# Required: OIDC provider hostname
#acl.oidc.host=

# Required: OIDC provider port number.
#acl.oidc.port=443

# Optional: OIDC provider host TLS setting; TLS is enabled by default.
#acl.oidc.tls.enabled=true

# Optional: Enables QuestDB to validate TLS configuration, such as
# validity of TLS certificates. If you are working with self-signed
# certificates that you would like QuestDB to trust, disable this validations.
# Validation is strongly recommended in production environments.
#acl.oidc.tls.validation.enabled=true

# Optional: path to keystore that contains certificate information of the
# OIDC provider. This is not required if your OIDC provider uses public CAs
#acl.oidc.tls.keystore.path=

# Optional: keystore password, if the keystore is password protected.
#acl.oidc.tls.keystore.password=

# Optional: OIDC provider HTTP request timeout in milliseconds
#acl.oidc.http.timeout=30000

# Required: OIDC provider client name. Typically OIDC provider will
# require QuestDB instance to become a "client" of the OIDC server. This
# procedure requires a "client" named entity to be created on OIDC server.
# Copy the name of the client to this configuration option
#acl.oidc.client.id=

# Optional: OIDC authorization endpoint; the default value should work for Ping Identity Platform
#acl.oidc.authorization.endpoint=/as/authorization.oauth2

# Optional: OAUTH2 token endpoint; the default value should work for Ping Identity Platform
#acl.oidc.token.endpoint=/as/token.oauth2

# Optional: OIDC user info endpoint; the default value should work for Ping Identity Platform
#acl.oidc.userinfo.endpoint=/idp/userinfo.openid

# Required: OIDC provider must include group array into user info response. Typically
# this is a JSON response that contains list of claim objects. Group claim is
# the name of the claim in that JSON object that contains an array of user group
# names.
#acl.oidc.groups.claim=groups

# Optional: QuestDB instance will cache tokens for the specified TTL (millis) period before
# they are revalidated again with OIDC provider. It is a performance related setting to avoid
# otherwise stateless QuestDB instance contacting OIDC provider too frequently.
# If set to 0, the cache is disabled completely.
#acl.oidc.cache.ttl=30000

# Optional: QuestDB instance will cache the OIDC provider's public keys which can be used to check
# a JWT token's validity. QuestDB will reload the public keys after this expiry time to pickup
# any changes. It is a performance related setting to avoid contacting the OIDC provider too frequently.
#acl.oidc.public.keys.expiry=120000

# Log timestamp is generated in UTC, however, it can be written out as
# timezone of your choice. Timezone name can be either explicit UTC offset,
# such as "+08:00", "-10:00", "-07:45", "UTC+05" or timezone name "EST", "CET" etc
# https://www.joda.org/joda-time/timezones.html. Please be aware that timezone database,
# that is included with QuestDB distribution is changing from one release to the next.
# This is not something that we change, rather Java releases include timezone database
# updates.
#log.timestamp.timezone=UTC

# Timestamp locale. You can use this to have timestamp written out using localised month
# names and day of week names. For example, for Portuguese use 'pt' locale.
#log.timestamp.locale=en

# Format pattern used to write out log timestamps
#log.timestamp.format=yyyy-MM-ddTHH:mm:ss.SSSUUUz

#query.within.latest.by.optimisation.enabled<|MERGE_RESOLUTION|>--- conflicted
+++ resolved
@@ -737,14 +737,10 @@
 # Sets the threshold for column pre-touch to be run as a part of the parallel SQL filter execution. The threshold defines ratio between the numbers of scanned and filtered rows.
 #cairo.sql.parallel.filter.pretouch.threshold=0.05
 
-<<<<<<< HEAD
-# Sets flag to enable parallel ORDER BY + LIMIT SQL execution.
-=======
 # Sets the upper limit on the number of in-flight tasks for parallel query workers published by filter queries with LIMIT.
 #cairo.sql.parallel.filter.dispatch.limit=
 
-# Sets flag to enable parallel SQL ORDER BY + LIMIT execution.
->>>>>>> 1fca1eb1
+# Sets flag to enable parallel ORDER BY + LIMIT SQL execution.
 #cairo.sql.parallel.topk.enabled=true
 
 # Sets flag to enable parallel WINDOW JOIN SQL execution.
