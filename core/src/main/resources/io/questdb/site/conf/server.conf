--- conflicted
+++ resolved
@@ -623,46 +623,40 @@
 
 ################ WAL settings ##################
 
-#Enable support of creating and writing to WAL tables
+# Enable support of creating and writing to WAL tables
 #cairo.wal.supported=true
 
-#If set to true WAL becomes the default mode for newly created tables. Impacts table created from ILP and SQL if WAL / BYPASS WAL not specified
+# If set to true WAL becomes the default mode for newly created tables. Impacts table created from ILP and SQL if WAL / BYPASS WAL not specified
 cairo.wal.enabled.default=true
 
-#Parallel threads to apply WAL data to the table storage. By default it is equal to the CPU core count.
-#When set to 0 WAL apply job will run as a single instance on shared worker pool.
+# Parallel threads to apply WAL data to the table storage. By default it is equal to the CPU core count.
+# When set to 0 WAL apply job will run as a single instance on shared worker pool.
 #wal.apply.worker.count=
 
-#WAL apply pool configuration
+# WAL apply pool configuration
 #wal.apply.worker.affinity=
 #wal.apply.worker.yield.threshold=10
 #wal.apply.worker.sleep.threshold=10000
 #wal.apply.worker.haltOnError=false
 
-#Period in ms of how often WAL applied files are cleaned up from the disk
+# Period in ms of how often WAL applied files are cleaned up from the disk
 #cairo.wal.purge.interval=30000
 
-#Row count of how many rows are written to the same WAL segment before starting a new segment.
+# Row count of how many rows are written to the same WAL segment before starting a new segment.
 #cairo.wal.segment.rollover.row.count=200000
 
-<<<<<<< HEAD
 # mmap sliding page size that WalWriter uses to append data for each column
 #cairo.wal.writer.data.append.page.size=1M
 
-#Maximum row count that can be squashed together from multiple transactions before applying to the table.
-#Can delay the data visibility under heavy load but improves the throughput. Setting it very low value can have negative effect and delay the data visibility.
-#cairo.wal.commit.squash.row.limit=500000
-=======
-#Multiplier to cairo.max.uncommitted.rows to calculate the limit of rows that can kept invisible when writing
-#to WAL table under heavy load, when multiple transactions are to be applied.
-#It is used to reduce the number Out Of Order commits when Out Of Order commits are unavoidable by squashing multiple commits together.
-#Setting it very low can increase Out Of Order commit frequency and decrease the throughput.
-#Setting it too high may cause excessive memory usage and increase the latency.
+# Multiplier to cairo.max.uncommitted.rows to calculate the limit of rows that can kept invisible when writing
+# to WAL table under heavy load, when multiple transactions are to be applied.
+# It is used to reduce the number Out Of Order commits when Out Of Order commits are unavoidable by squashing multiple commits together.
+# Setting it very low can increase Out Of Order commit frequency and decrease the throughput.
+# Setting it too high may cause excessive memory usage and increase the latency.
 #cairo.wal.squash.uncommitted.rows.multiplier=20.0
->>>>>>> aea48ded
-
-#When WAL apply job processes transactions this is the minimum number of transaction
-#to look ahead and read metadata of before applying any of them.
+
+# When WAL apply job processes transactions this is the minimum number of transaction
+# to look ahead and read metadata of before applying any of them.
 #cairo.wal.apply.look.ahead.txn.count=20
 
 ################ Telemetry settings ##################
@@ -677,7 +671,7 @@
 # This queue capacity does not require tweaking.
 #telemetry.queue.capacity=512
 
-# hides telemetry tables from `select * from tables()` output. As a result, telemetry tables
+# Hides telemetry tables from `select * from tables()` output. As a result, telemetry tables
 # will not be visible in the Web Console table view
 #telemetry.hide.tables=true
 
