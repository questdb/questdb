/*******************************************************************************
 *     ___                  _   ____  ____
 *    / _ \ _   _  ___  ___| |_|  _ \| __ )
 *   | | | | | | |/ _ \/ __| __| | | |  _ \
 *   | |_| | |_| |  __/\__ \ |_| |_| | |_) |
 *    \__\_\\__,_|\___||___/\__|____/|____/
 *
 *  Copyright (c) 2014-2019 Appsicle
 *  Copyright (c) 2019-2024 QuestDB
 *
 *  Licensed under the Apache License, Version 2.0 (the "License");
 *  you may not use this file except in compliance with the License.
 *  You may obtain a copy of the License at
 *
 *  http://www.apache.org/licenses/LICENSE-2.0
 *
 *  Unless required by applicable law or agreed to in writing, software
 *  distributed under the License is distributed on an "AS IS" BASIS,
 *  WITHOUT WARRANTIES OR CONDITIONS OF ANY KIND, either express or implied.
 *  See the License for the specific language governing permissions and
 *  limitations under the License.
 *
 ******************************************************************************/
mod array;
mod binary;
mod designated_timestamp;
mod err;
mod mapped;
mod primitives;
mod string;
mod varchar;

use crate::col_type::{ColumnType, ColumnTypeTag};
use crate::error::CoreResult;

pub use array::*;
pub use binary::*;
pub use designated_timestamp::*;
pub use mapped::*;
pub use primitives::*;
pub use string::*;
pub use varchar::*;

pub const DATA_FILE_EXTENSION: &str = "d";
pub const AUX_FILE_EXTENSION: &str = "i";

pub trait ColumnDriver {
    /// Returns the data and aux file sizes for the given row count.
    /// If a column is a simple type such as `INT` or `DOUBLE`, the aux size will be `None`.
    fn col_sizes_for_row_count(
        &self,
        col: &MappedColumn,
        row_count: u64,
    ) -> CoreResult<(u64, Option<u64>)>;

    fn descr(&self) -> &'static str;
}

/// Obtain a type driver from the provided column type.
pub fn try_lookup_driver(col_type: ColumnType) -> CoreResult<&'static dyn ColumnDriver> {
    match (col_type.tag(), col_type.is_designated()) {
        (ColumnTypeTag::Boolean, _) => Ok(&BooleanDriver),
        (ColumnTypeTag::Byte, _) => Ok(&ByteDriver),
        (ColumnTypeTag::Short, _) => Ok(&ShortDriver),
        (ColumnTypeTag::Char, _) => Ok(&CharDriver),
        (ColumnTypeTag::Int, _) => Ok(&IntDriver),
        (ColumnTypeTag::Long, _) => Ok(&LongDriver),
        (ColumnTypeTag::Date, _) => Ok(&DateDriver),
        (ColumnTypeTag::Timestamp, false) => Ok(&TimestampDriver),
        (ColumnTypeTag::Timestamp, true) => Ok(&DesignatedTimestampDriver),
        (ColumnTypeTag::Float, _) => Ok(&FloatDriver),
        (ColumnTypeTag::Double, _) => Ok(&DoubleDriver),
        (ColumnTypeTag::String, _) => Ok(&StringDriver),
        (ColumnTypeTag::Symbol, _) => Ok(&SymbolDriver),
        (ColumnTypeTag::Long256, _) => Ok(&Long256Driver),
        (ColumnTypeTag::GeoByte, _) => Ok(&GeoByteDriver),
        (ColumnTypeTag::GeoShort, _) => Ok(&GeoShortDriver),
        (ColumnTypeTag::GeoInt, _) => Ok(&GeoIntDriver),
        (ColumnTypeTag::GeoLong, _) => Ok(&GeoLongDriver),
        (ColumnTypeTag::Binary, _) => Ok(&BinaryDriver),
        (ColumnTypeTag::Uuid, _) => Ok(&UuidDriver),
        (ColumnTypeTag::Long128, _) => Ok(&Long128Driver),
        (ColumnTypeTag::IPv4, _) => Ok(&IPv4Driver),
        (ColumnTypeTag::Varchar, _) => Ok(&VarcharDriver),
        (ColumnTypeTag::Array, _) => Ok(&ArrayDriver),
<<<<<<< HEAD
        (ColumnTypeTag::Decimal8, _) => Ok(&Decimal8Driver),
        (ColumnTypeTag::Decimal16, _) => Ok(&Decimal16Driver),
        (ColumnTypeTag::Decimal32, _) => Ok(&Decimal32Driver),
        (ColumnTypeTag::Decimal64, _) => Ok(&Decimal64Driver),
        (ColumnTypeTag::Decimal128, _) => Ok(&Decimal128Driver),
        (ColumnTypeTag::Decimal256, _) => Ok(&Decimal256Driver),
        _ => Err(fmt_err!(InvalidType, "unexpected column type {}", col_type,)),
=======
>>>>>>> 93f24843
    }
}

#[cfg(test)]
mod tests {
    use super::*;

    #[test]
    fn test_lookup_driver() {
        let cases = vec![
            (ColumnTypeTag::Boolean.into_type(), "boolean"),
            (ColumnTypeTag::Byte.into_type(), "byte"),
            (ColumnTypeTag::Short.into_type(), "short"),
            (ColumnTypeTag::Char.into_type(), "char"),
            (ColumnTypeTag::Int.into_type(), "int"),
            (ColumnTypeTag::Long.into_type(), "long"),
            (ColumnTypeTag::Date.into_type(), "date"),
            (ColumnTypeTag::Timestamp.into_type(), "timestamp"),
            (
                ColumnTypeTag::Timestamp
                    .into_type()
                    .into_designated()
                    .unwrap(),
                "designated-timestamp",
            ),
            (ColumnTypeTag::Float.into_type(), "float"),
            (ColumnTypeTag::Double.into_type(), "double"),
            (ColumnTypeTag::String.into_type(), "string"),
            (ColumnTypeTag::Symbol.into_type(), "symbol"),
            (ColumnTypeTag::Long256.into_type(), "long256"),
            (ColumnTypeTag::GeoByte.into_type(), "geobyte"),
            (ColumnTypeTag::GeoShort.into_type(), "geoshort"),
            (ColumnTypeTag::GeoInt.into_type(), "geoint"),
            (ColumnTypeTag::GeoLong.into_type(), "geolong"),
            (ColumnTypeTag::Binary.into_type(), "binary"),
            (ColumnTypeTag::Uuid.into_type(), "uuid"),
            (ColumnTypeTag::Long128.into_type(), "long128"),
            (ColumnTypeTag::IPv4.into_type(), "ipv4"),
            (ColumnTypeTag::Varchar.into_type(), "varchar"),
            (ColumnTypeTag::Array.into_type(), "array"),
            (ColumnTypeTag::Decimal8.into_type(), "decimal8"),
            (ColumnTypeTag::Decimal16.into_type(), "decimal16"),
            (ColumnTypeTag::Decimal32.into_type(), "decimal32"),
            (ColumnTypeTag::Decimal64.into_type(), "decimal64"),
            (ColumnTypeTag::Decimal128.into_type(), "decimal128"),
            (ColumnTypeTag::Decimal256.into_type(), "decimal256"),
        ];
        for (col_type, exp_descr) in cases.iter().copied() {
            let driver = try_lookup_driver(col_type).unwrap();
            let actual_descr = driver.descr();
            assert_eq!(actual_descr, exp_descr);
        }
    }
}<|MERGE_RESOLUTION|>--- conflicted
+++ resolved
@@ -83,16 +83,12 @@
         (ColumnTypeTag::IPv4, _) => Ok(&IPv4Driver),
         (ColumnTypeTag::Varchar, _) => Ok(&VarcharDriver),
         (ColumnTypeTag::Array, _) => Ok(&ArrayDriver),
-<<<<<<< HEAD
         (ColumnTypeTag::Decimal8, _) => Ok(&Decimal8Driver),
         (ColumnTypeTag::Decimal16, _) => Ok(&Decimal16Driver),
         (ColumnTypeTag::Decimal32, _) => Ok(&Decimal32Driver),
         (ColumnTypeTag::Decimal64, _) => Ok(&Decimal64Driver),
         (ColumnTypeTag::Decimal128, _) => Ok(&Decimal128Driver),
         (ColumnTypeTag::Decimal256, _) => Ok(&Decimal256Driver),
-        _ => Err(fmt_err!(InvalidType, "unexpected column type {}", col_type,)),
-=======
->>>>>>> 93f24843
     }
 }
 
