--- conflicted
+++ resolved
@@ -65,12 +65,7 @@
 
 impl ColumnTypeTag {
     #[cfg(test)]
-<<<<<<< HEAD
-    const VALUES: [Self; 30] = [
-        Self::Undefined,
-=======
-    const VALUES: [Self; 23] = [
->>>>>>> 93f24843
+    const VALUES: [Self; 29] = [
         Self::Boolean,
         Self::Byte,
         Self::Short,
@@ -245,12 +240,7 @@
 #[derive(Copy, Clone, PartialEq, Serialize, Ord, PartialOrd, Eq)]
 #[serde(transparent)]
 pub struct ColumnType {
-<<<<<<< HEAD
-    code: i32,
-=======
-    // Optimization so `Option<ColumnType>` is the same size as `ColumnType`.
     code: NonZeroI32,
->>>>>>> 93f24843
 }
 
 impl ColumnType {
