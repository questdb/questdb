--- conflicted
+++ resolved
@@ -16,7 +16,7 @@
     BooleanBitmapSlicer, DataPageFixedSlicer, DeltaBinaryPackedSlicer, DeltaBytesArraySlicer,
     DeltaLengthArraySlicer, PlainVarSlicer, ValueConvertSlicer,
 };
-use crate::parquet_read::{ColumnChunkBuffers, ParquetDecoder, RowGroupBuffers};
+use crate::parquet_read::{ColumnChunkBuffers, ColumnChunkStats, ParquetDecoder, RowGroupBuffers};
 use parquet2::deserialize::{
     FilteredHybridEncoded, FilteredHybridRleDecoderIter, HybridDecoderBitmapIter,
 };
@@ -38,11 +38,22 @@
         Self {
             column_bufs_ptr: ptr::null_mut(),
             column_bufs: Vec::new(),
-        }
-    }
-
-    pub fn refresh_ptrs(&mut self) {
-        self.column_bufs_ptr = self.column_bufs.as_mut_ptr();
+            column_chunk_stats_ptr: ptr::null_mut(),
+            column_chunk_stats: Vec::new(),
+        }
+    }
+
+    pub fn ensure_n_columns(&mut self, required_cols: usize) {
+        if self.column_bufs.len() < required_cols {
+            self.column_bufs
+                .resize_with(required_cols, ColumnChunkBuffers::new);
+            self.column_chunk_stats
+                .resize_with(required_cols, ColumnChunkStats::new);
+
+            // refresh ptrs
+            self.column_bufs_ptr = self.column_bufs.as_mut_ptr();
+            self.column_chunk_stats_ptr = self.column_chunk_stats.as_mut_ptr();
+        }
     }
 }
 
@@ -99,11 +110,7 @@
         }
 
         let col_count = self.col_count as usize;
-        if row_group_bufs.column_bufs.len() < (col_count) {
-            row_group_bufs
-                .column_bufs
-                .resize_with(col_count, ColumnChunkBuffers::new);
-        }
+        row_group_bufs.ensure_n_columns(col_count);
 
         let mut row_group_size = 0usize;
         for (dest_col_idx, &(column_idx, to_column_type)) in columns.iter().enumerate() {
@@ -152,7 +159,6 @@
             }
         }
 
-        row_group_bufs.refresh_ptrs();
         Ok(row_group_size)
     }
 
@@ -186,7 +192,7 @@
         column_chunk_bufs.data_vec.clear();
         for maybe_page in page_reader {
             let page = maybe_page?;
-            let page = decompress(page, &mut self.decompress_buf)?;
+            let page = decompress(page, &mut self.decompress_buffer)?;
 
             match page {
                 Page::Dict(page) => {
@@ -216,14 +222,18 @@
 
     pub fn update_column_chunk_stats(
         &mut self,
+        row_group_buffers: &mut RowGroupBuffers,
         row_group: usize,
         file_column_index: usize,
         column: usize,
     ) {
+        let col_count = self.col_count as usize;
+        row_group_buffers.ensure_n_columns(col_count);
+
         let columns = self.metadata.row_groups[row_group].columns();
         let column_metadata = &columns[file_column_index];
         let column_chunk = column_metadata.column_chunk();
-        let stats = &mut self.column_chunk_stats[column];
+        let stats = &mut row_group_buffers.column_chunk_stats[column];
 
         stats.min_value.clear();
 
@@ -642,15 +652,7 @@
                     Ok(row_count)
                 }
 
-<<<<<<< HEAD
                 (Encoding::DeltaLengthByteArray, None, ColumnTypeTag::Varchar) => {
-=======
-                (
-                    Encoding::DeltaLengthByteArray,
-                    None,
-                    ColumnType::Varchar | ColumnType::Symbol,
-                ) => {
->>>>>>> 8492ebbf
                     let mut slicer = DeltaLengthArraySlicer::try_new(values_buffer, row_count)?;
                     decode_page(
                         version,
@@ -664,11 +666,7 @@
                 (
                     Encoding::RleDictionary | Encoding::PlainDictionary,
                     Some(dict_page),
-<<<<<<< HEAD
                     ColumnTypeTag::Varchar,
-=======
-                    ColumnType::Varchar | ColumnType::Symbol,
->>>>>>> 8492ebbf
                 ) => {
                     let dict_decoder = VarDictDecoder::try_new(dict_page, true)?;
                     let mut slicer = RleDictionarySlicer::try_new(
@@ -697,11 +695,7 @@
                     Ok(row_count)
                 }
 
-<<<<<<< HEAD
                 (Encoding::Plain, _, ColumnTypeTag::Varchar) => {
-=======
-                (Encoding::Plain, _, ColumnType::Varchar | ColumnType::Symbol) => {
->>>>>>> 8492ebbf
                     let mut slicer = PlainVarSlicer::new(values_buffer, row_count);
                     decode_page(
                         version,
@@ -712,11 +706,7 @@
                     Ok(row_count)
                 }
 
-<<<<<<< HEAD
                 (Encoding::DeltaByteArray, _, ColumnTypeTag::Varchar) => {
-=======
-                (Encoding::DeltaByteArray, _, ColumnType::Varchar | ColumnType::Symbol) => {
->>>>>>> 8492ebbf
                     let mut slicer = DeltaBytesArraySlicer::try_new(values_buffer, row_count)?;
                     decode_page(
                         version,
