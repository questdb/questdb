--- conflicted
+++ resolved
@@ -101,14 +101,10 @@
         Self {
             min_value_ptr: ptr::null_mut(),
             min_value_size: 0,
-<<<<<<< HEAD
-            min_value: AcVec::new_in(allocator),
-=======
-            min_value: Vec::new(),
+            min_value: AcVec::new_in(allocator.clone()),
             max_value_ptr: ptr::null_mut(),
             max_value_size: 0,
-            max_value: Vec::new(),
->>>>>>> 3d88b209
+            max_value: AcVec::new_in(allocator),
         }
     }
 }
@@ -329,7 +325,7 @@
                         stats.min_value.extend_from_slice(min)?;
                     }
                     if let Some(max) = statistics.max_value.as_ref() {
-                        stats.max_value.extend_from_slice(max);
+                        stats.max_value.extend_from_slice(max)?;
                     }
                 }
             }
