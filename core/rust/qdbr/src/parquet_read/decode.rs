--- conflicted
+++ resolved
@@ -1208,12 +1208,8 @@
             expected_buff.data_vec.as_ref(),
         );
 
-<<<<<<< HEAD
         let file_len = file.len();
-        let mut decoder = ParquetDecoder::read(file, file_len).unwrap();
-=======
-        let mut decoder = ParquetDecoder::read(allocator.clone(), file).unwrap();
->>>>>>> 34b67490
+        let mut decoder = ParquetDecoder::read(allocator.clone(), file, file_len).unwrap();
         assert_eq!(decoder.columns.len(), column_count);
         assert_eq!(decoder.row_count, row_count);
         let row_group_count = decoder.row_group_count as usize;
@@ -1260,12 +1256,8 @@
             expected_buff.data_vec.as_ref(),
         );
 
-<<<<<<< HEAD
         let file_len = file.len();
-        let mut decoder = ParquetDecoder::read(file, file_len).unwrap();
-=======
-        let mut decoder = ParquetDecoder::read(allocator.clone(), file).unwrap();
->>>>>>> 34b67490
+        let mut decoder = ParquetDecoder::read(allocator.clone(), file, file_len).unwrap();
         assert_eq!(decoder.columns.len(), column_count);
         assert_eq!(decoder.row_count, row_count);
         let row_group_count = decoder.row_group_count as usize;
@@ -1483,12 +1475,8 @@
         let column_count = columns.len();
         let file = write_cols_to_parquet_file(row_group_size, data_page_size, version, columns);
 
-<<<<<<< HEAD
         let file_len = file.len();
-        let mut decoder = ParquetDecoder::read(file, file_len).unwrap();
-=======
-        let mut decoder = ParquetDecoder::read(allocator.clone(), file).unwrap();
->>>>>>> 34b67490
+        let mut decoder = ParquetDecoder::read(allocator.clone(), file, file_len).unwrap();
         assert_eq!(decoder.columns.len(), column_count);
         assert_eq!(decoder.row_count, row_count);
         let row_group_count = decoder.row_group_count as usize;
