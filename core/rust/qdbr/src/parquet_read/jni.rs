<<<<<<< HEAD
use std::mem::{offset_of, size_of};
use std::ptr;
use std::slice;

use crate::parquet::col_type::ColumnType;
use crate::parquet::error::{ParquetErrorExt, ParquetResult};
use crate::parquet::qdb_metadata::ParquetFieldId;
use crate::parquet_read::decode::ParquetColumnIndex;
use crate::parquet_read::io::NonOwningFile;
use crate::parquet_read::{ColumnChunkBuffers, ColumnMeta, ParquetDecoder, RowGroupBuffers};
=======
>>>>>>> 8492ebbf
use jni::objects::JClass;
use jni::JNIEnv;
use std::mem::{offset_of, size_of};

<<<<<<< HEAD
=======
use crate::parquet_read::{ColumnChunkBuffers, ColumnChunkStats, ColumnMeta, ParquetDecoder};
use crate::parquet_write::schema::ColumnType;
use crate::utils;

>>>>>>> 8492ebbf
#[no_mangle]
pub extern "system" fn Java_io_questdb_griffin_engine_table_parquet_PartitionDecoder_create(
    mut env: JNIEnv,
    _class: JClass,
    raw_fd: i32,
<<<<<<< HEAD
) -> *mut ParquetDecoder<NonOwningFile> {
    let reader = NonOwningFile::from_raw_fd(raw_fd);
    match ParquetDecoder::read(reader) {
        Ok(decoder) => Box::into_raw(Box::new(decoder)),
        Err(err) => throw_java_ex(
            &mut env,
            "PartitionDecoder.create",
            &err.display_with_backtrace(),
            ptr::null_mut(),
        ),
=======
) -> *mut ParquetDecoder {
    match ParquetDecoder::read(utils::from_raw_file_descriptor(raw_fd)) {
        Ok(decoder) => Box::into_raw(Box::new(decoder)),
        Err(err) => utils::throw_java_ex(&mut env, "PartitionDecoder.create", &err),
>>>>>>> 8492ebbf
    }
}

#[no_mangle]
pub extern "system" fn Java_io_questdb_griffin_engine_table_parquet_PartitionDecoder_destroy(
    _env: JNIEnv,
    _class: JClass,
    decoder: *mut ParquetDecoder<NonOwningFile>,
) {
    if decoder.is_null() {
        panic!("decoder pointer is null");
    }

    drop(unsafe { Box::from_raw(decoder) });
}

fn validate_jni_column_types(columns: &[(ParquetFieldId, ColumnType)]) -> ParquetResult<()> {
    for &(_, java_column_type) in columns {
        let code = java_column_type.code();
        let res: ParquetResult<ColumnType> = code.try_into();
        res.context("invalid column type passed across JNI layer")?;
    }
    Ok(())
}

#[no_mangle]
pub extern "system" fn Java_io_questdb_griffin_engine_table_parquet_PartitionDecoder_decodeRowGroup(
    mut env: JNIEnv,
    _class: JClass,
    decoder: *mut ParquetDecoder<NonOwningFile>,
    row_group_bufs: *mut RowGroupBuffers,
    columns: *const (ParquetColumnIndex, ColumnType),
    column_count: u32,
    row_group_index: u32,
) -> usize {
    assert!(!decoder.is_null(), "decoder pointer is null");
    assert!(
        !row_group_bufs.is_null(),
        "row group buffers pointer is null"
    );
    assert!(!columns.is_null(), "columns pointer is null");

    let decoder = unsafe { &mut *decoder };
    let row_group_bufs = unsafe { &mut *row_group_bufs };
    let columns = unsafe { slice::from_raw_parts(columns, column_count as usize) };

<<<<<<< HEAD
    // We've unsafely accepted a `ColumnType` from Java, so we need to validate it.
    let res = validate_jni_column_types(columns)
        .and_then(|()| decoder.decode_row_group(row_group_bufs, columns, row_group_index));

    match res {
        Ok(row_count) => row_count,
        Err(err) => throw_java_ex(&mut env, "decodeRowGroup", &err.display_with_backtrace(), 0),
=======
    if column >= decoder.columns.len() {
        return utils::throw_java_ex(
            &mut env,
            "decodeColumnChunk",
            &format!(
                "column index {} out of range [0,{})",
                column,
                decoder.columns.len()
            ),
        );
    }

    let column_type = decoder.columns[column].typ;
    if Ok(column_type) != ColumnType::try_from(to_column_type) {
        return utils::throw_java_ex(
            &mut env,
            "decodeColumnChunk",
            &format!(
                "requested column type {} does not match file column type {:?}, column index: {}",
                to_column_type, column_type, column
            ),
        );
    } else {
        let column_file_index = decoder.columns[column].id;
        if let Err(err) =
            decoder.decode_column_chunk(row_group, column_file_index as usize, column, column_type)
        {
            return utils::throw_java_ex(&mut env, "decodeColumnChunk", &err);
        }
>>>>>>> 8492ebbf
    }
}

#[no_mangle]
pub extern "system" fn Java_io_questdb_griffin_engine_table_parquet_PartitionDecoder_getColumnChunkStats(
    mut env: JNIEnv,
    _class: JClass,
    decoder: *mut ParquetDecoder,
    row_group: usize,
    column: usize,
) -> *const ColumnChunkStats {
    assert!(!decoder.is_null(), "decoder pointer is null");
    let decoder = unsafe { &mut *decoder };

    if column >= decoder.columns.len() {
        return utils::throw_java_ex(
            &mut env,
            "getColumnChunkStats",
            &format!(
                "column index {} out of range [0,{})",
                column,
                decoder.columns.len()
            ),
        );
    }

    let column_file_index = decoder.columns[column].id;
    decoder.update_column_chunk_stats(row_group, column_file_index as usize, column);
    let stats = &decoder.column_chunk_stats[column];
    stats as *const ColumnChunkStats
}

#[no_mangle]
pub extern "system" fn Java_io_questdb_griffin_engine_table_parquet_PartitionDecoder_columnCountOffset(
    _env: JNIEnv,
    _class: JClass,
) -> usize {
    offset_of!(ParquetDecoder<NonOwningFile>, col_count)
}

#[no_mangle]
pub extern "system" fn Java_io_questdb_griffin_engine_table_parquet_PartitionDecoder_rowCountOffset(
    _env: JNIEnv,
    _class: JClass,
) -> usize {
    offset_of!(ParquetDecoder<NonOwningFile>, row_count)
}

#[no_mangle]
pub extern "system" fn Java_io_questdb_griffin_engine_table_parquet_PartitionDecoder_rowGroupCountOffset(
    _env: JNIEnv,
    _class: JClass,
) -> usize {
    offset_of!(ParquetDecoder<NonOwningFile>, row_group_count)
}

#[no_mangle]
pub extern "system" fn Java_io_questdb_griffin_engine_table_parquet_PartitionDecoder_rowGroupSizesPtrOffset(
    _env: JNIEnv,
    _class: JClass,
) -> usize {
    offset_of!(ParquetDecoder<NonOwningFile>, row_group_sizes_ptr)
}

#[no_mangle]
pub extern "system" fn Java_io_questdb_griffin_engine_table_parquet_PartitionDecoder_columnsPtrOffset(
    _env: JNIEnv,
    _class: JClass,
) -> usize {
    offset_of!(ParquetDecoder<NonOwningFile>, columns_ptr)
}

#[no_mangle]
pub extern "system" fn Java_io_questdb_griffin_engine_table_parquet_PartitionDecoder_columnRecordTypeOffset(
    _env: JNIEnv,
    _class: JClass,
) -> usize {
    offset_of!(ColumnMeta, column_type)
}

#[no_mangle]
pub extern "system" fn Java_io_questdb_griffin_engine_table_parquet_PartitionDecoder_columnRecordNamePtrOffset(
    _env: JNIEnv,
    _class: JClass,
) -> usize {
    offset_of!(ColumnMeta, name_ptr)
}

#[no_mangle]
pub extern "system" fn Java_io_questdb_griffin_engine_table_parquet_PartitionDecoder_columnRecordNameSizeOffset(
    _env: JNIEnv,
    _class: JClass,
) -> usize {
    offset_of!(ColumnMeta, name_size)
}

#[no_mangle]
pub extern "system" fn Java_io_questdb_griffin_engine_table_parquet_PartitionDecoder_columnIdsOffset(
    _env: JNIEnv,
    _class: JClass,
) -> usize {
    offset_of!(ColumnMeta, id)
}

#[no_mangle]
pub extern "system" fn Java_io_questdb_griffin_engine_table_parquet_PartitionDecoder_columnRecordSize(
    _env: JNIEnv,
    _class: JClass,
) -> usize {
    size_of::<ColumnMeta>()
}

#[no_mangle]
pub extern "system" fn Java_io_questdb_griffin_engine_table_parquet_RowGroupBuffers_create(
    _env: JNIEnv,
    _class: JClass,
) -> *mut RowGroupBuffers {
    Box::into_raw(Box::new(RowGroupBuffers::new()))
}

#[no_mangle]
pub extern "system" fn Java_io_questdb_griffin_engine_table_parquet_RowGroupBuffers_destroy(
    _env: JNIEnv,
    _class: JClass,
    buffers: *mut RowGroupBuffers,
) {
    if buffers.is_null() {
        panic!("row group buffers pointer is null");
    }

    unsafe {
        drop(Box::from_raw(buffers));
    }
}

#[no_mangle]
pub extern "system" fn Java_io_questdb_griffin_engine_table_parquet_RowGroupBuffers_columnChunkBuffersSize(
    _env: JNIEnv,
    _class: JClass,
) -> usize {
    size_of::<ColumnChunkBuffers>()
}

#[no_mangle]
pub extern "system" fn Java_io_questdb_griffin_engine_table_parquet_RowGroupBuffers_columnBuffersPtrOffset(
    _env: JNIEnv,
    _class: JClass,
) -> usize {
    offset_of!(RowGroupBuffers, column_bufs_ptr)
}

#[no_mangle]
pub extern "system" fn Java_io_questdb_griffin_engine_table_parquet_RowGroupBuffers_chunkDataPtrOffset(
    _env: JNIEnv,
    _class: JClass,
) -> usize {
    offset_of!(ColumnChunkBuffers, data_ptr)
}

#[no_mangle]
pub extern "system" fn Java_io_questdb_griffin_engine_table_parquet_RowGroupBuffers_chunkDataSizeOffset(
    _env: JNIEnv,
    _class: JClass,
) -> usize {
    offset_of!(ColumnChunkBuffers, data_size)
}

#[no_mangle]
pub extern "system" fn Java_io_questdb_griffin_engine_table_parquet_RowGroupBuffers_chunkAuxPtrOffset(
    _env: JNIEnv,
    _class: JClass,
) -> usize {
    offset_of!(ColumnChunkBuffers, aux_ptr)
}

#[no_mangle]
pub extern "system" fn Java_io_questdb_griffin_engine_table_parquet_RowGroupBuffers_chunkAuxSizeOffset(
    _env: JNIEnv,
    _class: JClass,
) -> usize {
    offset_of!(ColumnChunkBuffers, aux_size)
}

<<<<<<< HEAD
fn throw_java_ex<T>(
    env: &mut JNIEnv,
    method_name: &str,
    err: &impl std::fmt::Display,
    default_value: T,
) -> T {
    let msg = format!("error in {}: {}", method_name, err);
    env.throw_new("java/lang/RuntimeException", msg)
        .expect("failed to throw exception");
    default_value
=======
#[no_mangle]
pub extern "system" fn Java_io_questdb_griffin_engine_table_parquet_PartitionDecoder_chunkStatMinValuePtrOffset(
    _env: JNIEnv,
    _class: JClass,
) -> usize {
    offset_of!(ColumnChunkStats, min_value_ptr)
}

#[no_mangle]
pub extern "system" fn Java_io_questdb_griffin_engine_table_parquet_PartitionDecoder_chunkStatMinValueSizeOffset(
    _env: JNIEnv,
    _class: JClass,
) -> usize {
    offset_of!(ColumnChunkStats, min_value_size)
>>>>>>> 8492ebbf
}<|MERGE_RESOLUTION|>--- conflicted
+++ resolved
@@ -1,49 +1,30 @@
-<<<<<<< HEAD
-use std::mem::{offset_of, size_of};
-use std::ptr;
+use std::fs::File;
 use std::slice;
 
 use crate::parquet::col_type::ColumnType;
-use crate::parquet::error::{ParquetErrorExt, ParquetResult};
+use crate::parquet::error::{fmt_err, ParquetError, ParquetErrorExt, ParquetResult};
+use crate::parquet::io::{FromRawFdI32Ext, NonOwningFile};
 use crate::parquet::qdb_metadata::ParquetFieldId;
 use crate::parquet_read::decode::ParquetColumnIndex;
-use crate::parquet_read::io::NonOwningFile;
-use crate::parquet_read::{ColumnChunkBuffers, ColumnMeta, ParquetDecoder, RowGroupBuffers};
-=======
->>>>>>> 8492ebbf
 use jni::objects::JClass;
 use jni::JNIEnv;
 use std::mem::{offset_of, size_of};
 
-<<<<<<< HEAD
-=======
-use crate::parquet_read::{ColumnChunkBuffers, ColumnChunkStats, ColumnMeta, ParquetDecoder};
-use crate::parquet_write::schema::ColumnType;
+use crate::parquet_read::{
+    ColumnChunkBuffers, ColumnChunkStats, ColumnMeta, ParquetDecoder, RowGroupBuffers,
+};
 use crate::utils;
 
->>>>>>> 8492ebbf
 #[no_mangle]
 pub extern "system" fn Java_io_questdb_griffin_engine_table_parquet_PartitionDecoder_create(
     mut env: JNIEnv,
     _class: JClass,
     raw_fd: i32,
-<<<<<<< HEAD
 ) -> *mut ParquetDecoder<NonOwningFile> {
-    let reader = NonOwningFile::from_raw_fd(raw_fd);
+    let reader = NonOwningFile::new(unsafe { File::from_raw_fd_i32(raw_fd) });
     match ParquetDecoder::read(reader) {
         Ok(decoder) => Box::into_raw(Box::new(decoder)),
-        Err(err) => throw_java_ex(
-            &mut env,
-            "PartitionDecoder.create",
-            &err.display_with_backtrace(),
-            ptr::null_mut(),
-        ),
-=======
-) -> *mut ParquetDecoder {
-    match ParquetDecoder::read(utils::from_raw_file_descriptor(raw_fd)) {
-        Ok(decoder) => Box::into_raw(Box::new(decoder)),
         Err(err) => utils::throw_java_ex(&mut env, "PartitionDecoder.create", &err),
->>>>>>> 8492ebbf
     }
 }
 
@@ -90,45 +71,13 @@
     let row_group_bufs = unsafe { &mut *row_group_bufs };
     let columns = unsafe { slice::from_raw_parts(columns, column_count as usize) };
 
-<<<<<<< HEAD
     // We've unsafely accepted a `ColumnType` from Java, so we need to validate it.
     let res = validate_jni_column_types(columns)
         .and_then(|()| decoder.decode_row_group(row_group_bufs, columns, row_group_index));
 
     match res {
         Ok(row_count) => row_count,
-        Err(err) => throw_java_ex(&mut env, "decodeRowGroup", &err.display_with_backtrace(), 0),
-=======
-    if column >= decoder.columns.len() {
-        return utils::throw_java_ex(
-            &mut env,
-            "decodeColumnChunk",
-            &format!(
-                "column index {} out of range [0,{})",
-                column,
-                decoder.columns.len()
-            ),
-        );
-    }
-
-    let column_type = decoder.columns[column].typ;
-    if Ok(column_type) != ColumnType::try_from(to_column_type) {
-        return utils::throw_java_ex(
-            &mut env,
-            "decodeColumnChunk",
-            &format!(
-                "requested column type {} does not match file column type {:?}, column index: {}",
-                to_column_type, column_type, column
-            ),
-        );
-    } else {
-        let column_file_index = decoder.columns[column].id;
-        if let Err(err) =
-            decoder.decode_column_chunk(row_group, column_file_index as usize, column, column_type)
-        {
-            return utils::throw_java_ex(&mut env, "decodeColumnChunk", &err);
-        }
->>>>>>> 8492ebbf
+        Err(err) => utils::throw_java_ex(&mut env, "decodeRowGroup", &err),
     }
 }
 
@@ -136,28 +85,38 @@
 pub extern "system" fn Java_io_questdb_griffin_engine_table_parquet_PartitionDecoder_getColumnChunkStats(
     mut env: JNIEnv,
     _class: JClass,
-    decoder: *mut ParquetDecoder,
-    row_group: usize,
-    column: usize,
+    decoder: *mut ParquetDecoder<NonOwningFile>,
+    row_group_bufs: *mut RowGroupBuffers,
+    row_group_index: u32,
+    column: u32,
 ) -> *const ColumnChunkStats {
+    let row_group_index = row_group_index as usize;
+    let column = column as usize;
+
     assert!(!decoder.is_null(), "decoder pointer is null");
     let decoder = unsafe { &mut *decoder };
 
+    assert!(!row_group_bufs.is_null(), "row_group_bufs pointer is null");
+    let row_group_bufs = unsafe { &mut *row_group_bufs };
+
     if column >= decoder.columns.len() {
-        return utils::throw_java_ex(
-            &mut env,
-            "getColumnChunkStats",
-            &format!(
-                "column index {} out of range [0,{})",
-                column,
-                decoder.columns.len()
-            ),
+        let err = fmt_err!(
+            Invalid,
+            "column index {} out of range [0,{})",
+            column,
+            decoder.columns.len()
         );
+        return utils::throw_java_ex(&mut env, "getColumnChunkStats", &err);
     }
 
     let column_file_index = decoder.columns[column].id;
-    decoder.update_column_chunk_stats(row_group, column_file_index as usize, column);
-    let stats = &decoder.column_chunk_stats[column];
+    decoder.update_column_chunk_stats(
+        row_group_bufs,
+        row_group_index,
+        column_file_index as usize,
+        column,
+    );
+    let stats = &row_group_bufs.column_chunk_stats[column];
     stats as *const ColumnChunkStats
 }
 
@@ -312,20 +271,8 @@
     offset_of!(ColumnChunkBuffers, aux_size)
 }
 
-<<<<<<< HEAD
-fn throw_java_ex<T>(
-    env: &mut JNIEnv,
-    method_name: &str,
-    err: &impl std::fmt::Display,
-    default_value: T,
-) -> T {
-    let msg = format!("error in {}: {}", method_name, err);
-    env.throw_new("java/lang/RuntimeException", msg)
-        .expect("failed to throw exception");
-    default_value
-=======
-#[no_mangle]
-pub extern "system" fn Java_io_questdb_griffin_engine_table_parquet_PartitionDecoder_chunkStatMinValuePtrOffset(
+#[no_mangle]
+pub extern "system" fn Java_io_questdb_griffin_engine_table_parquet_RowGroupBuffers_chunkStatMinValuePtrOffset(
     _env: JNIEnv,
     _class: JClass,
 ) -> usize {
@@ -333,10 +280,9 @@
 }
 
 #[no_mangle]
-pub extern "system" fn Java_io_questdb_griffin_engine_table_parquet_PartitionDecoder_chunkStatMinValueSizeOffset(
+pub extern "system" fn Java_io_questdb_griffin_engine_table_parquet_RowGroupBuffers_chunkStatMinValueSizeOffset(
     _env: JNIEnv,
     _class: JClass,
 ) -> usize {
     offset_of!(ColumnChunkStats, min_value_size)
->>>>>>> 8492ebbf
 }