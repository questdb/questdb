--- conflicted
+++ resolved
@@ -24,23 +24,13 @@
     read_size: u64,
 ) -> *mut ParquetDecoder<NonOwningFile> {
     let reader = NonOwningFile::new(unsafe { File::from_raw_fd_i32(raw_fd) });
-<<<<<<< HEAD
-    match ParquetDecoder::read(reader, read_size) {
+    let allocator = unsafe { &*allocator }.clone();
+    match ParquetDecoder::read(allocator, reader, read_size) {
         Ok(decoder) => Box::into_raw(Box::new(decoder)),
         Err(mut err) => {
-            err.add_context(format!(
-                "failed to create ParquetDecoder from file descriptor {raw_fd} and read size {read_size}"
-            ));
-            utils::throw_java_ex(&mut env, "PartitionDecoder.create", &err)
-=======
-    let allocator = unsafe { &*allocator }.clone();
-    match ParquetDecoder::read(allocator, reader) {
-        Ok(decoder) => Box::into_raw(Box::new(decoder)),
-        Err(mut err) => {
-            err.add_context(format!("could not read parquet file with fd {raw_fd}"));
+            err.add_context(format!("could not read parquet file with fd {raw_fd} and read size {read_size}"));
             err.add_context("error in PartitionDecoder.create");
             err.into_cairo_exception().throw(&mut env)
->>>>>>> 34b67490
         }
     }
 }
