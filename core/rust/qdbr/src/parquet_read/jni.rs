--- conflicted
+++ resolved
@@ -130,17 +130,14 @@
 
     match res {
         Ok(_) => {}
-<<<<<<< HEAD
         Err(mut err) => {
             let raw_fd = decoder.reader.as_raw_fd_i32();
             err.add_context(format!(
                 "could not get row group stats with fd {raw_fd} in row group {row_group_index}"
             ));
-            err.add_context("error in PartitionDecoder.getRowGroupStats");
+            err.add_context("error in PartitionDecoder.readRowGroupStats");
             err.into_cairo_exception().throw(&mut env)
         }
-=======
-        Err(err) => utils::throw_java_ex(&mut env, "readRowGroupStats", &err),
     }
 }
 
@@ -157,8 +154,13 @@
     let decoder = unsafe { &mut *decoder };
     match decoder.timestamp_at(column_index, row_index) {
         Ok(v) => v,
-        Err(err) => utils::throw_java_ex(&mut env, "timestampAt", &err),
->>>>>>> 3d88b209
+        Err(mut err) => {
+            err.add_context(format!(
+                "could not get timestamp at row {row_index} in column {column_index}"
+            ));
+            err.add_context("error in PartitionDecoder.timestampAt");
+            err.into_cairo_exception().throw(&mut env)
+        }
     }
 }
 
