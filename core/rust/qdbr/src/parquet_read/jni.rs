use std::fs::File;
use std::slice;

use crate::allocator::QdbAllocator;
use crate::parquet::col_type::ColumnType;
use crate::parquet::error::{ParquetErrorExt, ParquetResult};
use crate::parquet::io::{FromRawFdI32Ext, NonOwningFile};
use crate::parquet::qdb_metadata::ParquetFieldId;
use crate::parquet_read::decode::ParquetColumnIndex;
use crate::parquet_read::{
    ColumnChunkBuffers, ColumnChunkStats, ColumnMeta, ParquetDecoder, RowGroupBuffers,
    RowGroupStatBuffers,
};
use jni::objects::JClass;
use jni::JNIEnv;
use std::mem::{offset_of, size_of};

#[no_mangle]
pub extern "system" fn Java_io_questdb_griffin_engine_table_parquet_PartitionDecoder_create(
    mut env: JNIEnv,
    _class: JClass,
    allocator: *const QdbAllocator,
    raw_fd: i32,
) -> *mut ParquetDecoder<NonOwningFile> {
    let reader = NonOwningFile::new(unsafe { File::from_raw_fd_i32(raw_fd) });
    let allocator = unsafe { &*allocator }.clone();
    match ParquetDecoder::read(allocator, reader) {
        Ok(decoder) => Box::into_raw(Box::new(decoder)),
        Err(mut err) => {
            err.add_context(format!("could not read parquet file with fd {raw_fd}"));
            err.add_context("error in PartitionDecoder.create");
            err.into_cairo_exception().throw(&mut env)
        }
    }
}

#[no_mangle]
pub extern "system" fn Java_io_questdb_griffin_engine_table_parquet_PartitionDecoder_destroy(
    _env: JNIEnv,
    _class: JClass,
    decoder: *mut ParquetDecoder<NonOwningFile>,
) {
    if decoder.is_null() {
        panic!("decoder pointer is null");
    }

    drop(unsafe { Box::from_raw(decoder) });
}

fn validate_jni_column_types(columns: &[(ParquetFieldId, ColumnType)]) -> ParquetResult<()> {
    for &(_, java_column_type) in columns {
        let code = java_column_type.code();
        let res: ParquetResult<ColumnType> = code.try_into();
        res.context("invalid column type passed across JNI layer")?;
    }
    Ok(())
}

#[no_mangle]
pub extern "system" fn Java_io_questdb_griffin_engine_table_parquet_PartitionDecoder_decodeRowGroup(
    mut env: JNIEnv,
    _class: JClass,
    decoder: *mut ParquetDecoder<NonOwningFile>,
    row_group_bufs: *mut RowGroupBuffers,
    columns: *const (ParquetColumnIndex, ColumnType),
    column_count: u32,
    row_group_index: u32,
    row_group_lo: u32,
    row_group_hi: u32,
) -> u32 {
    assert!(!decoder.is_null(), "decoder pointer is null");
    assert!(
        !row_group_bufs.is_null(),
        "row group buffers pointer is null"
    );
    assert!(!columns.is_null(), "columns pointer is null");

    let decoder = unsafe { &mut *decoder };
    let row_group_bufs = unsafe { &mut *row_group_bufs };
    let columns = unsafe { slice::from_raw_parts(columns, column_count as usize) };

    // We've unsafely accepted a `ColumnType` from Java, so we need to validate it.
    let res = validate_jni_column_types(columns).and_then(|()| {
        decoder.decode_row_group(
            row_group_bufs,
            columns,
            row_group_index,
            row_group_lo,
            row_group_hi,
        )
    });

    match res {
        Ok(row_count) => row_count as u32,
        Err(mut err) => {
            let raw_fd = decoder.reader.as_raw_fd_i32();
            err.add_context(format!(
                "could not decode row group {row_group_index} with fd {raw_fd}"
            ));
            err.add_context("error in PartitionDecoder.decodeRowGroup");
            err.into_cairo_exception().throw(&mut env)
        }
    }
}

#[no_mangle]
pub extern "system" fn Java_io_questdb_griffin_engine_table_parquet_PartitionDecoder_readRowGroupStats(
    mut env: JNIEnv,
    _class: JClass,
    decoder: *mut ParquetDecoder<NonOwningFile>,
    row_group_stat_bufs: *mut RowGroupStatBuffers,
    columns: *const (ParquetColumnIndex, ColumnType),
    column_count: u32,
    row_group_index: u32,
) {
    assert!(!decoder.is_null(), "decoder pointer is null");
    assert!(
        !row_group_stat_bufs.is_null(),
        "row group stat buffers pointer is null"
    );
    assert!(!columns.is_null(), "columns pointer is null");

    let decoder = unsafe { &mut *decoder };
    let row_group_stat_bufs = unsafe { &mut *row_group_stat_bufs };
    let columns = unsafe { slice::from_raw_parts(columns, column_count as usize) };

    let res = validate_jni_column_types(columns).and_then(|()| {
        decoder.read_column_chunk_stats(row_group_stat_bufs, columns, row_group_index)
    });

    match res {
        Ok(_) => {}
        Err(mut err) => {
            let raw_fd = decoder.reader.as_raw_fd_i32();
            err.add_context(format!(
                "could not get row group stats with fd {raw_fd} in row group {row_group_index}"
            ));
            err.add_context("error in PartitionDecoder.readRowGroupStats");
            err.into_cairo_exception().throw(&mut env)
        }
    }
}

#[no_mangle]
<<<<<<< HEAD
pub extern "system" fn Java_io_questdb_griffin_engine_table_parquet_PartitionDecoder_timestampAt(
    mut env: JNIEnv,
    _class: JClass,
    decoder: *mut ParquetDecoder<NonOwningFile>,
    column_index: u32,
    row_index: u64,
) -> i64 {
    assert!(!decoder.is_null(), "decoder pointer is null");

    let decoder = unsafe { &mut *decoder };
    match decoder.timestamp_at(column_index, row_index) {
        Ok(v) => v,
        Err(mut err) => {
            err.add_context(format!(
                "could not get timestamp at row {row_index} in column {column_index}"
            ));
            err.add_context("error in PartitionDecoder.timestampAt");
            err.into_cairo_exception().throw(&mut env)
        }
    }
}

#[no_mangle]
=======
>>>>>>> d93e4712
pub extern "system" fn Java_io_questdb_griffin_engine_table_parquet_PartitionDecoder_columnCountOffset(
    _env: JNIEnv,
    _class: JClass,
) -> usize {
    offset_of!(ParquetDecoder<NonOwningFile>, col_count)
}

#[no_mangle]
pub extern "system" fn Java_io_questdb_griffin_engine_table_parquet_PartitionDecoder_rowCountOffset(
    _env: JNIEnv,
    _class: JClass,
) -> usize {
    offset_of!(ParquetDecoder<NonOwningFile>, row_count)
}

#[no_mangle]
pub extern "system" fn Java_io_questdb_griffin_engine_table_parquet_PartitionDecoder_rowGroupCountOffset(
    _env: JNIEnv,
    _class: JClass,
) -> usize {
    offset_of!(ParquetDecoder<NonOwningFile>, row_group_count)
}

#[no_mangle]
pub extern "system" fn Java_io_questdb_griffin_engine_table_parquet_PartitionDecoder_rowGroupSizesPtrOffset(
    _env: JNIEnv,
    _class: JClass,
) -> usize {
    offset_of!(ParquetDecoder<NonOwningFile>, row_group_sizes_ptr)
}

#[no_mangle]
pub extern "system" fn Java_io_questdb_griffin_engine_table_parquet_PartitionDecoder_columnsPtrOffset(
    _env: JNIEnv,
    _class: JClass,
) -> usize {
    offset_of!(ParquetDecoder<NonOwningFile>, columns_ptr)
}

#[no_mangle]
pub extern "system" fn Java_io_questdb_griffin_engine_table_parquet_PartitionDecoder_columnRecordTypeOffset(
    _env: JNIEnv,
    _class: JClass,
) -> usize {
    offset_of!(ColumnMeta, column_type)
}

#[no_mangle]
pub extern "system" fn Java_io_questdb_griffin_engine_table_parquet_PartitionDecoder_columnRecordNamePtrOffset(
    _env: JNIEnv,
    _class: JClass,
) -> usize {
    offset_of!(ColumnMeta, name_ptr)
}

#[no_mangle]
pub extern "system" fn Java_io_questdb_griffin_engine_table_parquet_PartitionDecoder_columnRecordNameSizeOffset(
    _env: JNIEnv,
    _class: JClass,
) -> usize {
    offset_of!(ColumnMeta, name_size)
}

#[no_mangle]
pub extern "system" fn Java_io_questdb_griffin_engine_table_parquet_PartitionDecoder_columnIdsOffset(
    _env: JNIEnv,
    _class: JClass,
) -> usize {
    offset_of!(ColumnMeta, id)
}

#[no_mangle]
pub extern "system" fn Java_io_questdb_griffin_engine_table_parquet_PartitionDecoder_columnRecordSize(
    _env: JNIEnv,
    _class: JClass,
) -> usize {
    size_of::<ColumnMeta>()
}

#[no_mangle]
pub extern "system" fn Java_io_questdb_griffin_engine_table_parquet_RowGroupBuffers_create(
    _env: JNIEnv,
    _class: JClass,
    allocator: *const QdbAllocator,
) -> *mut RowGroupBuffers {
    let allocator = unsafe { &*allocator }.clone();
    Box::into_raw(Box::new(RowGroupBuffers::new(allocator)))
}

#[no_mangle]
pub extern "system" fn Java_io_questdb_griffin_engine_table_parquet_RowGroupBuffers_destroy(
    _env: JNIEnv,
    _class: JClass,
    buffers: *mut RowGroupBuffers,
) {
    if buffers.is_null() {
        panic!("row group buffers pointer is null");
    }

    unsafe {
        drop(Box::from_raw(buffers));
    }
}

#[no_mangle]
pub extern "system" fn Java_io_questdb_griffin_engine_table_parquet_RowGroupBuffers_columnChunkBuffersSize(
    _env: JNIEnv,
    _class: JClass,
) -> usize {
    size_of::<ColumnChunkBuffers>()
}

#[no_mangle]
pub extern "system" fn Java_io_questdb_griffin_engine_table_parquet_RowGroupBuffers_columnBuffersPtrOffset(
    _env: JNIEnv,
    _class: JClass,
) -> usize {
    offset_of!(RowGroupBuffers, column_bufs_ptr)
}

#[no_mangle]
pub extern "system" fn Java_io_questdb_griffin_engine_table_parquet_RowGroupBuffers_chunkDataPtrOffset(
    _env: JNIEnv,
    _class: JClass,
) -> usize {
    offset_of!(ColumnChunkBuffers, data_ptr)
}

#[no_mangle]
pub extern "system" fn Java_io_questdb_griffin_engine_table_parquet_RowGroupBuffers_chunkDataSizeOffset(
    _env: JNIEnv,
    _class: JClass,
) -> usize {
    offset_of!(ColumnChunkBuffers, data_size)
}

#[no_mangle]
pub extern "system" fn Java_io_questdb_griffin_engine_table_parquet_RowGroupBuffers_chunkAuxPtrOffset(
    _env: JNIEnv,
    _class: JClass,
) -> usize {
    offset_of!(ColumnChunkBuffers, aux_ptr)
}

#[no_mangle]
pub extern "system" fn Java_io_questdb_griffin_engine_table_parquet_RowGroupBuffers_chunkAuxSizeOffset(
    _env: JNIEnv,
    _class: JClass,
) -> usize {
    offset_of!(ColumnChunkBuffers, aux_size)
}

// RowGroupStatsBuffers
#[no_mangle]
pub extern "system" fn Java_io_questdb_griffin_engine_table_parquet_RowGroupStatBuffers_create(
    _env: JNIEnv,
    _class: JClass,
    allocator: *const QdbAllocator,
) -> *mut RowGroupStatBuffers {
    let allocator = unsafe { &*allocator }.clone();
    Box::into_raw(Box::new(RowGroupStatBuffers::new(allocator)))
}

#[no_mangle]
pub extern "system" fn Java_io_questdb_griffin_engine_table_parquet_RowGroupStatBuffers_destroy(
    _env: JNIEnv,
    _class: JClass,
    stat_buffers: *mut RowGroupStatBuffers,
) {
    if stat_buffers.is_null() {
        panic!("row group stat buffers pointer is null");
    }

    unsafe {
        drop(Box::from_raw(stat_buffers));
    }
}

#[no_mangle]
pub extern "system" fn Java_io_questdb_griffin_engine_table_parquet_RowGroupStatBuffers_buffersPtrOffset(
    _env: JNIEnv,
    _class: JClass,
) -> usize {
    offset_of!(RowGroupStatBuffers, column_chunk_stats_ptr)
}

#[no_mangle]
pub extern "system" fn Java_io_questdb_griffin_engine_table_parquet_RowGroupStatBuffers_buffersSize(
    _env: JNIEnv,
    _class: JClass,
) -> usize {
    size_of::<ColumnChunkStats>()
}

#[no_mangle]
pub extern "system" fn Java_io_questdb_griffin_engine_table_parquet_RowGroupStatBuffers_minValuePtrOffset(
    _env: JNIEnv,
    _class: JClass,
) -> usize {
    offset_of!(ColumnChunkStats, min_value_ptr)
}

#[no_mangle]
pub extern "system" fn Java_io_questdb_griffin_engine_table_parquet_RowGroupStatBuffers_minValueSizeOffset(
    _env: JNIEnv,
    _class: JClass,
) -> usize {
    offset_of!(ColumnChunkStats, min_value_size)
}

#[no_mangle]
pub extern "system" fn Java_io_questdb_griffin_engine_table_parquet_RowGroupStatBuffers_maxValuePtrOffset(
    _env: JNIEnv,
    _class: JClass,
) -> usize {
    offset_of!(ColumnChunkStats, max_value_ptr)
}

#[no_mangle]
pub extern "system" fn Java_io_questdb_griffin_engine_table_parquet_RowGroupStatBuffers_maxValueSizeOffset(
    _env: JNIEnv,
    _class: JClass,
) -> usize {
    offset_of!(ColumnChunkStats, max_value_size)
}<|MERGE_RESOLUTION|>--- conflicted
+++ resolved
@@ -142,32 +142,6 @@
 }
 
 #[no_mangle]
-<<<<<<< HEAD
-pub extern "system" fn Java_io_questdb_griffin_engine_table_parquet_PartitionDecoder_timestampAt(
-    mut env: JNIEnv,
-    _class: JClass,
-    decoder: *mut ParquetDecoder<NonOwningFile>,
-    column_index: u32,
-    row_index: u64,
-) -> i64 {
-    assert!(!decoder.is_null(), "decoder pointer is null");
-
-    let decoder = unsafe { &mut *decoder };
-    match decoder.timestamp_at(column_index, row_index) {
-        Ok(v) => v,
-        Err(mut err) => {
-            err.add_context(format!(
-                "could not get timestamp at row {row_index} in column {column_index}"
-            ));
-            err.add_context("error in PartitionDecoder.timestampAt");
-            err.into_cairo_exception().throw(&mut env)
-        }
-    }
-}
-
-#[no_mangle]
-=======
->>>>>>> d93e4712
 pub extern "system" fn Java_io_questdb_griffin_engine_table_parquet_PartitionDecoder_columnCountOffset(
     _env: JNIEnv,
     _class: JClass,
