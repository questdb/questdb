--- conflicted
+++ resolved
@@ -101,12 +101,8 @@
             },
         );
 
-<<<<<<< HEAD
-        let buf = gen_test_symbol_parquet(Some(qdb_meta.serialize()?))?;
+        let (buf, row_count) = gen_test_symbol_parquet(Some(qdb_meta.serialize()?))?;
         let buf_len = buf.len() as u64;
-=======
-        let (buf, row_count) = gen_test_symbol_parquet(Some(qdb_meta.serialize()?))?;
->>>>>>> 2ddab8a5
 
         let reader = Cursor::new(buf);
         let mut parquet_decoder = ParquetDecoder::read(reader, buf_len)?;
