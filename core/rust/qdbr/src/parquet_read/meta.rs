use crate::allocator::{AcVec, QdbAllocator};
use crate::parquet::col_type::{ColumnType, ColumnTypeTag};
use crate::parquet::error::ParquetResult;
use crate::parquet::qdb_metadata::{QdbMeta, QDB_META_KEY};
use crate::parquet_read::{ColumnMeta, ParquetDecoder};
use parquet2::metadata::{Descriptor, FileMetaData};
use parquet2::read::read_metadata_with_size;
use parquet2::schema::types::PrimitiveLogicalType::{Timestamp, Uuid};
use parquet2::schema::types::{
    IntegerType, PhysicalType, PrimitiveConvertedType, PrimitiveLogicalType, TimeUnit,
};
use std::io::{Read, Seek};

/// Extract the questdb-specific metadata from the parquet file metadata.
/// Error if the JSON is not valid or the version is not supported.
/// Returns `None` if the metadata is not present.
fn extract_qdb_meta(file_metadata: &FileMetaData) -> ParquetResult<Option<QdbMeta>> {
    let Some(key_value_meta) = file_metadata.key_value_metadata.as_ref() else {
        return Ok(None);
    };
    let Some(questdb_key_value) = key_value_meta.iter().find(|kv| kv.key == QDB_META_KEY) else {
        return Ok(None);
    };
    let Some(json) = questdb_key_value.value.as_deref() else {
        return Ok(None);
    };
    let qdb_meta = QdbMeta::deserialize(json)?;
    Ok(Some(qdb_meta))
}

impl<R: Read + Seek> ParquetDecoder<R> {
<<<<<<< HEAD
    pub fn read(mut reader: R, read_size: u64) -> ParquetResult<Self> {
        let metadata = read_metadata_with_size(&mut reader, read_size)?;
=======
    pub fn read(allocator: QdbAllocator, mut reader: R) -> ParquetResult<Self> {
        let metadata = read_metadata(&mut reader)?;
>>>>>>> 34b67490
        let col_len = metadata.schema_descr.columns().len();
        let qdb_meta = extract_qdb_meta(&metadata)?;
        let mut row_group_sizes: AcVec<i32> =
            AcVec::with_capacity_in(metadata.row_groups.len(), allocator.clone())?;
        let mut columns = AcVec::with_capacity_in(col_len, allocator.clone())?;

        for row_group in metadata.row_groups.iter() {
            row_group_sizes.push(row_group.num_rows() as i32)?
        }

        for (column_id, f) in metadata.schema_descr.columns().iter().enumerate() {
            // Some types are not supported, this will skip them.
            if let Some(column_type) =
                Self::descriptor_to_column_type(&f.descriptor, column_id, qdb_meta.as_ref())
            {
                let name_str = &f.descriptor.primitive_type.field_info.name;
                let mut name = AcVec::with_capacity_in(name_str.len() * 2, allocator.clone())?;
                name.extend(name_str.encode_utf16())?;

                columns.push(ColumnMeta {
                    column_type,
                    id: column_id as i32,
                    name_size: name.len() as i32,
                    name_ptr: name.as_ptr(),
                    name_vec: name,
                })?;
            }
        }

        // TODO: add some validation
        Ok(Self {
            allocator,
            col_count: columns.len() as u32,
            row_count: metadata.num_rows,
            row_group_count: metadata.row_groups.len() as u32,
            row_group_sizes_ptr: row_group_sizes.as_ptr(),
            row_group_sizes,
            reader,
            metadata,
            qdb_meta,
            decompress_buffer: vec![],
            columns_ptr: columns.as_ptr(),
            columns,
        })
    }

    fn extract_column_type_from_qdb_meta(
        qdb_meta: Option<&QdbMeta>,
        column_id: usize,
    ) -> Option<ColumnType> {
        let col_meta = qdb_meta?.schema.get(column_id)?;
        Some(col_meta.column_type)
    }

    fn descriptor_to_column_type(
        des: &Descriptor,
        column_id: usize,
        qdb_meta: Option<&QdbMeta>,
    ) -> Option<ColumnType> {
        if let Some(col_type) = Self::extract_column_type_from_qdb_meta(qdb_meta, column_id) {
            return Some(col_type);
        }

        let column_type_tag = match (
            des.primitive_type.physical_type,
            des.primitive_type.logical_type,
            des.primitive_type.converted_type,
        ) {
            (
                PhysicalType::Int64,
                Some(Timestamp {
                    unit: TimeUnit::Microseconds,
                    is_adjusted_to_utc: _,
                })
                | Some(Timestamp { unit: TimeUnit::Nanoseconds, is_adjusted_to_utc: _ }),
                _,
            ) => Some(ColumnTypeTag::Timestamp),
            (
                PhysicalType::Int64,
                Some(Timestamp {
                    unit: TimeUnit::Milliseconds,
                    is_adjusted_to_utc: _,
                }),
                _,
            ) => Some(ColumnTypeTag::Date),
            (PhysicalType::Int64, None, _) => Some(ColumnTypeTag::Long),
            (PhysicalType::Int64, Some(PrimitiveLogicalType::Integer(IntegerType::Int64)), _) => {
                Some(ColumnTypeTag::Long)
            }
            (PhysicalType::Int32, Some(PrimitiveLogicalType::Integer(IntegerType::Int32)), _) => {
                Some(ColumnTypeTag::Int)
            }
            (PhysicalType::Int32, Some(PrimitiveLogicalType::Decimal(_, _)), _)
            | (PhysicalType::Int32, _, Some(PrimitiveConvertedType::Decimal(_, _))) => {
                Some(ColumnTypeTag::Double)
            }
            (PhysicalType::Int32, Some(PrimitiveLogicalType::Integer(IntegerType::Int16)), _) => {
                Some(ColumnTypeTag::Short)
            }
            (PhysicalType::Int32, Some(PrimitiveLogicalType::Integer(IntegerType::UInt16)), _) => {
                Some(ColumnTypeTag::Int)
            }
            (PhysicalType::Int32, _, Some(PrimitiveConvertedType::Int16)) => {
                Some(ColumnTypeTag::Short)
            }
            (PhysicalType::Int32, Some(PrimitiveLogicalType::Integer(IntegerType::Int8)), _)
            | (PhysicalType::Int32, _, Some(PrimitiveConvertedType::Int8)) => {
                Some(ColumnTypeTag::Byte)
            }
            (PhysicalType::Int32, Some(PrimitiveLogicalType::Date), _)
            | (PhysicalType::Int32, _, Some(PrimitiveConvertedType::Date)) => {
                Some(ColumnTypeTag::Date)
            }
            (PhysicalType::Int32, None, _)
            | (PhysicalType::Int32, _, Some(PrimitiveConvertedType::Int32)) => {
                Some(ColumnTypeTag::Int)
            }
            (PhysicalType::Boolean, None, _) => Some(ColumnTypeTag::Boolean),
            (PhysicalType::Double, None, _) => Some(ColumnTypeTag::Double),
            (PhysicalType::Float, None, _) => Some(ColumnTypeTag::Float),
            (PhysicalType::FixedLenByteArray(16), Some(Uuid), _) => Some(ColumnTypeTag::Uuid),
            (PhysicalType::FixedLenByteArray(16), None, None) => Some(ColumnTypeTag::Long128),
            (PhysicalType::ByteArray, Some(PrimitiveLogicalType::String), _) => {
                Some(ColumnTypeTag::Varchar)
            }
            (PhysicalType::FixedLenByteArray(32), None, _) => Some(ColumnTypeTag::Long256),
            (PhysicalType::ByteArray, None, Some(PrimitiveConvertedType::Utf8)) => {
                Some(ColumnTypeTag::Varchar)
            }
            (PhysicalType::ByteArray, None, _) => Some(ColumnTypeTag::Binary),
            (PhysicalType::Int96, None, None) => Some(ColumnTypeTag::Timestamp),
            (_, _, _) => None,
        };
        column_type_tag.map(|tag| ColumnType::new(tag, 0))
    }
}

#[cfg(test)]
mod tests {
    use std::fs::File;
    use std::io::{Cursor, Write};
    use std::mem::size_of;
    use std::path::Path;
    use std::ptr::null;

    use crate::allocator::TestAllocatorState;
    use crate::parquet::col_type::{ColumnType, ColumnTypeTag};
    use crate::parquet_read::meta::ParquetDecoder;
    use crate::parquet_write::file::ParquetWriter;
    use crate::parquet_write::schema::{Column, Partition};
    use arrow::datatypes::ToByteSlice;
    use bytes::Bytes;
    use parquet::file::reader::Length;
    use tempfile::NamedTempFile;

    #[test]
    fn test_decode_column_type_fixed() {
        let tas = TestAllocatorState::new();
        let allocator = tas.allocator();

        let mut buf: Cursor<Vec<u8>> = Cursor::new(Vec::new());
        let row_count = 10;
        let mut buffers_columns = Vec::new();
        let mut columns = Vec::new();

        let cols: Vec<_> = ([
            (ColumnTypeTag::Long128, size_of::<i64>() * 2, "col_long128"),
            (ColumnTypeTag::Long256, size_of::<i64>() * 4, "col_long256"),
            (ColumnTypeTag::Timestamp, size_of::<i64>(), "col_ts"),
            (ColumnTypeTag::Int, size_of::<i32>(), "col_int"),
            (ColumnTypeTag::Long, size_of::<i64>(), "col_long"),
            (ColumnTypeTag::Uuid, size_of::<i64>() * 2, "col_uuid"),
            (ColumnTypeTag::Boolean, size_of::<bool>(), "col_bool"),
            (ColumnTypeTag::Date, size_of::<i64>(), "col_date"),
            (ColumnTypeTag::Byte, size_of::<u8>(), "col_byte"),
            (ColumnTypeTag::Short, size_of::<i16>(), "col_short"),
            (ColumnTypeTag::Double, size_of::<f64>(), "col_double"),
            (ColumnTypeTag::Float, size_of::<f32>(), "col_float"),
            (ColumnTypeTag::GeoInt, size_of::<f32>(), "col_geo_int"),
            (ColumnTypeTag::GeoShort, size_of::<u16>(), "col_geo_short"),
            (ColumnTypeTag::GeoByte, size_of::<u8>(), "col_geo_byte"),
            (ColumnTypeTag::GeoLong, size_of::<i64>(), "col_geo_long"),
            (ColumnTypeTag::IPv4, size_of::<i32>(), "col_geo_ipv4"),
            (ColumnTypeTag::Char, size_of::<u16>(), "col_char"),
        ])
        .iter()
        .map(|(tag, value_size, name)| (ColumnType::new(*tag, 0), *value_size, *name))
        .collect();

        for (col_id, (col_type, value_size, name)) in cols.iter().enumerate() {
            let (buff, column) =
                create_fix_column(col_id as i32, row_count, *col_type, *value_size, name);
            columns.push(column);
            buffers_columns.push(buff);
        }

        let column_count = columns.len();
        let partition = Partition { table: "test_table".to_string(), columns };
        ParquetWriter::new(&mut buf)
            .with_statistics(false)
            .with_row_group_size(Some(1048576))
            .with_data_page_size(Some(1048576))
            .finish(partition)
            .expect("parquet writer");

        buf.set_position(0);
        let bytes: Bytes = buf.into_inner().into();
        let mut temp_file = NamedTempFile::new().expect("Failed to create temp file");
        temp_file
            .write_all(bytes.to_byte_slice())
            .expect("Failed to write to temp file");

        let path = temp_file.path().to_str().unwrap();
        let file = File::open(Path::new(path)).unwrap();
<<<<<<< HEAD
        let file_len = file.len();
        let meta = ParquetDecoder::read(file, file_len).unwrap();
=======
        let meta = ParquetDecoder::read(allocator, file).unwrap();
>>>>>>> 34b67490

        assert_eq!(meta.columns.len(), column_count);
        assert_eq!(meta.row_count, row_count);

        for (i, col) in meta.columns.iter().enumerate() {
            let (col_type, _, name) = cols[i];
            assert_eq!(col.column_type, col_type);
            let actual_name: String = String::from_utf16(&col.name_vec).unwrap();
            assert_eq!(actual_name, name);
        }

        temp_file.close().expect("Failed to delete temp file");

        // make sure buffer live until the end of the test
        assert_eq!(buffers_columns.len(), column_count);
    }

    fn create_fix_column(
        id: i32,
        row_count: usize,
        col_type: ColumnType,
        value_size: usize,
        name: &'static str,
    ) -> (Vec<u8>, Column) {
        let mut buff = vec![0u8; row_count * value_size];
        for i in 0..row_count {
            let value = i as u8;
            let offset = i * value_size;
            buff[offset..offset + 1].copy_from_slice(&value.to_le_bytes());
        }
        let col_type_i32 = col_type.code();
        assert_eq!(
            col_type,
            ColumnType::try_from(col_type_i32).expect("invalid colum type")
        );

        let ptr = buff.as_ptr();
        let data_size = buff.len();
        (
            buff,
            Column::from_raw_data(
                id,
                name,
                col_type.code(),
                0,
                row_count,
                ptr,
                data_size,
                null(),
                0,
                null(),
                0,
            )
            .unwrap(),
        )
    }
}<|MERGE_RESOLUTION|>--- conflicted
+++ resolved
@@ -29,13 +29,8 @@
 }
 
 impl<R: Read + Seek> ParquetDecoder<R> {
-<<<<<<< HEAD
-    pub fn read(mut reader: R, read_size: u64) -> ParquetResult<Self> {
+    pub fn read(allocator: QdbAllocator, mut reader: R, read_size: u64) -> ParquetResult<Self> {
         let metadata = read_metadata_with_size(&mut reader, read_size)?;
-=======
-    pub fn read(allocator: QdbAllocator, mut reader: R) -> ParquetResult<Self> {
-        let metadata = read_metadata(&mut reader)?;
->>>>>>> 34b67490
         let col_len = metadata.schema_descr.columns().len();
         let qdb_meta = extract_qdb_meta(&metadata)?;
         let mut row_group_sizes: AcVec<i32> =
@@ -250,12 +245,8 @@
 
         let path = temp_file.path().to_str().unwrap();
         let file = File::open(Path::new(path)).unwrap();
-<<<<<<< HEAD
         let file_len = file.len();
-        let meta = ParquetDecoder::read(file, file_len).unwrap();
-=======
-        let meta = ParquetDecoder::read(allocator, file).unwrap();
->>>>>>> 34b67490
+        let meta = ParquetDecoder::read(allocator, file, file_len).unwrap();
 
         assert_eq!(meta.columns.len(), column_count);
         assert_eq!(meta.row_count, row_count);
