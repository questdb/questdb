/*******************************************************************************
 *     ___                  _   ____  ____
 *    / _ \ _   _  ___  ___| |_|  _ \| __ )
 *   | | | | | | |/ _ \/ __| __| | | |  _ \
 *   | |_| | |_| |  __/\__ \ |_| |_| | |_) |
 *    \__\_\\__,_|\___||___/\__|____/|____/
 *
 *  Copyright (c) 2014-2019 Appsicle
 *  Copyright (c) 2019-2024 QuestDB
 *
 *  Licensed under the Apache License, Version 2.0 (the "License");
 *  you may not use this file except in compliance with the License.
 *  You may obtain a copy of the License at
 *
 *  http://www.apache.org/licenses/LICENSE-2.0
 *
 *  Unless required by applicable law or agreed to in writing, software
 *  distributed under the License is distributed on an "AS IS" BASIS,
 *  WITHOUT WARRANTIES OR CONDITIONS OF ANY KIND, either express or implied.
 *  See the License for the specific language governing permissions and
 *  limitations under the License.
 *
 ******************************************************************************/

use std::mem;

use crate::parquet::util::{align8b, ARRAY_NDIMS_LIMIT};
use parquet2::compression::CompressionOptions;
use parquet2::encoding::hybrid_rle::HybridRleDecoder;
use parquet2::metadata::Descriptor;
use parquet2::page::{DataPage, DataPageHeader, DataPageHeaderV1, DataPageHeaderV2};
use parquet2::read::levels::get_bit_width;
use parquet2::statistics::ParquetStatistics;
use parquet2::write::Version;
use qdb_core::col_driver::ArrayAuxEntry;

use crate::parquet_write::util;
use parquet2::encoding::{delta_bitpacked, Encoding};
use parquet2::page::Page;
use parquet2::schema::types::PrimitiveType;

use super::util::ArrayStats;
use crate::allocator::AcVec;
use crate::parquet::error::{fmt_err, ParquetResult};
use crate::parquet_write::file::WriteOptions;
use crate::parquet_write::util::{
    build_plain_page, encode_group_levels, encode_primitive_def_levels, BinaryMaxMinStats,
    ExactSizedIter,
};

const HEADER_SIZE_NULL: [u8; 8] = [0u8, 0u8, 0u8, 0u8, 0u8, 0u8, 0u8, 0u8];

// Helper struct for streaming array data parsing
struct ArrayDataParser<'a> {
    data: &'a [u8],
    shape_size: usize,
    data_offset: usize,
}

impl<'a> ArrayDataParser<'a> {
    fn get_array_data(&self, entry: &ArrayAuxEntry) -> Option<(&'a [i32], &'a [f64])> {
        let size = entry.size() as usize;
        let offset = entry.offset() as usize;
        if size > 0 {
            assert!(
                offset + size <= self.data.len(),
                "Data corruption in ARRAY column"
            );
            let arr = &self.data[offset..][..size];
            let shape: &[i32] = unsafe { util::transmute_slice(&arr[..self.shape_size]) };
            let data: &[f64] = unsafe { util::transmute_slice(&arr[self.data_offset..]) };
            Some((shape, data))
        } else {
            None
        }
    }
}

// Helper struct for streaming raw array data parsing
struct RawArrayDataParser<'a> {
    data: &'a [u8],
}

impl<'a> RawArrayDataParser<'a> {
    fn get_raw_array_data(&self, entry: &ArrayAuxEntry) -> Option<&'a [u8]> {
        let size = entry.size() as usize;
        let offset = entry.offset() as usize;
        if size > 0 {
            assert!(
                offset + size <= self.data.len(),
                "Data corruption in ARRAY column"
            );
            Some(&self.data[offset..][..size])
        } else {
            None
        }
    }
}

// generates rep levels values for the given array shape and number of elements
#[derive(Clone, Copy)]
struct RepLevelsIterator<'a> {
    shape: &'a [i32],
    data_len: usize,
    flat_index: usize,
    nd_indexes: [i32; ARRAY_NDIMS_LIMIT],
}

impl<'a> RepLevelsIterator<'a> {
    pub fn new(shape: &'a [i32], data_len: usize) -> Self {
        RepLevelsIterator {
            shape,
            data_len,
            flat_index: 0,
            nd_indexes: [0_i32; ARRAY_NDIMS_LIMIT],
        }
    }

    // returns single zero item
    pub fn new_single() -> Self {
        RepLevelsIterator {
            shape: &[],
            data_len: 1,
            flat_index: 0,
            nd_indexes: [0_i32; ARRAY_NDIMS_LIMIT],
        }
    }

    /// Calculates repetition level of the next element.
    /// To do that, increments nd_indexes and returns the index of the lowest dimension
    /// where nd_indexes values had an overflow.
    ///
    /// E.g. for the shapes of [2, 3] and initial nd_indexes of [0, 2],
    /// the incremented nd_indexes value will be [1, 0] and the returned value will be 0.
    fn next_rep_level(&mut self) -> u32 {
        for i in (0..self.shape.len()).rev() {
            self.nd_indexes[i] += 1;
            if self.nd_indexes[i] < self.shape[i] {
                return (i + 1) as u32;
            } else {
                // we've got an overflow in i-th dimension,
                // so carry on to the previous dimension
                self.nd_indexes[i] = 0;
            }
        }
        0
    }
}

impl Iterator for RepLevelsIterator<'_> {
    type Item = u32;

    fn next(&mut self) -> Option<Self::Item> {
        if self.flat_index >= self.data_len {
            return None;
        }

        let rep_level = if self.flat_index == 0 {
            0 // First element always has repetition level 0
        } else {
            self.next_rep_level()
        };
        self.flat_index += 1;

        Some(rep_level)
    }
}

const DEF_LEVELS_STUB_DATA: [f64; 1] = [42.0];

// generates def levels values for the given array elements
#[derive(Clone, Copy)]
struct DefLevelsIterator<'a> {
    max_def_level: u32,
    data: &'a [f64],
    flat_index: usize,
}

impl<'a> DefLevelsIterator<'a> {
    pub fn new(data: &'a [f64], max_def_level: u32) -> Self {
        DefLevelsIterator { max_def_level, data, flat_index: 0 }
    }

    // returns single zero item
    pub fn new_single(max_def_level: u32) -> Self {
        DefLevelsIterator {
            max_def_level,
            data: &DEF_LEVELS_STUB_DATA,
            flat_index: 0,
        }
    }
}

impl Iterator for DefLevelsIterator<'_> {
    type Item = u32;

    fn next(&mut self) -> Option<Self::Item> {
        if self.flat_index >= self.data.len() {
            return None;
        }

        let def_level = if self.data[self.flat_index].is_nan() {
            self.max_def_level - 1
        } else {
            self.max_def_level
        };
        self.flat_index += 1;

        Some(def_level)
    }
}

// encodes array as nested lists
pub fn array_to_page(
    // inner-most type of the array group field
    primitive_type: PrimitiveType,
    dim: usize,
    aux: &[[u8; 16]],
    data: &[u8],
    column_top: usize,
    options: WriteOptions,
    encoding: Encoding,
) -> ParquetResult<Page> {
    assert_eq!(
        size_of::<ArrayAuxEntry>(),
        16,
        "size_of(ArrayAuxEntry) is not 16"
    );

    if dim > ARRAY_NDIMS_LIMIT {
        return Err(fmt_err!(
            Unsupported,
            "too large number of array dimensions {dim}"
        ));
    }

    let num_rows = column_top + aux.len();
    let mut buffer = vec![];
    let mut null_count = 0usize;

    let aux: &[ArrayAuxEntry] = unsafe { mem::transmute(aux) };

    let shape_size = 4 * dim;
    // data offset is aligned to 8 bytes
    let data_offset = align8b(shape_size);

    let parser = ArrayDataParser { data, shape_size, data_offset };

    // calculate lengths of rep and def levels ahead of time (streaming approach)
    let mut num_values = column_top;
    for entry in aux.iter() {
        if let Some((_shape, arr_data)) = parser.get_array_data(entry) {
            num_values += std::cmp::max(arr_data.len(), 1);
        } else {
            null_count += 1;
            num_values += 1;
        }
    }

    let rep_levels_iter = (0..num_rows).flat_map(|i| {
        if i < column_top {
            RepLevelsIterator::new_single()
        } else {
            match parser.get_array_data(&aux[i - column_top]) {
                Some((shape, data)) => {
                    if data.is_empty() {
                        RepLevelsIterator::new_single()
                    } else {
                        RepLevelsIterator::new(shape, data.len())
                    }
                }
                None => RepLevelsIterator::new_single(),
            }
        }
    });
    encode_group_levels(
        &mut buffer,
        rep_levels_iter,
        num_values,
        dim as u32,
        options.version,
    )?;

    let repetition_levels_byte_length = buffer.len();

    let def_levels_iter = (0..num_rows).flat_map(|i| {
        if i < column_top {
            DefLevelsIterator::new_single(0)
        } else {
            match parser.get_array_data(&aux[i - column_top]) {
                Some((_shape, data)) => {
                    if data.is_empty() {
                        DefLevelsIterator::new_single(1)
                    } else {
                        // max def level is the number of dimensions plus two optional fields
                        DefLevelsIterator::new(data, (dim + 2) as u32)
                    }
                }
                None => DefLevelsIterator::new_single(0),
            }
        }
    });
    encode_group_levels(
        &mut buffer,
        def_levels_iter,
        num_values,
        (dim + 1) as u32,
        options.version,
    )?;

    let definition_levels_byte_length = buffer.len() - repetition_levels_byte_length;

    match encoding {
        Encoding::Plain => {
            encode_data_plain_streaming(aux, &parser, &mut buffer);
        }
        _ => {
            return Err(fmt_err!(
                Unsupported,
                "unsupported encoding {encoding:?} while writing an array column"
            ));
        }
    };

    let null_count = column_top + null_count;
    let stats = ArrayStats::new(null_count);
    build_array_page(
        primitive_type,
        buffer,
        num_values,
        num_rows,
        null_count,
        repetition_levels_byte_length,
        definition_levels_byte_length,
        if options.write_statistics {
            Some(stats.into_parquet_stats())
        } else {
            None
        },
        options,
        encoding,
    )
    .map(Page::Data)
}

// Streaming version that processes arrays on-demand without intermediate allocation
fn encode_data_plain_streaming(
    aux: &[ArrayAuxEntry],
    parser: &ArrayDataParser,
    buffer: &mut Vec<u8>,
) {
    for entry in aux.iter() {
        if let Some((_shape, data)) = parser.get_array_data(entry) {
            data.iter().for_each(|v| {
                if !v.is_nan() {
                    buffer.extend_from_slice(&v.to_le_bytes());
                }
            });
        }
    }
}

// Legacy function kept for compatibility (now unused)
#[allow(dead_code)]
fn encode_data_plain(arr_slices: &[Option<(&[i32], &[f64])>], buffer: &mut Vec<u8>) {
    for (_shape, data) in arr_slices.iter().filter_map(|&option| option) {
        data.iter().for_each(|v| {
            if !v.is_nan() {
                buffer.extend_from_slice(&v.to_le_bytes());
            }
        });
    }
}

#[allow(clippy::too_many_arguments)]
fn build_array_page(
    // inner-most type of array group field
    primitive_type: PrimitiveType,
    buffer: Vec<u8>,
    num_values: usize,
    num_rows: usize,
    null_count: usize,
    repetition_levels_byte_length: usize,
    definition_levels_byte_length: usize,
    statistics: Option<ParquetStatistics>,
    options: WriteOptions,
    encoding: Encoding,
) -> ParquetResult<DataPage> {
    let header = match options.version {
        Version::V1 => DataPageHeader::V1(DataPageHeaderV1 {
            num_values: num_values as i32,
            encoding: encoding.into(),
            definition_level_encoding: Encoding::Rle.into(),
            repetition_level_encoding: Encoding::Rle.into(),
            statistics,
        }),
        Version::V2 => DataPageHeader::V2(DataPageHeaderV2 {
            num_values: num_values as i32,
            encoding: encoding.into(),
            num_nulls: null_count as i32,
            num_rows: num_rows as i32,
            definition_levels_byte_length: definition_levels_byte_length as i32,
            repetition_levels_byte_length: repetition_levels_byte_length as i32,
            is_compressed: Some(options.compression != CompressionOptions::Uncompressed),
            statistics,
        }),
    };
    Ok(DataPage::new(
        header,
        buffer,
        Descriptor {
            primitive_type,
            // max level values are ignored and recalculated for group types
            max_def_level: 0,
            max_rep_level: 0,
        },
        Some(num_rows),
    ))
}

// encodes in native QDB format
pub fn array_to_raw_page(
    aux: &[[u8; 16]],
    data: &[u8],
    column_top: usize,
    options: WriteOptions,
    primitive_type: PrimitiveType,
    encoding: Encoding,
) -> ParquetResult<Page> {
    assert_eq!(
        size_of::<ArrayAuxEntry>(),
        16,
        "size_of(ArrayAuxEntry) is not 16"
    );

    let num_rows = column_top + aux.len();
    let mut buffer = vec![];
    let mut null_count = 0usize;

    let aux: &[ArrayAuxEntry] = unsafe { mem::transmute(aux) };

    let raw_parser = RawArrayDataParser { data };

    // Count nulls during streaming
    for entry in aux.iter() {
        if raw_parser.get_raw_array_data(entry).is_none() {
            null_count += 1;
        }
    }

    let def_levels_iter = (0..num_rows).map(|i| {
        i >= column_top
            && raw_parser
                .get_raw_array_data(&aux[i - column_top])
                .is_some()
    });
    encode_primitive_def_levels(&mut buffer, def_levels_iter, num_rows, options.version)?;

    let definition_levels_byte_length = buffer.len();

    let mut stats = BinaryMaxMinStats::new(&primitive_type);

    match encoding {
        Encoding::Plain => {
            encode_raw_plain_streaming(aux, &raw_parser, &mut buffer, &mut stats);
        }
        Encoding::DeltaLengthByteArray => {
            encode_raw_delta_streaming(aux, &raw_parser, null_count, &mut buffer, &mut stats);
        }
        _ => {
            return Err(fmt_err!(
                Unsupported,
                "unsupported encoding {encoding:?} while writing an array column"
            ));
        }
    };

    let null_count = column_top + null_count;
    let stats = ArrayStats::new(null_count);
    build_plain_page(
        buffer,
        num_rows,
        null_count,
        definition_levels_byte_length,
        if options.write_statistics {
            Some(stats.into_parquet_stats())
        } else {
            None
        },
        primitive_type,
        options,
        encoding,
    )
    .map(Page::Data)
}

// Streaming versions that process arrays on-demand
fn encode_raw_plain_streaming(
    aux: &[ArrayAuxEntry],
    raw_parser: &RawArrayDataParser,
    buffer: &mut Vec<u8>,
    stats: &mut BinaryMaxMinStats,
) {
    for entry in aux.iter() {
        if let Some(arr) = raw_parser.get_raw_array_data(entry) {
            let len = (arr.len() as u32).to_le_bytes();
            buffer.extend_from_slice(&len);
            buffer.extend_from_slice(arr);
            stats.update(arr);
        }
    }
}

fn encode_raw_delta_streaming(
    aux: &[ArrayAuxEntry],
    raw_parser: &RawArrayDataParser,
    null_count: usize,
    buffer: &mut Vec<u8>,
    stats: &mut BinaryMaxMinStats,
) {
    // First pass: collect lengths
    let lengths = aux
        .iter()
        .filter_map(|entry| raw_parser.get_raw_array_data(entry))
        .map(|arr| arr.len() as i64);
    let lengths = ExactSizedIter::new(lengths, aux.len() - null_count);
    delta_bitpacked::encode(lengths, buffer);

    // Second pass: write data
    for entry in aux.iter() {
        if let Some(arr) = raw_parser.get_raw_array_data(entry) {
            buffer.extend_from_slice(arr);
            stats.update(arr);
        }
    }
}

// Legacy functions kept for compatibility (now unused)
#[allow(dead_code)]
fn encode_raw_plain(arr_slices: &[Option<&[u8]>], buffer: &mut Vec<u8>) {
    for arr in arr_slices.iter().filter_map(|&option| option) {
        let len = (arr.len() as u32).to_le_bytes();
        buffer.extend_from_slice(&len);
        buffer.extend_from_slice(arr);
    }
}

#[allow(dead_code)]
fn encode_raw_delta(arr_slices: &[Option<&[u8]>], null_count: usize, buffer: &mut Vec<u8>) {
    let lengths = arr_slices
        .iter()
        .filter_map(|&option| option)
        .map(|arr| arr.len() as i64);
    let lengths = ExactSizedIter::new(lengths, arr_slices.len() - null_count);
    delta_bitpacked::encode(lengths, buffer);
    for arr in arr_slices.iter().filter_map(|&option| option) {
        buffer.extend_from_slice(arr);
    }
}

// iterates through the given encoded rep and def levels;
// does not implement Iterator since levels iterator returns an owned struct
pub struct LevelsIterator<'a> {
    rep_levels_iter: HybridRleDecoder<'a>,
    def_levels_iter: HybridRleDecoder<'a>,
    levels: Levels,
    last_rep_level: i64,
    last_def_level: i64,
    clear_pending: bool,
}

impl<'a> LevelsIterator<'a> {
    pub fn try_new(
        num_values: usize,
        max_rep_level: i16,
        max_def_level: i16,
        rep_levels: &'a [u8],
        def_levels: &'a [u8],
    ) -> ParquetResult<Self> {
        let rep_levels_iter: HybridRleDecoder<'_> =
            HybridRleDecoder::try_new(rep_levels, get_bit_width(max_rep_level), num_values)?;
        let def_levels_iter =
            HybridRleDecoder::try_new(def_levels, get_bit_width(max_def_level), num_values)?;

        let rep_levels_len = rep_levels_iter.size_hint().0;
        let def_levels_len = def_levels_iter.size_hint().0;
        if rep_levels_len != def_levels_len {
            return Err(fmt_err!(
                Unsupported,
                "repetition and definition levels sizes don't match for array column: {rep_levels_len}, {def_levels_len}"
            ));
        }

        Ok(LevelsIterator {
            rep_levels_iter,
            def_levels_iter,
            levels: Levels { rep_levels: vec![], def_levels: vec![] },
            last_rep_level: -1,
            last_def_level: -1,
            clear_pending: false,
        })
    }

    pub fn next_levels(&mut self) -> Option<ParquetResult<&Levels>> {
        if self.clear_pending {
            self.levels.clear();
            self.clear_pending = false;
        }

        loop {
            if self.last_rep_level > -1 {
                self.levels.rep_levels.push(self.last_rep_level as u32);
                self.last_rep_level = -1;
                self.levels.def_levels.push(self.last_def_level as u32);
                self.last_def_level = -1;
            }

            let rep_level = self.rep_levels_iter.next();
            let def_level = self.def_levels_iter.next();
            if rep_level.is_none() || def_level.is_none() {
                if !self.levels.is_empty() {
                    self.clear_pending = true;
                    return Some(Ok(&self.levels));
                }
                return None;
            }

            let rep_level = rep_level.unwrap();
            if let Err(e) = rep_level {
                return Some(Err(e.into()));
            }
            let rep_level = rep_level.unwrap();
            let def_level = def_level.unwrap();
            if let Err(e) = def_level {
                return Some(Err(e.into()));
            }
            let def_level = def_level.unwrap();

            self.last_rep_level = rep_level as i64;
            self.last_def_level = def_level as i64;

            if rep_level == 0 && !self.levels.is_empty() {
                self.clear_pending = true;
                return Some(Ok(&self.levels));
            }
        }
    }
}

pub struct Levels {
    pub rep_levels: Vec<u32>,
    pub def_levels: Vec<u32>,
}

impl Levels {
    fn is_empty(&self) -> bool {
        self.rep_levels.is_empty()
    }

    fn clear(&mut self) {
        self.rep_levels.clear();
        self.def_levels.clear();
    }
}

pub fn calculate_array_shape(
    shape: &mut [u32; ARRAY_NDIMS_LIMIT],
    max_rep_level: u32,
    rep_levels: &[u32],
) {
    if rep_levels.is_empty() {
        return;
    }

    let max_rep_level = max_rep_level as usize;

    let mut counts = [0_u32; ARRAY_NDIMS_LIMIT];

    match max_rep_level {
        // Common case optimization for small dimensions - unrolled loops
        1 => {
            shape[0] = rep_levels.len() as u32;
        }
        2 => {
            for &rep_level in rep_levels {
                let rep_level = rep_level.max(1) as usize;

                if rep_level < 2 {
                    counts[0] += 1;
                    counts[1] = 1;
                } else {
                    counts[1] += 1;
                }

                shape[0] = shape[0].max(counts[0]);
                shape[1] = shape[1].max(counts[1]);
            }
        }
        3 => {
            for &rep_level in rep_levels {
                let rep_level = rep_level.max(1) as usize;

                if rep_level < 2 {
                    counts[0] += 1;
                    counts[1] = 0;
                }
                if rep_level < 3 {
                    counts[1] += 1;
                    counts[2] = 1;
                } else {
                    counts[2] += 1;
                }

                shape[0] = shape[0].max(counts[0]);
                shape[1] = shape[1].max(counts[1]);
                shape[2] = shape[2].max(counts[2]);
            }
        }
        4 => {
            for &rep_level in rep_levels {
                let rep_level = rep_level.max(1) as usize;

                if rep_level < 2 {
                    counts[0] += 1;
                    counts[1] = 0;
                }
                if rep_level < 3 {
                    counts[1] += 1;
                    counts[2] = 0;
                }
                if rep_level < 4 {
                    counts[2] += 1;
                    counts[3] = 1;
                } else {
                    counts[3] += 1;
                }

                shape[0] = shape[0].max(counts[0]);
                shape[1] = shape[1].max(counts[1]);
                shape[2] = shape[2].max(counts[2]);
                shape[3] = shape[3].max(counts[3]);
            }
        }
        _ => {
            // General case for higher dimensions
            for &rep_level in rep_levels {
                let rep_level = rep_level.max(1) as usize;

                // Reset counts for dimensions deeper than repetition level
                counts[rep_level..max_rep_level].fill(0);
<<<<<<< HEAD

                // Increment count at the deepest level (where actual values are)
=======
                // Increment count at the deepest level
>>>>>>> 4898d3f0
                counts[max_rep_level - 1] += 1;

                // Update shape with maximum counts seen so far
                for dim in 0..max_rep_level {
                    // If this is not the first element, increment deeper dimension counts
                    if dim >= rep_level - 1 && dim <= max_rep_level - 2 {
                        counts[dim] += 1;
                    }
                    shape[dim] = shape[dim].max(counts[dim]);
                }
            }
        }
    }
}

pub fn append_raw_array(
    aux_mem: &mut AcVec<u8>,
    data_mem: &mut AcVec<u8>,
    value: &[u8],
) -> ParquetResult<()> {
    let value_size = value.len();
    aux_mem.extend_from_slice(&data_mem.len().to_le_bytes())?;
    aux_mem.extend_from_slice(&value_size.to_le_bytes())?;
    data_mem.extend_from_slice(value)?;
    Ok(())
}

pub fn append_array_null(aux_mem: &mut AcVec<u8>, data_mem: &[u8]) -> ParquetResult<()> {
    aux_mem.extend_from_slice(&data_mem.len().to_le_bytes())?;
    aux_mem.extend_from_slice(&HEADER_SIZE_NULL)?;
    Ok(())
}

pub fn append_array_nulls(
    aux_mem: &mut AcVec<u8>,
    data_mem: &[u8],
    count: usize,
) -> ParquetResult<()> {
    for _ in 0..count {
        append_array_null(aux_mem, data_mem)?;
    }
    Ok(())
}

#[cfg(test)]
mod tests {
    use super::*;

    #[test]
    fn test_null_or_empty() {
        let rep_levels: Vec<u32> = RepLevelsIterator::new_single().collect();
        assert_eq!(rep_levels, vec![0]);
        let def_levels: Vec<u32> = DefLevelsIterator::new_single(0).collect();
        assert_eq!(def_levels, vec![0]);
        let def_levels: Vec<u32> = DefLevelsIterator::new_single(1).collect();
        assert_eq!(def_levels, vec![1]);
    }

    #[test]
    fn test_single_element_1d_array() {
        // 1d array, e.g. [42]
        let shape = vec![1];
        let data = vec![42.0];
        let rep_levels: Vec<u32> = RepLevelsIterator::new(shape.as_slice(), 1).collect();
        assert_eq!(rep_levels, vec![0]);
        let def_levels: Vec<u32> = DefLevelsIterator::new(data.as_slice(), 3).collect();
        assert_eq!(def_levels, vec![3]);
    }

    #[test]
    fn test_1d_array() {
        // 1d array
        let shape = vec![4];
        let data = vec![1.0, 2.0, 3.0, 4.0];
        let rep_levels: Vec<u32> = RepLevelsIterator::new(shape.as_slice(), 4).collect();
        assert_eq!(rep_levels, vec![0, 1, 1, 1]);
        let def_levels: Vec<u32> = DefLevelsIterator::new(data.as_slice(), 3).collect();
        assert_eq!(def_levels, vec![3, 3, 3, 3]);
    }

    #[test]
    fn test_1d_array_with_nulls() {
        // 1d array
        let shape = vec![4];
        let data = vec![f64::NAN, 2.0, f64::NAN, 4.0];
        let rep_levels: Vec<u32> = RepLevelsIterator::new(shape.as_slice(), 4).collect();
        assert_eq!(rep_levels, vec![0, 1, 1, 1]);
        let def_levels: Vec<u32> = DefLevelsIterator::new(data.as_slice(), 3).collect();
        assert_eq!(def_levels, vec![2, 3, 2, 3]);
    }

    #[test]
    fn test_2d_array() {
        // 2x3 array
        let shape = vec![2, 3];
        // [[1.0, 2.0, 3.0], [4.0, 5.0, 6.0]]
        let data = vec![1.0, 2.0, 3.0, 4.0, 5.0, 6.0];
        let rep_levels: Vec<u32> = RepLevelsIterator::new(shape.as_slice(), 6).collect();
        assert_eq!(rep_levels, vec![0, 2, 2, 1, 2, 2]);
        let def_levels: Vec<u32> = DefLevelsIterator::new(data.as_slice(), 4).collect();
        assert_eq!(def_levels, vec![4, 4, 4, 4, 4, 4]);
    }

    #[test]
    fn test_3d_array() {
        // 2x2x2 array
        let shape = vec![2, 2, 2];
        // [[[1.0, 2.0], [3.0, 4.0]], [[5.0, 6.0], [7.0, 8.0]]]
        let data = vec![1.0, 2.0, 3.0, 4.0, 5.0, 6.0, 7.0, 8.0];
        let rep_levels: Vec<u32> = RepLevelsIterator::new(shape.as_slice(), 8).collect();
        assert_eq!(rep_levels, vec![0, 3, 2, 3, 1, 3, 2, 3]);
        let def_levels: Vec<u32> = DefLevelsIterator::new(data.as_slice(), 5).collect();
        assert_eq!(def_levels, vec![5, 5, 5, 5, 5, 5, 5, 5]);
    }

    #[test]
    fn test_3d_array_with_nulls() {
        // 2x2x2 array
        let shape = vec![2, 2, 2];
        // [[[1.0, null], [null, 4.0]], [[5.0, 6.0], [7.0, 8.0]]]
        let data = vec![1.0, f64::NAN, f64::NAN, 4.0, 5.0, 6.0, 7.0, 8.0];
        let rep_levels: Vec<u32> = RepLevelsIterator::new(shape.as_slice(), 8).collect();
        assert_eq!(rep_levels, vec![0, 3, 2, 3, 1, 3, 2, 3]);
        let def_levels: Vec<u32> = DefLevelsIterator::new(data.as_slice(), 5).collect();
        assert_eq!(def_levels, vec![5, 4, 4, 5, 5, 5, 5, 5]);
    }

    #[test]
    fn test_levels_iter_empty() -> ParquetResult<()> {
        let mut iter = LevelsIterator::try_new(0, 1, 1, &[], &[])?;
        assert_eq!(collect_levels(&mut iter)?, vec![]);
        Ok(())
    }

    #[test]
    fn test_levels_iter_1d_array() -> ParquetResult<()> {
        let rep_levels = vec![0_u32, 1, 1];
        let def_levels = vec![2_u32, 2, 2];
        let expected: Vec<(Vec<u32>, Vec<u32>)> = vec![(vec![0, 1, 1], vec![2, 2, 2])];
        assert_levels_iter(&rep_levels, &def_levels, &expected)?;
        Ok(())
    }

    #[test]
    fn test_levels_iter_1d_array2() -> ParquetResult<()> {
        let rep_levels = vec![0_u32, 1, 1, 0, 0];
        let def_levels = vec![2_u32, 2, 2, 2, 2];
        let expected: Vec<(Vec<u32>, Vec<u32>)> = vec![
            (vec![0, 1, 1], vec![2, 2, 2]),
            (vec![0], vec![2]),
            (vec![0], vec![2]),
        ];
        assert_levels_iter(&rep_levels, &def_levels, &expected)?;
        Ok(())
    }

    #[test]
    fn test_levels_iter_2d_array() -> ParquetResult<()> {
        let rep_levels = vec![0_u32, 2, 1, 2, 0];
        let def_levels = vec![3_u32, 2, 3, 2, 3];
        let expected: Vec<(Vec<u32>, Vec<u32>)> =
            vec![(vec![0, 2, 1, 2], vec![3, 2, 3, 2]), (vec![0], vec![3])];
        assert_levels_iter(&rep_levels, &def_levels, &expected)?;
        Ok(())
    }

    #[test]
    fn test_calculate_array_shape_empty() {
        let mut shape = [0_u32; ARRAY_NDIMS_LIMIT];
        let rep_levels = vec![];
        calculate_array_shape(&mut shape, 0, &rep_levels);
        assert_eq!(shape, [0_u32; ARRAY_NDIMS_LIMIT]);
    }

    #[test]
    fn test_calculate_array_shape_1d() {
        let mut shape = [0_u32; ARRAY_NDIMS_LIMIT];
        let rep_levels = vec![0, 1, 1, 1];
        calculate_array_shape(&mut shape, 1, &rep_levels);
        assert_eq!(shape[0..1], [4_u32]);
    }

    #[test]
    fn test_calculate_array_shape_2d() {
        let mut shape = [0_u32; ARRAY_NDIMS_LIMIT];
        let rep_levels = vec![0, 2, 2, 1, 2, 2, 1, 2, 2];
        calculate_array_shape(&mut shape, 2, &rep_levels);
        assert_eq!(shape[0..2], [3_u32, 3]);
    }

    #[test]
    fn test_calculate_array_shape_2d2() {
        let mut shape = [0_u32; ARRAY_NDIMS_LIMIT];
        let rep_levels = vec![0, 2, 2, 1, 2, 2];
        calculate_array_shape(&mut shape, 2, &rep_levels);
        assert_eq!(shape[0..2], [2_u32, 3]);
    }

    #[test]
    fn test_calculate_array_shape_3d() {
        let mut shape = [0_u32; ARRAY_NDIMS_LIMIT];
        let rep_levels = vec![0, 3, 3, 2, 3, 3, 1, 3, 3, 2, 3, 3];
        calculate_array_shape(&mut shape, 3, &rep_levels);
        assert_eq!(shape[0..3], [2_u32, 2, 3]);
    }

    #[test]
    fn test_calculate_array_shape_3d2() {
        let mut shape = [0_u32; ARRAY_NDIMS_LIMIT];
        let rep_levels = vec![0, 3, 3, 2, 3, 3];
        calculate_array_shape(&mut shape, 3, &rep_levels);
        assert_eq!(shape[0..3], [1_u32, 2, 3]);
    }

    #[test]
    fn test_calculate_array_shape_4d() {
        let mut shape = [0_u32; ARRAY_NDIMS_LIMIT];
        let rep_levels = vec![0, 4, 4, 3, 4, 4, 1, 4, 4, 3, 4, 4];
        calculate_array_shape(&mut shape, 4, &rep_levels);
        assert_eq!(shape[0..4], [2_u32, 1, 2, 3]);
    }

    #[test]
    fn test_calculate_array_shape_5d() {
        let mut shape = [0_u32; ARRAY_NDIMS_LIMIT];
        let rep_levels = vec![0, 4, 4, 3, 4, 4, 1, 4, 4, 3, 4, 4];
        calculate_array_shape(&mut shape, 5, &rep_levels);
        assert_eq!(shape[0..5], [2_u32, 1, 2, 3, 1]);
    }

    #[test]
    fn test_calculate_array_shape_edge_cases() {
        // Test single element array
        let mut shape = [0_u32; ARRAY_NDIMS_LIMIT];
        calculate_array_shape(&mut shape, 1, &[0]);
        assert_eq!(shape[0], 1);

        // Test jagged 2D array - [[1,2,3], [4,5]] - this is not used ATM
        let mut shape = [0_u32; ARRAY_NDIMS_LIMIT];
        let rep_levels = vec![0, 2, 2, 1, 2];
        calculate_array_shape(&mut shape, 2, &rep_levels);
        assert_eq!(shape[0], 2); // 2 sub-arrays
        assert_eq!(shape[1], 3); // max 3 elements in a sub-array

        // Test with all zeros (multiple new records)
        let mut shape = [0_u32; ARRAY_NDIMS_LIMIT];
        let rep_levels = vec![0, 0, 0];
        calculate_array_shape(&mut shape, 1, &rep_levels);
        assert_eq!(shape[0], 3); // three separate single-element arrays, max size is 3

        // Test large repetition levels
        let mut shape = [0_u32; ARRAY_NDIMS_LIMIT];
        let rep_levels = vec![0, 5, 5, 5, 5];
        calculate_array_shape(&mut shape, 5, &rep_levels);
        assert_eq!(shape[0..5], [1_u32, 1, 1, 1, 5]);
    }

    #[test]
    fn test_calculate_array_shape_large_array() {
        // Test performance with larger array (over CHUNK_SIZE)
        let mut shape = [0_u32; ARRAY_NDIMS_LIMIT];
        let mut rep_levels = vec![0]; // start with new record
        rep_levels.extend(std::iter::repeat_n(1, 100)); // continue in same array
        calculate_array_shape(&mut shape, 1, &rep_levels);
        assert_eq!(shape[0], 101);

        // Test 2D array with multiple chunks
        let mut shape = [0_u32; ARRAY_NDIMS_LIMIT];
        let mut rep_levels = vec![];
        for i in 0..10 {
            if i > 0 {
                rep_levels.push(1); // new sub-array
            } else {
                rep_levels.push(0); // new record
            }
            rep_levels.extend(std::iter::repeat_n(2, 15)); // elements in sub-array
        }
        calculate_array_shape(&mut shape, 2, &rep_levels);
        assert_eq!(shape[0], 10); // 10 sub-arrays
        assert_eq!(shape[1], 16); // 16 elements per sub-array (including first)
    }

    #[test]
    fn test_calculate_array_shape_max_dimensions() {
        // Test near maximum dimensionality
        let mut shape = [0_u32; ARRAY_NDIMS_LIMIT];
        let max_dim = 10_u32; // use 10 dimensions for testing
        let mut rep_levels = vec![0]; // new record

        // Add elements at deepest level
        rep_levels.extend(std::iter::repeat_n(max_dim, 5));
        calculate_array_shape(&mut shape, max_dim, &rep_levels);

        // Should have shape [1,1,1,...,1,6] with 6 at the deepest level
        for (i, &value) in shape[0..(max_dim as usize - 1)].iter().enumerate() {
            assert_eq!(value, 1, "dimension {} should be 1", i);
        }
        assert_eq!(shape[max_dim as usize - 1], 6);
    }

    fn assert_levels_iter(
        rep_levels: &[u32],
        def_levels: &[u32],
        expected: &Vec<(Vec<u32>, Vec<u32>)>,
    ) -> ParquetResult<()> {
        let max_rep_level = *rep_levels.iter().max().unwrap();
        let mut rep_levels_buf: Vec<u8> = vec![];
        encode_group_levels(
            &mut rep_levels_buf,
            rep_levels.iter().copied(),
            rep_levels.len(),
            max_rep_level,
            Version::V2,
        )?;

        let max_def_level = *def_levels.iter().max().unwrap();
        let mut def_levels_buf: Vec<u8> = vec![];
        encode_group_levels(
            &mut def_levels_buf,
            def_levels.iter().copied(),
            def_levels.len(),
            max_def_level,
            Version::V2,
        )?;

        let mut iter = LevelsIterator::try_new(
            rep_levels.len(),
            max_rep_level as i16,
            max_def_level as i16,
            &rep_levels_buf,
            &def_levels_buf,
        )?;
        assert_eq!(collect_levels(&mut iter)?, expected.as_slice());
        Ok(())
    }

    fn collect_levels(iter: &mut LevelsIterator) -> ParquetResult<Vec<(Vec<u32>, Vec<u32>)>> {
        let mut level_pairs: Vec<(Vec<u32>, Vec<u32>)> = vec![];
        while let Some(levels) = iter.next_levels() {
            let levels = levels?;
            level_pairs.push((levels.rep_levels.clone(), levels.def_levels.clone()));
        }
        Ok(level_pairs)
    }
}<|MERGE_RESOLUTION|>--- conflicted
+++ resolved
@@ -748,12 +748,8 @@
 
                 // Reset counts for dimensions deeper than repetition level
                 counts[rep_level..max_rep_level].fill(0);
-<<<<<<< HEAD
 
                 // Increment count at the deepest level (where actual values are)
-=======
-                // Increment count at the deepest level
->>>>>>> 4898d3f0
                 counts[max_rep_level - 1] += 1;
 
                 // Update shape with maximum counts seen so far
